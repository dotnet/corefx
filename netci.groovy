// Import the utility functionality.

import jobs.generation.Utilities;

// The input project name (e.g. dotnet/corefx)
def project = GithubProject
// The input branch name (e.g. master)
def branch = GithubBranchName

// TODO: Can we add a C++ style #error if addGithubPRTrigger is used???

// Globals

// Map of os -> osGroup.
def osGroupMap = ['Ubuntu':'Linux',
                  'Ubuntu15.10':'Linux',
                  'Debian8.2':'Linux',
                  'OSX':'OSX',
                  'Windows_NT':'Windows_NT',
                  'FreeBSD':'FreeBSD',
                  'CentOS7.1': 'Linux',
<<<<<<< HEAD
                  'OpenSUSE13.2': 'Linux']
                  
// List of short names for OSs (used in job names)
def osShortName = ['Windows 10': 'win10', 'Windows 7' : 'win7', 'Windows_NT' : 'windows_nt', 'Ubuntu' : 'ubuntu', 'OSX' : 'osx']
                  
=======
                  'OpenSUSE13.2': 'Linux',
                  'RHEL7.2': 'Linux']
>>>>>>> c20fcbec
// Map of os -> nuget runtime
def targetNugetRuntimeMap = ['OSX' : 'osx.10.10-x64',
                             'Ubuntu' : 'ubuntu.14.04-x64',
                             'Ubuntu15.10' : 'ubuntu.14.04-x64',
                             'Debian8.2' : 'ubuntu.14.04-x64',
                             'FreeBSD' : 'ubuntu.14.04-x64',
                             'CentOS7.1' : 'centos.7-x64',
                             'OpenSUSE13.2' : 'ubuntu.14.04-x64',
                             'RHEL7.2': 'rhel.7-x64']

<<<<<<< HEAD
=======
def branchList = ['master', 'rc2', 'pr']
def osShortName = ['Windows 10': 'win10',
                   'Windows 7' : 'win7',
                   'Windows_NT' : 'windows_nt',
                   'Ubuntu14.04' : 'ubuntu14.04',
                   'OSX' : 'osx',
                   'Windows Nano' : 'winnano',
                   'Ubuntu15.10' : 'ubuntu15.10',
                   'CentOS7.1' : 'centos7.1',
                   'OpenSUSE13.2' : 'opensuse13.2',
                   'RHEL7.2' : 'rhel7.2']

def static getFullBranchName(def branch) {
    def branchMap = ['master':'*/master',
        'rc2':'*/release/1.0.0-rc2',
        'pr':'*/master']
    def fullBranchName = branchMap.get(branch, null)
    assert fullBranchName != null : "Could not find a full branch name for ${branch}"
    return branchMap[branch]
}

def static getJobName(def name, def branchName) {
    def baseName = name
    if (branchName == 'rc2') {
        baseName += "_rc2"
    }
    return baseName
}

>>>>>>> c20fcbec
// **************************
// Define code coverage build
// **************************

[true, false].each { isPR ->
    def newJob = job(Utilities.getFullJobName(project, 'code_coverage_windows', isPR)) {
        steps {
            batchFile('call "C:\\Program Files (x86)\\Microsoft Visual Studio 14.0\\Common7\\Tools\\VsDevCmd.bat" && build.cmd /p:Coverage=true')
        }
    }
    
    // Set up standard options
    Utilities.standardJobSetup(newJob, project, isPR, "*/${branch}")
    // Set the machine affinity to windows machines
    Utilities.setMachineAffinity(newJob, 'Windows_NT', 'latest-or-auto')
    // Publish reports
    Utilities.addHtmlPublisher(newJob, 'bin/tests/coverage', 'Code Coverage Report', 'index.htm')
    // Archive results.
    Utilities.addArchival(newJob, '**/coverage/*,msbuild.log')
    // Set triggers
    if (isPR) {
        // Set branch specific PR trigger
        Utilities.addGithubPRTriggerForBranch(newJob, branch, 'Code Coverage Windows Debug', '(?i).*test\\W+code\\W+coverage.*')
    }
    else {
        // Set a periodic trigger
        Utilities.addPeriodicTrigger(newJob, '@daily')
    }
}

// **************************
// Define code formatter check build
// **************************

[true, false].each { isPR ->
    def newJob = job(Utilities.getFullJobName(project, 'native_code_format_check', isPR))) {
        steps {
            shell('python src/Native/format-code.py checkonly')
        }
    }
    
    // Set up standard options.
    Utilities.standardJobSetup(newJob, project, isPR, "*/${branch}")
    // Set the machine affinity to Ubuntu machines
    Utilities.setMachineAffinity(newJob, 'Ubuntu', 'latest-or-auto')
    if (isPR) {
        // Set PR trigger.  Only trigger when the phrase is said.
        Utilities.addGithubPRTriggerForBranch(newJob, branch, 'Code Formatter Check', '(?i).*test\\W+code\\W+formatter\\W+check.*', true)
    }
    else {
        // Set a push trigger
        Utilities.addGithubPushTrigger(newJob)
    }
}

// **************************
// Define outerloop windows Nano testing.  Run locally on each machine.
// **************************
branchList.each { branchName ->
    ['Windows Nano'].each { os ->
        ['Debug', 'Release'].each { configurationGroup ->

            def isPR = (branchName == 'pr')  
            def newJobName = "outerloop_${osShortName[os]}_${configurationGroup.toLowerCase()}"
            
			def newBuildJobName = "${osShortName[os]}_${configurationGroup.toLowerCase()}_bld"

			def newBuildJob = job(getJobName(Utilities.getFullJobName(project, newBuildJobName, isPR), branchName)) {
        		steps {
            		batchFile("call \"C:\\Program Files (x86)\\Microsoft Visual Studio 14.0\\VC\\vcvarsall.bat\" x86 && build.cmd /p:ConfigurationGroup=${configurationGroup} /p:SkipTests=true")
            		// Package up the results.
            		batchFile("C:\\Packer\\Packer.exe .\\bin\\build.pack .\\bin")
        		}
			}

<<<<<<< HEAD
[true, false].each { isPR ->
    ['Windows 10', 'Windows 7', 'Windows_NT', 'Ubuntu', 'OSX'].each { os ->
=======
            // Set the affinity.  All of these run on Windows currently.
            Utilities.setMachineAffinity(newBuildJob, 'Windows_NT', 'latest-or-auto')
            // Set up standard options.
            Utilities.standardJobSetup(newBuildJob, project, isPR, getFullBranchName(branchName))
            // Archive the results
            Utilities.addArchival(newBuildJob, "bin/build.pack,run-test.cmd,bin/osGroup.AnyCPU.${configurationGroup}/**,bin/ref/**,bin/packages/**,msbuild.log")
            
            def fullCoreFXBuildJobName = Utilities.getFolderName(project) + '/' + newBuildJob.name
            def newTestJobName =  "${osShortName[os]}_${configurationGroup.toLowerCase()}_tst"
            def newTestJob = job(getJobName(Utilities.getFullJobName(project, newTestJobName, isPR), branchName)) {
            	steps {
            		// The tests/corefx components
	                copyArtifacts(fullCoreFXBuildJobName) {
	                    includePatterns('bin/build.pack')
	                    includePatterns('run-test.cmd')
	                    buildSelector {
	                        buildNumber('\${COREFX_BUILD}')
	                    }
	                }

	                // Unpack the build data
	                batchFile("C:\\Packer\\UnPacker.exe .\\bin\\build.pack .\\bin")
	                // Run the tests
	                batchFile("run-test.cmd .\\bin\\tests\\Windows_NT.AnyCPU.${configurationGroup}")
            	}

            	parameters {
            		stringParam('COREFX_BUILD', '', 'Build number to use for copying binaries for nano server bld.')
            	}
            }

            // Set the affinity.  All of these run on Windows Nano currently.
            Utilities.setMachineAffinity(newTestJob, os)
            // Set up standard options.
            Utilities.addStandardOptions(newTestJob, isPR)

            def fullCoreFXTestJobName = Utilities.getFolderName(project) + '/' + newTestJob.name
            def newJob = buildFlowJob(getJobName(Utilities.getFullJobName(project, newJobName, isPR), branchName)) {
                buildFlow("""
                    b = build(params, '${fullCoreFXBuildJobName}')
                    build(params +
                    [COREFX_BUILD: b.build.number], '${fullCoreFXTestJobName}')
                    """)
            }

            // Set the machine affinity.
            Utilities.setMachineAffinity(newJob, os)
            // Set up standard options.
            Utilities.standardJobSetup(newJob, project, isPR, getFullBranchName(branchName))
            // Add the unit test results
            Utilities.addXUnitDotNETResults(newJob, 'bin/tests/**/testResults.xml')

            // Set up appropriate triggers.  PR on demand, otherwise nightly
            if (isPR) {
                // Set PR trigger.
                // TODO: More elaborate regex trigger?
                Utilities.addGithubPRTrigger(newJob, "OuterLoop ${os} ${configurationGroup}", "(?i).*test\\W+outerloop\\W+${os}\\W+${configurationGroup}.*")
            }
            else {
                // Set a periodic trigger
                Utilities.addPeriodicTrigger(newJob, '@daily')
            }
        }
    }
}

// **************************
// Define outerloop testing.  Run locally on each machine.
// **************************
def linuxOSes = ['Ubuntu15.10', 'CentOS7.1', 'OpenSUSE13.2', 'RHEL7.2', 'Ubuntu14.04']
branchList.each { branchName ->
    ['Windows 10', 'Windows 7', 'Windows_NT', 'Ubuntu14.04', 'OSX', 'Ubuntu15.10', 'CentOS7.1', 'OpenSUSE13.2', 'RHEL7.2'].each { os ->
>>>>>>> c20fcbec
        ['Debug', 'Release'].each { configurationGroup ->

            def newJobName = "outerloop_${osShortName[os]}_${configurationGroup.toLowerCase()}"

<<<<<<< HEAD
            def newJob
            if (os != 'Ubuntu' && os != 'OSX') {
                newJob = job(Utilities.getFullJobName(project, newJobName, isPR)) {
                    steps {
                        batchFile("call \"C:\\Program Files (x86)\\Microsoft Visual Studio 14.0\\VC\\vcvarsall.bat\" x86 && Build.cmd /p:ConfigurationGroup=${configurationGroup} /p:WithCategories=\"InnerLoop;OuterLoop\" /p:TestWithLocalLibraries=true")
                    }
                }
            } else {
                newJob = job(Utilities.getFullJobName(project, newJobName, isPR)) {
                    // Jobs run as a service in unix, which means that HOME variable is not set, and it is required for restoring packages
                    // so we set it first, and then call build.sh
                    steps {
=======
            def newJob = job(getJobName(Utilities.getFullJobName(project, newJobName, isPR), branchName)) {
                steps {
                    if (os == 'Windows 10' || os == 'Windows 7' || os == 'Windows_NT') {
                        batchFile("call \"C:\\Program Files (x86)\\Microsoft Visual Studio 14.0\\VC\\vcvarsall.bat\" x86 && Build.cmd /p:ConfigurationGroup=${configurationGroup} /p:WithCategories=\"InnerLoop;OuterLoop\" /p:TestWithLocalLibraries=true")
                    }
                    else if (os == 'OSX') {
>>>>>>> c20fcbec
                        shell("HOME=\$WORKSPACE/tempHome ./build.sh /p:ConfigurationGroup=${configurationGroup} /p:WithCategories=\"\\\"InnerLoop;OuterLoop\\\"\" /p:TestWithLocalLibraries=true")
                    }
                    else {
                        shell("sudo HOME=\$WORKSPACE/tempHome ./build.sh /p:ConfigurationGroup=${configurationGroup} /p:WithCategories=\"\\\"InnerLoop;OuterLoop\\\"\" /p:TestWithLocalLibraries=true")    
                    }
                }
            }

            // Set the affinity.  OS name matches the machine affinity.
            if (linuxOSes.contains(os)) {
                Utilities.setMachineAffinity(newJob, os, "outer-latest-or-auto")    
            }
            else {
                Utilities.setMachineAffinity(newJob, os, 'latest-or-auto')
            }

            // Set up standard options.
            Utilities.standardJobSetup(newJob, project, isPR, "*/${branch}")
            // Add the unit test results
            Utilities.addXUnitDotNETResults(newJob, 'bin/tests/**/testResults.xml')

            // Unix runs take more than 2 hours to run, so we set the timeout to be longer.
            if (linuxOSes.contains(os) || os == 'OSX') {
                Utilities.setJobTimeout(newJob, 240)
            }

            // Set up appropriate triggers.  PR on demand, otherwise nightly
            if (isPR) {
                // Set PR trigger.
                // TODO: More elaborate regex trigger?
<<<<<<< HEAD
                Utilities.addGithubPRTriggerForBranch(newJob, branch, "OuterLoop ${os} ${configurationGroup}", "(?i).*test\\W+outerloop.*")
=======
                Utilities.addGithubPRTrigger(newJob, "OuterLoop ${os} ${configurationGroup}", "(?i).*test\\W+outerloop\\W+${os}\\W+${configurationGroup}.*")
>>>>>>> c20fcbec
            }
            else {
                // Set a periodic trigger
                Utilities.addPeriodicTrigger(newJob, '@daily')
            }
        }
    }
}

// **************************
// Define perf testing.  Built locally and submitted to Helix.
// **************************

// builds with secrets should never be available for pull requests.
// right now perf tests are only run on Win10 (but can be built on any Windows)
['Windows 10'].each { os ->
    ['Debug', 'Release'].each { configurationGroup ->

        def newJobName = "perf_${osShortName[os]}_${configurationGroup.toLowerCase()}"

        def newJob = job(Utilities.getFullJobName(project, newJobName, /* isPR */ false)) {
            steps {
                helix("Build.cmd /p:Creator=dotnet-bot /p:ArchiveTests=true /p:ConfigurationGroup=${configurationGroup} /p:Configuration=Windows_${configurationGroup} /p:TestDisabled=true /p:EnableCloudTest=true /p:BuildMoniker={uniqueId} /p:TargetQueue=Windows.10.Amd64 /p:TestProduct=CoreFx /p:Branch=master /p:OSGroup=Windows_NT /p:CloudDropAccountName=dotnetbuilddrops /p:CloudResultsAccountName=dotnetjobresults /p:CloudDropAccessToken={CloudDropAccessToken} /p:CloudResultsAccessToken={CloudResultsAccessToken} /p:BuildCompleteConnection={BuildCompleteConnection} /p:BuildIsOfficialConnection={BuildIsOfficialConnection} /p:DocumentDbKey={DocumentDbKey} /p:DocumentDbUri=https://hms.documents.azure.com:443/ /p:FuncTestsDisabled=true /p:Performance=true")
            }
            // perf tests can be built on any Windows
            label("windows10 || windows7 || windows")
        }

        // Set up standard options.
        Utilities.standardJobSetup(newJob, project, /* isPR */ false, "*/${branch}")
        
        // Set a periodic trigger
        Utilities.addPeriodicTrigger(newJob, '@daily')
    }
}

// Here are the OS's that needs separate builds and tests.
// We create a build for the native compilation, a build for the build of corefx itself (on Windows)
// and then a build for the test of corefx on the target platform.  Then we link them with a build
// flow job.

<<<<<<< HEAD
def innerLoopNonWindowsOSs = ['Ubuntu', 'Ubuntu15.10', 'Debian8.2', 'OSX', 'FreeBSD', 'CentOS7.1', 'OpenSUSE13.2']
[true, false].each { isPR ->
=======
def innerLoopNonWindowsOSs = ['Ubuntu', 'Ubuntu15.10', 'Debian8.2', 'OSX', 'FreeBSD', 'CentOS7.1', 'OpenSUSE13.2', 'RHEL7.2']
branchList.each { branchName ->
>>>>>>> c20fcbec
    ['Debug', 'Release'].each { configurationGroup ->
        innerLoopNonWindowsOSs.each { os ->
            def osGroup = osGroupMap[os]
            
            //
            // First define the nativecomp build
            //
            
            def newNativeCompBuildJobName = "nativecomp_${os.toLowerCase()}_${configurationGroup.toLowerCase()}"
            
            def newNativeCompJob = job(Utilities.getFullJobName(project, newNativeCompBuildJobName, isPR)) {
                steps {
                    shell("./build.sh native x64 ${configurationGroup.toLowerCase()}")
                }
            }
            
            // Set the affinity.  Use the 'latest or auto' version to pick up
            // new auto images.
            Utilities.setMachineAffinity(newNativeCompJob, os, 'latest-or-auto')
            // Set up standard options.
            Utilities.standardJobSetup(newNativeCompJob, project, isPR, "*/${branch}")
            // Add archival for the built data.
            Utilities.addArchival(newNativeCompJob, "bin/**")
            
            //
            // First we set up a build job that builds the corefx repo on Windows
            //
            
            def newBuildJobName = "${os.toLowerCase()}_${configurationGroup.toLowerCase()}_bld"

            def newBuildJob = job(Utilities.getFullJobName(project, newBuildJobName, isPR))) {
                steps {
                    batchFile("call \"C:\\Program Files (x86)\\Microsoft Visual Studio 14.0\\VC\\vcvarsall.bat\" x86 && build.cmd /p:ConfigurationGroup=${configurationGroup} /p:OSGroup=${osGroup} /p:SkipTests=true /p:TestNugetRuntimeId=${targetNugetRuntimeMap[os]}")
                    // Package up the results.
                    batchFile("C:\\Packer\\Packer.exe .\\bin\\build.pack .\\bin")
                }
            }

            // Set the affinity.  All of these run on Windows currently.
            Utilities.setMachineAffinity(newBuildJob, 'Windows_NT', 'latest-or-auto')
            // Set up standard options.
            Utilities.standardJobSetup(newBuildJob, project, isPR, "*/${branch}")
            // Archive the results
            Utilities.addArchival(newBuildJob, "bin/build.pack,bin/osGroup.AnyCPU.${configurationGroup}/**,bin/ref/**,bin/packages/**,msbuild.log")

            // Use Server GC for Ubuntu/OSX Debug PR build & test
            def serverGCString = ''
                     
            if ((os == 'Ubuntu' || os == 'OSX') && configurationGroup == 'Release' && isPR){
                serverGCString = '--useServerGC'
            }
            
            //
            // Then we set up a job that runs the test on the target OS
            //
            
            def jobFolder = Utilities.getFolderName(project) + '/' + Utilities.getFolderName(branch)
            def fullNativeCompBuildJobName = jobFolder + '/' + newNativeCompJob.name
            def fullCoreFXBuildJobName = jobFolder + '/' + newBuildJob.name
            
            def newTestJobName = "${os.toLowerCase()}_${configurationGroup.toLowerCase()}_tst"
            
            def newTestJob = job(Utilities.getFullJobName(project, newTestJobName, isPR)) {
                steps {
                    // Copy data from other builds.  Copy from correspoding branch of coreclr build
                    // TODO: Add a new job or allow for copying coreclr from debug build
                    
                    def coreClrJobFolder = Utilities.getFolderName("dotnet/coreclr") + '/' + Utilities.getFolderName(branch)
                    // CoreCLR
                    copyArtifacts("${coreClrJobFolder}/release_${os.toLowerCase()}") {
                        excludePatterns('**/testResults.xml', '**/*.ni.dll')
                        buildSelector {
                            latestSuccessful(true)
                        }
                    }
                    
                    // MSCorlib
                    copyArtifacts("${coreClrJobFolder}/release_windows_nt") {
                        includePatterns("bin/Product/${osGroup}*/**")
                        excludePatterns('**/testResults.xml', '**/*.ni.dll')
                        buildSelector {
                            latestSuccessful(true)
                        }
                    }
                    
                    // Native components
                    copyArtifacts(fullNativeCompBuildJobName) {
                        includePatterns("bin/**")
                        buildSelector {
                            buildNumber('\${COREFX_NATIVECOMP_BUILD}')
                        }
                    }
                    
                    // The tests/corefx components
                    copyArtifacts(fullCoreFXBuildJobName) {
                        includePatterns('bin/build.pack')
                        buildSelector {
                            buildNumber('\${COREFX_BUILD}')
                        }
                    }
                    
                    // Unpack the build data
                    shell("unpacker ./bin/build.pack ./bin")
                    // Export the LTTNG environment variable and then run the tests
                    shell("""export LTTNG_HOME=/home/dotnet-bot
                    ./run-test.sh \\
                        --configurationGroup ${configurationGroup} \\
                        --os ${osGroup} \\
                        --corefx-tests \${WORKSPACE}/bin/tests/${osGroup}.AnyCPU.${configurationGroup} \\
                        --coreclr-bins \${WORKSPACE}/bin/Product/${osGroup}.x64.Release/ \\
                        --mscorlib-bins \${WORKSPACE}/bin/Product/${osGroup}.x64.Release/ \\
                        ${serverGCString}
                    """)
                }
                
                // Add parameters for the input jobs
                parameters {
                    stringParam('COREFX_BUILD', '', 'Build number to copy CoreFX test binaries from')
                    stringParam('COREFX_NATIVECOMP_BUILD', '', 'Build number to copy CoreFX native components from')
                }
            }
            
            // Set the affinity.  All of these run on the target
            Utilities.setMachineAffinity(newTestJob, os, 'latest-or-auto')
            // Set up standard options.
            Utilities.standardJobSetup(newTestJob, project, isPR, "*/${branch}")
            // Add the unit test results
            Utilities.addXUnitDotNETResults(newTestJob, '**/testResults.xml')
            
            //
            // Then we set up a flow job that runs the build and the nativecomp build in parallel and then executes.
            // the test job
            //
            
            def fullCoreFXTestJobName = jobFolder + '/' + newTestJob.name
            def flowJobName = "${os.toLowerCase()}_${configurationGroup.toLowerCase()}"
            def newFlowJob = buildFlowJob(Utilities.getFullJobName(project, flowJobName, isPR)) {
                buildFlow("""
                    parallel (
                        { nativeCompBuild = build(params, '${fullNativeCompBuildJobName}') },
                        { coreFXBuild = build(params, '${fullCoreFXBuildJobName}') }
                    )
                    
                    // Then run the test job
                    build(params + 
                        [COREFX_BUILD: coreFXBuild.build.number,
                         COREFX_NATIVECOMP_BUILD : nativeCompBuild.build.number], '${fullCoreFXTestJobName}')
                """)
                
                // Needs a workspace
                configure {
                    def buildNeedsWorkspace = it / 'buildNeedsWorkspace'
                    buildNeedsWorkspace.setValue('true')
                }
            }
            
            // Set the affinity.  All of these run on the target
            Utilities.setMachineAffinity(newFlowJob, os, 'latest-or-auto')
            // Set up standard options.
            Utilities.standardJobSetup(newFlowJob, project, isPR, "*/${branch}")
            // Set up triggers
            if (isPR) {
                // Set PR trigger.
                // Set of OS's that work currently. 
                if (os in ['OSX', 'Ubuntu', 'OpenSUSE13.2', 'CentOS7.1']) {
                    // TODO #6070: Temporarily disabled due to failing globalization tests on OpenSUSE.
                    if (os != 'OpenSUSE13.2') {
                        Utilities.addGithubPRTriggerForBranch(newFlowJob, branch, "Innerloop ${os} ${configurationGroup} Build and Test")
                    }
                }
                else {
                    Utilities.addGithubPRTriggerForBranch(newFlowJob, branch, "Innerloop ${os} ${configurationGroup} Build and Test", "(?i).*test\\W+${os}.*")
                }
            }
            else {
                // Set a push trigger
                Utilities.addGithubPushTrigger(newFlowJob)
            }
        }
    }
}

// Generate the build and test versions for Windows_NT.  When full build/run is supported on a platform, those platforms
// could be removed from above and then added in below.
def supportedFullCyclePlatforms = ['Windows_NT']

[true, false].isPR { isPR ->
    ['Debug', 'Release'].each { configurationGroup ->
        supportedFullCyclePlatforms.each { osGroup ->
            def newJobName = "${osGroup.toLowerCase()}_${configurationGroup.toLowerCase()}"

            def newJob = job(Utilities.getFullJobName(project, newJobName, isPR)) {
                steps {
                    batchFile("call \"C:\\Program Files (x86)\\Microsoft Visual Studio 14.0\\VC\\vcvarsall.bat\" x86 && build.cmd /p:ConfigurationGroup=${configurationGroup} /p:OSGroup=${osGroup}")
                    batchFile("C:\\Packer\\Packer.exe .\\bin\\build.pack .\\bin")
                }
            }

            // Set the affinity.  All of these run on Windows currently.
            Utilities.setMachineAffinity(newJob, osGroup, 'latest-or-auto')
            // Set up standard options.
            Utilities.standardJobSetup(newJob, project, isPR, "*/${branch}")
            // Add the unit test results
            Utilities.addXUnitDotNETResults(newJob, 'bin/tests/**/testResults.xml')
            // Add archival for the built data.
            Utilities.addArchival(newJob, "bin/build.pack,bin/${osGroup}.AnyCPU.Debug/**,bin/ref/**,bin/packages/**,msbuild.log")
            // Set up triggers
            if (isPR) {
                // Set PR trigger.
                Utilities.addGithubPRTriggerBranch(newJob, branch, "Innerloop ${osGroup} ${configurationGroup} Build and Test")
            }
            else {
                // Set a push trigger
                Utilities.addGithubPushTrigger(newJob)
            }
        }
    }
}<|MERGE_RESOLUTION|>--- conflicted
+++ resolved
@@ -6,8 +6,6 @@
 def project = GithubProject
 // The input branch name (e.g. master)
 def branch = GithubBranchName
-
-// TODO: Can we add a C++ style #error if addGithubPRTrigger is used???
 
 // Globals
 
@@ -19,16 +17,8 @@
                   'Windows_NT':'Windows_NT',
                   'FreeBSD':'FreeBSD',
                   'CentOS7.1': 'Linux',
-<<<<<<< HEAD
-                  'OpenSUSE13.2': 'Linux']
-                  
-// List of short names for OSs (used in job names)
-def osShortName = ['Windows 10': 'win10', 'Windows 7' : 'win7', 'Windows_NT' : 'windows_nt', 'Ubuntu' : 'ubuntu', 'OSX' : 'osx']
-                  
-=======
                   'OpenSUSE13.2': 'Linux',
                   'RHEL7.2': 'Linux']
->>>>>>> c20fcbec
 // Map of os -> nuget runtime
 def targetNugetRuntimeMap = ['OSX' : 'osx.10.10-x64',
                              'Ubuntu' : 'ubuntu.14.04-x64',
@@ -39,9 +29,6 @@
                              'OpenSUSE13.2' : 'ubuntu.14.04-x64',
                              'RHEL7.2': 'rhel.7-x64']
 
-<<<<<<< HEAD
-=======
-def branchList = ['master', 'rc2', 'pr']
 def osShortName = ['Windows 10': 'win10',
                    'Windows 7' : 'win7',
                    'Windows_NT' : 'windows_nt',
@@ -53,24 +40,6 @@
                    'OpenSUSE13.2' : 'opensuse13.2',
                    'RHEL7.2' : 'rhel7.2']
 
-def static getFullBranchName(def branch) {
-    def branchMap = ['master':'*/master',
-        'rc2':'*/release/1.0.0-rc2',
-        'pr':'*/master']
-    def fullBranchName = branchMap.get(branch, null)
-    assert fullBranchName != null : "Could not find a full branch name for ${branch}"
-    return branchMap[branch]
-}
-
-def static getJobName(def name, def branchName) {
-    def baseName = name
-    if (branchName == 'rc2') {
-        baseName += "_rc2"
-    }
-    return baseName
-}
-
->>>>>>> c20fcbec
 // **************************
 // Define code coverage build
 // **************************
@@ -129,7 +98,7 @@
 // **************************
 // Define outerloop windows Nano testing.  Run locally on each machine.
 // **************************
-branchList.each { branchName ->
+[true, false].each { isPR ->
     ['Windows Nano'].each { os ->
         ['Debug', 'Release'].each { configurationGroup ->
 
@@ -138,7 +107,7 @@
             
 			def newBuildJobName = "${osShortName[os]}_${configurationGroup.toLowerCase()}_bld"
 
-			def newBuildJob = job(getJobName(Utilities.getFullJobName(project, newBuildJobName, isPR), branchName)) {
+			def newBuildJob = job(Utilities.getFullJobName(project, newBuildJobName, isPR)) {
         		steps {
             		batchFile("call \"C:\\Program Files (x86)\\Microsoft Visual Studio 14.0\\VC\\vcvarsall.bat\" x86 && build.cmd /p:ConfigurationGroup=${configurationGroup} /p:SkipTests=true")
             		// Package up the results.
@@ -146,20 +115,16 @@
         		}
 			}
 
-<<<<<<< HEAD
-[true, false].each { isPR ->
-    ['Windows 10', 'Windows 7', 'Windows_NT', 'Ubuntu', 'OSX'].each { os ->
-=======
             // Set the affinity.  All of these run on Windows currently.
             Utilities.setMachineAffinity(newBuildJob, 'Windows_NT', 'latest-or-auto')
             // Set up standard options.
-            Utilities.standardJobSetup(newBuildJob, project, isPR, getFullBranchName(branchName))
+            Utilities.standardJobSetup(newBuildJob, project, isPR, "*/${branch}")
             // Archive the results
             Utilities.addArchival(newBuildJob, "bin/build.pack,run-test.cmd,bin/osGroup.AnyCPU.${configurationGroup}/**,bin/ref/**,bin/packages/**,msbuild.log")
             
             def fullCoreFXBuildJobName = Utilities.getFolderName(project) + '/' + newBuildJob.name
             def newTestJobName =  "${osShortName[os]}_${configurationGroup.toLowerCase()}_tst"
-            def newTestJob = job(getJobName(Utilities.getFullJobName(project, newTestJobName, isPR), branchName)) {
+            def newTestJob = job(Utilities.getFullJobName(project, newTestJobName, isPR)) {
             	steps {
             		// The tests/corefx components
 	                copyArtifacts(fullCoreFXBuildJobName) {
@@ -187,7 +152,7 @@
             Utilities.addStandardOptions(newTestJob, isPR)
 
             def fullCoreFXTestJobName = Utilities.getFolderName(project) + '/' + newTestJob.name
-            def newJob = buildFlowJob(getJobName(Utilities.getFullJobName(project, newJobName, isPR), branchName)) {
+            def newJob = buildFlowJob(Utilities.getFullJobName(project, newJobName, isPR)) {
                 buildFlow("""
                     b = build(params, '${fullCoreFXBuildJobName}')
                     build(params +
@@ -198,7 +163,7 @@
             // Set the machine affinity.
             Utilities.setMachineAffinity(newJob, os)
             // Set up standard options.
-            Utilities.standardJobSetup(newJob, project, isPR, getFullBranchName(branchName))
+            Utilities.standardJobSetup(newJob, project, isPR, "*/${branch}")
             // Add the unit test results
             Utilities.addXUnitDotNETResults(newJob, 'bin/tests/**/testResults.xml')
 
@@ -206,7 +171,7 @@
             if (isPR) {
                 // Set PR trigger.
                 // TODO: More elaborate regex trigger?
-                Utilities.addGithubPRTrigger(newJob, "OuterLoop ${os} ${configurationGroup}", "(?i).*test\\W+outerloop\\W+${os}\\W+${configurationGroup}.*")
+                Utilities.addGithubPRTriggerForBranch(newJob, branch, "OuterLoop ${os} ${configurationGroup}", "(?i).*test\\W+outerloop\\W+${os}\\W+${configurationGroup}.*")
             }
             else {
                 // Set a periodic trigger
@@ -220,34 +185,18 @@
 // Define outerloop testing.  Run locally on each machine.
 // **************************
 def linuxOSes = ['Ubuntu15.10', 'CentOS7.1', 'OpenSUSE13.2', 'RHEL7.2', 'Ubuntu14.04']
-branchList.each { branchName ->
+[true, false].each { isPR ->
     ['Windows 10', 'Windows 7', 'Windows_NT', 'Ubuntu14.04', 'OSX', 'Ubuntu15.10', 'CentOS7.1', 'OpenSUSE13.2', 'RHEL7.2'].each { os ->
->>>>>>> c20fcbec
         ['Debug', 'Release'].each { configurationGroup ->
 
             def newJobName = "outerloop_${osShortName[os]}_${configurationGroup.toLowerCase()}"
 
-<<<<<<< HEAD
-            def newJob
-            if (os != 'Ubuntu' && os != 'OSX') {
-                newJob = job(Utilities.getFullJobName(project, newJobName, isPR)) {
-                    steps {
-                        batchFile("call \"C:\\Program Files (x86)\\Microsoft Visual Studio 14.0\\VC\\vcvarsall.bat\" x86 && Build.cmd /p:ConfigurationGroup=${configurationGroup} /p:WithCategories=\"InnerLoop;OuterLoop\" /p:TestWithLocalLibraries=true")
-                    }
-                }
-            } else {
-                newJob = job(Utilities.getFullJobName(project, newJobName, isPR)) {
-                    // Jobs run as a service in unix, which means that HOME variable is not set, and it is required for restoring packages
-                    // so we set it first, and then call build.sh
-                    steps {
-=======
-            def newJob = job(getJobName(Utilities.getFullJobName(project, newJobName, isPR), branchName)) {
+            def newJob = job(Utilities.getFullJobName(project, newJobName, isPR)) {
                 steps {
                     if (os == 'Windows 10' || os == 'Windows 7' || os == 'Windows_NT') {
                         batchFile("call \"C:\\Program Files (x86)\\Microsoft Visual Studio 14.0\\VC\\vcvarsall.bat\" x86 && Build.cmd /p:ConfigurationGroup=${configurationGroup} /p:WithCategories=\"InnerLoop;OuterLoop\" /p:TestWithLocalLibraries=true")
                     }
                     else if (os == 'OSX') {
->>>>>>> c20fcbec
                         shell("HOME=\$WORKSPACE/tempHome ./build.sh /p:ConfigurationGroup=${configurationGroup} /p:WithCategories=\"\\\"InnerLoop;OuterLoop\\\"\" /p:TestWithLocalLibraries=true")
                     }
                     else {
@@ -278,11 +227,7 @@
             if (isPR) {
                 // Set PR trigger.
                 // TODO: More elaborate regex trigger?
-<<<<<<< HEAD
-                Utilities.addGithubPRTriggerForBranch(newJob, branch, "OuterLoop ${os} ${configurationGroup}", "(?i).*test\\W+outerloop.*")
-=======
-                Utilities.addGithubPRTrigger(newJob, "OuterLoop ${os} ${configurationGroup}", "(?i).*test\\W+outerloop\\W+${os}\\W+${configurationGroup}.*")
->>>>>>> c20fcbec
+                Utilities.addGithubPRTriggerForBranch(newJob, branch, "OuterLoop ${os} ${configurationGroup}", "(?i).*test\\W+outerloop\\W+${os}\\W+${configurationGroup}.*")
             }
             else {
                 // Set a periodic trigger
@@ -324,13 +269,8 @@
 // and then a build for the test of corefx on the target platform.  Then we link them with a build
 // flow job.
 
-<<<<<<< HEAD
-def innerLoopNonWindowsOSs = ['Ubuntu', 'Ubuntu15.10', 'Debian8.2', 'OSX', 'FreeBSD', 'CentOS7.1', 'OpenSUSE13.2']
+def innerLoopNonWindowsOSs = ['Ubuntu', 'Ubuntu15.10', 'Debian8.2', 'OSX', 'FreeBSD', 'CentOS7.1', 'OpenSUSE13.2', 'RHEL7.2']
 [true, false].each { isPR ->
-=======
-def innerLoopNonWindowsOSs = ['Ubuntu', 'Ubuntu15.10', 'Debian8.2', 'OSX', 'FreeBSD', 'CentOS7.1', 'OpenSUSE13.2', 'RHEL7.2']
-branchList.each { branchName ->
->>>>>>> c20fcbec
     ['Debug', 'Release'].each { configurationGroup ->
         innerLoopNonWindowsOSs.each { os ->
             def osGroup = osGroupMap[os]
@@ -540,7 +480,7 @@
             // Set up triggers
             if (isPR) {
                 // Set PR trigger.
-                Utilities.addGithubPRTriggerBranch(newJob, branch, "Innerloop ${osGroup} ${configurationGroup} Build and Test")
+                Utilities.addGithubPRTriggerForBranch(newJob, branch, "Innerloop ${osGroup} ${configurationGroup} Build and Test")
             }
             else {
                 // Set a push trigger
