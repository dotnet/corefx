<Dependencies>
  <ProductDependencies>
    <Dependency Name="Microsoft.NETCore.Runtime.CoreCLR" Version="3.0.0-preview8.19358.2">
      <Uri>https://github.com/dotnet/coreclr</Uri>
      <Sha>b3ba9b8ff5d5d120585e7ec2e06457d8d2aa4b30</Sha>
    </Dependency>
    <Dependency Name="Microsoft.NETCore.ILAsm" Version="3.0.0-preview8.19358.2">
      <Uri>https://github.com/dotnet/coreclr</Uri>
      <Sha>b3ba9b8ff5d5d120585e7ec2e06457d8d2aa4b30</Sha>
    </Dependency>
    <Dependency Name="Microsoft.NET.Sdk.IL" Version="3.0.0-preview8.19358.2">
      <Uri>https://github.com/dotnet/coreclr</Uri>
      <Sha>b3ba9b8ff5d5d120585e7ec2e06457d8d2aa4b30</Sha>
    </Dependency>
  </ProductDependencies>
  <ToolsetDependencies>
    <Dependency Name="Microsoft.NETCore.App" Version="3.0.0-preview8-27910-01">
      <Uri>https://github.com/dotnet/core-setup</Uri>
      <Sha>5cd0245860335e0b307f6a46b99c6f9244887318</Sha>
    </Dependency>
    <Dependency Name="Microsoft.NETCore.DotNetHost" Version="3.0.0-preview8-27910-01">
      <Uri>https://github.com/dotnet/core-setup</Uri>
      <Sha>5cd0245860335e0b307f6a46b99c6f9244887318</Sha>
    </Dependency>
    <Dependency Name="Microsoft.NETCore.DotNetHostPolicy" Version="3.0.0-preview8-27910-01">
      <Uri>https://github.com/dotnet/core-setup</Uri>
      <Sha>5cd0245860335e0b307f6a46b99c6f9244887318</Sha>
    </Dependency>
    <Dependency Name="Microsoft.NETCore.Platforms" Version="3.0.0-preview8.19360.1">
      <Uri>https://github.com/dotnet/corefx</Uri>
      <Sha>dcf1c8f51bcdbd79e08cc672e327d50612690a25</Sha>
    </Dependency>
    <Dependency Name="runtime.native.System.IO.Ports" Version="4.6.0-preview8.19360.1">
      <Uri>https://github.com/dotnet/corefx</Uri>
      <Sha>dcf1c8f51bcdbd79e08cc672e327d50612690a25</Sha>
    </Dependency>
<<<<<<< HEAD
    <Dependency Name="Microsoft.DotNet.Arcade.Sdk" Version="1.0.0-beta.19359.6">
      <Uri>https://github.com/dotnet/arcade</Uri>
      <Sha>0f5dd7680174620f31c9a00cdb2ac0b0e70e631f</Sha>
=======
    <Dependency Name="Microsoft.DotNet.Arcade.Sdk" Version="1.0.0-beta.19359.4">
      <Uri>https://github.com/dotnet/arcade</Uri>
      <Sha>66d06b9c1c99deb4a4ac74274ac0f2924d557046</Sha>
>>>>>>> dcf1c8f5
    </Dependency>
    <Dependency Name="NETStandard.Library" Version="2.1.0-prerelease.19360.1">
      <Uri>https://github.com/dotnet/standard</Uri>
      <Sha>79ffbed0219ea5f319dd83b700bfdb4ace2794fa</Sha>
    </Dependency>
<<<<<<< HEAD
    <Dependency Name="Microsoft.DotNet.Helix.Sdk" Version="2.0.0-beta.19359.6">
      <Uri>https://github.com/dotnet/arcade</Uri>
      <Sha>0f5dd7680174620f31c9a00cdb2ac0b0e70e631f</Sha>
    </Dependency>
    <Dependency Name="Microsoft.DotNet.ApiCompat" Version="1.0.0-beta.19359.6">
      <Uri>https://github.com/dotnet/arcade</Uri>
      <Sha>0f5dd7680174620f31c9a00cdb2ac0b0e70e631f</Sha>
    </Dependency>
    <Dependency Name="Microsoft.DotNet.GenAPI" Version="1.0.0-beta.19359.6">
      <Uri>https://github.com/dotnet/arcade</Uri>
      <Sha>0f5dd7680174620f31c9a00cdb2ac0b0e70e631f</Sha>
    </Dependency>
    <Dependency Name="Microsoft.DotNet.GenFacades" Version="1.0.0-beta.19359.6">
      <Uri>https://github.com/dotnet/arcade</Uri>
      <Sha>0f5dd7680174620f31c9a00cdb2ac0b0e70e631f</Sha>
    </Dependency>
    <Dependency Name="Microsoft.DotNet.XUnitExtensions" Version="2.4.1-beta.19359.6">
      <Uri>https://github.com/dotnet/arcade</Uri>
      <Sha>0f5dd7680174620f31c9a00cdb2ac0b0e70e631f</Sha>
    </Dependency>
    <Dependency Name="Microsoft.DotNet.XUnitConsoleRunner" Version="2.5.1-beta.19359.6">
      <Uri>https://github.com/dotnet/arcade</Uri>
      <Sha>0f5dd7680174620f31c9a00cdb2ac0b0e70e631f</Sha>
    </Dependency>
    <Dependency Name="Microsoft.DotNet.Build.Tasks.Packaging" Version="1.0.0-beta.19359.6">
      <Uri>https://github.com/dotnet/arcade</Uri>
      <Sha>0f5dd7680174620f31c9a00cdb2ac0b0e70e631f</Sha>
    </Dependency>
    <Dependency Name="Microsoft.DotNet.CodeAnalysis" Version="1.0.0-beta.19359.6">
      <Uri>https://github.com/dotnet/arcade</Uri>
      <Sha>0f5dd7680174620f31c9a00cdb2ac0b0e70e631f</Sha>
    </Dependency>
    <Dependency Name="Microsoft.DotNet.CoreFxTesting" Version="1.0.0-beta.19359.6">
      <Uri>https://github.com/dotnet/arcade</Uri>
      <Sha>0f5dd7680174620f31c9a00cdb2ac0b0e70e631f</Sha>
    </Dependency>
    <Dependency Name="Microsoft.DotNet.RemoteExecutor" Version="1.0.0-beta.19359.6">
      <Uri>https://github.com/dotnet/arcade</Uri>
      <Sha>0f5dd7680174620f31c9a00cdb2ac0b0e70e631f</Sha>
    </Dependency>
    <Dependency Name="Microsoft.DotNet.Build.Tasks.Configuration" Version="1.0.0-beta.19359.6">
      <Uri>https://github.com/dotnet/arcade</Uri>
      <Sha>0f5dd7680174620f31c9a00cdb2ac0b0e70e631f</Sha>
    </Dependency>
    <Dependency Name="Microsoft.DotNet.Build.Tasks.Feed" Version="2.2.0-beta.19359.6">
      <Uri>https://github.com/dotnet/arcade</Uri>
      <Sha>0f5dd7680174620f31c9a00cdb2ac0b0e70e631f</Sha>
    </Dependency>
    <Dependency Name="Microsoft.DotNet.VersionTools.Tasks" Version="1.0.0-beta.19359.6">
      <Uri>https://github.com/dotnet/arcade</Uri>
      <Sha>0f5dd7680174620f31c9a00cdb2ac0b0e70e631f</Sha>
=======
    <Dependency Name="Microsoft.DotNet.Helix.Sdk" Version="2.0.0-beta.19359.4">
      <Uri>https://github.com/dotnet/arcade</Uri>
      <Sha>66d06b9c1c99deb4a4ac74274ac0f2924d557046</Sha>
    </Dependency>
    <Dependency Name="Microsoft.DotNet.ApiCompat" Version="1.0.0-beta.19359.4">
      <Uri>https://github.com/dotnet/arcade</Uri>
      <Sha>66d06b9c1c99deb4a4ac74274ac0f2924d557046</Sha>
    </Dependency>
    <Dependency Name="Microsoft.DotNet.GenAPI" Version="1.0.0-beta.19359.4">
      <Uri>https://github.com/dotnet/arcade</Uri>
      <Sha>66d06b9c1c99deb4a4ac74274ac0f2924d557046</Sha>
    </Dependency>
    <Dependency Name="Microsoft.DotNet.GenFacades" Version="1.0.0-beta.19359.4">
      <Uri>https://github.com/dotnet/arcade</Uri>
      <Sha>66d06b9c1c99deb4a4ac74274ac0f2924d557046</Sha>
    </Dependency>
    <Dependency Name="Microsoft.DotNet.XUnitExtensions" Version="2.4.1-beta.19359.4">
      <Uri>https://github.com/dotnet/arcade</Uri>
      <Sha>66d06b9c1c99deb4a4ac74274ac0f2924d557046</Sha>
    </Dependency>
    <Dependency Name="Microsoft.DotNet.XUnitConsoleRunner" Version="2.5.1-beta.19359.4">
      <Uri>https://github.com/dotnet/arcade</Uri>
      <Sha>66d06b9c1c99deb4a4ac74274ac0f2924d557046</Sha>
    </Dependency>
    <Dependency Name="Microsoft.DotNet.Build.Tasks.Packaging" Version="1.0.0-beta.19359.4">
      <Uri>https://github.com/dotnet/arcade</Uri>
      <Sha>66d06b9c1c99deb4a4ac74274ac0f2924d557046</Sha>
    </Dependency>
    <Dependency Name="Microsoft.DotNet.CodeAnalysis" Version="1.0.0-beta.19359.4">
      <Uri>https://github.com/dotnet/arcade</Uri>
      <Sha>66d06b9c1c99deb4a4ac74274ac0f2924d557046</Sha>
    </Dependency>
    <Dependency Name="Microsoft.DotNet.CoreFxTesting" Version="1.0.0-beta.19359.4">
      <Uri>https://github.com/dotnet/arcade</Uri>
      <Sha>66d06b9c1c99deb4a4ac74274ac0f2924d557046</Sha>
    </Dependency>
    <Dependency Name="Microsoft.DotNet.RemoteExecutor" Version="1.0.0-beta.19359.4">
      <Uri>https://github.com/dotnet/arcade</Uri>
      <Sha>66d06b9c1c99deb4a4ac74274ac0f2924d557046</Sha>
    </Dependency>
    <Dependency Name="Microsoft.DotNet.Build.Tasks.Configuration" Version="1.0.0-beta.19359.4">
      <Uri>https://github.com/dotnet/arcade</Uri>
      <Sha>66d06b9c1c99deb4a4ac74274ac0f2924d557046</Sha>
    </Dependency>
    <Dependency Name="Microsoft.DotNet.Build.Tasks.Feed" Version="2.2.0-beta.19359.4">
      <Uri>https://github.com/dotnet/arcade</Uri>
      <Sha>66d06b9c1c99deb4a4ac74274ac0f2924d557046</Sha>
    </Dependency>
    <Dependency Name="Microsoft.DotNet.VersionTools.Tasks" Version="1.0.0-beta.19359.4">
      <Uri>https://github.com/dotnet/arcade</Uri>
      <Sha>66d06b9c1c99deb4a4ac74274ac0f2924d557046</Sha>
>>>>>>> dcf1c8f5
    </Dependency>
    <Dependency Name="optimization.windows_nt-x64.IBC.CoreFx" Version="99.99.99-master-20190710.1">
      <Uri>https://dev.azure.com/dnceng/internal/_git/dotnet-optimization</Uri>
      <Sha>48c2004e63d2c6e65e8b4694cb3162159fb0c699</Sha>
    </Dependency>
  </ToolsetDependencies>
</Dependencies><|MERGE_RESOLUTION|>--- conflicted
+++ resolved
@@ -34,21 +34,14 @@
       <Uri>https://github.com/dotnet/corefx</Uri>
       <Sha>dcf1c8f51bcdbd79e08cc672e327d50612690a25</Sha>
     </Dependency>
-<<<<<<< HEAD
     <Dependency Name="Microsoft.DotNet.Arcade.Sdk" Version="1.0.0-beta.19359.6">
       <Uri>https://github.com/dotnet/arcade</Uri>
-      <Sha>0f5dd7680174620f31c9a00cdb2ac0b0e70e631f</Sha>
-=======
-    <Dependency Name="Microsoft.DotNet.Arcade.Sdk" Version="1.0.0-beta.19359.4">
-      <Uri>https://github.com/dotnet/arcade</Uri>
       <Sha>66d06b9c1c99deb4a4ac74274ac0f2924d557046</Sha>
->>>>>>> dcf1c8f5
     </Dependency>
     <Dependency Name="NETStandard.Library" Version="2.1.0-prerelease.19360.1">
       <Uri>https://github.com/dotnet/standard</Uri>
       <Sha>79ffbed0219ea5f319dd83b700bfdb4ace2794fa</Sha>
     </Dependency>
-<<<<<<< HEAD
     <Dependency Name="Microsoft.DotNet.Helix.Sdk" Version="2.0.0-beta.19359.6">
       <Uri>https://github.com/dotnet/arcade</Uri>
       <Sha>0f5dd7680174620f31c9a00cdb2ac0b0e70e631f</Sha>
@@ -100,59 +93,6 @@
     <Dependency Name="Microsoft.DotNet.VersionTools.Tasks" Version="1.0.0-beta.19359.6">
       <Uri>https://github.com/dotnet/arcade</Uri>
       <Sha>0f5dd7680174620f31c9a00cdb2ac0b0e70e631f</Sha>
-=======
-    <Dependency Name="Microsoft.DotNet.Helix.Sdk" Version="2.0.0-beta.19359.4">
-      <Uri>https://github.com/dotnet/arcade</Uri>
-      <Sha>66d06b9c1c99deb4a4ac74274ac0f2924d557046</Sha>
-    </Dependency>
-    <Dependency Name="Microsoft.DotNet.ApiCompat" Version="1.0.0-beta.19359.4">
-      <Uri>https://github.com/dotnet/arcade</Uri>
-      <Sha>66d06b9c1c99deb4a4ac74274ac0f2924d557046</Sha>
-    </Dependency>
-    <Dependency Name="Microsoft.DotNet.GenAPI" Version="1.0.0-beta.19359.4">
-      <Uri>https://github.com/dotnet/arcade</Uri>
-      <Sha>66d06b9c1c99deb4a4ac74274ac0f2924d557046</Sha>
-    </Dependency>
-    <Dependency Name="Microsoft.DotNet.GenFacades" Version="1.0.0-beta.19359.4">
-      <Uri>https://github.com/dotnet/arcade</Uri>
-      <Sha>66d06b9c1c99deb4a4ac74274ac0f2924d557046</Sha>
-    </Dependency>
-    <Dependency Name="Microsoft.DotNet.XUnitExtensions" Version="2.4.1-beta.19359.4">
-      <Uri>https://github.com/dotnet/arcade</Uri>
-      <Sha>66d06b9c1c99deb4a4ac74274ac0f2924d557046</Sha>
-    </Dependency>
-    <Dependency Name="Microsoft.DotNet.XUnitConsoleRunner" Version="2.5.1-beta.19359.4">
-      <Uri>https://github.com/dotnet/arcade</Uri>
-      <Sha>66d06b9c1c99deb4a4ac74274ac0f2924d557046</Sha>
-    </Dependency>
-    <Dependency Name="Microsoft.DotNet.Build.Tasks.Packaging" Version="1.0.0-beta.19359.4">
-      <Uri>https://github.com/dotnet/arcade</Uri>
-      <Sha>66d06b9c1c99deb4a4ac74274ac0f2924d557046</Sha>
-    </Dependency>
-    <Dependency Name="Microsoft.DotNet.CodeAnalysis" Version="1.0.0-beta.19359.4">
-      <Uri>https://github.com/dotnet/arcade</Uri>
-      <Sha>66d06b9c1c99deb4a4ac74274ac0f2924d557046</Sha>
-    </Dependency>
-    <Dependency Name="Microsoft.DotNet.CoreFxTesting" Version="1.0.0-beta.19359.4">
-      <Uri>https://github.com/dotnet/arcade</Uri>
-      <Sha>66d06b9c1c99deb4a4ac74274ac0f2924d557046</Sha>
-    </Dependency>
-    <Dependency Name="Microsoft.DotNet.RemoteExecutor" Version="1.0.0-beta.19359.4">
-      <Uri>https://github.com/dotnet/arcade</Uri>
-      <Sha>66d06b9c1c99deb4a4ac74274ac0f2924d557046</Sha>
-    </Dependency>
-    <Dependency Name="Microsoft.DotNet.Build.Tasks.Configuration" Version="1.0.0-beta.19359.4">
-      <Uri>https://github.com/dotnet/arcade</Uri>
-      <Sha>66d06b9c1c99deb4a4ac74274ac0f2924d557046</Sha>
-    </Dependency>
-    <Dependency Name="Microsoft.DotNet.Build.Tasks.Feed" Version="2.2.0-beta.19359.4">
-      <Uri>https://github.com/dotnet/arcade</Uri>
-      <Sha>66d06b9c1c99deb4a4ac74274ac0f2924d557046</Sha>
-    </Dependency>
-    <Dependency Name="Microsoft.DotNet.VersionTools.Tasks" Version="1.0.0-beta.19359.4">
-      <Uri>https://github.com/dotnet/arcade</Uri>
-      <Sha>66d06b9c1c99deb4a4ac74274ac0f2924d557046</Sha>
->>>>>>> dcf1c8f5
     </Dependency>
     <Dependency Name="optimization.windows_nt-x64.IBC.CoreFx" Version="99.99.99-master-20190710.1">
       <Uri>https://dev.azure.com/dnceng/internal/_git/dotnet-optimization</Uri>
