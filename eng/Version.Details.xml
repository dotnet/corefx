--- conflicted
+++ resolved
@@ -14,7 +14,6 @@
     </Dependency>
   </ProductDependencies>
   <ToolsetDependencies>
-<<<<<<< HEAD
     <Dependency Name="Microsoft.NETCore.App" Version="3.1.0-preview1.19454.16">
       <Uri>https://github.com/dotnet/core-setup</Uri>
       <Sha>93e1324ce55c1bbd01206eff6bd659bdf34f8fe1</Sha>
@@ -26,19 +25,6 @@
     <Dependency Name="Microsoft.NETCore.DotNetHostPolicy" Version="3.1.0-preview1.19454.16">
       <Uri>https://github.com/dotnet/core-setup</Uri>
       <Sha>93e1324ce55c1bbd01206eff6bd659bdf34f8fe1</Sha>
-=======
-    <Dependency Name="Microsoft.NETCore.App" Version="3.0.0-rc1-19455-02">
-      <Uri>https://github.com/dotnet/core-setup</Uri>
-      <Sha>caa8d3b1edd7eec947f6283f8342a9249b5d7171</Sha>
-    </Dependency>
-    <Dependency Name="Microsoft.NETCore.DotNetHost" Version="3.0.0-rc1-19455-02">
-      <Uri>https://github.com/dotnet/core-setup</Uri>
-      <Sha>caa8d3b1edd7eec947f6283f8342a9249b5d7171</Sha>
-    </Dependency>
-    <Dependency Name="Microsoft.NETCore.DotNetHostPolicy" Version="3.0.0-rc1-19455-02">
-      <Uri>https://github.com/dotnet/core-setup</Uri>
-      <Sha>caa8d3b1edd7eec947f6283f8342a9249b5d7171</Sha>
->>>>>>> ed927f63
     </Dependency>
     <Dependency Name="Microsoft.NETCore.Platforms" Version="3.0.0-preview9.19409.15">
       <Uri>https://github.com/dotnet/corefx</Uri>
