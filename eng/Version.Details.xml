--- conflicted
+++ resolved
@@ -1,7 +1,6 @@
 <?xml version="1.0" encoding="utf-8"?>
 <Dependencies>
   <ProductDependencies>
-<<<<<<< HEAD
     <Dependency Name="Microsoft.NETCore.Runtime.CoreCLR" Version="3.0.0-preview-27314-71">
       <Uri>https://github.com/dotnet/coreclr</Uri>
       <Sha>8b7d300c164971f573d8186e78204597a679c7d8</Sha>
@@ -13,7 +12,7 @@
     <Dependency Name="Microsoft.NET.Sdk.IL" Version="3.0.0-preview-27314-71">
       <Uri>https://github.com/dotnet/coreclr</Uri>
       <Sha>8b7d300c164971f573d8186e78204597a679c7d8</Sha>
-=======
+    </Dependency>
     <Dependency Name="Microsoft.NETCore.App" Version="3.0.0-preview-27314-4">
       <Uri>https://github.com/dotnet/core-setup</Uri>
       <Sha>ca422f32854f0df164a8b1e7c53befee26920f7a</Sha>
@@ -25,7 +24,6 @@
     <Dependency Name="Microsoft.NETCore.DotNetHostPolicy" Version="3.0.0-preview-27314-4">
       <Uri>https://github.com/dotnet/core-setup</Uri>
       <Sha>ca422f32854f0df164a8b1e7c53befee26920f7a</Sha>
->>>>>>> 2fde6495
     </Dependency>
   </ProductDependencies>
   <ToolsetDependencies>
