--- conflicted
+++ resolved
@@ -14,27 +14,15 @@
     </Dependency>
   </ProductDependencies>
   <ToolsetDependencies>
-<<<<<<< HEAD
-    <Dependency Name="Microsoft.NETCore.App" Version="3.0.0-preview4-27520-07">
-=======
     <Dependency Name="Microsoft.NETCore.App" Version="3.0.0-preview4-27521-01">
->>>>>>> a1027e9c
       <Uri>https://github.com/dotnet/core-setup</Uri>
       <Sha>18780678da576d8c629066f50af30159a8859b2f</Sha>
     </Dependency>
-<<<<<<< HEAD
-    <Dependency Name="Microsoft.NETCore.DotNetHost" Version="3.0.0-preview4-27520-07">
-=======
     <Dependency Name="Microsoft.NETCore.DotNetHost" Version="3.0.0-preview4-27521-01">
->>>>>>> a1027e9c
       <Uri>https://github.com/dotnet/core-setup</Uri>
       <Sha>18780678da576d8c629066f50af30159a8859b2f</Sha>
     </Dependency>
-<<<<<<< HEAD
-    <Dependency Name="Microsoft.NETCore.DotNetHostPolicy" Version="3.0.0-preview4-27520-07">
-=======
     <Dependency Name="Microsoft.NETCore.DotNetHostPolicy" Version="3.0.0-preview4-27521-01">
->>>>>>> a1027e9c
       <Uri>https://github.com/dotnet/core-setup</Uri>
       <Sha>18780678da576d8c629066f50af30159a8859b2f</Sha>
     </Dependency>
