--- conflicted
+++ resolved
@@ -14,7 +14,6 @@
     </Dependency>
   </ProductDependencies>
   <ToolsetDependencies>
-<<<<<<< HEAD
     <Dependency Name="Microsoft.NETCore.App" Version="3.0.0-preview9-19408-09">
       <Uri>https://github.com/dotnet/core-setup</Uri>
       <Sha>f732e657e177174cdebcf81d9112b7f06e819685</Sha>
@@ -26,19 +25,6 @@
     <Dependency Name="Microsoft.NETCore.DotNetHostPolicy" Version="3.0.0-preview9-19408-09">
       <Uri>https://github.com/dotnet/core-setup</Uri>
       <Sha>f732e657e177174cdebcf81d9112b7f06e819685</Sha>
-=======
-    <Dependency Name="Microsoft.NETCore.App" Version="3.0.0-preview9-19407-10">
-      <Uri>https://github.com/dotnet/core-setup</Uri>
-      <Sha>88e391bb71d5659c28fdb23434752cab6878cc06</Sha>
-    </Dependency>
-    <Dependency Name="Microsoft.NETCore.DotNetHost" Version="3.0.0-preview9-19407-10">
-      <Uri>https://github.com/dotnet/core-setup</Uri>
-      <Sha>88e391bb71d5659c28fdb23434752cab6878cc06</Sha>
-    </Dependency>
-    <Dependency Name="Microsoft.NETCore.DotNetHostPolicy" Version="3.0.0-preview9-19407-10">
-      <Uri>https://github.com/dotnet/core-setup</Uri>
-      <Sha>88e391bb71d5659c28fdb23434752cab6878cc06</Sha>
->>>>>>> b3ff894e
     </Dependency>
     <Dependency Name="Microsoft.NETCore.Platforms" Version="3.0.0-preview8.19365.14">
       <Uri>https://github.com/dotnet/corefx</Uri>
