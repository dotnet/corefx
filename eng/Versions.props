<Project>
  <PropertyGroup>
    <!-- The .NET Core product branding version -->
    <ProductVersion>3.1.0</ProductVersion>
    <!-- We need to move to 4.7 as part of our versioning change when we switch to arcade to avoid downgrading versions -->
    <MajorVersion>4</MajorVersion>
    <MinorVersion>7</MinorVersion>
    <!-- Always use shipping version instead of dummy version -->
    <DotNetUseShippingVersions>true</DotNetUseShippingVersions>
<<<<<<< HEAD
    <PreReleaseVersionLabel>preview1</PreReleaseVersionLabel>
=======
    <PreReleaseVersionLabel>rc2</PreReleaseVersionLabel>
    <!--
        When StabilizePackageVersion is set to 'true', this branch will produce stable outputs for 'Shipping' packages
    -->
    <StabilizePackageVersion Condition="'$(StabilizePackageVersion)' == ''">true</StabilizePackageVersion>
    <DotNetFinalVersionKind Condition="'$(StabilizePackageVersion)' == 'true'">release</DotNetFinalVersionKind>
>>>>>>> 08d6b725
    <!-- Opt-in repo features -->
    <UsingToolMicrosoftNetCompilers>true</UsingToolMicrosoftNetCompilers>
    <UsingToolIbcOptimization>true</UsingToolIbcOptimization>
    <!-- Opt-out repo features -->
    <UsingToolXliff>false</UsingToolXliff>
    <!-- Paths used during restore -->
    <EnableNgenOptimization Condition="'$(EnableNgenOptimization)' == '' and '$(ConfigurationGroup)' == 'Release'">true</EnableNgenOptimization>
    <ILLinkDir>$([MSBuild]::NormalizeDirectory('$(ArtifactsToolsetDir)', 'ILLink'))</ILLinkDir>
    <IbcOptimizationDataDir>$([MSBuild]::NormalizeDirectory('$(ArtifactsDir)', 'ibc'))</IbcOptimizationDataDir>
    <XmlDocDir>$([MSBuild]::NormalizeDirectory('$(ArtifactsBinDir)', 'docs'))</XmlDocDir>
  </PropertyGroup>
  <!-- Package names if they are used in more then one location in the repo -->
  <PropertyGroup>
    <NETStandardLibraryPackageId>NETStandard.Library</NETStandardLibraryPackageId>
    <WindowsCoreFxOptimizationDataPackageId>optimization.windows_nt-x64.ibc.corefx</WindowsCoreFxOptimizationDataPackageId>
    <LinuxCoreFxOptimizationDataPackageId>optimization.linux-x64.ibc.corefx</LinuxCoreFxOptimizationDataPackageId>
    <MicrosoftDotNetUapTestToolsPackageId>microsoft.dotnet.uap.testtools</MicrosoftDotNetUapTestToolsPackageId>
    <MicrosoftPrivateIntellisensePackageId>microsoft.private.intellisense</MicrosoftPrivateIntellisensePackageId>
  </PropertyGroup>
  <PropertyGroup>
    <!-- Arcade dependencies -->
    <MicrosoftDotNetApiCompatPackageVersion>1.0.0-beta.19461.7</MicrosoftDotNetApiCompatPackageVersion>
    <MicrosoftDotNetCodeAnalysisPackageVersion>1.0.0-beta.19461.7</MicrosoftDotNetCodeAnalysisPackageVersion>
    <MicrosoftDotNetGenAPIPackageVersion>1.0.0-beta.19461.7</MicrosoftDotNetGenAPIPackageVersion>
    <MicrosoftDotNetGenFacadesPackageVersion>1.0.0-beta.19461.7</MicrosoftDotNetGenFacadesPackageVersion>
    <MicrosoftDotNetXUnitExtensionsPackageVersion>2.4.1-beta.19461.7</MicrosoftDotNetXUnitExtensionsPackageVersion>
    <MicrosoftDotNetXUnitConsoleRunnerPackageVersion>2.5.1-beta.19461.7</MicrosoftDotNetXUnitConsoleRunnerPackageVersion>
    <MicrosoftDotNetBuildTasksPackagingPackageVersion>1.0.0-beta.19461.7</MicrosoftDotNetBuildTasksPackagingPackageVersion>
    <MicrosoftDotNetRemoteExecutorPackageVersion>1.0.0-beta.19461.7</MicrosoftDotNetRemoteExecutorPackageVersion>
    <MicrosoftDotNetBuildTasksFeedVersion>2.2.0-beta.19461.7</MicrosoftDotNetBuildTasksFeedVersion>
    <MicrosoftDotNetVersionToolsTasksPackageVersion>1.0.0-beta.19461.7</MicrosoftDotNetVersionToolsTasksPackageVersion>
    <!-- roslyn -->
    <MicrosoftNetCompilersToolsetVersion>3.3.0-beta2-19367-02</MicrosoftNetCompilersToolsetVersion>
    <!-- Core-setup dependencies -->
    <MicrosoftNETCoreAppPackageVersion>3.1.0-preview1.19459.38</MicrosoftNETCoreAppPackageVersion>
    <MicrosoftNETCoreDotNetHostPackageVersion>3.1.0-preview1.19459.38</MicrosoftNETCoreDotNetHostPackageVersion>
    <MicrosoftNETCoreDotNetHostPolicyPackageVersion>3.1.0-preview1.19459.38</MicrosoftNETCoreDotNetHostPolicyPackageVersion>
    <!-- Coreclr dependencies -->
    <MicrosoftNETCoreILAsmPackageVersion>3.1.0-preview1.19461.6</MicrosoftNETCoreILAsmPackageVersion>
    <MicrosoftNETCoreRuntimeCoreCLRPackageVersion>3.1.0-preview1.19461.6</MicrosoftNETCoreRuntimeCoreCLRPackageVersion>
    <!-- Corefx dependencies -->
    <MicrosoftNETCorePlatformsPackageVersion>3.0.0-preview9.19409.15</MicrosoftNETCorePlatformsPackageVersion>
    <runtimenativeSystemIOPortsPackageVersion>4.6.0-preview9.19409.15</runtimenativeSystemIOPortsPackageVersion>
    <!-- Standard dependencies -->
    <NETStandardLibraryPackageVersion>2.1.0</NETStandardLibraryPackageVersion>
    <!-- dotnet-optimization dependencies -->
    <optimizationwindows_ntx64IBCCoreFxPackageVersion>99.99.99-master-20190912.1</optimizationwindows_ntx64IBCCoreFxPackageVersion>
    <!-- sni -->
    <RuntimeWinX64RuntimeNativeSystemDataSqlClientSniPackageVersion>4.4.0</RuntimeWinX64RuntimeNativeSystemDataSqlClientSniPackageVersion>
    <RuntimeNativeSystemDataSqlClientSniPackageVersion>4.4.0</RuntimeNativeSystemDataSqlClientSniPackageVersion>
    <!-- Testing -->
    <MicrosoftNETTestSdkPackageVersion>16.2.0</MicrosoftNETTestSdkPackageVersion>
    <XUnitPackageVersion>2.4.1</XUnitPackageVersion>
    <TraceEventPackageVersion>2.0.5</TraceEventPackageVersion>
    <MicrosoftDotNetUapTestToolsPackageVersion>1.0.31</MicrosoftDotNetUapTestToolsPackageVersion>
    <NewtonsoftJsonPackageVersion>12.0.1</NewtonsoftJsonPackageVersion>
    <MicrosoftDotNetPlatformAbstractionsPackageVersion>3.0.0-preview6-27804-01</MicrosoftDotNetPlatformAbstractionsPackageVersion>
    <!-- Test data -->
    <SystemIOCompressionTestDataPackageVersion>1.0.14</SystemIOCompressionTestDataPackageVersion>
    <SystemIOPackagingTestDataPackageVersion>1.0.4</SystemIOPackagingTestDataPackageVersion>
    <SystemSecurityCryptographyX509CertificatesTestDataPackageVersion>1.0.7</SystemSecurityCryptographyX509CertificatesTestDataPackageVersion>
    <SystemNetTestDataPackageVersion>1.0.6</SystemNetTestDataPackageVersion>
    <SystemComponentModelTypeConverterTestDataPackageVersion>1.0.4</SystemComponentModelTypeConverterTestDataPackageVersion>
    <SystemDrawingCommonTestDataPackageVersion>1.0.12</SystemDrawingCommonTestDataPackageVersion>
    <SystemWindowsExtensionsTestDataPackageVersion>1.0.5</SystemWindowsExtensionsTestDataPackageVersion>
    <!-- Code coverage package version -->
    <CoverletConsolePackageVersion>1.5.0</CoverletConsolePackageVersion>
    <DotNetReportGeneratorGlobalToolPackageVersion>4.1.4</DotNetReportGeneratorGlobalToolPackageVersion>
    <!-- Docs -->
    <MicrosoftPrivateIntellisensePackageVersion>3.0.0-preview9-190909-1</MicrosoftPrivateIntellisensePackageVersion>
    <!-- ILLink -->
    <ILLinkTasksPackageVersion>0.1.5-preview-1461378</ILLinkTasksPackageVersion>
  </PropertyGroup>
  <!-- Override isolated build dependency versions with versions from Repo API. -->
  <Import Project="$(DotNetPackageVersionPropsPath)" Condition="'$(DotNetPackageVersionPropsPath)' != ''" />
</Project><|MERGE_RESOLUTION|>--- conflicted
+++ resolved
@@ -7,16 +7,12 @@
     <MinorVersion>7</MinorVersion>
     <!-- Always use shipping version instead of dummy version -->
     <DotNetUseShippingVersions>true</DotNetUseShippingVersions>
-<<<<<<< HEAD
     <PreReleaseVersionLabel>preview1</PreReleaseVersionLabel>
-=======
-    <PreReleaseVersionLabel>rc2</PreReleaseVersionLabel>
     <!--
         When StabilizePackageVersion is set to 'true', this branch will produce stable outputs for 'Shipping' packages
     -->
-    <StabilizePackageVersion Condition="'$(StabilizePackageVersion)' == ''">true</StabilizePackageVersion>
+    <StabilizePackageVersion Condition="'$(StabilizePackageVersion)' == ''">false</StabilizePackageVersion>
     <DotNetFinalVersionKind Condition="'$(StabilizePackageVersion)' == 'true'">release</DotNetFinalVersionKind>
->>>>>>> 08d6b725
     <!-- Opt-in repo features -->
     <UsingToolMicrosoftNetCompilers>true</UsingToolMicrosoftNetCompilers>
     <UsingToolIbcOptimization>true</UsingToolIbcOptimization>
