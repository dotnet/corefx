--- conflicted
+++ resolved
@@ -115,7 +115,6 @@
         buildExtraArguments: /p:RuntimeOS=win10
 
         variables:
-<<<<<<< HEAD
           - ${{ if eq(parameters.isInternalBuild, 'false') }}:
             - nanoQueues: "`(Windows.Nano.1809.Amd64.Open`)windows.10.amd64.serverrs5.open@mcr.microsoft.com/dotnet-buildtools/prereqs:nanoserver-1809-helix-amd64-08e8e40-20200107182504"
             - uapNetfxQueues: Windows.10.Amd64.ClientRS5.Open
@@ -126,10 +125,6 @@
 
             - ${{ if eq(parameters.fullMatrix, 'true') }}:
               - netcoreappWindowsQueues: Windows.7.Amd64.Open+Windows.81.Amd64.Open+Windows.10.Amd64.ServerRS5.Open+Windows.10.Amd64.Client21H1.Open
-=======
-          - uapNetfxQueues: Windows.10.Amd64.ClientRS5.Open
-          - windowsArmQueue: Windows.10.Arm64.Open
->>>>>>> 5c061759
 
           - ${{ else }}:
             - nanoQueues: "`(Windows.Nano.1809.Amd64`)windows.10.amd64.serverrs5@mcr.microsoft.com/dotnet-buildtools/prereqs:nanoserver-1809-helix-amd64-08e8e40-20200107182504"
