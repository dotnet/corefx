--- conflicted
+++ resolved
@@ -57,13 +57,9 @@
         submitToHelix: true
 
         variables:
-<<<<<<< HEAD
 
           - ${{ if eq(parameters.isInternalBuild, 'false') }}:
             - macOSQueues: OSX.1015.Amd64.Open+OSX.1100.Amd64.Open
 
           - ${{ else }}:
-            - macOSQueues: OSX.1015.Amd64+OSX.1100.Amd64
-=======
-            - macOSQueues: OSX.1015.Amd64.Open
->>>>>>> 5c061759
+            - macOSQueues: OSX.1015.Amd64+OSX.1100.Amd64