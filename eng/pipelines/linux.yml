# Linux legs
parameters:
  # Required: value to specify if the job is comming from an official build to run extra steps and sign binaries
  #   Default: false
  isOfficialBuild: false
  # Required: value to specify if the build is comming from an outerloop pipeline.
  #   Default: false
  isOuterloopBuild: false

jobs:

- template: corefx-base.yml
  parameters:
    isOfficialBuild: ${{ parameters.isOfficialBuild }}
    targetOS: Linux
    jobs:

    # Legs with Helix testing
    - job: LinuxTest
      displayName: Linux
      strategy:
        matrix:
          x64_Release:
            _BuildConfig: Release
            _architecture: x64
            _framework: netcoreapp
            _helixQueues: $(linuxDefaultQueues)
            _dockerContainer: rhel7_container
            _buildScriptPrefix: ''
            _buildExtraArguments: ''
            _publishTests: true

          arm64_Release:
            _BuildConfig: Release
            _architecture: arm64
            _framework: netcoreapp
            _helixQueues: $(linuxArm64Queues)
            _dockerContainer: ubuntu_1604_arm64_cross_container
            _buildScriptPrefix: 'ROOTFS_DIR=/crossrootfs/arm64 '
            _buildExtraArguments: -warnAsError false

          musl_x64_Release:
             _BuildConfig: Release
             _architecture: x64
             _framework: netcoreapp
             _helixQueues: $(alpineQueues)
             _dockerContainer: alpine_36_container
             _buildScriptPrefix: ''
             _buildExtraArguments: /p:RuntimeOS=linux-musl

          ${{ if eq(parameters.isOuterloopBuild, 'true') }}:
            x64_Debug:
              _BuildConfig: Debug
              _architecture: x64
              _framework: netcoreapp
              _helixQueues: $(linuxDefaultQueues)
              _dockerContainer: rhel7_container
              _buildScriptPrefix: ''
              _buildExtraArguments: ''

            arm64_Debug:
              _BuildConfig: Debug
              _architecture: arm64
              _framework: netcoreapp
              _helixQueues: $(linuxArm64Queues)
              _dockerContainer: ubuntu_1604_arm64_cross_container
              _buildScriptPrefix: 'ROOTFS_DIR=/crossrootfs/arm64 '
              _buildExtraArguments: --warnAsError false

            musl_x64_Debug:
              _BuildConfig: Debug
              _architecture: x64
              _framework: netcoreapp
              _helixQueues: $(alpineQueues)
              _dockerContainer: alpine_36_container
              _buildScriptPrefix: ''
              _buildExtraArguments: /p:RuntimeOS=linux-musl

<<<<<<< HEAD
            musl_arm64_Release:
              _BuildConfig: Release
              _architecture: arm64
              _framework: netcoreapp
              _helixQueues: $(alpineArm64Queues)
              _dockerContainer: alpine_37_arm64_container
              _buildScriptPrefix: 'ROOTFS_DIR=/crossrootfs/arm64 '
              _buildExtraArguments: -warnAsError false /p:BuildNativeClang=--clang5.0 /p:RuntimeOS=linux-musl

=======
          ${{ if eq(parameters.isOfficialBuild, 'true') }}:
>>>>>>> c653c896
            arm_Release:
              _BuildConfig: Release
              _architecture: arm
              _framework: netcoreapp
              _helixQueues: $(linuxArmQueues)
              _dockerContainer: ubuntu_1604_arm_cross_container
              _buildScriptPrefix: 'ROOTFS_DIR=/crossrootfs/arm '
              _buildExtraArguments: -warnAsError false

          # to be removed
          ${{ if eq(parameters.isOfficialBuild, 'false') }}:
            musl_arm64_Release:
              _BuildConfig: Release
              _architecture: arm64
              _framework: netcoreapp
              _helixQueues: $(alpineArm64Queues)
              _dockerContainer: alpine_37_arm64_container
              _buildScriptPrefix: 'ROOTFS_DIR=/crossrootfs/arm64 '
              _buildExtraArguments: -warnAsError false /p:BuildNativeClang=--clang5.0 /p:RuntimeOS=linux-musl

      pool:
        name: Hosted Ubuntu 1604

      container: $[ variables['_dockerContainer'] ]
      buildScriptPrefix: $(_buildScriptPrefix)
      buildExtraArguments: $(_buildExtraArguments)
      submitToHelix: true

      variables:
        - _skipTests: true
        - _outerloop: ${{ parameters.isOfficialBuild }}
        - ${{ if eq(parameters.isOuterloopBuild, 'true') }}:
          - _outerloop: true

        - ${{ if eq(parameters.isOfficialBuild, 'false') }}:
<<<<<<< HEAD
          - linuxDefaultQueues: Centos.7.Amd64.Open+RedHat.7.Amd64.Open+Debian.8.Amd64.Open+Ubuntu.1604.Amd64.Open+Ubuntu.1804.Amd64.Open+OpenSuse.42.Amd64.Open+Fedora.28.Amd64.Open
          - linuxArm64Queues: '\(Ubuntu.1604.Arm64\)Ubuntu.1604.Arm64.Docker.Open@mcr.microsoft.com/dotnet-buildtools/prereqs:ubuntu-16.04-helix-arm64v8-b049512-20190321153539'
          - alpineArm64Queues: \(Alpine.38.Arm64\)Ubuntu.1604.Arm64.Docker.Open@mcr.microsoft.com/dotnet-buildtools/prereqs:alpine-3.8-helix-arm64v8-46e69dd-20190327215724
      
        - ${{ if eq(parameters.isOfficialBuild, 'true') }}:
          - linuxDefaultQueues: Centos.7.Amd64+RedHat.7.Amd64+Debian.8.Amd64+Debian.9.Amd64+Ubuntu.1604.Amd64+Ubuntu.1804.Amd64+Ubuntu.1810.Amd64+OpenSuse.42.Amd64+SLES.12.Amd64+SLES.15.Amd64+\(Fedora.28.Amd64\)ubuntu.1604.amd64@mcr.microsoft.com/dotnet-buildtools/prereqs:fedora-28-helix-45b1fa2-20190402012449+\(Fedora.29.Amd64\)ubuntu.1604.amd64@mcr.microsoft.com/dotnet-buildtools/prereqs:fedora-29-helix-c6dc5e6-20190402012449
          - linuxArm64Queues: '\(Ubuntu.1604.Arm64\)Ubuntu.1604.Arm64.Docker@mcr.microsoft.com/dotnet-buildtools/prereqs:ubuntu-16.04-helix-arm64v8-b049512-20190321153539'
          - linuxArmQueues: '\(Debian.9.Arm32\)Ubuntu.1604.Arm32@mcr.microsoft.com/dotnet-buildtools/prereqs:debian-9-helix-arm32v7-b049512-20190321153542'
          - alpineQueues: '\(Alpine.36.Amd64\)ubuntu.1604.amd64@mcr.microsoft.com/dotnet-buildtools/prereqs:alpine-3.6-helix-45b1fa2-20190327215821+\(Alpine.38.Amd64\)ubuntu.1604.amd64@mcr.microsoft.com/dotnet-buildtools/prereqs:alpine-3.8-helix-45b1fa2-20190327215821+\(Alpine.39.Amd64\)ubuntu.1604.amd64@mcr.microsoft.com/dotnet-buildtools/prereqs:alpine-3.9-helix-e4eaef4-20190228230637'
          - alpineArm64Queues: \(Alpine.38.Amd64\)Ubuntu.1604.Arm64.Docker@mcr.microsoft.com/dotnet-buildtools/prereqs:alpine-3.8-helix-arm64v8-46e69dd-20190327215724
=======
          - linuxDefaultQueues: Centos.7.Amd64.Open+RedHat.7.Amd64.Open+Debian.8.Amd64.Open+Ubuntu.1604.Amd64.Open+Ubuntu.1804.Amd64.Open+OpenSuse.42.Amd64.Open+\(Fedora.28.Amd64\)ubuntu.1604.amd64.Open@mcr.microsoft.com/dotnet-buildtools/prereqs:fedora-28-helix-45b1fa2-20190402012449
          - linuxArm64Queues: \(Ubuntu.1604.Arm64\)Ubuntu.1604.Arm64.Docker.Open@mcr.microsoft.com/dotnet-buildtools/prereqs:ubuntu-16.04-helix-arm64v8-b049512-20190321153539
          - alpineQueues: \(Alpine.38.Amd64\)ubuntu.1604.amd64.Open@mcr.microsoft.com/dotnet-buildtools/prereqs:alpine-3.8-helix-45b1fa2-20190327215821
      
        - ${{ if eq(parameters.isOfficialBuild, 'true') }}:
          - linuxDefaultQueues: Centos.7.Amd64+RedHat.7.Amd64+Debian.8.Amd64+Debian.9.Amd64+Ubuntu.1604.Amd64+Ubuntu.1804.Amd64+Ubuntu.1810.Amd64+OpenSuse.42.Amd64+SLES.12.Amd64+SLES.15.Amd64+\(Fedora.28.Amd64\)ubuntu.1604.amd64@mcr.microsoft.com/dotnet-buildtools/prereqs:fedora-28-helix-45b1fa2-20190402012449+\(Fedora.29.Amd64\)ubuntu.1604.amd64@mcr.microsoft.com/dotnet-buildtools/prereqs:fedora-29-helix-c6dc5e6-20190402012449
          - linuxArm64Queues: \(Ubuntu.1604.Arm64\)Ubuntu.1604.Arm64.Docker@mcr.microsoft.com/dotnet-buildtools/prereqs:ubuntu-16.04-helix-arm64v8-b049512-20190321153539
          - linuxArmQueues: \(Debian.9.Arm32\)Ubuntu.1604.Arm32@mcr.microsoft.com/dotnet-buildtools/prereqs:debian-9-helix-arm32v7-b049512-20190321153542
          - alpineQueues: \(Alpine.38.Amd64\)ubuntu.1604.amd64@mcr.microsoft.com/dotnet-buildtools/prereqs:alpine-3.8-helix-45b1fa2-20190327215821+\(Alpine.39.Amd64\)ubuntu.1604.amd64@mcr.microsoft.com/dotnet-buildtools/prereqs:alpine-3.9-helix-e4eaef4-20190228230637
>>>>>>> c653c896

    # Legs without helix testing
    # There is no point of running legs without outerloop tests, when in an outerloop build.
    - ${{ if eq(parameters.isOuterloopBuild, 'false') }}:
      - job: LinuxNoTest
        displayName: Linux
        strategy:
          matrix:
            ${{ if eq(parameters.isOfficialBuild, 'false') }}:
              arm_Release:
                _BuildConfig: Release
                _architecture: arm
                _framework: netcoreapp
                _buildExtraArguments: /p:RuntimeOS=ubuntu.16.04 -warnAsError false
                _buildScriptPrefix: 'ROOTFS_DIR=/crossrootfs/arm '
                _dockerContainer: ubuntu_1604_arm_cross_container

        pool:
          name: Hosted Ubuntu 1604

        container: $[ variables['_dockerContainer'] ]
        buildExtraArguments: $(_buildExtraArguments)
        buildScriptPrefix: $(_buildScriptPrefix)
        submitToHelix: false

        variables:
          - _skipTests: true
          - _outerloop: ${{ parameters.isOfficialBuild }}<|MERGE_RESOLUTION|>--- conflicted
+++ resolved
@@ -76,7 +76,6 @@
               _buildScriptPrefix: ''
               _buildExtraArguments: /p:RuntimeOS=linux-musl
 
-<<<<<<< HEAD
             musl_arm64_Release:
               _BuildConfig: Release
               _architecture: arm64
@@ -86,9 +85,7 @@
               _buildScriptPrefix: 'ROOTFS_DIR=/crossrootfs/arm64 '
               _buildExtraArguments: -warnAsError false /p:BuildNativeClang=--clang5.0 /p:RuntimeOS=linux-musl
 
-=======
           ${{ if eq(parameters.isOfficialBuild, 'true') }}:
->>>>>>> c653c896
             arm_Release:
               _BuildConfig: Release
               _architecture: arm
@@ -124,18 +121,6 @@
           - _outerloop: true
 
         - ${{ if eq(parameters.isOfficialBuild, 'false') }}:
-<<<<<<< HEAD
-          - linuxDefaultQueues: Centos.7.Amd64.Open+RedHat.7.Amd64.Open+Debian.8.Amd64.Open+Ubuntu.1604.Amd64.Open+Ubuntu.1804.Amd64.Open+OpenSuse.42.Amd64.Open+Fedora.28.Amd64.Open
-          - linuxArm64Queues: '\(Ubuntu.1604.Arm64\)Ubuntu.1604.Arm64.Docker.Open@mcr.microsoft.com/dotnet-buildtools/prereqs:ubuntu-16.04-helix-arm64v8-b049512-20190321153539'
-          - alpineArm64Queues: \(Alpine.38.Arm64\)Ubuntu.1604.Arm64.Docker.Open@mcr.microsoft.com/dotnet-buildtools/prereqs:alpine-3.8-helix-arm64v8-46e69dd-20190327215724
-      
-        - ${{ if eq(parameters.isOfficialBuild, 'true') }}:
-          - linuxDefaultQueues: Centos.7.Amd64+RedHat.7.Amd64+Debian.8.Amd64+Debian.9.Amd64+Ubuntu.1604.Amd64+Ubuntu.1804.Amd64+Ubuntu.1810.Amd64+OpenSuse.42.Amd64+SLES.12.Amd64+SLES.15.Amd64+\(Fedora.28.Amd64\)ubuntu.1604.amd64@mcr.microsoft.com/dotnet-buildtools/prereqs:fedora-28-helix-45b1fa2-20190402012449+\(Fedora.29.Amd64\)ubuntu.1604.amd64@mcr.microsoft.com/dotnet-buildtools/prereqs:fedora-29-helix-c6dc5e6-20190402012449
-          - linuxArm64Queues: '\(Ubuntu.1604.Arm64\)Ubuntu.1604.Arm64.Docker@mcr.microsoft.com/dotnet-buildtools/prereqs:ubuntu-16.04-helix-arm64v8-b049512-20190321153539'
-          - linuxArmQueues: '\(Debian.9.Arm32\)Ubuntu.1604.Arm32@mcr.microsoft.com/dotnet-buildtools/prereqs:debian-9-helix-arm32v7-b049512-20190321153542'
-          - alpineQueues: '\(Alpine.36.Amd64\)ubuntu.1604.amd64@mcr.microsoft.com/dotnet-buildtools/prereqs:alpine-3.6-helix-45b1fa2-20190327215821+\(Alpine.38.Amd64\)ubuntu.1604.amd64@mcr.microsoft.com/dotnet-buildtools/prereqs:alpine-3.8-helix-45b1fa2-20190327215821+\(Alpine.39.Amd64\)ubuntu.1604.amd64@mcr.microsoft.com/dotnet-buildtools/prereqs:alpine-3.9-helix-e4eaef4-20190228230637'
-          - alpineArm64Queues: \(Alpine.38.Amd64\)Ubuntu.1604.Arm64.Docker@mcr.microsoft.com/dotnet-buildtools/prereqs:alpine-3.8-helix-arm64v8-46e69dd-20190327215724
-=======
           - linuxDefaultQueues: Centos.7.Amd64.Open+RedHat.7.Amd64.Open+Debian.8.Amd64.Open+Ubuntu.1604.Amd64.Open+Ubuntu.1804.Amd64.Open+OpenSuse.42.Amd64.Open+\(Fedora.28.Amd64\)ubuntu.1604.amd64.Open@mcr.microsoft.com/dotnet-buildtools/prereqs:fedora-28-helix-45b1fa2-20190402012449
           - linuxArm64Queues: \(Ubuntu.1604.Arm64\)Ubuntu.1604.Arm64.Docker.Open@mcr.microsoft.com/dotnet-buildtools/prereqs:ubuntu-16.04-helix-arm64v8-b049512-20190321153539
           - alpineQueues: \(Alpine.38.Amd64\)ubuntu.1604.amd64.Open@mcr.microsoft.com/dotnet-buildtools/prereqs:alpine-3.8-helix-45b1fa2-20190327215821
@@ -145,7 +130,7 @@
           - linuxArm64Queues: \(Ubuntu.1604.Arm64\)Ubuntu.1604.Arm64.Docker@mcr.microsoft.com/dotnet-buildtools/prereqs:ubuntu-16.04-helix-arm64v8-b049512-20190321153539
           - linuxArmQueues: \(Debian.9.Arm32\)Ubuntu.1604.Arm32@mcr.microsoft.com/dotnet-buildtools/prereqs:debian-9-helix-arm32v7-b049512-20190321153542
           - alpineQueues: \(Alpine.38.Amd64\)ubuntu.1604.amd64@mcr.microsoft.com/dotnet-buildtools/prereqs:alpine-3.8-helix-45b1fa2-20190327215821+\(Alpine.39.Amd64\)ubuntu.1604.amd64@mcr.microsoft.com/dotnet-buildtools/prereqs:alpine-3.9-helix-e4eaef4-20190228230637
->>>>>>> c653c896
+          - alpineArm64Queues: \(Alpine.38.Amd64\)Ubuntu.1604.Arm64.Docker@mcr.microsoft.com/dotnet-buildtools/prereqs:alpine-3.8-helix-arm64v8-46e69dd-20190327215724
 
     # Legs without helix testing
     # There is no point of running legs without outerloop tests, when in an outerloop build.
