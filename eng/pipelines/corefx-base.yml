parameters:
  # Required: TargetOS value to know what script commands to use
  # Accepted values:
  # - Windows_NT
  # - Linux
  # - OSX
  # - FreeBSD
  targetOS: ''

  # Required: A collection of jobs to run - https://docs.microsoft.com/en-us/azure/devops/pipelines/yaml-schema?view=vsts&tabs=schema#job
  jobs: []

  # Required: value to specify if the job is comming from an official build to run extra steps and sign binaries
  #   Default: false
  isOfficialBuild: false

  # EACH JOB SHOULD INCLUDE THE FOLLOWING PROPERTIES (ASIDE FROM THE REQUIRED ONES IN THE JOB SCHEMA)

  # Required: as part of the strategy matrix, the following variables should be defined
  #     _BuildConfig: Debug | Release
  #     _architecture: x64 | x86 | arm | arm64
  #     _framework: (netcoreapp, netfx, uap, etc).
  #     _helixQueues: Windows.Amd64 (Only needed if submitToHelix -> true.) -- Queues should be separated by + if multiple.

  # Required: as part of the variables object, the following values need to be passed:
  #     _skipTests: true | false
  #     _outerloop: true | false

  # Required: submitToHelix -> Boolean -> Value to know if it should submit tests payloads to helix.
  
  # Optional: buildScriptPrefix -> String -> string to append to Unix build script.
  #   buildScriptPrefix: 'HOME=/home/ ' -> 'HOME=/home/ ./build.sh ...'

  # Optional: buildExtraArguments -> String -> string to append at the end of the build arguments
  #   buildExtraArguments: /p:RuntimeOS=win10 -> 'build.cmd ... /p:RuntimeOS=win10'

  # Optional: customBuildSteps -> Array -> list of steps to run instead of the common build steps.
  #   customBuildSteps:
  #     - script: echo Hello World
  #       displayName: MyScript

  # Optional: enableMicrobuild -> Boolean - if microbuild plugin for signing should be enabled
  # Default: false
  
  # Optional: preBuildSteps -> Array -> list of steps to be executed before common build steps.
  # In example, to install build dependencies, or setup an environment.
  #   preBuildSteps:
  #     - script: brew install cmake
  #       displayName: Install Cmake

  # timeoutInMinutes: if a job doesn't define it, we will default it to 150 minutes

jobs:
  - ${{ each job in parameters.jobs }}:
    - template: ../common/templates/job/job.yml
      parameters:
        variables:
        # pass along job variables
        - ${{ each variable in job.variables }}:
          - ${{ if ne(variable.name, '') }}:
            - name: ${{ variable.name }}
              value: ${{ variable.value }}
          - ${{ if ne(variable.group, '') }}:
            - group: ${{ variable.group }}

          # handle key-value variable syntax.
          # example:
          # - [key]: [value]
          - ${{ if and(eq(variable.name, ''), eq(variable.group, '')) }}:
            - ${{ each pair in variable }}:
              - name: ${{ pair.key }}
                value: ${{ pair.value }}

        - ${{ if eq(parameters.isOfficialBuild, 'true') }}:
          - _msbuildCommonParameters: /p:OfficialBuildId=$(Build.BuildNumber)
        - ${{ if eq(parameters.isOfficialBuild, 'false') }}:
          - _msbuildCommonParameters: ''

        - ${{ if eq(job.submitToHelix, 'true') }}:
          - group: DotNet-HelixApi-Access

        # Windows variables
        - ${{ if eq(parameters.targetOS, 'Windows_NT') }}:
          - _buildScript: build.cmd
          - _commonArguments: -ci -includetests -configuration $(_BuildConfig)
          - _msbuildCommand: powershell -ExecutionPolicy ByPass -NoProfile eng\common\msbuild.ps1 -warnaserror:0 -ci

          - ${{ if eq(parameters.isOfficialBuild, 'true') }}:
            - _windowsOfficialBuildArguments: -sign
                                              /p:DotNetSignType=$(_SignType)

          - ${{ if eq(parameters.isOfficialBuild, 'false') }}:
            - _windowsOfficialBuildArguments: ''

        # Non-Windows variables
        - ${{ if ne(parameters.targetOS, 'Windows_NT') }}:
          - _buildScript: ${{ job.buildScriptPrefix }}./build.sh
          - _args: --ci -includetests --configuration $(_BuildConfig)
          - _commonArguments: $(_args)
          - ${{ if eq(parameters.isOfficialBuild, 'true') }}:
            - _commonArguments: $(_args) -stripSymbols

          - _msbuildCommand: ${{ job.buildScriptPrefix }}./eng/common/msbuild.sh --warnaserror false --ci
          - _windowsOfficialBuildArguments: ''

        - ${{ if and(eq(job.enableMicrobuild, 'true'), eq(parameters.isOfficialBuild, 'true')) }}:
          - _TeamName: DotNetCore
          - _SignType: real

        # pass along job properties
        ${{ each property in job }}:
          ${{ if and(ne(property.key, 'job'), ne(property.key, 'variables'), ne(property.key, 'enableMicrobuild')) }}:
            ${{ property.key }}: ${{ property.value }}

        # enable helix telemetry -- we only send telemetry during official builds
        enableTelemetry: ${{ parameters.isOfficialBuild }}
        helixRepo: dotnet/corefx

        name: ${{ job.job }}
        workspace:
          clean: all

        # enabling publish build artifacts, will publish all build logs under /artifacts/log/
        enablePublishBuildArtifacts: true

        ${{ if ne(job.enableMicrobuild, '') }}:
          enableMicrobuild: ${{ job.enableMicrobuild }}

        ${{ if eq(job.timeoutInMinutes, '') }}:
          timeoutInMinutes: 150

        steps:
          - ${{ if ne(job.preBuildSteps[0], '') }}:
            - ${{ job.preBuildSteps }}

          - ${{ if eq(job.customBuildSteps[0], '') }}:
            
            - ${{ if eq(parameters.isOfficialBuild, 'true') }}:
<<<<<<< HEAD
              - task: NuGetToolInstaller@0
                inputs:
                  versionSpec: '4.9.2'
=======
>>>>>>> d24a8358
              - task: NuGetCommand@2
                displayName: Restore internal tools
                inputs:
                  command: restore
                  feedsToUse: config
                  restoreSolution: 'eng\common\internal\Tools.csproj'
<<<<<<< HEAD
                  nugetConfigPath: 'eng\common\internal\NuGet.config'
=======
                  nugetConfigPath: 'NuGet.config'
>>>>>>> d24a8358
                  restoreDirectory: '$(Build.SourcesDirectory)\.packages'
                condition: eq(variables['_restoreInternalTools'], 'true')

            - script: $(_buildScript)
                    $(_commonArguments)
                    -framework $(_framework)
                    /p:ArchGroup=$(_architecture)
                    /p:ConfigurationGroup=$(_BuildConfig)
                    /p:SkipTests=$(_skipTests)
                    /p:Outerloop=$(_outerloop)
                    /p:ArchiveTests=${{ job.submitToHelix }}
                    ${{ job.buildExtraArguments }}
                    $(_msbuildCommonParameters)
                    $(_windowsOfficialBuildArguments)
              displayName: Build Sources and Tests

          - ${{ if ne(job.customBuildSteps[0], '') }}:
            - ${{ job.customBuildSteps }}

          - ${{ if eq(job.submitToHelix, 'true') }}:
            - template: /eng/pipelines/helix.yml
              parameters:
                targetOS: ${{ parameters.targetOS }}
                archGroup: $(_architecture)
                configuration: $(_BuildConfig)
                helixQueues: $(_helixQueues)
                msbuildScript: $(_msbuildCommand)
                framework: $(_framework)
                outerloop: $(_outerloop)

                ${{ if eq(parameters.isOfficialBuild, 'true') }}:
                  isExternal: false
                  waitForCompletion: false
                  officialBuildId: $(Build.BuildNumber)
                  helixToken: $(HelixApiAccessToken)
                  ${{ if ne(job.enableAzurePipelinesReporter, '') }}:
                    enableAzurePipelinesReporter: ${{ job.enableAzurePipelinesReporter }}
                  ${{ if eq(job.enableAzurePipelinesReporter, '') }}:
                    enableAzurePipelinesReporter: true

                ${{ if eq(parameters.isOfficialBuild, 'false') }}:
                  # TODO: SET Creator to the PR owner whenever Azure DevOps supports a good way to retrieve it.
                  creator: dotnet-bot
                  isExternal: true
                  waitForCompletion: true
                  helixToken: ''
                  # TODO: Enable azure pipelines reporter for PRs once retry feature is available.
                  enableAzurePipelinesReporter: false

          - task: PublishBuildArtifacts@1
            displayName: Publish packages to artifacts container
            inputs:
              pathToPublish: $(Build.SourcesDirectory)/artifacts/packages/$(_BuildConfig)
              artifactName: packages
              artifactType: container
            condition: and(succeeded(), ne(variables['_skipPublishPackages'], 'true'))<|MERGE_RESOLUTION|>--- conflicted
+++ resolved
@@ -91,6 +91,10 @@
 
           - ${{ if eq(parameters.isOfficialBuild, 'false') }}:
             - _windowsOfficialBuildArguments: ''
+        
+          # Optional tooling variables
+          - ${{ if eq(parameters.isOfficialBuild, 'true') }}:
+            - group: DotNet-Internal-Tools-Feed
 
         # Non-Windows variables
         - ${{ if ne(parameters.targetOS, 'Windows_NT') }}:
@@ -136,25 +140,20 @@
           - ${{ if eq(job.customBuildSteps[0], '') }}:
             
             - ${{ if eq(parameters.isOfficialBuild, 'true') }}:
-<<<<<<< HEAD
               - task: NuGetToolInstaller@0
                 inputs:
                   versionSpec: '4.9.2'
-=======
->>>>>>> d24a8358
               - task: NuGetCommand@2
                 displayName: Restore internal tools
                 inputs:
                   command: restore
                   feedsToUse: config
                   restoreSolution: 'eng\common\internal\Tools.csproj'
-<<<<<<< HEAD
                   nugetConfigPath: 'eng\common\internal\NuGet.config'
-=======
-                  nugetConfigPath: 'NuGet.config'
->>>>>>> d24a8358
                   restoreDirectory: '$(Build.SourcesDirectory)\.packages'
                 condition: eq(variables['_restoreInternalTools'], 'true')
+                env:
+                  VSS_NUGET_EXTERNAL_FEED_ENDPOINTS: '{"endpointCredentials": [{"endpoint":"$(OptionalToolSourceUri)", "username":"dn-bot","password":"$(dn-bot-devdiv-nuget-feed-read)"}]}'
 
             - script: $(_buildScript)
                     $(_commonArguments)
