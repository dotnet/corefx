﻿<?xml version="1.0" encoding="utf-8"?>
<Project ToolsVersion="14.0" DefaultTargets="Build" xmlns="http://schemas.microsoft.com/developer/msbuild/2003">
  <Import Condition="Exists('..\dir.props')" Project="..\dir.props" />

  <!-- We shipped assembly file version 4.6.x up until the end of rc3.  Version assembly as
        4.6.x to ensure compatability in Visual Studio for an in-place update. -->
  <PropertyGroup>
    <MajorVersion>4</MajorVersion>
    <MinorVersion>6</MinorVersion>
  </PropertyGroup>

  <!--
    $(OS) is set to Unix/Windows_NT. This comes from an environment variable on Windows and MSBuild on Unix.
  -->
  <PropertyGroup>
    <!-- Temp change to make OS X build behave as a Linux build -->
    <OsEnvironment Condition="'$(OsEnvironment)'=='' AND '$(OS)'=='OSX'">Unix</OsEnvironment>
    <OsEnvironment Condition="'$(OsEnvironment)'==''">$(OS)</OsEnvironment>
    <OriginalConfiguration>$(Configuration)</OriginalConfiguration>
  </PropertyGroup>

  <PropertyGroup>
    <!-- Temporarily omit code analysis -->
    <SkipImportCodeAnalysisTargets>true</SkipImportCodeAnalysisTargets>
    <!-- Hacky BuildConfiguration -->
    <BuildConfiguration Condition="'$(BuildConfiguration)' == ''">netcoreapp1.1-$(OSEnvironment)</BuildConfiguration>

  </PropertyGroup>

  <Import Condition="Exists('$(MSBuildProjectDirectory)/Configurations.props')" Project="$(MSBuildProjectDirectory)/Configurations.props" />

  <PropertyGroup>
    <InputOSGroup Condition="'$(InputOSGroup)'==''">$(OSEnvironment)</InputOSGroup>
  </PropertyGroup>

  <!-- Informs build tools to apply .NET Framework metadata if not a test project -->
  <PropertyGroup>
    <IsDotNetFrameworkProductAssembly>true</IsDotNetFrameworkProductAssembly>
  </PropertyGroup>

  <PropertyGroup>
    <BuildToolsTargets45 Condition="'$(OsEnvironment)'=='Windows_NT'">true</BuildToolsTargets45>
  </PropertyGroup>

  <!-- Common repo directories -->
  <PropertyGroup>
    <ProjectDir>$(MSBuildThisFileDirectory)</ProjectDir>
    <SourceDir>$(ProjectDir)src\</SourceDir>

    <!-- Output directories -->
    <BinDir Condition="'$(BinDir)'==''">$(ProjectDir)bin/</BinDir>

    <ObjDir Condition="'$(ObjDir)'==''">$(BinDir)obj/</ObjDir>
    <BaseIntermediateOutputPath Condition="'$(BaseIntermediateOutputPath)'==''">$(ObjDir)</BaseIntermediateOutputPath>
    <TestWorkingDir Condition="'$(TestWorkingDir)'==''">$(BinDir)tests/</TestWorkingDir>
    <PackageOutputRoot Condition="'$(PackageOutputRoot)'=='' and '$(NonShippingPackage)' == 'true'">$(BinDir)packages_noship/</PackageOutputRoot>
    <PackageOutputRoot Condition="'$(PackageOutputRoot)'==''">$(BinDir)packages/</PackageOutputRoot>

    <!-- Input Directories -->
    <PackagesDir Condition="'$(PackagesDir)'==''">$(ProjectDir)packages/</PackagesDir>
    <ToolsDir Condition="'$(UseToolRuntimeForToolsDir)'=='true'">$(ToolRuntimePath)</ToolsDir>
    <ToolsDir Condition="'$(ToolsDir)'==''">$(ProjectDir)Tools/</ToolsDir>
    <ToolRuntimePath Condition="'$(ToolRuntimePath)'==''">$(ToolsDir)</ToolRuntimePath>

    <!-- needs to be defined all the time to avoid indexing every file from the root -->
    <GeneratedProjectJsonDir>$(ObjDir)generated</GeneratedProjectJsonDir>

    <CodeAnalysisRuleset>$(MSBuildThisFileDirectory)CodeAnalysis.ruleset</CodeAnalysisRuleset>
  </PropertyGroup>

  <!-- Temporarily enable local build of tools -->
  <Import Project="$(SourceDir)Tools\corefxTools.props" />

  <Import Project="$(ToolRuntimePath)BuildVersion.targets" Condition="Exists('$(ToolRuntimePath)BuildVersion.targets')" />

  <PropertyGroup>
    <GenFacadesArgs>-ignoreBuildAndRevisionMismatch</GenFacadesArgs>
  </PropertyGroup>

  <!-- Import Build tools common props file where repo-independent properties are found -->
  <Import Project="$(ToolsDir)Build.Common.props" Condition="Exists('$(ToolsDir)Build.Common.props')" />

  <Import Project="$(MSBuildThisFileDirectory)targetingpacks.props" />

  <!-- Enable the analyzers for this repo -->
  <PropertyGroup>
    <EnableDotnetAnalyzers Condition="'$(EnableDotnetAnalyzers)'==''">true</EnableDotnetAnalyzers>
  </PropertyGroup>

  <!-- Provides package dependency version properties and verification/auto-upgrade configuration -->
  <Import Project="$(MSBuildThisFileDirectory)dependencies.props" />

  <!-- Explicitly setting
       - SupportsUWP to true when TargetGroup is uap101*. This will enable the correct pinvoke checker to be picked
       - BlockReflectionAttribute to true. This will enable injecting BlockReflectionAttribute.cs into the compile target.
       TODO: Both of these properties are being set in buildtools targets, however they need to be updated to reflect uap101 changes.
  -->
  <PropertyGroup Condition="'$(TargetGroup)' == 'uap101' or '$(TargetGroup)' == 'uap101aot'">
    <SupportsUWP>true</SupportsUWP>
    <BlockReflectionAttribute>true</BlockReflectionAttribute>
  </PropertyGroup>

  <!-- Import packaging props -->
  <Import Project="$(MSBuildThisFileDirectory)Packaging.props"/>

  <!-- list of nuget package sources passed to dnu -->
  <ItemGroup Condition="'$(ExcludeInternetFeeds)' != 'true'">
    <!-- Example to consume local CoreCLR package:
         /t:BatchRestorePackages /p:OverridePackageSource=C:\coreclr\bin\Product\Windows_NT.x64.Debug\.nuget\pkg
    -->
    <DnuSourceList Include="$(OverridePackageSource)" />
    <!-- PackagesDrops is passed in via the commandline "/p:PackagesDrops=[drop location]" -->
    <DnuSourceList Condition="'$(BuildTestsAgainstPackages)' == 'true'" Include="$(PackagesDrops)" />
    <!-- Need to escape double forward slash (%2F) or MSBuild will normalize to one slash on Unix. -->
    <!-- Including buildtools to pull in TestSuite packages and repackaged xunit dependencies-->
    <DnuSourceList Include="https:%2F%2Fdotnet.myget.org/F/dotnet-buildtools/api/v3/index.json" />
    <DnuSourceList Include="https:%2F%2Fdotnet.myget.org/F/dotnet-core/api/v3/index.json" />
    <DnuSourceList Include="https:%2F%2Fwww.nuget.org/api/v2/" />
  </ItemGroup>

  <!-- This is the directory where we dynamically generate project.json's for our test build package dependencies -->
  <PropertyGroup Condition="'$(BuildTestsAgainstPackages)' == 'true'">
    <BuildTestsAgainstPackagesIdentityRegex>$(CoreFxVersionsIdentityRegex)</BuildTestsAgainstPackagesIdentityRegex>
    <SkipVerifyPackageVersions>true</SkipVerifyPackageVersions>
  </PropertyGroup>

  <!-- list of directories to perform batch restore -->
  <ItemGroup>
    <DnuRestoreDir Include="$(MSBuildThisFileDirectory)src" />
    <DnuRestoreDir Include="$(MSBuildThisFileDirectory)pkg" />
    <DnuRestoreDir Include="$(MSBuildThisFileDirectory)layout" />
    <DnuRestoreDir Condition="'$(BuildTestsAgainstPackages)' == 'true'" Include="$(GeneratedProjectJsonDir)" />
  </ItemGroup>

  <PropertyGroup>
    <DnxPackageDir Condition="'$(DnxPackageDir)'==''">$(PackagesDir)/$(DnxPackageName)/</DnxPackageDir>
    <DnuToolPath Condition="'$(DnuToolPath)'=='' and '$(OsEnvironment)'!='Unix'">$(DnxPackageDir)/bin/dnu.cmd</DnuToolPath>
    <DnuToolPath Condition="'$(DnuToolPath)'=='' and '$(OsEnvironment)'=='Unix'">$(DnxPackageDir)/bin/dnu</DnuToolPath>
    <DotnetToolCommand Condition="'$(DotnetToolCommand)' == '' and '$(OsEnvironment)'!='Unix'">$(DotnetCliPath)dotnet.exe</DotnetToolCommand>
    <DotnetToolCommand Condition="'$(DotnetToolCommand)' == '' and '$(OsEnvironment)'=='Unix'">$(DotnetCliPath)dotnet</DotnetToolCommand>
    <DnuToolPath>$(DotnetToolCommand)</DnuToolPath>

    <DnuRestoreSource>@(DnuSourceList -> '--source %(Identity)', ' ')</DnuRestoreSource>

    <DnuRestoreCommand>"$(DnuToolPath)"</DnuRestoreCommand>
    <DnuRestoreCommand>$(DnuRestoreCommand) restore</DnuRestoreCommand>
    <DnuRestoreCommand Condition="'$(ParallelRestore)'=='true'">$(DnuRestoreCommand) --parallel</DnuRestoreCommand>
    <DnuRestoreCommand Condition="'$(UseNuGetHttpCache)'!='true'">$(DnuRestoreCommand) --no-cache</DnuRestoreCommand>
    <DnuRestoreCommand>$(DnuRestoreCommand) --packages "$(PackagesDir.TrimEnd('/\'.ToCharArray()))" $(DnuRestoreSource)</DnuRestoreCommand>
    <DnuRestoreCommand Condition="'$(LockDependencies)' == 'true'">$(DnuRestoreCommand) --lock</DnuRestoreCommand>
    <DnuRestoreCommand Condition="'$(NuGetConfigPath)'!=''">$(DnuRestoreCommand) --configfile $(NuGetConfigPath)</DnuRestoreCommand>
  </PropertyGroup>

  <PropertyGroup>
    <!-- By default make all libraries to be AnyCPU but individual projects can override it if they need to -->
    <Platform>AnyCPU</Platform>
    <OutputType>Library</OutputType>
    <RunApiCompat>true</RunApiCompat>
  </PropertyGroup>

<<<<<<< HEAD
  <!-- Set up Default symbol and optimization for Configuration --> 
  <Choose> 
    <When Condition="'$(ConfigurationGroup)'=='Debug'"> 
      <PropertyGroup> 
        <DebugSymbols Condition="'$(DebugSymbols)' == ''">true</DebugSymbols> 
        <Optimize Condition="'$(Optimize)' == ''">false</Optimize> 
        <DebugType Condition="'$(DebugType)' == ''">full</DebugType> 
        <DefineConstants>$(DefineConstants),DEBUG,TRACE</DefineConstants> 
      </PropertyGroup> 
    </When> 
    <When Condition="'$(ConfigurationGroup)' == 'Release'"> 
      <PropertyGroup> 
        <DebugSymbols Condition="'$(DebugSymbols)' == ''">true</DebugSymbols> 
        <Optimize Condition="'$(Optimize)' == ''">true</Optimize> 
        <DebugType Condition="'$(DebugType)' == ''">pdbonly</DebugType> 
        <DefineConstants>$(DefineConstants),TRACE</DefineConstants> 
=======
  <!--
  Projects that have no OS-specific implementations just use Debug and Release for $(Configuration).
  Projects that do have OS-specific implementations use OS_Debug and OS_Release, for all OS's we support even
  if the code is the same between some OS's (so if you have some project that just calls POSIX APIs, we still have
  OSX_[Debug|Release] and Linux_[Debug|Release] configurations.  We do this so that we place all the output under
  a single binary folder and can have a similar experience between the command line and Visual Studio.
  -->

  <!--
  If Configuration is empty that means we are not being built in VS and so folks need to explicitly pass the different
  values for $(ConfigurationGroup), $(TargetGroup), or $(OSGroup) or accept the defaults for them.
  -->
  <PropertyGroup>
    <ConfigurationGroup Condition="'$(ConfigurationGroup)'==''">Debug</ConfigurationGroup>
<!-->    <TargetGroup Condition="'$(TargetGroup)' == ''">netcoreapp1.1</TargetGroup>
    <OSGroup Condition="'$(OSGroup)' == ''">$(OSEnvironment)</OSGroup>
-->
    <Configuration Condition="'$(OSGroup)' != 'AnyOS'">$(TargetGroup)-$(OSGroup)</Configuration>
    <Configuration Condition="'$(OSGroup)' == 'AnyOS'">$(TargetGroup)</Configuration>
  </PropertyGroup>

  <!-- Set up Default symbol and optimization for Configuration -->
  <Choose>
    <When Condition="'$(ConfigurationGroup)'=='Debug'">
      <PropertyGroup>
        <DebugSymbols Condition="'$(DebugSymbols)' == ''">true</DebugSymbols>
        <Optimize Condition="'$(Optimize)' == ''">false</Optimize>
        <DebugType Condition="'$(DebugType)' == ''">full</DebugType>
        <DefineConstants>$(DefineConstants),DEBUG,TRACE</DefineConstants>
>>>>>>> e7e008ab
      </PropertyGroup>
    </When>
    <When Condition="'$(ConfigurationGroup)' == 'Release'">
      <PropertyGroup>
        <DebugSymbols Condition="'$(DebugSymbols)' == ''">true</DebugSymbols>
        <Optimize Condition="'$(Optimize)' == ''">true</Optimize>
        <DebugType Condition="'$(DebugType)' == ''">pdbonly</DebugType>
        <DefineConstants>$(DefineConstants),TRACE</DefineConstants>
      </PropertyGroup>
    </When>
  </Choose>

  <Import Project="$(BinDir)tools/configuration/configuration.props" Condition="Exists('$(BinDir)tools/configuration/configuration.props')" /> 

  <!-- initialize all the targets variables to false as they should only be set below -->
  <PropertyGroup>
    <TargetsWindows>false</TargetsWindows>
    <TargetsUnix>false</TargetsUnix>
    <TargetsLinux>false</TargetsLinux>
    <TargetsOSX>false</TargetsOSX>
    <TargetsFreeBSD>false</TargetsFreeBSD>
    <TargetsNetBSD>false</TargetsNetBSD>
  </PropertyGroup>

<!-- Probably want to make these be generated into configurations.props -->
  <Choose>
    <When Condition="'$(OSGroup)'=='Windows_NT'">
      <PropertyGroup>
        <TargetsWindows>true</TargetsWindows>
      </PropertyGroup>
    </When>
    <When Condition="'$(OSGroup)'=='Unix'">
      <PropertyGroup>
        <TargetsUnix>true</TargetsUnix>
      </PropertyGroup>
    </When>
    <When Condition="'$(OSGroup)'=='Linux'">
      <PropertyGroup>
        <TargetsUnix>true</TargetsUnix>
        <TargetsLinux>true</TargetsLinux>
      </PropertyGroup>
    </When>
    <When Condition="'$(OSGroup)'=='OSX'">
      <PropertyGroup>
        <TargetsUnix>true</TargetsUnix>
        <TargetsOSX>true</TargetsOSX>
      </PropertyGroup>
    </When>
    <When Condition="'$(OSGroup)'=='FreeBSD'">
      <PropertyGroup>
        <TargetsUnix>true</TargetsUnix>
        <TargetsFreeBSD>true</TargetsFreeBSD>
      </PropertyGroup>
    </When>
    <When Condition="'$(OSGroup)'=='NetBSD'">
      <PropertyGroup>
        <TargetsUnix>true</TargetsUnix>
        <TargetsNetBSD>true</TargetsNetBSD>
      </PropertyGroup>
    </When>
  </Choose>

<<<<<<< HEAD
=======
  <PropertyGroup>
    <BuildConfigurationImportFile>$(BinDir)tools/configuration/configuration.props</BuildConfigurationImportFile>
  </PropertyGroup>
  <Import Project="$(BuildConfigurationImportFile)" Condition="Exists('$(BuildConfigurationImportFile)')" />

>>>>>>> e7e008ab
  <!-- Default Test platform to deploy the netstandard compiled tests to -->
  <PropertyGroup>
    <DefaultTestTFM>netcoreapp1.1</DefaultTestTFM>
    <TestTFM Condition="'$(TestTFM)'==''">$(DefaultTestTFM)</TestTFM>
    <!-- we default FilterToTestTFM to DefaultTestTFM if it is not explicity defined -->
    <FilterToTestTFM Condition="'$(FilterToTestTFM)'==''">$(DefaultTestTFM)</FilterToTestTFM>
  </PropertyGroup>

  <PropertyGroup>
    <IsRedistAssembly Condition="'$(IsRedistAssembly)'=='' AND ($(MSBuildProjectFullPath.Contains('\redist\')) OR $(MSBuildProjectFullPath.Contains('/redist/')))">true</IsRedistAssembly>
  </PropertyGroup>
  <PropertyGroup Condition="'$(IsRedistAssembly)'=='true'">
    <NuGetRuntimeIdentifier Condition="'$(TargetGroup)' == 'netcore50'">win8</NuGetRuntimeIdentifier>
    <NuGetRuntimeIdentifier Condition="'$(TargetGroup)' == 'netcore50aot'">win8-aot</NuGetRuntimeIdentifier>

    <!-- workaround Dev14 issue with nuget targets -->
    <RuntimeIndentifier>$(NuGetRuntimeIdentifier)</RuntimeIndentifier>
  </PropertyGroup>

  <!-- If there is a target group, try to find project.json and lockfile in a subfolder named as that target. -->
  <PropertyGroup Condition="'$(TargetGroup)'!=''">
    <ProjectJson Condition="Exists('$(MSBuildProjectDirectory)/$(TargetGroup)/project.json')">$(MSBuildProjectDirectory)/$(TargetGroup)/project.json</ProjectJson>
    <!-- Check for both project.json and lockfile to avoid using a stale lockfile. -->
    <ProjectLockJson Condition="Exists('$(MSBuildProjectDirectory)/$(TargetGroup)/project.json') AND Exists('$(MSBuildProjectDirectory)/$(TargetGroup)/project.lock.json')">$(MSBuildProjectDirectory)/$(TargetGroup)/project.lock.json</ProjectLockJson>
  </PropertyGroup>

  <!-- Disable some standard properties for building our projects -->
  <PropertyGroup>
    <NoStdLib>true</NoStdLib>
    <NoExplicitReferenceToStdLib>true</NoExplicitReferenceToStdLib>
    <AddAdditionalExplicitAssemblyReferences>false</AddAdditionalExplicitAssemblyReferences>
    <GenerateTargetFrameworkAttribute>false</GenerateTargetFrameworkAttribute>
    <CopyNuGetImplementations>false</CopyNuGetImplementations>
  </PropertyGroup>

  <!-- Set up handling of build warnings -->
  <PropertyGroup>
    <WarningLevel>4</WarningLevel>
    <TreatWarningsAsErrors>true</TreatWarningsAsErrors>
  </PropertyGroup>

  <!-- Set up some common paths -->
  <PropertyGroup>
    <CommonPath>$(SourceDir)Common\src</CommonPath>
    <CommonTestPath>$(SourceDir)Common\tests</CommonTestPath>
  </PropertyGroup>

  <!-- Set up the default output and intermediate paths -->
  <PropertyGroup>
    <OSPlatformConfig>$(OSGroup).$(Platform).$(ConfigurationGroup)</OSPlatformConfig>
    <TargetOutputRelPath Condition="'$(TargetGroup)'!=''">$(TargetGroup)/</TargetOutputRelPath>
    <TestTargetOutputRelPath Condition="'$(TestTargetOutputRelPath)'=='' And '$(TargetGroup)'!='' And '$(TestTFM)'!=''">$(TargetGroup).$(TestTFM)/</TestTargetOutputRelPath>
    <TestTargetOutputRelPath Condition="'$(TestTargetOutputRelPath)'=='' And '$(TargetGroup)'=='' And '$(TestTFM)'!=''">default.$(TestTFM)/</TestTargetOutputRelPath>

    <BaseOutputPath Condition="'$(BaseOutputPath)'==''">$(BinDir)</BaseOutputPath>

    <OutputPathSubfolder Condition="'$(IsCompatAssembly)'=='true'">/Compat</OutputPathSubfolder>
    <OutputPath Condition="'$(OutputPath)'==''">$(BaseOutputPath)$(OSPlatformConfig)/$(MSBuildProjectName)/$(TargetOutputRelPath)$(OutputPathSubfolder)</OutputPath>

    <IntermediateOutputRootPath Condition="'$(IntermediateOutputRootPath)' == ''">$(BaseIntermediateOutputPath)$(OSPlatformConfig)/</IntermediateOutputRootPath>
    <IntermediateOutputPath Condition="'$(IntermediateOutputPath)' == ''">$(IntermediateOutputRootPath)$(MSBuildProjectName)/$(TargetOutputRelPath)</IntermediateOutputPath>

    <RuntimeDir Condition="'$(RuntimeDir)'==''">$(BinDir)netcoreapp\Runtime</RuntimeDir>
    <TestPath Condition="'$(TestPath)'==''">$(TestWorkingDir)$(OSPlatformConfig)/$(MSBuildProjectName)/$(TestTargetOutputRelPath)</TestPath>

    <PackagesBasePath Condition="'$(PackagesBasePath)'==''">$(BinDir)$(OSPlatformConfig)</PackagesBasePath>
    <PackageOutputPath Condition="'$(PackageOutputPath)'==''">$(PackageOutputRoot)$(ConfigurationGroup)/</PackageOutputPath>
    <SymbolPackageOutputPath Condition="'$(SymbolPackageOutputPath)'==''">$(PackageOutputPath)symbols/</SymbolPackageOutputPath>
  </PropertyGroup>

  <PropertyGroup>
    <!-- Don't run tests if we're building another platform's binaries on Windows -->
    <SkipTests Condition="'$(SkipTests)'=='' and ('$(OsEnvironment)'=='Windows_NT' and '$(TargetsWindows)'!='true' and '$(OSGroup)'!='AnyOS')">true</SkipTests>
  </PropertyGroup>

  <!-- Use Roslyn Compilers to build -->
  <Import Project="$(RoslynPropsFile)" Condition="'$(OSEnvironment)'!='Unix' and Exists('$(RoslynPropsFile)') and '$(UseRoslynCompilers)'!='false'" />
  <Import Project="$(RoslynPropsFile)" Condition="'$(OSEnvironment)'=='Unix' and Exists('$(RoslynPropsFile)')" />
</Project><|MERGE_RESOLUTION|>--- conflicted
+++ resolved
@@ -158,7 +158,6 @@
     <RunApiCompat>true</RunApiCompat>
   </PropertyGroup>
 
-<<<<<<< HEAD
   <!-- Set up Default symbol and optimization for Configuration --> 
   <Choose> 
     <When Condition="'$(ConfigurationGroup)'=='Debug'"> 
@@ -175,37 +174,6 @@
         <Optimize Condition="'$(Optimize)' == ''">true</Optimize> 
         <DebugType Condition="'$(DebugType)' == ''">pdbonly</DebugType> 
         <DefineConstants>$(DefineConstants),TRACE</DefineConstants> 
-=======
-  <!--
-  Projects that have no OS-specific implementations just use Debug and Release for $(Configuration).
-  Projects that do have OS-specific implementations use OS_Debug and OS_Release, for all OS's we support even
-  if the code is the same between some OS's (so if you have some project that just calls POSIX APIs, we still have
-  OSX_[Debug|Release] and Linux_[Debug|Release] configurations.  We do this so that we place all the output under
-  a single binary folder and can have a similar experience between the command line and Visual Studio.
-  -->
-
-  <!--
-  If Configuration is empty that means we are not being built in VS and so folks need to explicitly pass the different
-  values for $(ConfigurationGroup), $(TargetGroup), or $(OSGroup) or accept the defaults for them.
-  -->
-  <PropertyGroup>
-    <ConfigurationGroup Condition="'$(ConfigurationGroup)'==''">Debug</ConfigurationGroup>
-<!-->    <TargetGroup Condition="'$(TargetGroup)' == ''">netcoreapp1.1</TargetGroup>
-    <OSGroup Condition="'$(OSGroup)' == ''">$(OSEnvironment)</OSGroup>
--->
-    <Configuration Condition="'$(OSGroup)' != 'AnyOS'">$(TargetGroup)-$(OSGroup)</Configuration>
-    <Configuration Condition="'$(OSGroup)' == 'AnyOS'">$(TargetGroup)</Configuration>
-  </PropertyGroup>
-
-  <!-- Set up Default symbol and optimization for Configuration -->
-  <Choose>
-    <When Condition="'$(ConfigurationGroup)'=='Debug'">
-      <PropertyGroup>
-        <DebugSymbols Condition="'$(DebugSymbols)' == ''">true</DebugSymbols>
-        <Optimize Condition="'$(Optimize)' == ''">false</Optimize>
-        <DebugType Condition="'$(DebugType)' == ''">full</DebugType>
-        <DefineConstants>$(DefineConstants),DEBUG,TRACE</DefineConstants>
->>>>>>> e7e008ab
       </PropertyGroup>
     </When>
     <When Condition="'$(ConfigurationGroup)' == 'Release'">
@@ -268,14 +236,6 @@
     </When>
   </Choose>
 
-<<<<<<< HEAD
-=======
-  <PropertyGroup>
-    <BuildConfigurationImportFile>$(BinDir)tools/configuration/configuration.props</BuildConfigurationImportFile>
-  </PropertyGroup>
-  <Import Project="$(BuildConfigurationImportFile)" Condition="Exists('$(BuildConfigurationImportFile)')" />
-
->>>>>>> e7e008ab
   <!-- Default Test platform to deploy the netstandard compiled tests to -->
   <PropertyGroup>
     <DefaultTestTFM>netcoreapp1.1</DefaultTestTFM>
