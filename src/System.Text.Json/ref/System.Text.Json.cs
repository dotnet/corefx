// Licensed to the .NET Foundation under one or more agreements.
// The .NET Foundation licenses this file to you under the MIT license.
// See the LICENSE file in the project root for more information.
// ------------------------------------------------------------------------------
// Changes to this file must follow the http://aka.ms/api-review process.
// ------------------------------------------------------------------------------

namespace System.Text.Json
{
<<<<<<< HEAD
=======
    public enum DuplicatePropertyNameHandlingStrategy
    {
        Replace = 0,
        Ignore = 1,
        Error = 2,
    }
    public sealed partial class JsonArray : System.Text.Json.JsonNode, System.Collections.Generic.ICollection<System.Text.Json.JsonNode>, System.Collections.Generic.IEnumerable<System.Text.Json.JsonNode>, System.Collections.Generic.IList<System.Text.Json.JsonNode>, System.Collections.Generic.IReadOnlyCollection<System.Text.Json.JsonNode>, System.Collections.Generic.IReadOnlyList<System.Text.Json.JsonNode>, System.Collections.IEnumerable
    {
        public JsonArray() { }
        public JsonArray(System.Collections.Generic.IEnumerable<bool> values) { }
        public JsonArray(System.Collections.Generic.IEnumerable<byte> values) { }
        public JsonArray(System.Collections.Generic.IEnumerable<decimal> values) { }
        public JsonArray(System.Collections.Generic.IEnumerable<double> values) { }
        public JsonArray(System.Collections.Generic.IEnumerable<short> values) { }
        public JsonArray(System.Collections.Generic.IEnumerable<int> values) { }
        public JsonArray(System.Collections.Generic.IEnumerable<long> values) { }
        [System.CLSCompliantAttribute(false)]
        public JsonArray(System.Collections.Generic.IEnumerable<sbyte> values) { }
        public JsonArray(System.Collections.Generic.IEnumerable<float> values) { }
        public JsonArray(System.Collections.Generic.IEnumerable<string> values) { }
        public JsonArray(System.Collections.Generic.IEnumerable<System.Text.Json.JsonNode> values) { }
        [System.CLSCompliantAttribute(false)]
        public JsonArray(System.Collections.Generic.IEnumerable<ushort> values) { }
        [System.CLSCompliantAttribute(false)]
        public JsonArray(System.Collections.Generic.IEnumerable<uint> values) { }
        [System.CLSCompliantAttribute(false)]
        public JsonArray(System.Collections.Generic.IEnumerable<ulong> values) { }
        public int Count { get { throw null; } }
        public bool IsReadOnly { get { throw null; } }
        public System.Text.Json.JsonNode this[int idx] { get { throw null; } set { } }
        public override System.Text.Json.JsonValueKind ValueKind { get { throw null; } }
        public void Add(System.Text.Json.JsonNode value) { }
        public void Clear() { }
        public override System.Text.Json.JsonNode Clone() { throw null; }
        public bool Contains(System.Text.Json.JsonNode value) { throw null; }
        public System.Text.Json.JsonArrayEnumerator GetEnumerator() { throw null; }
        public int IndexOf(System.Text.Json.JsonNode item) { throw null; }
        public void Insert(int index, System.Text.Json.JsonNode item) { }
        public int LastIndexOf(System.Text.Json.JsonNode item) { throw null; }
        public bool Remove(System.Text.Json.JsonNode item) { throw null; }
        public int RemoveAll(System.Predicate<System.Text.Json.JsonNode> match) { throw null; }
        public void RemoveAt(int index) { }
        void System.Collections.Generic.ICollection<System.Text.Json.JsonNode>.CopyTo(System.Text.Json.JsonNode[] array, int arrayIndex) { }
        System.Collections.Generic.IEnumerator<System.Text.Json.JsonNode> System.Collections.Generic.IEnumerable<System.Text.Json.JsonNode>.GetEnumerator() { throw null; }
        System.Collections.IEnumerator System.Collections.IEnumerable.GetEnumerator() { throw null; }
    }
    public partial struct JsonArrayEnumerator : System.Collections.Generic.IEnumerator<System.Text.Json.JsonNode>, System.Collections.IEnumerator, System.IDisposable
    {
        private object _dummy;
        private int _dummyPrimitive;
        public JsonArrayEnumerator(System.Text.Json.JsonArray jsonArray) { throw null; }
        public System.Text.Json.JsonNode Current { get { throw null; } }
        object System.Collections.IEnumerator.Current { get { throw null; } }
        public void Dispose() { }
        public bool MoveNext() { throw null; }
        void System.Collections.IEnumerator.Reset() { }
    }
    public sealed partial class JsonBoolean : System.Text.Json.JsonNode, System.IEquatable<System.Text.Json.JsonBoolean>
    {
        public JsonBoolean() { }
        public JsonBoolean(bool value) { }
        public bool Value { get { throw null; } set { } }
        public override System.Text.Json.JsonValueKind ValueKind { get { throw null; } }
        public override System.Text.Json.JsonNode Clone() { throw null; }
        public override bool Equals(object obj) { throw null; }
        public bool Equals(System.Text.Json.JsonBoolean other) { throw null; }
        public override int GetHashCode() { throw null; }
        public static bool operator ==(System.Text.Json.JsonBoolean left, System.Text.Json.JsonBoolean right) { throw null; }
        public static bool operator !=(System.Text.Json.JsonBoolean left, System.Text.Json.JsonBoolean right) { throw null; }
        public override string ToString() { throw null; }
    }
>>>>>>> 1518fdc5
    public enum JsonCommentHandling : byte
    {
        Disallow = (byte)0,
        Skip = (byte)1,
        Allow = (byte)2,
    }
    public sealed partial class JsonDocument : System.IDisposable
    {
        internal JsonDocument() { }
        public System.Text.Json.JsonElement RootElement { get { throw null; } }
        public void Dispose() { }
        public static System.Text.Json.JsonDocument Parse(System.Buffers.ReadOnlySequence<byte> utf8Json, System.Text.Json.JsonDocumentOptions options = default(System.Text.Json.JsonDocumentOptions)) { throw null; }
        public static System.Text.Json.JsonDocument Parse(System.IO.Stream utf8Json, System.Text.Json.JsonDocumentOptions options = default(System.Text.Json.JsonDocumentOptions)) { throw null; }
        public static System.Text.Json.JsonDocument Parse(System.ReadOnlyMemory<byte> utf8Json, System.Text.Json.JsonDocumentOptions options = default(System.Text.Json.JsonDocumentOptions)) { throw null; }
        public static System.Text.Json.JsonDocument Parse(System.ReadOnlyMemory<char> json, System.Text.Json.JsonDocumentOptions options = default(System.Text.Json.JsonDocumentOptions)) { throw null; }
        public static System.Text.Json.JsonDocument Parse(string json, System.Text.Json.JsonDocumentOptions options = default(System.Text.Json.JsonDocumentOptions)) { throw null; }
        public static System.Threading.Tasks.Task<System.Text.Json.JsonDocument> ParseAsync(System.IO.Stream utf8Json, System.Text.Json.JsonDocumentOptions options = default(System.Text.Json.JsonDocumentOptions), System.Threading.CancellationToken cancellationToken = default(System.Threading.CancellationToken)) { throw null; }
        public static System.Text.Json.JsonDocument ParseValue(ref System.Text.Json.Utf8JsonReader reader) { throw null; }
        public static bool TryParseValue(ref System.Text.Json.Utf8JsonReader reader, out System.Text.Json.JsonDocument document) { throw null; }
        public void WriteTo(System.Text.Json.Utf8JsonWriter writer) { }
    }
    public partial struct JsonDocumentOptions
    {
        private int _dummyPrimitive;
        public bool AllowTrailingCommas { readonly get { throw null; } set { } }
        public System.Text.Json.JsonCommentHandling CommentHandling { readonly get { throw null; } set { } }
        public int MaxDepth { readonly get { throw null; } set { } }
    }
    public readonly partial struct JsonElement
    {
        private readonly object _dummy;
        private readonly int _dummyPrimitive;
        public bool IsImmutable { get { throw null; } }
        public System.Text.Json.JsonElement this[int index] { get { throw null; } }
        public System.Text.Json.JsonValueKind ValueKind { get { throw null; } }
        public System.Text.Json.JsonElement Clone() { throw null; }
        public System.Text.Json.JsonElement.ArrayEnumerator EnumerateArray() { throw null; }
        public System.Text.Json.JsonElement.ObjectEnumerator EnumerateObject() { throw null; }
        public int GetArrayLength() { throw null; }
        public bool GetBoolean() { throw null; }
        public byte GetByte() { throw null; }
        public byte[] GetBytesFromBase64() { throw null; }
        public System.DateTime GetDateTime() { throw null; }
        public System.DateTimeOffset GetDateTimeOffset() { throw null; }
        public decimal GetDecimal() { throw null; }
        public double GetDouble() { throw null; }
        public System.Guid GetGuid() { throw null; }
        public short GetInt16() { throw null; }
        public int GetInt32() { throw null; }
        public long GetInt64() { throw null; }
        public System.Text.Json.JsonElement GetProperty(System.ReadOnlySpan<byte> utf8PropertyName) { throw null; }
        public System.Text.Json.JsonElement GetProperty(System.ReadOnlySpan<char> propertyName) { throw null; }
        public System.Text.Json.JsonElement GetProperty(string propertyName) { throw null; }
        public string GetRawText() { throw null; }
        [System.CLSCompliantAttribute(false)]
        public sbyte GetSByte() { throw null; }
        public float GetSingle() { throw null; }
        public string GetString() { throw null; }
        [System.CLSCompliantAttribute(false)]
        public ushort GetUInt16() { throw null; }
        [System.CLSCompliantAttribute(false)]
        public uint GetUInt32() { throw null; }
        [System.CLSCompliantAttribute(false)]
        public ulong GetUInt64() { throw null; }
        public System.Text.Json.Linq.JNode ToJNode() { throw null; }
        public override string ToString() { throw null; }
        public bool TryGetByte(out byte value) { throw null; }
        public bool TryGetBytesFromBase64(out byte[] value) { throw null; }
        public bool TryGetDateTime(out System.DateTime value) { throw null; }
        public bool TryGetDateTimeOffset(out System.DateTimeOffset value) { throw null; }
        public bool TryGetDecimal(out decimal value) { throw null; }
        public bool TryGetDouble(out double value) { throw null; }
        public bool TryGetGuid(out System.Guid value) { throw null; }
        public bool TryGetInt16(out short value) { throw null; }
        public bool TryGetInt32(out int value) { throw null; }
        public bool TryGetInt64(out long value) { throw null; }
        public bool TryGetProperty(System.ReadOnlySpan<byte> utf8PropertyName, out System.Text.Json.JsonElement value) { throw null; }
        public bool TryGetProperty(System.ReadOnlySpan<char> propertyName, out System.Text.Json.JsonElement value) { throw null; }
        public bool TryGetProperty(string propertyName, out System.Text.Json.JsonElement value) { throw null; }
        [System.CLSCompliantAttribute(false)]
        public bool TryGetSByte(out sbyte value) { throw null; }
        public bool TryGetSingle(out float value) { throw null; }
        [System.CLSCompliantAttribute(false)]
        public bool TryGetUInt16(out ushort value) { throw null; }
        [System.CLSCompliantAttribute(false)]
        public bool TryGetUInt32(out uint value) { throw null; }
        [System.CLSCompliantAttribute(false)]
        public bool TryGetUInt64(out ulong value) { throw null; }
        public bool ValueEquals(System.ReadOnlySpan<byte> utf8Text) { throw null; }
        public bool ValueEquals(System.ReadOnlySpan<char> text) { throw null; }
        public bool ValueEquals(string text) { throw null; }
        public void WriteTo(System.Text.Json.Utf8JsonWriter writer) { }
        public partial struct ArrayEnumerator : System.Collections.Generic.IEnumerable<System.Text.Json.JsonElement>, System.Collections.Generic.IEnumerator<System.Text.Json.JsonElement>, System.Collections.IEnumerable, System.Collections.IEnumerator, System.IDisposable
        {
            private object _dummy;
            private int _dummyPrimitive;
            public System.Text.Json.JsonElement Current { get { throw null; } }
            object System.Collections.IEnumerator.Current { get { throw null; } }
            public void Dispose() { }
            public System.Text.Json.JsonElement.ArrayEnumerator GetEnumerator() { throw null; }
            public bool MoveNext() { throw null; }
            public void Reset() { }
            System.Collections.Generic.IEnumerator<System.Text.Json.JsonElement> System.Collections.Generic.IEnumerable<System.Text.Json.JsonElement>.GetEnumerator() { throw null; }
            System.Collections.IEnumerator System.Collections.IEnumerable.GetEnumerator() { throw null; }
        }
        public partial struct ObjectEnumerator : System.Collections.Generic.IEnumerable<System.Text.Json.JsonProperty>, System.Collections.Generic.IEnumerator<System.Text.Json.JsonProperty>, System.Collections.IEnumerable, System.Collections.IEnumerator, System.IDisposable
        {
            private object _dummy;
            private int _dummyPrimitive;
            public System.Text.Json.JsonProperty Current { get { throw null; } }
            object System.Collections.IEnumerator.Current { get { throw null; } }
            public void Dispose() { }
            public System.Text.Json.JsonElement.ObjectEnumerator GetEnumerator() { throw null; }
            public bool MoveNext() { throw null; }
            public void Reset() { }
            System.Collections.Generic.IEnumerator<System.Text.Json.JsonProperty> System.Collections.Generic.IEnumerable<System.Text.Json.JsonProperty>.GetEnumerator() { throw null; }
            System.Collections.IEnumerator System.Collections.IEnumerable.GetEnumerator() { throw null; }
        }
    }
    public readonly partial struct JsonEncodedText : System.IEquatable<System.Text.Json.JsonEncodedText>
    {
        private readonly object _dummy;
        private readonly int _dummyPrimitive;
        public System.ReadOnlySpan<byte> EncodedUtf8Bytes { get { throw null; } }
        public static System.Text.Json.JsonEncodedText Encode(System.ReadOnlySpan<byte> utf8Value, System.Text.Encodings.Web.JavaScriptEncoder encoder = null) { throw null; }
        public static System.Text.Json.JsonEncodedText Encode(System.ReadOnlySpan<char> value, System.Text.Encodings.Web.JavaScriptEncoder encoder = null) { throw null; }
        public static System.Text.Json.JsonEncodedText Encode(string value, System.Text.Encodings.Web.JavaScriptEncoder encoder = null) { throw null; }
        public override bool Equals(object obj) { throw null; }
        public bool Equals(System.Text.Json.JsonEncodedText other) { throw null; }
        public override int GetHashCode() { throw null; }
        public override string ToString() { throw null; }
    }
    public partial class JsonException : System.Exception
    {
        public JsonException() { }
        protected JsonException(System.Runtime.Serialization.SerializationInfo info, System.Runtime.Serialization.StreamingContext context) { }
        public JsonException(string message) { }
        public JsonException(string message, System.Exception innerException) { }
        public JsonException(string message, string path, long? lineNumber, long? bytePositionInLine) { }
        public JsonException(string message, string path, long? lineNumber, long? bytePositionInLine, System.Exception innerException) { }
        public long? BytePositionInLine { get { throw null; } }
        public long? LineNumber { get { throw null; } }
        public override string Message { get { throw null; } }
        public string Path { get { throw null; } }
        public override void GetObjectData(System.Runtime.Serialization.SerializationInfo info, System.Runtime.Serialization.StreamingContext context) { }
    }
    public abstract partial class JsonNamingPolicy
    {
        protected JsonNamingPolicy() { }
        public static System.Text.Json.JsonNamingPolicy CamelCase { get { throw null; } }
        public abstract string ConvertName(string name);
    }
<<<<<<< HEAD
=======
    public abstract partial class JsonNode
    {
        internal JsonNode() { }
        public abstract System.Text.Json.JsonValueKind ValueKind { get; }
        public System.Text.Json.JsonElement AsJsonElement() { throw null; }
        public abstract System.Text.Json.JsonNode Clone();
        public static System.Text.Json.JsonNode DeepCopy(System.Text.Json.JsonElement jsonElement) { throw null; }
        public static System.Text.Json.JsonNode GetNode(System.Text.Json.JsonElement jsonElement) { throw null; }
        public static implicit operator System.Text.Json.JsonNode (bool value) { throw null; }
        public static implicit operator System.Text.Json.JsonNode (byte value) { throw null; }
        public static implicit operator System.Text.Json.JsonNode (System.DateTime value) { throw null; }
        public static implicit operator System.Text.Json.JsonNode (System.DateTimeOffset value) { throw null; }
        public static implicit operator System.Text.Json.JsonNode (decimal value) { throw null; }
        public static implicit operator System.Text.Json.JsonNode (double value) { throw null; }
        public static implicit operator System.Text.Json.JsonNode (System.Guid value) { throw null; }
        public static implicit operator System.Text.Json.JsonNode (short value) { throw null; }
        public static implicit operator System.Text.Json.JsonNode (int value) { throw null; }
        public static implicit operator System.Text.Json.JsonNode (long value) { throw null; }
        [System.CLSCompliantAttribute(false)]
        public static implicit operator System.Text.Json.JsonNode (sbyte value) { throw null; }
        public static implicit operator System.Text.Json.JsonNode (float value) { throw null; }
        public static implicit operator System.Text.Json.JsonNode (string value) { throw null; }
        [System.CLSCompliantAttribute(false)]
        public static implicit operator System.Text.Json.JsonNode (ushort value) { throw null; }
        [System.CLSCompliantAttribute(false)]
        public static implicit operator System.Text.Json.JsonNode (uint value) { throw null; }
        [System.CLSCompliantAttribute(false)]
        public static implicit operator System.Text.Json.JsonNode (ulong value) { throw null; }
        public static System.Text.Json.JsonNode Parse(string json, System.Text.Json.JsonNodeOptions options = default(System.Text.Json.JsonNodeOptions)) { throw null; }
        public string ToJsonString() { throw null; }
        public static bool TryGetNode(System.Text.Json.JsonElement jsonElement, out System.Text.Json.JsonNode jsonNode) { throw null; }
        public void WriteTo(System.Text.Json.Utf8JsonWriter writer) { }
    }
    public partial struct JsonNodeOptions
    {
        private int _dummyPrimitive;
        public bool AllowTrailingCommas { readonly get { throw null; } set { } }
        public System.Text.Json.JsonCommentHandling CommentHandling { readonly get { throw null; } set { } }
        public System.Text.Json.DuplicatePropertyNameHandlingStrategy DuplicatePropertyNameHandling { readonly get { throw null; } set { } }
        public int MaxDepth { readonly get { throw null; } set { } }
    }
    public sealed partial class JsonNull : System.Text.Json.JsonNode, System.IEquatable<System.Text.Json.JsonNull>
    {
        public JsonNull() { }
        public override System.Text.Json.JsonValueKind ValueKind { get { throw null; } }
        public override System.Text.Json.JsonNode Clone() { throw null; }
        public override bool Equals(object obj) { throw null; }
        public bool Equals(System.Text.Json.JsonNull other) { throw null; }
        public override int GetHashCode() { throw null; }
        public static bool operator ==(System.Text.Json.JsonNull left, System.Text.Json.JsonNull right) { throw null; }
        public static bool operator !=(System.Text.Json.JsonNull left, System.Text.Json.JsonNull right) { throw null; }
        public override string ToString() { throw null; }
    }
    public sealed partial class JsonNumber : System.Text.Json.JsonNode, System.IEquatable<System.Text.Json.JsonNumber>
    {
        public JsonNumber() { }
        public JsonNumber(byte value) { }
        public JsonNumber(decimal value) { }
        public JsonNumber(double value) { }
        public JsonNumber(short value) { }
        public JsonNumber(int value) { }
        public JsonNumber(long value) { }
        [System.CLSCompliantAttribute(false)]
        public JsonNumber(sbyte value) { }
        public JsonNumber(float value) { }
        public JsonNumber(string value) { }
        [System.CLSCompliantAttribute(false)]
        public JsonNumber(ushort value) { }
        [System.CLSCompliantAttribute(false)]
        public JsonNumber(uint value) { }
        [System.CLSCompliantAttribute(false)]
        public JsonNumber(ulong value) { }
        public override System.Text.Json.JsonValueKind ValueKind { get { throw null; } }
        public override System.Text.Json.JsonNode Clone() { throw null; }
        public override bool Equals(object obj) { throw null; }
        public bool Equals(System.Text.Json.JsonNumber other) { throw null; }
        public byte GetByte() { throw null; }
        public decimal GetDecimal() { throw null; }
        public double GetDouble() { throw null; }
        public override int GetHashCode() { throw null; }
        public short GetInt16() { throw null; }
        public int GetInt32() { throw null; }
        public long GetInt64() { throw null; }
        [System.CLSCompliantAttribute(false)]
        public sbyte GetSByte() { throw null; }
        public float GetSingle() { throw null; }
        [System.CLSCompliantAttribute(false)]
        public ushort GetUInt16() { throw null; }
        [System.CLSCompliantAttribute(false)]
        public uint GetUInt32() { throw null; }
        [System.CLSCompliantAttribute(false)]
        public ulong GetUInt64() { throw null; }
        public static bool operator ==(System.Text.Json.JsonNumber left, System.Text.Json.JsonNumber right) { throw null; }
        public static bool operator !=(System.Text.Json.JsonNumber left, System.Text.Json.JsonNumber right) { throw null; }
        public void SetByte(byte value) { }
        public void SetDecimal(decimal value) { }
        public void SetDouble(double value) { }
        public void SetFormattedValue(string value) { }
        public void SetInt16(short value) { }
        public void SetInt32(int value) { }
        public void SetInt64(long value) { }
        [System.CLSCompliantAttribute(false)]
        public void SetSByte(sbyte value) { }
        public void SetSingle(float value) { }
        [System.CLSCompliantAttribute(false)]
        public void SetUInt16(ushort value) { }
        [System.CLSCompliantAttribute(false)]
        public void SetUInt32(uint value) { }
        [System.CLSCompliantAttribute(false)]
        public void SetUInt64(ulong value) { }
        public override string ToString() { throw null; }
        public bool TryGetByte(out byte value) { throw null; }
        public bool TryGetDecimal(out decimal value) { throw null; }
        public bool TryGetDouble(out double value) { throw null; }
        public bool TryGetInt16(out short value) { throw null; }
        public bool TryGetInt32(out int value) { throw null; }
        public bool TryGetInt64(out long value) { throw null; }
        [System.CLSCompliantAttribute(false)]
        public bool TryGetSByte(out sbyte value) { throw null; }
        public bool TryGetSingle(out float value) { throw null; }
        [System.CLSCompliantAttribute(false)]
        public bool TryGetUInt16(out ushort value) { throw null; }
        [System.CLSCompliantAttribute(false)]
        public bool TryGetUInt32(out uint value) { throw null; }
        [System.CLSCompliantAttribute(false)]
        public bool TryGetUInt64(out ulong value) { throw null; }
    }
    public sealed partial class JsonObject : System.Text.Json.JsonNode, System.Collections.Generic.IEnumerable<System.Collections.Generic.KeyValuePair<string, System.Text.Json.JsonNode>>, System.Collections.IEnumerable
    {
        public JsonObject() { }
        public JsonObject(System.Collections.Generic.IEnumerable<System.Collections.Generic.KeyValuePair<string, System.Text.Json.JsonNode>> jsonProperties) { }
        public System.Text.Json.JsonNode this[string propertyName] { get { throw null; } set { } }
        public override System.Text.Json.JsonValueKind ValueKind { get { throw null; } }
        public void Add(System.Collections.Generic.KeyValuePair<string, System.Text.Json.JsonNode> jsonProperty) { }
        public void Add(string propertyName, System.Text.Json.JsonNode propertyValue) { }
        public void AddRange(System.Collections.Generic.IEnumerable<System.Collections.Generic.KeyValuePair<string, System.Text.Json.JsonNode>> jsonProperties) { }
        public override System.Text.Json.JsonNode Clone() { throw null; }
        public bool ContainsProperty(string propertyName) { throw null; }
        public bool ContainsProperty(string propertyName, System.StringComparison stringComparison) { throw null; }
        public System.Text.Json.JsonObjectEnumerator GetEnumerator() { throw null; }
        public System.Text.Json.JsonArray GetJsonArrayPropertyValue(string propertyName) { throw null; }
        public System.Text.Json.JsonArray GetJsonArrayPropertyValue(string propertyName, System.StringComparison stringComparison) { throw null; }
        public System.Text.Json.JsonObject GetJsonObjectPropertyValue(string propertyName) { throw null; }
        public System.Text.Json.JsonObject GetJsonObjectPropertyValue(string propertyName, System.StringComparison stringComparison) { throw null; }
        public System.Collections.Generic.IReadOnlyCollection<string> GetPropertyNames() { throw null; }
        public System.Text.Json.JsonNode GetPropertyValue(string propertyName) { throw null; }
        public System.Text.Json.JsonNode GetPropertyValue(string propertyName, System.StringComparison stringComparison) { throw null; }
        public System.Collections.Generic.IReadOnlyCollection<System.Text.Json.JsonNode> GetPropertyValues() { throw null; }
        public bool Remove(string propertyName) { throw null; }
        public bool Remove(string propertyName, System.StringComparison stringComparison) { throw null; }
        System.Collections.Generic.IEnumerator<System.Collections.Generic.KeyValuePair<string, System.Text.Json.JsonNode>> System.Collections.Generic.IEnumerable<System.Collections.Generic.KeyValuePair<System.String,System.Text.Json.JsonNode>>.GetEnumerator() { throw null; }
        System.Collections.IEnumerator System.Collections.IEnumerable.GetEnumerator() { throw null; }
        public bool TryGetJsonArrayPropertyValue(string propertyName, System.StringComparison stringComparison, out System.Text.Json.JsonArray jsonArray) { throw null; }
        public bool TryGetJsonArrayPropertyValue(string propertyName, out System.Text.Json.JsonArray jsonArray) { throw null; }
        public bool TryGetJsonObjectPropertyValue(string propertyName, System.StringComparison stringComparison, out System.Text.Json.JsonObject jsonObject) { throw null; }
        public bool TryGetJsonObjectPropertyValue(string propertyName, out System.Text.Json.JsonObject jsonObject) { throw null; }
        public bool TryGetPropertyValue(string propertyName, System.StringComparison stringComparison, out System.Text.Json.JsonNode jsonNode) { throw null; }
        public bool TryGetPropertyValue(string propertyName, out System.Text.Json.JsonNode jsonNode) { throw null; }
    }
    public partial struct JsonObjectEnumerator : System.Collections.Generic.IEnumerator<System.Collections.Generic.KeyValuePair<string, System.Text.Json.JsonNode>>, System.Collections.IEnumerator, System.IDisposable
    {
        private object _dummy;
        private int _dummyPrimitive;
        public JsonObjectEnumerator(System.Text.Json.JsonObject jsonObject) { throw null; }
        public System.Collections.Generic.KeyValuePair<string, System.Text.Json.JsonNode> Current { get { throw null; } }
        object System.Collections.IEnumerator.Current { get { throw null; } }
        public void Dispose() { }
        public bool MoveNext() { throw null; }
        void System.Collections.IEnumerator.Reset() { }
    }
>>>>>>> 1518fdc5
    public readonly partial struct JsonProperty
    {
        private readonly object _dummy;
        private readonly int _dummyPrimitive;
        public string Name { get { throw null; } }
        public System.Text.Json.JsonElement Value { get { throw null; } }
        public bool NameEquals(System.ReadOnlySpan<byte> utf8Text) { throw null; }
        public bool NameEquals(System.ReadOnlySpan<char> text) { throw null; }
        public bool NameEquals(string text) { throw null; }
        public override string ToString() { throw null; }
        public void WriteTo(System.Text.Json.Utf8JsonWriter writer) { }
    }
    public partial struct JsonReaderOptions
    {
        private int _dummyPrimitive;
        public bool AllowTrailingCommas { readonly get { throw null; } set { } }
        public System.Text.Json.JsonCommentHandling CommentHandling { readonly get { throw null; } set { } }
        public int MaxDepth { readonly get { throw null; } set { } }
    }
    public partial struct JsonReaderState
    {
        private object _dummy;
        private int _dummyPrimitive;
        public JsonReaderState(System.Text.Json.JsonReaderOptions options = default(System.Text.Json.JsonReaderOptions)) { throw null; }
        public System.Text.Json.JsonReaderOptions Options { get { throw null; } }
    }
    public static partial class JsonSerializer
    {
        public static object Deserialize(System.ReadOnlySpan<byte> utf8Json, System.Type returnType, System.Text.Json.JsonSerializerOptions options = null) { throw null; }
        public static object Deserialize(string json, System.Type returnType, System.Text.Json.JsonSerializerOptions options = null) { throw null; }
        public static object Deserialize(ref System.Text.Json.Utf8JsonReader reader, System.Type returnType, System.Text.Json.JsonSerializerOptions options = null) { throw null; }
        public static System.Threading.Tasks.ValueTask<object> DeserializeAsync(System.IO.Stream utf8Json, System.Type returnType, System.Text.Json.JsonSerializerOptions options = null, System.Threading.CancellationToken cancellationToken = default(System.Threading.CancellationToken)) { throw null; }
        public static System.Threading.Tasks.ValueTask<TValue> DeserializeAsync<TValue>(System.IO.Stream utf8Json, System.Text.Json.JsonSerializerOptions options = null, System.Threading.CancellationToken cancellationToken = default(System.Threading.CancellationToken)) { throw null; }
        public static TValue Deserialize<TValue>(System.ReadOnlySpan<byte> utf8Json, System.Text.Json.JsonSerializerOptions options = null) { throw null; }
        public static TValue Deserialize<TValue>(string json, System.Text.Json.JsonSerializerOptions options = null) { throw null; }
        public static TValue Deserialize<TValue>(ref System.Text.Json.Utf8JsonReader reader, System.Text.Json.JsonSerializerOptions options = null) { throw null; }
        public static string Serialize(object value, System.Type inputType, System.Text.Json.JsonSerializerOptions options = null) { throw null; }
        public static void Serialize(System.Text.Json.Utf8JsonWriter writer, object value, System.Type inputType, System.Text.Json.JsonSerializerOptions options = null) { }
        public static System.Threading.Tasks.Task SerializeAsync(System.IO.Stream utf8Json, object value, System.Type inputType, System.Text.Json.JsonSerializerOptions options = null, System.Threading.CancellationToken cancellationToken = default(System.Threading.CancellationToken)) { throw null; }
        public static System.Threading.Tasks.Task SerializeAsync<TValue>(System.IO.Stream utf8Json, TValue value, System.Text.Json.JsonSerializerOptions options = null, System.Threading.CancellationToken cancellationToken = default(System.Threading.CancellationToken)) { throw null; }
        public static byte[] SerializeToUtf8Bytes(object value, System.Type inputType, System.Text.Json.JsonSerializerOptions options = null) { throw null; }
        public static byte[] SerializeToUtf8Bytes<TValue>(TValue value, System.Text.Json.JsonSerializerOptions options = null) { throw null; }
        public static void Serialize<TValue>(System.Text.Json.Utf8JsonWriter writer, TValue value, System.Text.Json.JsonSerializerOptions options = null) { }
        public static string Serialize<TValue>(TValue value, System.Text.Json.JsonSerializerOptions options = null) { throw null; }
    }
    public sealed partial class JsonSerializerOptions
    {
        public JsonSerializerOptions() { }
        public bool AllowTrailingCommas { get { throw null; } set { } }
        public System.Collections.Generic.IList<System.Text.Json.Serialization.JsonConverter> Converters { get { throw null; } }
        public int DefaultBufferSize { get { throw null; } set { } }
        public System.Text.Json.JsonNamingPolicy DictionaryKeyPolicy { get { throw null; } set { } }
        public System.Text.Encodings.Web.JavaScriptEncoder Encoder { get { throw null; } set { } }
        public bool IgnoreNullValues { get { throw null; } set { } }
        public bool IgnoreReadOnlyProperties { get { throw null; } set { } }
        public int MaxDepth { get { throw null; } set { } }
        public bool PropertyNameCaseInsensitive { get { throw null; } set { } }
        public System.Text.Json.JsonNamingPolicy PropertyNamingPolicy { get { throw null; } set { } }
        public System.Text.Json.JsonCommentHandling ReadCommentHandling { get { throw null; } set { } }
        public bool WriteIndented { get { throw null; } set { } }
        public System.Text.Json.Serialization.JsonConverter GetConverter(System.Type typeToConvert) { throw null; }
    }
    public enum JsonTokenType : byte
    {
        None = (byte)0,
        StartObject = (byte)1,
        EndObject = (byte)2,
        StartArray = (byte)3,
        EndArray = (byte)4,
        PropertyName = (byte)5,
        Comment = (byte)6,
        String = (byte)7,
        Number = (byte)8,
        True = (byte)9,
        False = (byte)10,
        Null = (byte)11,
    }
    public enum JsonValueKind : byte
    {
        Undefined = (byte)0,
        Object = (byte)1,
        Array = (byte)2,
        String = (byte)3,
        Number = (byte)4,
        True = (byte)5,
        False = (byte)6,
        Null = (byte)7,
    }
    public partial struct JsonWriterOptions
    {
        private object _dummy;
        private int _dummyPrimitive;
        public System.Text.Encodings.Web.JavaScriptEncoder Encoder { readonly get { throw null; } set { } }
        public bool Indented { get { throw null; } set { } }
        public bool SkipValidation { get { throw null; } set { } }
    }
    public ref partial struct Utf8JsonReader
    {
        private object _dummy;
        private int _dummyPrimitive;
        public Utf8JsonReader(System.Buffers.ReadOnlySequence<byte> jsonData, bool isFinalBlock, System.Text.Json.JsonReaderState state) { throw null; }
        public Utf8JsonReader(System.Buffers.ReadOnlySequence<byte> jsonData, System.Text.Json.JsonReaderOptions options = default(System.Text.Json.JsonReaderOptions)) { throw null; }
        public Utf8JsonReader(System.ReadOnlySpan<byte> jsonData, bool isFinalBlock, System.Text.Json.JsonReaderState state) { throw null; }
        public Utf8JsonReader(System.ReadOnlySpan<byte> jsonData, System.Text.Json.JsonReaderOptions options = default(System.Text.Json.JsonReaderOptions)) { throw null; }
        public long BytesConsumed { get { throw null; } }
        public int CurrentDepth { get { throw null; } }
        public System.Text.Json.JsonReaderState CurrentState { get { throw null; } }
        public readonly bool HasValueSequence { get { throw null; } }
        public bool IsFinalBlock { get { throw null; } }
        public System.SequencePosition Position { get { throw null; } }
        public readonly long TokenStartIndex { get { throw null; } }
        public System.Text.Json.JsonTokenType TokenType { get { throw null; } }
        public readonly System.Buffers.ReadOnlySequence<byte> ValueSequence { get { throw null; } }
        public readonly System.ReadOnlySpan<byte> ValueSpan { get { throw null; } }
        public bool GetBoolean() { throw null; }
        public byte GetByte() { throw null; }
        public byte[] GetBytesFromBase64() { throw null; }
        public string GetComment() { throw null; }
        public System.DateTime GetDateTime() { throw null; }
        public System.DateTimeOffset GetDateTimeOffset() { throw null; }
        public decimal GetDecimal() { throw null; }
        public double GetDouble() { throw null; }
        public System.Guid GetGuid() { throw null; }
        public short GetInt16() { throw null; }
        public int GetInt32() { throw null; }
        public long GetInt64() { throw null; }
        [System.CLSCompliantAttribute(false)]
        public sbyte GetSByte() { throw null; }
        public float GetSingle() { throw null; }
        public string GetString() { throw null; }
        [System.CLSCompliantAttribute(false)]
        public ushort GetUInt16() { throw null; }
        [System.CLSCompliantAttribute(false)]
        public uint GetUInt32() { throw null; }
        [System.CLSCompliantAttribute(false)]
        public ulong GetUInt64() { throw null; }
        public bool Read() { throw null; }
        public void Skip() { }
        public bool TryGetByte(out byte value) { throw null; }
        public bool TryGetBytesFromBase64(out byte[] value) { throw null; }
        public bool TryGetDateTime(out System.DateTime value) { throw null; }
        public bool TryGetDateTimeOffset(out System.DateTimeOffset value) { throw null; }
        public bool TryGetDecimal(out decimal value) { throw null; }
        public bool TryGetDouble(out double value) { throw null; }
        public bool TryGetGuid(out System.Guid value) { throw null; }
        public bool TryGetInt16(out short value) { throw null; }
        public bool TryGetInt32(out int value) { throw null; }
        public bool TryGetInt64(out long value) { throw null; }
        [System.CLSCompliantAttribute(false)]
        public bool TryGetSByte(out sbyte value) { throw null; }
        public bool TryGetSingle(out float value) { throw null; }
        [System.CLSCompliantAttribute(false)]
        public bool TryGetUInt16(out ushort value) { throw null; }
        [System.CLSCompliantAttribute(false)]
        public bool TryGetUInt32(out uint value) { throw null; }
        [System.CLSCompliantAttribute(false)]
        public bool TryGetUInt64(out ulong value) { throw null; }
        public bool TrySkip() { throw null; }
        public bool ValueTextEquals(System.ReadOnlySpan<byte> utf8Text) { throw null; }
        public bool ValueTextEquals(System.ReadOnlySpan<char> text) { throw null; }
        public bool ValueTextEquals(string text) { throw null; }
    }
    public sealed partial class Utf8JsonWriter : System.IAsyncDisposable, System.IDisposable
    {
        public Utf8JsonWriter(System.Buffers.IBufferWriter<byte> bufferWriter, System.Text.Json.JsonWriterOptions options = default(System.Text.Json.JsonWriterOptions)) { }
        public Utf8JsonWriter(System.IO.Stream utf8Json, System.Text.Json.JsonWriterOptions options = default(System.Text.Json.JsonWriterOptions)) { }
        public long BytesCommitted { get { throw null; } }
        public int BytesPending { get { throw null; } }
        public int CurrentDepth { get { throw null; } }
        public System.Text.Json.JsonWriterOptions Options { get { throw null; } }
        public void Dispose() { }
        public System.Threading.Tasks.ValueTask DisposeAsync() { throw null; }
        public void Flush() { }
        public System.Threading.Tasks.Task FlushAsync(System.Threading.CancellationToken cancellationToken = default(System.Threading.CancellationToken)) { throw null; }
        public void Reset() { }
        public void Reset(System.Buffers.IBufferWriter<byte> bufferWriter) { }
        public void Reset(System.IO.Stream utf8Json) { }
        public void WriteBase64String(System.ReadOnlySpan<byte> utf8PropertyName, System.ReadOnlySpan<byte> bytes) { }
        public void WriteBase64String(System.ReadOnlySpan<char> propertyName, System.ReadOnlySpan<byte> bytes) { }
        public void WriteBase64String(string propertyName, System.ReadOnlySpan<byte> bytes) { }
        public void WriteBase64String(System.Text.Json.JsonEncodedText propertyName, System.ReadOnlySpan<byte> bytes) { }
        public void WriteBase64StringValue(System.ReadOnlySpan<byte> bytes) { }
        public void WriteBoolean(System.ReadOnlySpan<byte> utf8PropertyName, bool value) { }
        public void WriteBoolean(System.ReadOnlySpan<char> propertyName, bool value) { }
        public void WriteBoolean(string propertyName, bool value) { }
        public void WriteBoolean(System.Text.Json.JsonEncodedText propertyName, bool value) { }
        public void WriteBooleanValue(bool value) { }
        public void WriteCommentValue(System.ReadOnlySpan<byte> utf8Value) { }
        public void WriteCommentValue(System.ReadOnlySpan<char> value) { }
        public void WriteCommentValue(string value) { }
        public void WriteEndArray() { }
        public void WriteEndObject() { }
        public void WriteNull(System.ReadOnlySpan<byte> utf8PropertyName) { }
        public void WriteNull(System.ReadOnlySpan<char> propertyName) { }
        public void WriteNull(string propertyName) { }
        public void WriteNull(System.Text.Json.JsonEncodedText propertyName) { }
        public void WriteNullValue() { }
        public void WriteNumber(System.ReadOnlySpan<byte> utf8PropertyName, decimal value) { }
        public void WriteNumber(System.ReadOnlySpan<byte> utf8PropertyName, double value) { }
        public void WriteNumber(System.ReadOnlySpan<byte> utf8PropertyName, int value) { }
        public void WriteNumber(System.ReadOnlySpan<byte> utf8PropertyName, long value) { }
        public void WriteNumber(System.ReadOnlySpan<byte> utf8PropertyName, float value) { }
        [System.CLSCompliantAttribute(false)]
        public void WriteNumber(System.ReadOnlySpan<byte> utf8PropertyName, uint value) { }
        [System.CLSCompliantAttribute(false)]
        public void WriteNumber(System.ReadOnlySpan<byte> utf8PropertyName, ulong value) { }
        public void WriteNumber(System.ReadOnlySpan<char> propertyName, decimal value) { }
        public void WriteNumber(System.ReadOnlySpan<char> propertyName, double value) { }
        public void WriteNumber(System.ReadOnlySpan<char> propertyName, int value) { }
        public void WriteNumber(System.ReadOnlySpan<char> propertyName, long value) { }
        public void WriteNumber(System.ReadOnlySpan<char> propertyName, float value) { }
        [System.CLSCompliantAttribute(false)]
        public void WriteNumber(System.ReadOnlySpan<char> propertyName, uint value) { }
        [System.CLSCompliantAttribute(false)]
        public void WriteNumber(System.ReadOnlySpan<char> propertyName, ulong value) { }
        public void WriteNumber(string propertyName, decimal value) { }
        public void WriteNumber(string propertyName, double value) { }
        public void WriteNumber(string propertyName, int value) { }
        public void WriteNumber(string propertyName, long value) { }
        public void WriteNumber(string propertyName, float value) { }
        [System.CLSCompliantAttribute(false)]
        public void WriteNumber(string propertyName, uint value) { }
        [System.CLSCompliantAttribute(false)]
        public void WriteNumber(string propertyName, ulong value) { }
        public void WriteNumber(System.Text.Json.JsonEncodedText propertyName, decimal value) { }
        public void WriteNumber(System.Text.Json.JsonEncodedText propertyName, double value) { }
        public void WriteNumber(System.Text.Json.JsonEncodedText propertyName, int value) { }
        public void WriteNumber(System.Text.Json.JsonEncodedText propertyName, long value) { }
        public void WriteNumber(System.Text.Json.JsonEncodedText propertyName, float value) { }
        [System.CLSCompliantAttribute(false)]
        public void WriteNumber(System.Text.Json.JsonEncodedText propertyName, uint value) { }
        [System.CLSCompliantAttribute(false)]
        public void WriteNumber(System.Text.Json.JsonEncodedText propertyName, ulong value) { }
        public void WriteNumberValue(decimal value) { }
        public void WriteNumberValue(double value) { }
        public void WriteNumberValue(int value) { }
        public void WriteNumberValue(long value) { }
        public void WriteNumberValue(float value) { }
        [System.CLSCompliantAttribute(false)]
        public void WriteNumberValue(uint value) { }
        [System.CLSCompliantAttribute(false)]
        public void WriteNumberValue(ulong value) { }
        public void WritePropertyName(System.ReadOnlySpan<byte> utf8PropertyName) { }
        public void WritePropertyName(System.ReadOnlySpan<char> propertyName) { }
        public void WritePropertyName(string propertyName) { }
        public void WritePropertyName(System.Text.Json.JsonEncodedText propertyName) { }
        public void WriteStartArray() { }
        public void WriteStartArray(System.ReadOnlySpan<byte> utf8PropertyName) { }
        public void WriteStartArray(System.ReadOnlySpan<char> propertyName) { }
        public void WriteStartArray(string propertyName) { }
        public void WriteStartArray(System.Text.Json.JsonEncodedText propertyName) { }
        public void WriteStartObject() { }
        public void WriteStartObject(System.ReadOnlySpan<byte> utf8PropertyName) { }
        public void WriteStartObject(System.ReadOnlySpan<char> propertyName) { }
        public void WriteStartObject(string propertyName) { }
        public void WriteStartObject(System.Text.Json.JsonEncodedText propertyName) { }
        public void WriteString(System.ReadOnlySpan<byte> utf8PropertyName, System.DateTime value) { }
        public void WriteString(System.ReadOnlySpan<byte> utf8PropertyName, System.DateTimeOffset value) { }
        public void WriteString(System.ReadOnlySpan<byte> utf8PropertyName, System.Guid value) { }
        public void WriteString(System.ReadOnlySpan<byte> utf8PropertyName, System.ReadOnlySpan<byte> utf8Value) { }
        public void WriteString(System.ReadOnlySpan<byte> utf8PropertyName, System.ReadOnlySpan<char> value) { }
        public void WriteString(System.ReadOnlySpan<byte> utf8PropertyName, string value) { }
        public void WriteString(System.ReadOnlySpan<byte> utf8PropertyName, System.Text.Json.JsonEncodedText value) { }
        public void WriteString(System.ReadOnlySpan<char> propertyName, System.DateTime value) { }
        public void WriteString(System.ReadOnlySpan<char> propertyName, System.DateTimeOffset value) { }
        public void WriteString(System.ReadOnlySpan<char> propertyName, System.Guid value) { }
        public void WriteString(System.ReadOnlySpan<char> propertyName, System.ReadOnlySpan<byte> utf8Value) { }
        public void WriteString(System.ReadOnlySpan<char> propertyName, System.ReadOnlySpan<char> value) { }
        public void WriteString(System.ReadOnlySpan<char> propertyName, string value) { }
        public void WriteString(System.ReadOnlySpan<char> propertyName, System.Text.Json.JsonEncodedText value) { }
        public void WriteString(string propertyName, System.DateTime value) { }
        public void WriteString(string propertyName, System.DateTimeOffset value) { }
        public void WriteString(string propertyName, System.Guid value) { }
        public void WriteString(string propertyName, System.ReadOnlySpan<byte> utf8Value) { }
        public void WriteString(string propertyName, System.ReadOnlySpan<char> value) { }
        public void WriteString(string propertyName, string value) { }
        public void WriteString(string propertyName, System.Text.Json.JsonEncodedText value) { }
        public void WriteString(System.Text.Json.JsonEncodedText propertyName, System.DateTime value) { }
        public void WriteString(System.Text.Json.JsonEncodedText propertyName, System.DateTimeOffset value) { }
        public void WriteString(System.Text.Json.JsonEncodedText propertyName, System.Guid value) { }
        public void WriteString(System.Text.Json.JsonEncodedText propertyName, System.ReadOnlySpan<byte> utf8Value) { }
        public void WriteString(System.Text.Json.JsonEncodedText propertyName, System.ReadOnlySpan<char> value) { }
        public void WriteString(System.Text.Json.JsonEncodedText propertyName, string value) { }
        public void WriteString(System.Text.Json.JsonEncodedText propertyName, System.Text.Json.JsonEncodedText value) { }
        public void WriteStringValue(System.DateTime value) { }
        public void WriteStringValue(System.DateTimeOffset value) { }
        public void WriteStringValue(System.Guid value) { }
        public void WriteStringValue(System.ReadOnlySpan<byte> utf8Value) { }
        public void WriteStringValue(System.ReadOnlySpan<char> value) { }
        public void WriteStringValue(string value) { }
        public void WriteStringValue(System.Text.Json.JsonEncodedText value) { }
    }
}
namespace System.Text.Json.Linq
{
    public enum DuplicatePropertyNameHandlingStrategy
    {
        Replace = 0,
        Ignore = 1,
        Error = 2,
    }
    public sealed partial class JArray : System.Text.Json.Linq.JNode, System.Collections.Generic.ICollection<System.Text.Json.Linq.JNode>, System.Collections.Generic.IEnumerable<System.Text.Json.Linq.JNode>, System.Collections.Generic.IList<System.Text.Json.Linq.JNode>, System.Collections.Generic.IReadOnlyCollection<System.Text.Json.Linq.JNode>, System.Collections.Generic.IReadOnlyList<System.Text.Json.Linq.JNode>, System.Collections.IEnumerable
    {
        public JArray() { }
        public JArray(System.Collections.Generic.IEnumerable<bool> values) { }
        public JArray(System.Collections.Generic.IEnumerable<byte> values) { }
        public JArray(System.Collections.Generic.IEnumerable<decimal> values) { }
        public JArray(System.Collections.Generic.IEnumerable<double> values) { }
        public JArray(System.Collections.Generic.IEnumerable<short> values) { }
        public JArray(System.Collections.Generic.IEnumerable<int> values) { }
        public JArray(System.Collections.Generic.IEnumerable<long> values) { }
        [System.CLSCompliantAttribute(false)]
        public JArray(System.Collections.Generic.IEnumerable<sbyte> values) { }
        public JArray(System.Collections.Generic.IEnumerable<float> values) { }
        public JArray(System.Collections.Generic.IEnumerable<string> values) { }
        public JArray(System.Collections.Generic.IEnumerable<System.Text.Json.Linq.JNode> values) { }
        [System.CLSCompliantAttribute(false)]
        public JArray(System.Collections.Generic.IEnumerable<ushort> values) { }
        [System.CLSCompliantAttribute(false)]
        public JArray(System.Collections.Generic.IEnumerable<uint> values) { }
        [System.CLSCompliantAttribute(false)]
        public JArray(System.Collections.Generic.IEnumerable<ulong> values) { }
        public int Count { get { throw null; } }
        public bool IsReadOnly { get { throw null; } }
        public System.Text.Json.Linq.JNode this[int idx] { get { throw null; } set { } }
        public override System.Text.Json.JsonValueKind ValueKind { get { throw null; } }
        public void Add(System.Text.Json.Linq.JNode value) { }
        public void Clear() { }
        public override System.Text.Json.Linq.JNode Clone() { throw null; }
        public bool Contains(System.Text.Json.Linq.JNode value) { throw null; }
        public System.Text.Json.Linq.JArray.Enumerator GetEnumerator() { throw null; }
        public int IndexOf(System.Text.Json.Linq.JNode item) { throw null; }
        public void Insert(int index, System.Text.Json.Linq.JNode item) { }
        public int LastIndexOf(System.Text.Json.Linq.JNode item) { throw null; }
        public static new System.Text.Json.Linq.JArray Parse(string json, System.Text.Json.Linq.JNodeOptions options = default(System.Text.Json.Linq.JNodeOptions)) { throw null; }
        public bool Remove(System.Text.Json.Linq.JNode item) { throw null; }
        public int RemoveAll(System.Predicate<System.Text.Json.Linq.JNode> match) { throw null; }
        public void RemoveAt(int index) { }
        void System.Collections.Generic.ICollection<System.Text.Json.Linq.JNode>.CopyTo(System.Text.Json.Linq.JNode[] array, int arrayIndex) { }
        System.Collections.Generic.IEnumerator<System.Text.Json.Linq.JNode> System.Collections.Generic.IEnumerable<System.Text.Json.Linq.JNode>.GetEnumerator() { throw null; }
        System.Collections.IEnumerator System.Collections.IEnumerable.GetEnumerator() { throw null; }
        public partial struct Enumerator : System.Collections.Generic.IEnumerator<System.Text.Json.Linq.JNode>, System.Collections.IEnumerator, System.IDisposable
        {
            private object _dummy;
            public Enumerator(System.Text.Json.Linq.JArray jsonArray) { throw null; }
            public System.Text.Json.Linq.JNode Current { get { throw null; } }
            object System.Collections.IEnumerator.Current { get { throw null; } }
            public void Dispose() { }
            public bool MoveNext() { throw null; }
            void System.Collections.IEnumerator.Reset() { }
        }
    }
    public sealed partial class JBoolean : System.Text.Json.Linq.JNode, System.IEquatable<System.Text.Json.Linq.JBoolean>
    {
        public JBoolean() { }
        public JBoolean(bool value) { }
        public bool Value { get { throw null; } set { } }
        public override System.Text.Json.JsonValueKind ValueKind { get { throw null; } }
        public override System.Text.Json.Linq.JNode Clone() { throw null; }
        public override bool Equals(object obj) { throw null; }
        public bool Equals(System.Text.Json.Linq.JBoolean other) { throw null; }
        public override int GetHashCode() { throw null; }
        public static bool operator ==(System.Text.Json.Linq.JBoolean left, System.Text.Json.Linq.JBoolean right) { throw null; }
        public static bool operator !=(System.Text.Json.Linq.JBoolean left, System.Text.Json.Linq.JBoolean right) { throw null; }
        public override string ToString() { throw null; }
    }
    public abstract partial class JNode
    {
        internal JNode() { }
        public abstract System.Text.Json.JsonValueKind ValueKind { get; }
        public System.Text.Json.JsonElement AsJsonElement() { throw null; }
        public abstract System.Text.Json.Linq.JNode Clone();
        public static System.Text.Json.Linq.JNode DeepCopy(System.Text.Json.JsonElement jsonElement) { throw null; }
        public static System.Text.Json.Linq.JNode GetOriginatingNode(System.Text.Json.JsonElement jsonElement) { throw null; }
        public static implicit operator System.Text.Json.Linq.JNode (bool value) { throw null; }
        public static implicit operator System.Text.Json.Linq.JNode (byte value) { throw null; }
        public static implicit operator System.Text.Json.Linq.JNode (System.DateTime value) { throw null; }
        public static implicit operator System.Text.Json.Linq.JNode (System.DateTimeOffset value) { throw null; }
        public static implicit operator System.Text.Json.Linq.JNode (decimal value) { throw null; }
        public static implicit operator System.Text.Json.Linq.JNode (double value) { throw null; }
        public static implicit operator System.Text.Json.Linq.JNode (System.Guid value) { throw null; }
        public static implicit operator System.Text.Json.Linq.JNode (short value) { throw null; }
        public static implicit operator System.Text.Json.Linq.JNode (int value) { throw null; }
        public static implicit operator System.Text.Json.Linq.JNode (long value) { throw null; }
        [System.CLSCompliantAttribute(false)]
        public static implicit operator System.Text.Json.Linq.JNode (sbyte value) { throw null; }
        public static implicit operator System.Text.Json.Linq.JNode (float value) { throw null; }
        public static implicit operator System.Text.Json.Linq.JNode (string value) { throw null; }
        [System.CLSCompliantAttribute(false)]
        public static implicit operator System.Text.Json.Linq.JNode (ushort value) { throw null; }
        [System.CLSCompliantAttribute(false)]
        public static implicit operator System.Text.Json.Linq.JNode (uint value) { throw null; }
        [System.CLSCompliantAttribute(false)]
        public static implicit operator System.Text.Json.Linq.JNode (ulong value) { throw null; }
        public static System.Text.Json.Linq.JNode Parse(string json, System.Text.Json.Linq.JNodeOptions options = default(System.Text.Json.Linq.JNodeOptions)) { throw null; }
        public string ToJsonString() { throw null; }
        public override string ToString() { throw null; }
        public static bool TryGetOriginatingNode(System.Text.Json.JsonElement jsonElement, out System.Text.Json.Linq.JNode jsonNode) { throw null; }
        public void WriteTo(System.Text.Json.Utf8JsonWriter writer) { }
    }
    public partial struct JNodeOptions
    {
        private int _dummyPrimitive;
        public bool AllowTrailingCommas { readonly get { throw null; } set { } }
        public System.Text.Json.JsonCommentHandling CommentHandling { readonly get { throw null; } set { } }
        public System.Text.Json.Linq.DuplicatePropertyNameHandlingStrategy DuplicatePropertyNameHandling { readonly get { throw null; } set { } }
        public int MaxDepth { readonly get { throw null; } set { } }
    }
    public sealed partial class JNull : System.Text.Json.Linq.JNode, System.IEquatable<System.Text.Json.Linq.JNull>
    {
        public JNull() { }
        public override System.Text.Json.JsonValueKind ValueKind { get { throw null; } }
        public override System.Text.Json.Linq.JNode Clone() { throw null; }
        public override bool Equals(object obj) { throw null; }
        public bool Equals(System.Text.Json.Linq.JNull other) { throw null; }
        public override int GetHashCode() { throw null; }
        public static bool operator ==(System.Text.Json.Linq.JNull left, System.Text.Json.Linq.JNull right) { throw null; }
        public static bool operator !=(System.Text.Json.Linq.JNull left, System.Text.Json.Linq.JNull right) { throw null; }
        public override string ToString() { throw null; }
    }
    public sealed partial class JNumber : System.Text.Json.Linq.JNode, System.IEquatable<System.Text.Json.Linq.JNumber>
    {
        public JNumber() { }
        public JNumber(byte value) { }
        public JNumber(decimal value) { }
        public JNumber(double value) { }
        public JNumber(short value) { }
        public JNumber(int value) { }
        public JNumber(long value) { }
        [System.CLSCompliantAttribute(false)]
        public JNumber(sbyte value) { }
        public JNumber(float value) { }
        public JNumber(string value) { }
        [System.CLSCompliantAttribute(false)]
        public JNumber(ushort value) { }
        [System.CLSCompliantAttribute(false)]
        public JNumber(uint value) { }
        [System.CLSCompliantAttribute(false)]
        public JNumber(ulong value) { }
        public override System.Text.Json.JsonValueKind ValueKind { get { throw null; } }
        public override System.Text.Json.Linq.JNode Clone() { throw null; }
        public override bool Equals(object obj) { throw null; }
        public bool Equals(System.Text.Json.Linq.JNumber other) { throw null; }
        public byte GetByte() { throw null; }
        public decimal GetDecimal() { throw null; }
        public double GetDouble() { throw null; }
        public override int GetHashCode() { throw null; }
        public short GetInt16() { throw null; }
        public int GetInt32() { throw null; }
        public long GetInt64() { throw null; }
        [System.CLSCompliantAttribute(false)]
        public sbyte GetSByte() { throw null; }
        public float GetSingle() { throw null; }
        [System.CLSCompliantAttribute(false)]
        public ushort GetUInt16() { throw null; }
        [System.CLSCompliantAttribute(false)]
        public uint GetUInt32() { throw null; }
        [System.CLSCompliantAttribute(false)]
        public ulong GetUInt64() { throw null; }
        public static bool operator ==(System.Text.Json.Linq.JNumber left, System.Text.Json.Linq.JNumber right) { throw null; }
        public static bool operator !=(System.Text.Json.Linq.JNumber left, System.Text.Json.Linq.JNumber right) { throw null; }
        public void SetByte(byte value) { }
        public void SetDecimal(decimal value) { }
        public void SetDouble(double value) { }
        public void SetFormattedValue(string value) { }
        public void SetInt16(short value) { }
        public void SetInt32(int value) { }
        public void SetInt64(long value) { }
        [System.CLSCompliantAttribute(false)]
        public void SetSByte(sbyte value) { }
        public void SetSingle(float value) { }
        [System.CLSCompliantAttribute(false)]
        public void SetUInt16(ushort value) { }
        [System.CLSCompliantAttribute(false)]
        public void SetUInt32(uint value) { }
        [System.CLSCompliantAttribute(false)]
        public void SetUInt64(ulong value) { }
        public override string ToString() { throw null; }
        public bool TryGetByte(out byte value) { throw null; }
        public bool TryGetDecimal(out decimal value) { throw null; }
        public bool TryGetDouble(out double value) { throw null; }
        public bool TryGetInt16(out short value) { throw null; }
        public bool TryGetInt32(out int value) { throw null; }
        public bool TryGetInt64(out long value) { throw null; }
        [System.CLSCompliantAttribute(false)]
        public bool TryGetSByte(out sbyte value) { throw null; }
        public bool TryGetSingle(out float value) { throw null; }
        [System.CLSCompliantAttribute(false)]
        public bool TryGetUInt16(out ushort value) { throw null; }
        [System.CLSCompliantAttribute(false)]
        public bool TryGetUInt32(out uint value) { throw null; }
        [System.CLSCompliantAttribute(false)]
        public bool TryGetUInt64(out ulong value) { throw null; }
    }
    public sealed partial class JObject : System.Text.Json.Linq.JNode, System.Collections.Generic.IEnumerable<System.Collections.Generic.KeyValuePair<string, System.Text.Json.Linq.JNode>>, System.Collections.IEnumerable
    {
        public JObject() { }
        public JObject(System.Collections.Generic.IEnumerable<System.Collections.Generic.KeyValuePair<string, System.Text.Json.Linq.JNode>> jsonProperties) { }
        public System.Text.Json.Linq.JNode this[string propertyName] { get { throw null; } set { } }
        public override System.Text.Json.JsonValueKind ValueKind { get { throw null; } }
        public void Add(System.Collections.Generic.KeyValuePair<string, System.Text.Json.Linq.JNode> jsonProperty) { }
        public void Add(string propertyName, System.Text.Json.Linq.JNode propertyValue) { }
        public void AddRange(System.Collections.Generic.IEnumerable<System.Collections.Generic.KeyValuePair<string, System.Text.Json.Linq.JNode>> jsonProperties) { }
        public override System.Text.Json.Linq.JNode Clone() { throw null; }
        public bool ContainsProperty(string propertyName) { throw null; }
        public bool ContainsProperty(string propertyName, System.StringComparison stringComparison) { throw null; }
        public System.Text.Json.Linq.JObject.Enumerator GetEnumerator() { throw null; }
        public System.Text.Json.Linq.JArray GetJsonArrayPropertyValue(string propertyName) { throw null; }
        public System.Text.Json.Linq.JArray GetJsonArrayPropertyValue(string propertyName, System.StringComparison stringComparison) { throw null; }
        public System.Text.Json.Linq.JObject GetJsonObjectPropertyValue(string propertyName) { throw null; }
        public System.Text.Json.Linq.JObject GetJsonObjectPropertyValue(string propertyName, System.StringComparison stringComparison) { throw null; }
        public System.Collections.Generic.IReadOnlyCollection<string> GetPropertyNames() { throw null; }
        public System.Text.Json.Linq.JNode GetPropertyValue(string propertyName) { throw null; }
        public System.Text.Json.Linq.JNode GetPropertyValue(string propertyName, System.StringComparison stringComparison) { throw null; }
        public System.Collections.Generic.IReadOnlyCollection<System.Text.Json.Linq.JNode> GetPropertyValues() { throw null; }
        public static new System.Text.Json.Linq.JObject Parse(string json, System.Text.Json.Linq.JNodeOptions options = default(System.Text.Json.Linq.JNodeOptions)) { throw null; }
        public bool Remove(string propertyName) { throw null; }
        public bool Remove(string propertyName, System.StringComparison stringComparison) { throw null; }
        System.Collections.Generic.IEnumerator<System.Collections.Generic.KeyValuePair<string, System.Text.Json.Linq.JNode>> System.Collections.Generic.IEnumerable<System.Collections.Generic.KeyValuePair<System.String,System.Text.Json.Linq.JNode>>.GetEnumerator() { throw null; }
        System.Collections.IEnumerator System.Collections.IEnumerable.GetEnumerator() { throw null; }
        public bool TryGetJsonArrayPropertyValue(string propertyName, System.StringComparison stringComparison, out System.Text.Json.Linq.JArray jsonArray) { throw null; }
        public bool TryGetJsonArrayPropertyValue(string propertyName, out System.Text.Json.Linq.JArray jsonArray) { throw null; }
        public bool TryGetJsonObjectPropertyValue(string propertyName, System.StringComparison stringComparison, out System.Text.Json.Linq.JObject jsonObject) { throw null; }
        public bool TryGetJsonObjectPropertyValue(string propertyName, out System.Text.Json.Linq.JObject jsonObject) { throw null; }
        public bool TryGetPropertyValue(string propertyName, System.StringComparison stringComparison, out System.Text.Json.Linq.JNode jsonNode) { throw null; }
        public bool TryGetPropertyValue(string propertyName, out System.Text.Json.Linq.JNode jsonNode) { throw null; }
        public partial struct Enumerator : System.Collections.Generic.IEnumerator<System.Collections.Generic.KeyValuePair<string, System.Text.Json.Linq.JNode>>, System.Collections.IEnumerator, System.IDisposable
        {
            private object _dummy;
            public Enumerator(System.Text.Json.Linq.JObject jsonObject) { throw null; }
            public System.Collections.Generic.KeyValuePair<string, System.Text.Json.Linq.JNode> Current { get { throw null; } }
            object System.Collections.IEnumerator.Current { get { throw null; } }
            public void Dispose() { }
            public bool MoveNext() { throw null; }
            void System.Collections.IEnumerator.Reset() { }
        }
    }
    public sealed partial class JString : System.Text.Json.Linq.JNode, System.IEquatable<System.Text.Json.Linq.JString>
    {
        public JString() { }
        public JString(System.DateTime value) { }
        public JString(System.DateTimeOffset value) { }
        public JString(System.Guid value) { }
        public JString(System.ReadOnlySpan<char> value) { }
        public JString(string value) { }
        public string Value { get { throw null; } set { } }
        public override System.Text.Json.JsonValueKind ValueKind { get { throw null; } }
        public override System.Text.Json.Linq.JNode Clone() { throw null; }
        public override bool Equals(object obj) { throw null; }
        public bool Equals(System.Text.Json.Linq.JString other) { throw null; }
        public System.DateTime GetDateTime() { throw null; }
        public System.DateTimeOffset GetDateTimeOffset() { throw null; }
        public System.Guid GetGuid() { throw null; }
        public override int GetHashCode() { throw null; }
        public static bool operator ==(System.Text.Json.Linq.JString left, System.Text.Json.Linq.JString right) { throw null; }
        public static bool operator !=(System.Text.Json.Linq.JString left, System.Text.Json.Linq.JString right) { throw null; }
        public override string ToString() { throw null; }
        public bool TryGetDateTime(out System.DateTime value) { throw null; }
        public bool TryGetDateTimeOffset(out System.DateTimeOffset value) { throw null; }
        public bool TryGetGuid(out System.Guid value) { throw null; }
    }
}
namespace System.Text.Json.Serialization
{
    public abstract partial class JsonAttribute : System.Attribute
    {
        protected JsonAttribute() { }
    }
    public abstract partial class JsonConverter
    {
        internal JsonConverter() { }
        public abstract bool CanConvert(System.Type typeToConvert);
    }
    [System.AttributeUsageAttribute(System.AttributeTargets.Class | System.AttributeTargets.Enum | System.AttributeTargets.Property | System.AttributeTargets.Struct, AllowMultiple=false)]
    public partial class JsonConverterAttribute : System.Text.Json.Serialization.JsonAttribute
    {
        protected JsonConverterAttribute() { }
        public JsonConverterAttribute(System.Type converterType) { }
        public System.Type ConverterType { get { throw null; } }
        public virtual System.Text.Json.Serialization.JsonConverter CreateConverter(System.Type typeToConvert) { throw null; }
    }
    public abstract partial class JsonConverterFactory : System.Text.Json.Serialization.JsonConverter
    {
        protected JsonConverterFactory() { }
        public abstract System.Text.Json.Serialization.JsonConverter CreateConverter(System.Type typeToConvert, System.Text.Json.JsonSerializerOptions options);
    }
    public abstract partial class JsonConverter<T> : System.Text.Json.Serialization.JsonConverter
    {
        protected internal JsonConverter() { }
        public override bool CanConvert(System.Type typeToConvert) { throw null; }
        public abstract T Read(ref System.Text.Json.Utf8JsonReader reader, System.Type typeToConvert, System.Text.Json.JsonSerializerOptions options);
        public abstract void Write(System.Text.Json.Utf8JsonWriter writer, T value, System.Text.Json.JsonSerializerOptions options);
    }
    [System.AttributeUsageAttribute(System.AttributeTargets.Property, AllowMultiple=false)]
    public sealed partial class JsonExtensionDataAttribute : System.Text.Json.Serialization.JsonAttribute
    {
        public JsonExtensionDataAttribute() { }
    }
    [System.AttributeUsageAttribute(System.AttributeTargets.Property, AllowMultiple=false)]
    public sealed partial class JsonIgnoreAttribute : System.Text.Json.Serialization.JsonAttribute
    {
        public JsonIgnoreAttribute() { }
    }
    [System.AttributeUsageAttribute(System.AttributeTargets.Property, AllowMultiple=false)]
    public sealed partial class JsonPropertyNameAttribute : System.Text.Json.Serialization.JsonAttribute
    {
        public JsonPropertyNameAttribute(string name) { }
        public string Name { get { throw null; } }
    }
    public sealed partial class JsonStringEnumConverter : System.Text.Json.Serialization.JsonConverterFactory
    {
        public JsonStringEnumConverter() { }
        public JsonStringEnumConverter(System.Text.Json.JsonNamingPolicy namingPolicy = null, bool allowIntegerValues = true) { }
        public override bool CanConvert(System.Type typeToConvert) { throw null; }
        public override System.Text.Json.Serialization.JsonConverter CreateConverter(System.Type typeToConvert, System.Text.Json.JsonSerializerOptions options) { throw null; }
    }
}<|MERGE_RESOLUTION|>--- conflicted
+++ resolved
@@ -7,80 +7,6 @@
 
 namespace System.Text.Json
 {
-<<<<<<< HEAD
-=======
-    public enum DuplicatePropertyNameHandlingStrategy
-    {
-        Replace = 0,
-        Ignore = 1,
-        Error = 2,
-    }
-    public sealed partial class JsonArray : System.Text.Json.JsonNode, System.Collections.Generic.ICollection<System.Text.Json.JsonNode>, System.Collections.Generic.IEnumerable<System.Text.Json.JsonNode>, System.Collections.Generic.IList<System.Text.Json.JsonNode>, System.Collections.Generic.IReadOnlyCollection<System.Text.Json.JsonNode>, System.Collections.Generic.IReadOnlyList<System.Text.Json.JsonNode>, System.Collections.IEnumerable
-    {
-        public JsonArray() { }
-        public JsonArray(System.Collections.Generic.IEnumerable<bool> values) { }
-        public JsonArray(System.Collections.Generic.IEnumerable<byte> values) { }
-        public JsonArray(System.Collections.Generic.IEnumerable<decimal> values) { }
-        public JsonArray(System.Collections.Generic.IEnumerable<double> values) { }
-        public JsonArray(System.Collections.Generic.IEnumerable<short> values) { }
-        public JsonArray(System.Collections.Generic.IEnumerable<int> values) { }
-        public JsonArray(System.Collections.Generic.IEnumerable<long> values) { }
-        [System.CLSCompliantAttribute(false)]
-        public JsonArray(System.Collections.Generic.IEnumerable<sbyte> values) { }
-        public JsonArray(System.Collections.Generic.IEnumerable<float> values) { }
-        public JsonArray(System.Collections.Generic.IEnumerable<string> values) { }
-        public JsonArray(System.Collections.Generic.IEnumerable<System.Text.Json.JsonNode> values) { }
-        [System.CLSCompliantAttribute(false)]
-        public JsonArray(System.Collections.Generic.IEnumerable<ushort> values) { }
-        [System.CLSCompliantAttribute(false)]
-        public JsonArray(System.Collections.Generic.IEnumerable<uint> values) { }
-        [System.CLSCompliantAttribute(false)]
-        public JsonArray(System.Collections.Generic.IEnumerable<ulong> values) { }
-        public int Count { get { throw null; } }
-        public bool IsReadOnly { get { throw null; } }
-        public System.Text.Json.JsonNode this[int idx] { get { throw null; } set { } }
-        public override System.Text.Json.JsonValueKind ValueKind { get { throw null; } }
-        public void Add(System.Text.Json.JsonNode value) { }
-        public void Clear() { }
-        public override System.Text.Json.JsonNode Clone() { throw null; }
-        public bool Contains(System.Text.Json.JsonNode value) { throw null; }
-        public System.Text.Json.JsonArrayEnumerator GetEnumerator() { throw null; }
-        public int IndexOf(System.Text.Json.JsonNode item) { throw null; }
-        public void Insert(int index, System.Text.Json.JsonNode item) { }
-        public int LastIndexOf(System.Text.Json.JsonNode item) { throw null; }
-        public bool Remove(System.Text.Json.JsonNode item) { throw null; }
-        public int RemoveAll(System.Predicate<System.Text.Json.JsonNode> match) { throw null; }
-        public void RemoveAt(int index) { }
-        void System.Collections.Generic.ICollection<System.Text.Json.JsonNode>.CopyTo(System.Text.Json.JsonNode[] array, int arrayIndex) { }
-        System.Collections.Generic.IEnumerator<System.Text.Json.JsonNode> System.Collections.Generic.IEnumerable<System.Text.Json.JsonNode>.GetEnumerator() { throw null; }
-        System.Collections.IEnumerator System.Collections.IEnumerable.GetEnumerator() { throw null; }
-    }
-    public partial struct JsonArrayEnumerator : System.Collections.Generic.IEnumerator<System.Text.Json.JsonNode>, System.Collections.IEnumerator, System.IDisposable
-    {
-        private object _dummy;
-        private int _dummyPrimitive;
-        public JsonArrayEnumerator(System.Text.Json.JsonArray jsonArray) { throw null; }
-        public System.Text.Json.JsonNode Current { get { throw null; } }
-        object System.Collections.IEnumerator.Current { get { throw null; } }
-        public void Dispose() { }
-        public bool MoveNext() { throw null; }
-        void System.Collections.IEnumerator.Reset() { }
-    }
-    public sealed partial class JsonBoolean : System.Text.Json.JsonNode, System.IEquatable<System.Text.Json.JsonBoolean>
-    {
-        public JsonBoolean() { }
-        public JsonBoolean(bool value) { }
-        public bool Value { get { throw null; } set { } }
-        public override System.Text.Json.JsonValueKind ValueKind { get { throw null; } }
-        public override System.Text.Json.JsonNode Clone() { throw null; }
-        public override bool Equals(object obj) { throw null; }
-        public bool Equals(System.Text.Json.JsonBoolean other) { throw null; }
-        public override int GetHashCode() { throw null; }
-        public static bool operator ==(System.Text.Json.JsonBoolean left, System.Text.Json.JsonBoolean right) { throw null; }
-        public static bool operator !=(System.Text.Json.JsonBoolean left, System.Text.Json.JsonBoolean right) { throw null; }
-        public override string ToString() { throw null; }
-    }
->>>>>>> 1518fdc5
     public enum JsonCommentHandling : byte
     {
         Disallow = (byte)0,
@@ -233,179 +159,6 @@
         public static System.Text.Json.JsonNamingPolicy CamelCase { get { throw null; } }
         public abstract string ConvertName(string name);
     }
-<<<<<<< HEAD
-=======
-    public abstract partial class JsonNode
-    {
-        internal JsonNode() { }
-        public abstract System.Text.Json.JsonValueKind ValueKind { get; }
-        public System.Text.Json.JsonElement AsJsonElement() { throw null; }
-        public abstract System.Text.Json.JsonNode Clone();
-        public static System.Text.Json.JsonNode DeepCopy(System.Text.Json.JsonElement jsonElement) { throw null; }
-        public static System.Text.Json.JsonNode GetNode(System.Text.Json.JsonElement jsonElement) { throw null; }
-        public static implicit operator System.Text.Json.JsonNode (bool value) { throw null; }
-        public static implicit operator System.Text.Json.JsonNode (byte value) { throw null; }
-        public static implicit operator System.Text.Json.JsonNode (System.DateTime value) { throw null; }
-        public static implicit operator System.Text.Json.JsonNode (System.DateTimeOffset value) { throw null; }
-        public static implicit operator System.Text.Json.JsonNode (decimal value) { throw null; }
-        public static implicit operator System.Text.Json.JsonNode (double value) { throw null; }
-        public static implicit operator System.Text.Json.JsonNode (System.Guid value) { throw null; }
-        public static implicit operator System.Text.Json.JsonNode (short value) { throw null; }
-        public static implicit operator System.Text.Json.JsonNode (int value) { throw null; }
-        public static implicit operator System.Text.Json.JsonNode (long value) { throw null; }
-        [System.CLSCompliantAttribute(false)]
-        public static implicit operator System.Text.Json.JsonNode (sbyte value) { throw null; }
-        public static implicit operator System.Text.Json.JsonNode (float value) { throw null; }
-        public static implicit operator System.Text.Json.JsonNode (string value) { throw null; }
-        [System.CLSCompliantAttribute(false)]
-        public static implicit operator System.Text.Json.JsonNode (ushort value) { throw null; }
-        [System.CLSCompliantAttribute(false)]
-        public static implicit operator System.Text.Json.JsonNode (uint value) { throw null; }
-        [System.CLSCompliantAttribute(false)]
-        public static implicit operator System.Text.Json.JsonNode (ulong value) { throw null; }
-        public static System.Text.Json.JsonNode Parse(string json, System.Text.Json.JsonNodeOptions options = default(System.Text.Json.JsonNodeOptions)) { throw null; }
-        public string ToJsonString() { throw null; }
-        public static bool TryGetNode(System.Text.Json.JsonElement jsonElement, out System.Text.Json.JsonNode jsonNode) { throw null; }
-        public void WriteTo(System.Text.Json.Utf8JsonWriter writer) { }
-    }
-    public partial struct JsonNodeOptions
-    {
-        private int _dummyPrimitive;
-        public bool AllowTrailingCommas { readonly get { throw null; } set { } }
-        public System.Text.Json.JsonCommentHandling CommentHandling { readonly get { throw null; } set { } }
-        public System.Text.Json.DuplicatePropertyNameHandlingStrategy DuplicatePropertyNameHandling { readonly get { throw null; } set { } }
-        public int MaxDepth { readonly get { throw null; } set { } }
-    }
-    public sealed partial class JsonNull : System.Text.Json.JsonNode, System.IEquatable<System.Text.Json.JsonNull>
-    {
-        public JsonNull() { }
-        public override System.Text.Json.JsonValueKind ValueKind { get { throw null; } }
-        public override System.Text.Json.JsonNode Clone() { throw null; }
-        public override bool Equals(object obj) { throw null; }
-        public bool Equals(System.Text.Json.JsonNull other) { throw null; }
-        public override int GetHashCode() { throw null; }
-        public static bool operator ==(System.Text.Json.JsonNull left, System.Text.Json.JsonNull right) { throw null; }
-        public static bool operator !=(System.Text.Json.JsonNull left, System.Text.Json.JsonNull right) { throw null; }
-        public override string ToString() { throw null; }
-    }
-    public sealed partial class JsonNumber : System.Text.Json.JsonNode, System.IEquatable<System.Text.Json.JsonNumber>
-    {
-        public JsonNumber() { }
-        public JsonNumber(byte value) { }
-        public JsonNumber(decimal value) { }
-        public JsonNumber(double value) { }
-        public JsonNumber(short value) { }
-        public JsonNumber(int value) { }
-        public JsonNumber(long value) { }
-        [System.CLSCompliantAttribute(false)]
-        public JsonNumber(sbyte value) { }
-        public JsonNumber(float value) { }
-        public JsonNumber(string value) { }
-        [System.CLSCompliantAttribute(false)]
-        public JsonNumber(ushort value) { }
-        [System.CLSCompliantAttribute(false)]
-        public JsonNumber(uint value) { }
-        [System.CLSCompliantAttribute(false)]
-        public JsonNumber(ulong value) { }
-        public override System.Text.Json.JsonValueKind ValueKind { get { throw null; } }
-        public override System.Text.Json.JsonNode Clone() { throw null; }
-        public override bool Equals(object obj) { throw null; }
-        public bool Equals(System.Text.Json.JsonNumber other) { throw null; }
-        public byte GetByte() { throw null; }
-        public decimal GetDecimal() { throw null; }
-        public double GetDouble() { throw null; }
-        public override int GetHashCode() { throw null; }
-        public short GetInt16() { throw null; }
-        public int GetInt32() { throw null; }
-        public long GetInt64() { throw null; }
-        [System.CLSCompliantAttribute(false)]
-        public sbyte GetSByte() { throw null; }
-        public float GetSingle() { throw null; }
-        [System.CLSCompliantAttribute(false)]
-        public ushort GetUInt16() { throw null; }
-        [System.CLSCompliantAttribute(false)]
-        public uint GetUInt32() { throw null; }
-        [System.CLSCompliantAttribute(false)]
-        public ulong GetUInt64() { throw null; }
-        public static bool operator ==(System.Text.Json.JsonNumber left, System.Text.Json.JsonNumber right) { throw null; }
-        public static bool operator !=(System.Text.Json.JsonNumber left, System.Text.Json.JsonNumber right) { throw null; }
-        public void SetByte(byte value) { }
-        public void SetDecimal(decimal value) { }
-        public void SetDouble(double value) { }
-        public void SetFormattedValue(string value) { }
-        public void SetInt16(short value) { }
-        public void SetInt32(int value) { }
-        public void SetInt64(long value) { }
-        [System.CLSCompliantAttribute(false)]
-        public void SetSByte(sbyte value) { }
-        public void SetSingle(float value) { }
-        [System.CLSCompliantAttribute(false)]
-        public void SetUInt16(ushort value) { }
-        [System.CLSCompliantAttribute(false)]
-        public void SetUInt32(uint value) { }
-        [System.CLSCompliantAttribute(false)]
-        public void SetUInt64(ulong value) { }
-        public override string ToString() { throw null; }
-        public bool TryGetByte(out byte value) { throw null; }
-        public bool TryGetDecimal(out decimal value) { throw null; }
-        public bool TryGetDouble(out double value) { throw null; }
-        public bool TryGetInt16(out short value) { throw null; }
-        public bool TryGetInt32(out int value) { throw null; }
-        public bool TryGetInt64(out long value) { throw null; }
-        [System.CLSCompliantAttribute(false)]
-        public bool TryGetSByte(out sbyte value) { throw null; }
-        public bool TryGetSingle(out float value) { throw null; }
-        [System.CLSCompliantAttribute(false)]
-        public bool TryGetUInt16(out ushort value) { throw null; }
-        [System.CLSCompliantAttribute(false)]
-        public bool TryGetUInt32(out uint value) { throw null; }
-        [System.CLSCompliantAttribute(false)]
-        public bool TryGetUInt64(out ulong value) { throw null; }
-    }
-    public sealed partial class JsonObject : System.Text.Json.JsonNode, System.Collections.Generic.IEnumerable<System.Collections.Generic.KeyValuePair<string, System.Text.Json.JsonNode>>, System.Collections.IEnumerable
-    {
-        public JsonObject() { }
-        public JsonObject(System.Collections.Generic.IEnumerable<System.Collections.Generic.KeyValuePair<string, System.Text.Json.JsonNode>> jsonProperties) { }
-        public System.Text.Json.JsonNode this[string propertyName] { get { throw null; } set { } }
-        public override System.Text.Json.JsonValueKind ValueKind { get { throw null; } }
-        public void Add(System.Collections.Generic.KeyValuePair<string, System.Text.Json.JsonNode> jsonProperty) { }
-        public void Add(string propertyName, System.Text.Json.JsonNode propertyValue) { }
-        public void AddRange(System.Collections.Generic.IEnumerable<System.Collections.Generic.KeyValuePair<string, System.Text.Json.JsonNode>> jsonProperties) { }
-        public override System.Text.Json.JsonNode Clone() { throw null; }
-        public bool ContainsProperty(string propertyName) { throw null; }
-        public bool ContainsProperty(string propertyName, System.StringComparison stringComparison) { throw null; }
-        public System.Text.Json.JsonObjectEnumerator GetEnumerator() { throw null; }
-        public System.Text.Json.JsonArray GetJsonArrayPropertyValue(string propertyName) { throw null; }
-        public System.Text.Json.JsonArray GetJsonArrayPropertyValue(string propertyName, System.StringComparison stringComparison) { throw null; }
-        public System.Text.Json.JsonObject GetJsonObjectPropertyValue(string propertyName) { throw null; }
-        public System.Text.Json.JsonObject GetJsonObjectPropertyValue(string propertyName, System.StringComparison stringComparison) { throw null; }
-        public System.Collections.Generic.IReadOnlyCollection<string> GetPropertyNames() { throw null; }
-        public System.Text.Json.JsonNode GetPropertyValue(string propertyName) { throw null; }
-        public System.Text.Json.JsonNode GetPropertyValue(string propertyName, System.StringComparison stringComparison) { throw null; }
-        public System.Collections.Generic.IReadOnlyCollection<System.Text.Json.JsonNode> GetPropertyValues() { throw null; }
-        public bool Remove(string propertyName) { throw null; }
-        public bool Remove(string propertyName, System.StringComparison stringComparison) { throw null; }
-        System.Collections.Generic.IEnumerator<System.Collections.Generic.KeyValuePair<string, System.Text.Json.JsonNode>> System.Collections.Generic.IEnumerable<System.Collections.Generic.KeyValuePair<System.String,System.Text.Json.JsonNode>>.GetEnumerator() { throw null; }
-        System.Collections.IEnumerator System.Collections.IEnumerable.GetEnumerator() { throw null; }
-        public bool TryGetJsonArrayPropertyValue(string propertyName, System.StringComparison stringComparison, out System.Text.Json.JsonArray jsonArray) { throw null; }
-        public bool TryGetJsonArrayPropertyValue(string propertyName, out System.Text.Json.JsonArray jsonArray) { throw null; }
-        public bool TryGetJsonObjectPropertyValue(string propertyName, System.StringComparison stringComparison, out System.Text.Json.JsonObject jsonObject) { throw null; }
-        public bool TryGetJsonObjectPropertyValue(string propertyName, out System.Text.Json.JsonObject jsonObject) { throw null; }
-        public bool TryGetPropertyValue(string propertyName, System.StringComparison stringComparison, out System.Text.Json.JsonNode jsonNode) { throw null; }
-        public bool TryGetPropertyValue(string propertyName, out System.Text.Json.JsonNode jsonNode) { throw null; }
-    }
-    public partial struct JsonObjectEnumerator : System.Collections.Generic.IEnumerator<System.Collections.Generic.KeyValuePair<string, System.Text.Json.JsonNode>>, System.Collections.IEnumerator, System.IDisposable
-    {
-        private object _dummy;
-        private int _dummyPrimitive;
-        public JsonObjectEnumerator(System.Text.Json.JsonObject jsonObject) { throw null; }
-        public System.Collections.Generic.KeyValuePair<string, System.Text.Json.JsonNode> Current { get { throw null; } }
-        object System.Collections.IEnumerator.Current { get { throw null; } }
-        public void Dispose() { }
-        public bool MoveNext() { throw null; }
-        void System.Collections.IEnumerator.Reset() { }
-    }
->>>>>>> 1518fdc5
     public readonly partial struct JsonProperty
     {
         private readonly object _dummy;
