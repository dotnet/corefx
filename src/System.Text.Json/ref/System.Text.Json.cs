--- conflicted
+++ resolved
@@ -472,14 +472,8 @@
     public abstract partial class JsonConverter<T> : System.Text.Json.Serialization.JsonConverter
     {
         protected internal JsonConverter() { }
-<<<<<<< HEAD
-        public override bool CanConvert(System.Type type) { throw null; }
-        public abstract T Read(ref System.Text.Json.Utf8JsonReader reader, System.Type type, System.Text.Json.JsonSerializerOptions options);
-=======
         public override bool CanConvert(System.Type typeToConvert) { throw null; }
         public abstract T Read(ref System.Text.Json.Utf8JsonReader reader, System.Type typeToConvert, System.Text.Json.JsonSerializerOptions options);
-        public virtual void Write(System.Text.Json.Utf8JsonWriter writer, T value, System.Text.Json.JsonEncodedText propertyName, System.Text.Json.JsonSerializerOptions options) { }
->>>>>>> b958f70b
         public abstract void Write(System.Text.Json.Utf8JsonWriter writer, T value, System.Text.Json.JsonSerializerOptions options);
     }
     [System.AttributeUsageAttribute(System.AttributeTargets.Property, AllowMultiple=false)]
