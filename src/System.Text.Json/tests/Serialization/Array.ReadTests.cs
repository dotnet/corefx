--- conflicted
+++ resolved
@@ -324,7 +324,6 @@
         }
 
         [Fact]
-<<<<<<< HEAD
         public static void ReadClassWithGenericIEnumerable()
         {
             TestClassWithGenericIEnumerable obj = JsonSerializer.Parse<TestClassWithGenericIEnumerable>(TestClassWithGenericIEnumerable.s_data);
@@ -342,11 +341,11 @@
         public static void ReadClassWithGenericICollection()
         {
             TestClassWithGenericICollection obj = JsonSerializer.Parse<TestClassWithGenericICollection>(TestClassWithGenericICollection.s_data);
-=======
+        }
+
         public static void ReadClassWithObjectISetT()
         {
             TestClassWithObjectISetT obj = JsonSerializer.Parse<TestClassWithObjectISetT>(TestClassWithObjectISetT.s_data);
->>>>>>> f4dc7f40
             obj.Verify();
         }
 
