--- conflicted
+++ resolved
@@ -38,11 +38,7 @@
         public object MyStringICollectionT { get; set; }
         public object MyStringIReadOnlyCollectionT { get; set; }
         public object MyStringIReadOnlyListT { get; set; }
-<<<<<<< HEAD
-=======
         public object MyStringISetT { get; set; }
-        public object MyStringToStringDict { get; set; }
->>>>>>> f4dc7f40
         public object MyStringToStringIDict { get; set; }
         public object MyStringToStringGenericDict { get; set; }
         public object MyStringToStringGenericIDict { get; set; }
@@ -110,11 +106,7 @@
                 @"""MyStringICollectionT"" : [""Hello""]," +
                 @"""MyStringIReadOnlyCollectionT"" : [""Hello""]," +
                 @"""MyStringIReadOnlyListT"" : [""Hello""]," +
-<<<<<<< HEAD
-=======
                 @"""MyStringISetT"" : [""Hello""]," +
-                @"""MyStringToStringDict"" : {""key"" : ""value""}," +
->>>>>>> f4dc7f40
                 @"""MyStringToStringIDict"" : {""key"" : ""value""}," +
                 @"""MyStringToStringGenericDict"" : {""key"" : ""value""}," +
                 @"""MyStringToStringGenericIDict"" : {""key"" : ""value""}," +
