﻿// Licensed to the .NET Foundation under one or more agreements.
// The .NET Foundation licenses this file to you under the MIT license.
// See the LICENSE file in the project root for more information.

using System.Collections.Generic;
<<<<<<< HEAD
using System.Collections.Immutable;
using System.Linq;
=======
>>>>>>> c5d6284d
using Xunit;

namespace System.Text.Json.Serialization.Tests
{
    public class SimpleTestClassWithObject : SimpleTestClassWithSimpleObject
    {
        public object MyInt16Array { get; set; }
        public object MyInt32Array { get; set; }
        public object MyInt64Array { get; set; }
        public object MyUInt16Array { get; set; }
        public object MyUInt32Array { get; set; }
        public object MyUInt64Array { get; set; }
        public object MyByteArray { get; set; }
        public object MySByteArray { get; set; }
        public object MyCharArray { get; set; }
        public object MyStringArray { get; set; }
        public object MyDecimalArray { get; set; }
        public object MyBooleanTrueArray { get; set; }
        public object MyBooleanFalseArray { get; set; }
        public object MySingleArray { get; set; }
        public object MyDoubleArray { get; set; }
        public object MyDateTimeArray { get; set; }
        public object MyEnumArray { get; set; }
        public object MyStringList { get; set; }
        public object MyStringIEnumerableT { get; set; }
        public object MyStringIListT { get; set; }
        public object MyStringICollectionT { get; set; }
        public object MyStringIReadOnlyCollectionT { get; set; }
        public object MyStringIReadOnlyListT { get; set; }
        public object MyStringToStringDict { get; set; }
        public object MyStringToStringIDict { get; set; }
        public object MyStringToStringIReadOnlyDict { get; set; }
        public object MyStringStackT { get; set; }
        public object MyStringQueueT { get; set; }
        public object MyStringHashSetT { get; set; }
        public object MyStringLinkedListT { get; set; }
        public object MyStringSortedSetT { get; set; }
        public object MyStringIImmutableListT { get; set; }
        public object MyStringIImmutableStackT { get; set; }
        public object MyStringIImmutableQueueT { get; set; }
        public object MyStringIImmutableSetT { get; set; }
        public object MyStringImmutableHashSetT { get; set; }
        public object MyStringImmutableListT { get; set; }
        public object MyStringImmutableStackT { get; set; }
        public object MyStringImmutablQueueT { get; set; }
        public object MyStringImmutableSortedSetT { get; set; }

        public new static readonly string s_json =
                @"{" +
                @"""MyInt16"" : 1," +
                @"""MyInt32"" : 2," +
                @"""MyInt64"" : 3," +
                @"""MyUInt16"" : 4," +
                @"""MyUInt32"" : 5," +
                @"""MyUInt64"" : 6," +
                @"""MyByte"" : 7," +
                @"""MySByte"" : 8," +
                @"""MyChar"" : ""a""," +
                @"""MyString"" : ""Hello""," +
                @"""MyBooleanTrue"" : true," +
                @"""MyBooleanFalse"" : false," +
                @"""MySingle"" : 1.1," +
                @"""MyDouble"" : 2.2," +
                @"""MyDecimal"" : 3.3," +
                @"""MyDateTime"" : ""2019-01-30T12:01:02.0000000Z""," +
                @"""MyEnum"" : 2," + // int by default
                @"""MyInt16Array"" : [1]," +
                @"""MyInt32Array"" : [2]," +
                @"""MyInt64Array"" : [3]," +
                @"""MyUInt16Array"" : [4]," +
                @"""MyUInt32Array"" : [5]," +
                @"""MyUInt64Array"" : [6]," +
                @"""MyByteArray"" : [7]," +
                @"""MySByteArray"" : [8]," +
                @"""MyCharArray"" : [""a""]," +
                @"""MyStringArray"" : [""Hello""]," +
                @"""MyBooleanTrueArray"" : [true]," +
                @"""MyBooleanFalseArray"" : [false]," +
                @"""MySingleArray"" : [1.1]," +
                @"""MyDoubleArray"" : [2.2]," +
                @"""MyDecimalArray"" : [3.3]," +
                @"""MyDateTimeArray"" : [""2019-01-30T12:01:02.0000000Z""]," +
                @"""MyEnumArray"" : [2]," + // int by default
                @"""MyStringList"" : [""Hello""]," +
                @"""MyStringIEnumerableT"" : [""Hello""]," +
                @"""MyStringIListT"" : [""Hello""]," +
                @"""MyStringICollectionT"" : [""Hello""]," +
                @"""MyStringIReadOnlyCollectionT"" : [""Hello""]," +
                @"""MyStringIReadOnlyListT"" : [""Hello""]," +
                @"""MyStringToStringDict"" : {""key"" : ""value""}," +
                @"""MyStringToStringIDict"" : {""key"" : ""value""}," +
                @"""MyStringToStringIReadOnlyDict"" : {""key"" : ""value""}" +
                @"""MyStringStackT"" : [""Hello"", ""World""]," +
                @"""MyStringQueueT"" : [""Hello"", ""World""]," +
                @"""MyStringHashSetT"" : [""Hello""]," +
                @"""MyStringLinkedListT"" : [""Hello""]," +
                @"""MyStringSortedSetT"" : [""Hello""]," +
                @"""MyStringIImmutableListT"" : [""Hello""]," +
                @"""MyStringIImmutableStackT"" : [""Hello""]," +
                @"""MyStringIImmutableQueueT"" : [""Hello""]," +
                @"""MyStringIImmutableSetT"" : [""Hello""]," +
                @"""MyStringImmutableHashSetT"" : [""Hello""]," +
                @"""MyStringImmutableListT"" : [""Hello""]," +
                @"""MyStringImmutableStackT"" : [""Hello""]," +
                @"""MyStringImmutablQueueT"" : [""Hello""]," +
                @"""MyStringImmutableSortedSetT"" : [""Hello""]" +
                @"}";

        public new static readonly byte[] s_data = Encoding.UTF8.GetBytes(s_json);

        public override void Initialize()
        {
            base.Initialize();

            MyInt16Array = new short[] { 1 };
            MyInt32Array = new int[] { 2 };
            MyInt64Array = new long[] { 3 };
            MyUInt16Array = new ushort[] { 4 };
            MyUInt32Array = new uint[] { 5 };
            MyUInt64Array = new ulong[] { 6 };
            MyByteArray = new byte[] { 7 };
            MySByteArray = new sbyte[] { 8 };
            MyCharArray = new char[] { 'a' };
            MyStringArray = new string[] { "Hello" };
            MyBooleanTrueArray = new bool[] { true };
            MyBooleanFalseArray = new bool[] { false };
            MySingleArray = new float[] { 1.1f };
            MyDoubleArray = new double[] { 2.2d };
            MyDecimalArray = new decimal[] { 3.3m };
            MyDateTimeArray = new DateTime[] { new DateTime(2019, 1, 30, 12, 1, 2, DateTimeKind.Utc) };
            MyEnumArray = new SampleEnum[] { SampleEnum.Two };

            MyStringList = new List<string>() { "Hello" };
            MyStringIEnumerableT = new string[] { "Hello" };
            MyStringIListT = new string[] { "Hello" };
            MyStringICollectionT = new string[] { "Hello" };
            MyStringIReadOnlyCollectionT = new string[] { "Hello" };
            MyStringIReadOnlyListT = new string[] { "Hello" };

            MyStringToStringDict = new Dictionary<string, string> { { "key", "value" } };
            MyStringToStringIDict = new Dictionary<string, string> { { "key", "value" } };
            MyStringToStringIReadOnlyDict = new Dictionary<string, string> { { "key", "value" } };

            MyStringStackT = new Stack<string>(new List<string>() { "Hello", "World" });
            MyStringQueueT = new Queue<string>(new List<string>() { "Hello", "World" });
            MyStringHashSetT = new HashSet<string>(new List<string>() { "Hello" });
            MyStringLinkedListT = new LinkedList<string>(new List<string>() { "Hello" });
            MyStringSortedSetT = new SortedSet<string>(new List<string>() { "Hello" });

            MyStringIImmutableListT = ImmutableList.CreateRange(new List<string> { "Hello" });
            MyStringIImmutableStackT = ImmutableStack.CreateRange(new List<string> { "Hello" });
            MyStringIImmutableQueueT = ImmutableQueue.CreateRange(new List<string> { "Hello" });
            MyStringIImmutableSetT = ImmutableHashSet.CreateRange(new List<string> { "Hello" });
            MyStringImmutableHashSetT = ImmutableHashSet.CreateRange(new List<string> { "Hello" });
            MyStringImmutableListT = ImmutableList.CreateRange(new List<string> { "Hello" });
            MyStringImmutableStackT = ImmutableStack.CreateRange(new List<string> { "Hello" });
            MyStringImmutablQueueT = ImmutableQueue.CreateRange(new List<string> { "Hello" });
            MyStringImmutableSortedSetT = ImmutableSortedSet.CreateRange(new List<string> { "Hello" });
        }

        public override void Verify()
        {
            base.Verify();

            Assert.Equal((short)1, ((short[])MyInt16Array)[0]);
            Assert.Equal((int)2, ((int[])MyInt32Array)[0]);
            Assert.Equal((long)3, ((long[])MyInt64Array)[0]);
            Assert.Equal((ushort)4, ((ushort[])MyUInt16Array)[0]);
            Assert.Equal((uint)5, ((uint[])MyUInt32Array)[0]);
            Assert.Equal((ulong)6, ((ulong[])MyUInt64Array)[0]);
            Assert.Equal((byte)7, ((byte[])MyByteArray)[0]);
            Assert.Equal((sbyte)8, ((sbyte[])MySByteArray)[0]);
            Assert.Equal('a', ((char[])MyCharArray)[0]);
            Assert.Equal("Hello", ((string[])MyStringArray)[0]);
            Assert.Equal(3.3m, ((decimal[])MyDecimalArray)[0]);
            Assert.Equal(false, ((bool[])MyBooleanFalseArray)[0]);
            Assert.Equal(true, ((bool[])MyBooleanTrueArray)[0]);
            Assert.Equal(1.1f, ((float[])MySingleArray)[0]);
            Assert.Equal(2.2d, ((double[])MyDoubleArray)[0]);
            Assert.Equal(new DateTime(2019, 1, 30, 12, 1, 2, DateTimeKind.Utc), ((DateTime[])MyDateTimeArray)[0]);
            Assert.Equal(SampleEnum.Two, ((SampleEnum[])MyEnumArray)[0]);
<<<<<<< HEAD

            Assert.Equal("Hello", ((List<string>)MyStringList)[0]);
            Assert.Equal("Hello", ((IEnumerable<string>)MyStringIEnumerableT).First());
            Assert.Equal("Hello", ((IList<string>)MyStringIListT)[0]);
            Assert.Equal("Hello", ((ICollection<string>)MyStringICollectionT).First());
            Assert.Equal("Hello", ((IReadOnlyCollection<string>)MyStringIReadOnlyCollectionT).First());
            Assert.Equal("Hello", ((IReadOnlyList<string>)MyStringIReadOnlyListT)[0]);

            Assert.Equal("value", ((Dictionary<string, string>)MyStringToStringDict)["key"]);
            Assert.Equal("value", ((IDictionary<string, string>)MyStringToStringIDict)["key"]);
            Assert.Equal("value", ((IReadOnlyDictionary<string, string>)MyStringToStringIReadOnlyDict)["key"]);

            Assert.Equal(2, ((Stack<string>)MyStringStackT).Count);
            Assert.True(((Stack<string>)MyStringStackT).Contains("Hello"));
            Assert.True(((Stack<string>)MyStringStackT).Contains("World"));

            string[] expectedQueue = new string[] { "Hello", "World" };
            int i = 0;
            foreach (string item in ((Queue<string>)MyStringQueueT))
            {
                Assert.Equal(expectedQueue[i], item);
                i++;
            }

            Assert.Equal("Hello", ((HashSet<string>)MyStringHashSetT).First());
            Assert.Equal("Hello", ((LinkedList<string>)MyStringLinkedListT).First());
            Assert.Equal("Hello", ((SortedSet<string>)MyStringSortedSetT).First());

            Assert.Equal("Hello", ((IImmutableList<string>)MyStringIImmutableListT)[0]);
            Assert.Equal("Hello", ((IImmutableStack<string>)MyStringIImmutableStackT).First());
            Assert.Equal("Hello", ((IImmutableQueue<string>)MyStringIImmutableQueueT).First());
            Assert.Equal("Hello", ((IImmutableSet<string>)MyStringIImmutableSetT).First());
            Assert.Equal("Hello", ((ImmutableHashSet<string>)MyStringImmutableHashSetT).First());
            Assert.Equal("Hello", ((ImmutableList<string>)MyStringImmutableListT)[0]);
            Assert.Equal("Hello", ((ImmutableStack<string>)MyStringImmutableStackT).First());
            Assert.Equal("Hello", ((ImmutableQueue<string>)MyStringImmutablQueueT).First());
            Assert.Equal("Hello", ((ImmutableSortedSet<string>)MyStringImmutableSortedSetT).First());
=======
>>>>>>> c5d6284d
        }
    }
}<|MERGE_RESOLUTION|>--- conflicted
+++ resolved
@@ -3,11 +3,8 @@
 // See the LICENSE file in the project root for more information.
 
 using System.Collections.Generic;
-<<<<<<< HEAD
 using System.Collections.Immutable;
 using System.Linq;
-=======
->>>>>>> c5d6284d
 using Xunit;
 
 namespace System.Text.Json.Serialization.Tests
@@ -189,7 +186,6 @@
             Assert.Equal(2.2d, ((double[])MyDoubleArray)[0]);
             Assert.Equal(new DateTime(2019, 1, 30, 12, 1, 2, DateTimeKind.Utc), ((DateTime[])MyDateTimeArray)[0]);
             Assert.Equal(SampleEnum.Two, ((SampleEnum[])MyEnumArray)[0]);
-<<<<<<< HEAD
 
             Assert.Equal("Hello", ((List<string>)MyStringList)[0]);
             Assert.Equal("Hello", ((IEnumerable<string>)MyStringIEnumerableT).First());
@@ -227,8 +223,6 @@
             Assert.Equal("Hello", ((ImmutableStack<string>)MyStringImmutableStackT).First());
             Assert.Equal("Hello", ((ImmutableQueue<string>)MyStringImmutablQueueT).First());
             Assert.Equal("Hello", ((ImmutableSortedSet<string>)MyStringImmutableSortedSetT).First());
-=======
->>>>>>> c5d6284d
         }
     }
 }