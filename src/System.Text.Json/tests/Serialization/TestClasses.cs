--- conflicted
+++ resolved
@@ -106,18 +106,13 @@
                 @"""MyDecimalArray"" : [3.3]," +
                 @"""MyDateTimeArray"" : [""2019-01-30T12:01:02.0000000Z""]," +
                 @"""MyDateTimeOffsetArray"" : [""2019-01-30T12:01:02.0000000+01:00""]," +
-<<<<<<< HEAD
                 @"""MyEnumArray"" : [2]," + // int by default
                 @"""MyStringList"" : [""Hello""]," +
                 @"""MyStringIEnumerableT"" : [""Hello""]," +
                 @"""MyStringIListT"" : [""Hello""]," +
                 @"""MyStringICollectionT"" : [""Hello""]," +
                 @"""MyStringIReadOnlyCollectionT"" : [""Hello""]," +
-                @"""MyStringIReadOnlyListT"" : [""Hello""]" +
-                @"}";
-=======
-                @"""MyEnumArray"" : [2]"; // int by default
->>>>>>> c1730e55
+                @"""MyStringIReadOnlyListT"" : [""Hello""]";
 
         public static readonly byte[] s_data = Encoding.UTF8.GetBytes(s_json);
 
