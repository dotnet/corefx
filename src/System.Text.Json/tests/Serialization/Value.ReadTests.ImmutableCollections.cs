--- conflicted
+++ resolved
@@ -615,14 +615,6 @@
 
             result = JsonSerializer.Deserialize<ImmutableSortedSet<int>>(Encoding.UTF8.GetBytes(@"[]"));
             Assert.Equal(0, result.Count());
-        }
-<<<<<<< HEAD
-=======
-
-        [Fact]
-        public static void ReadPrimitiveImmutableArrayThrows()
-        {
-            Assert.Throws<NotSupportedException>(() => JsonSerializer.Deserialize<ImmutableArray<int>>(Encoding.UTF8.GetBytes(@"[1,2]")));
         }
 
         [Fact]
@@ -634,6 +626,5 @@
             Assert.Throws<JsonException>(() => JsonSerializer.Deserialize<SimpleTestClassWithImmutableQueueWrapper>(SimpleTestClassWithImmutableQueueWrapper.s_json));
             Assert.Throws<JsonException>(() => JsonSerializer.Deserialize<SimpleTestClassWithImmutableSetWrapper>(SimpleTestClassWithImmutableSetWrapper.s_json));
         }
->>>>>>> 4730189b
     }
 }