﻿// Licensed to the .NET Foundation under one or more agreements.
// The .NET Foundation licenses this file to you under the MIT license.
// See the LICENSE file in the project root for more information.

using System.Collections.Generic;

namespace System.Text.Json.Serialization.Tests
{
    public static class TestData
    {
        public static IEnumerable<object[]> ReadSuccessCases
        {
            get
            {
                yield return new object[] { typeof(SimpleTestClass), SimpleTestClass.s_data };
                yield return new object[] { typeof(SimpleTestClassWithNullables), SimpleTestClassWithNullables.s_data };
                yield return new object[] { typeof(SimpleTestClassWithNulls), SimpleTestClassWithNulls.s_data };
                yield return new object[] { typeof(SimpleTestClassWithSimpleObject), SimpleTestClassWithSimpleObject.s_data };
                yield return new object[] { typeof(SimpleTestClassWithObjectArrays), SimpleTestClassWithObjectArrays.s_data };
                yield return new object[] { typeof(BasicPerson), BasicPerson.s_data };
                yield return new object[] { typeof(BasicCompany), BasicCompany.s_data };
                yield return new object[] { typeof(TestClassWithNestedObjectInner), TestClassWithNestedObjectInner.s_data };
                yield return new object[] { typeof(TestClassWithNestedObjectOuter), TestClassWithNestedObjectOuter.s_data };
                yield return new object[] { typeof(TestClassWithObjectArray), TestClassWithObjectArray.s_data };
                yield return new object[] { typeof(TestClassWithObjectIEnumerableT), TestClassWithObjectIEnumerableT.s_data };
                yield return new object[] { typeof(TestClassWithObjectIListT), TestClassWithObjectIListT.s_data };
                yield return new object[] { typeof(TestClassWithObjectICollectionT), TestClassWithObjectICollectionT.s_data };
                yield return new object[] { typeof(TestClassWithObjectIReadOnlyCollectionT), TestClassWithObjectIReadOnlyCollectionT.s_data };
                yield return new object[] { typeof(TestClassWithObjectIReadOnlyListT), TestClassWithObjectIReadOnlyListT.s_data };
                yield return new object[] { typeof(TestClassWithStringArray), TestClassWithStringArray.s_data };
                yield return new object[] { typeof(TestClassWithGenericList), TestClassWithGenericList.s_data };
                yield return new object[] { typeof(TestClassWithGenericIEnumerableT), TestClassWithGenericIEnumerableT.s_data };
                yield return new object[] { typeof(TestClassWithGenericIListT), TestClassWithGenericIListT.s_data };
                yield return new object[] { typeof(TestClassWithGenericICollectionT), TestClassWithGenericICollectionT.s_data };
                yield return new object[] { typeof(TestClassWithGenericIReadOnlyCollectionT), TestClassWithGenericIReadOnlyCollectionT.s_data };
                yield return new object[] { typeof(TestClassWithGenericIReadOnlyListT), TestClassWithGenericIReadOnlyListT.s_data };
<<<<<<< HEAD
                yield return new object[] { typeof(TestClassWithStringToPrimitiveDictionary), TestClassWithStringToPrimitiveDictionary.s_data };
                yield return new object[] { typeof(TestClassWithObjectIEnumerableConstructibleTypes), TestClassWithObjectIEnumerableConstructibleTypes.s_data };
                yield return new object[] { typeof(TestClassWithObjectImmutableTypes), TestClassWithObjectImmutableTypes.s_data };
=======
                yield return new object[] { typeof(JsonElementTests.JsonElementClass), JsonElementTests.JsonElementClass.s_data };
                yield return new object[] { typeof(JsonElementTests.JsonElementArrayClass), JsonElementTests.JsonElementArrayClass.s_data };
                yield return new object[] { typeof(ClassWithComplexObjects), ClassWithComplexObjects.s_data };
>>>>>>> c5d6284d
            }
        }
        public static IEnumerable<object[]> WriteSuccessCases
        {
            get
            {
                yield return new object[] { new SimpleTestClass() };
                yield return new object[] { new SimpleTestClassWithNullables() };
                yield return new object[] { new SimpleTestClassWithNulls() };
                yield return new object[] { new SimpleTestClassWithSimpleObject() };
                yield return new object[] { new SimpleTestClassWithObjectArrays() };
                yield return new object[] { new BasicPerson() };
                yield return new object[] { new BasicCompany() };
                yield return new object[] { new TestClassWithNestedObjectInner() };
                yield return new object[] { new TestClassWithNestedObjectOuter() };
                yield return new object[] { new TestClassWithObjectArray() };
                yield return new object[] { new TestClassWithObjectIEnumerableT() };
                yield return new object[] { new TestClassWithObjectIListT() };
                yield return new object[] { new TestClassWithObjectICollectionT() };
                yield return new object[] { new TestClassWithObjectIReadOnlyCollectionT() };
                yield return new object[] { new TestClassWithObjectIReadOnlyListT() };
                yield return new object[] { new TestClassWithStringArray() };
                yield return new object[] { new TestClassWithGenericList() };
                yield return new object[] { new TestClassWithGenericIEnumerableT() };
                yield return new object[] { new TestClassWithGenericIListT() };
                yield return new object[] { new TestClassWithGenericICollectionT() };
                yield return new object[] { new TestClassWithGenericIReadOnlyCollectionT() };
                yield return new object[] { new TestClassWithGenericIReadOnlyListT() };
<<<<<<< HEAD
                yield return new object[] { new TestClassWithStringToPrimitiveDictionary() };
                yield return new object[] { new TestClassWithObjectIEnumerableConstructibleTypes() };
                yield return new object[] { new TestClassWithObjectImmutableTypes() };
=======
                yield return new object[] { new JsonElementTests.JsonElementClass() };
                yield return new object[] { new JsonElementTests.JsonElementArrayClass() };
                yield return new object[] { new ClassWithComplexObjects() };
>>>>>>> c5d6284d
            }
        }
    }
}<|MERGE_RESOLUTION|>--- conflicted
+++ resolved
@@ -34,15 +34,12 @@
                 yield return new object[] { typeof(TestClassWithGenericICollectionT), TestClassWithGenericICollectionT.s_data };
                 yield return new object[] { typeof(TestClassWithGenericIReadOnlyCollectionT), TestClassWithGenericIReadOnlyCollectionT.s_data };
                 yield return new object[] { typeof(TestClassWithGenericIReadOnlyListT), TestClassWithGenericIReadOnlyListT.s_data };
-<<<<<<< HEAD
                 yield return new object[] { typeof(TestClassWithStringToPrimitiveDictionary), TestClassWithStringToPrimitiveDictionary.s_data };
                 yield return new object[] { typeof(TestClassWithObjectIEnumerableConstructibleTypes), TestClassWithObjectIEnumerableConstructibleTypes.s_data };
                 yield return new object[] { typeof(TestClassWithObjectImmutableTypes), TestClassWithObjectImmutableTypes.s_data };
-=======
                 yield return new object[] { typeof(JsonElementTests.JsonElementClass), JsonElementTests.JsonElementClass.s_data };
                 yield return new object[] { typeof(JsonElementTests.JsonElementArrayClass), JsonElementTests.JsonElementArrayClass.s_data };
                 yield return new object[] { typeof(ClassWithComplexObjects), ClassWithComplexObjects.s_data };
->>>>>>> c5d6284d
             }
         }
         public static IEnumerable<object[]> WriteSuccessCases
@@ -71,15 +68,12 @@
                 yield return new object[] { new TestClassWithGenericICollectionT() };
                 yield return new object[] { new TestClassWithGenericIReadOnlyCollectionT() };
                 yield return new object[] { new TestClassWithGenericIReadOnlyListT() };
-<<<<<<< HEAD
                 yield return new object[] { new TestClassWithStringToPrimitiveDictionary() };
                 yield return new object[] { new TestClassWithObjectIEnumerableConstructibleTypes() };
                 yield return new object[] { new TestClassWithObjectImmutableTypes() };
-=======
                 yield return new object[] { new JsonElementTests.JsonElementClass() };
                 yield return new object[] { new JsonElementTests.JsonElementArrayClass() };
                 yield return new object[] { new ClassWithComplexObjects() };
->>>>>>> c5d6284d
             }
         }
     }
