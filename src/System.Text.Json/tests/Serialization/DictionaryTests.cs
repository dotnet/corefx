﻿// Licensed to the .NET Foundation under one or more agreements.
// The .NET Foundation licenses this file to you under the MIT license.
// See the LICENSE file in the project root for more information.

using System.Collections;
using System.Collections.Generic;
using System.Collections.Immutable;
using System.Linq;
using Xunit;

namespace System.Text.Json.Serialization.Tests
{
    public static partial class DictionaryTests
    {
        [Fact]
        public static void DictionaryOfString()
        {
            const string JsonString = @"{""Hello"":""World"",""Hello2"":""World2""}";
            const string ReorderedJsonString = @"{""Hello2"":""World2"",""Hello"":""World""}";

            {
                Dictionary<string, string> obj = JsonSerializer.Parse<Dictionary<string, string>>(JsonString);
                Assert.Equal("World", obj["Hello"]);
                Assert.Equal("World2", obj["Hello2"]);

                string json = JsonSerializer.ToString(obj);
                Assert.Equal(JsonString, json);

                json = JsonSerializer.ToString<object>(obj);
                Assert.Equal(JsonString, json);
            }

            {
                IDictionary<string, string> obj = JsonSerializer.Parse<IDictionary<string, string>>(JsonString);
                Assert.Equal("World", obj["Hello"]);
                Assert.Equal("World2", obj["Hello2"]);

                string json = JsonSerializer.ToString(obj);
                Assert.Equal(JsonString, json);

                json = JsonSerializer.ToString<object>(obj);
                Assert.Equal(JsonString, json);
            }

            {
                IReadOnlyDictionary<string, string> obj = JsonSerializer.Parse<IReadOnlyDictionary<string, string>>(JsonString);
                Assert.Equal("World", obj["Hello"]);
                Assert.Equal("World2", obj["Hello2"]);

                string json = JsonSerializer.ToString(obj);
                Assert.Equal(JsonString, json);

                json = JsonSerializer.ToString<object>(obj);
                Assert.Equal(JsonString, json);
            }

            {
                ImmutableDictionary<string, string> obj = JsonSerializer.Parse<ImmutableDictionary<string, string>>(JsonString);
                Assert.Equal("World", obj["Hello"]);
                Assert.Equal("World2", obj["Hello2"]);

                string json = JsonSerializer.ToString(obj);
                Assert.True(JsonString == json || ReorderedJsonString == json);

                json = JsonSerializer.ToString<object>(obj);
                Assert.True(JsonString == json || ReorderedJsonString == json);
            }

            {
                IImmutableDictionary<string, string> obj = JsonSerializer.Parse<IImmutableDictionary<string, string>>(JsonString);
                Assert.Equal("World", obj["Hello"]);
                Assert.Equal("World2", obj["Hello2"]);

                string json = JsonSerializer.ToString(obj);
                Assert.True(JsonString == json || ReorderedJsonString == json);

                json = JsonSerializer.ToString<object>(obj);
                Assert.True(JsonString == json || ReorderedJsonString == json);
            }

            {
                ImmutableSortedDictionary<string, string> obj = JsonSerializer.Parse<ImmutableSortedDictionary<string, string>>(JsonString);
                Assert.Equal("World", obj["Hello"]);
                Assert.Equal("World2", obj["Hello2"]);

                string json = JsonSerializer.ToString(obj);
                Assert.True(JsonString == json);

                json = JsonSerializer.ToString<object>(obj);
                Assert.True(JsonString == json);
            }
        }

        [Fact]
        public static void DuplicateKeysFail()
        {
            // Strongly-typed IDictionary<,> case.
            Assert.Throws<JsonException>(() => JsonSerializer.Parse<Dictionary<string, string>>(
                @"{""Hello"":""World"", ""Hello"":""World""}"));

            // Weakly-typed IDictionary case.
            Assert.Throws<JsonException>(() => JsonSerializer.Parse<Dictionary<string, object>>(
                @"{""Hello"":null, ""Hello"":null}"));
        }

        [Fact]
        public static void DictionaryOfObject()
        {
            Dictionary<string, object> obj = JsonSerializer.Parse<Dictionary<string, object>>(@"{""Key1"":1}");
            Assert.Equal(1, obj.Count);
            JsonElement element = (JsonElement)obj["Key1"];
            Assert.Equal(JsonValueType.Number, element.Type);
            Assert.Equal(1, element.GetInt32());

            string json = JsonSerializer.ToString(obj);
            Assert.Equal(@"{""Key1"":1}", json);
        }

        [Fact]
        public static void DictionaryOfObject_37569()
        {
            // https://github.com/dotnet/corefx/issues/37569
            Dictionary<string, object> dictionary = new Dictionary<string, object>
            {
                ["key"] = new Poco { Id = 10 },
            };

            string json = JsonSerializer.ToString(dictionary);
            Assert.Equal(@"{""key"":{""Id"":10}}", json);

            dictionary = JsonSerializer.Parse<Dictionary<string, object>>(json);
            Assert.Equal(1, dictionary.Count);
            JsonElement element = (JsonElement)dictionary["key"];
            Assert.Equal(@"{""Id"":10}", element.ToString());
        }

        class Poco
        {
            public int Id { get; set; }
        }

        [Fact]
        public static void FirstGenericArgNotStringFail()
        {
            Assert.Throws<NotSupportedException>(() => JsonSerializer.Parse<Dictionary<int, int>>(@"{1:1}"));
            Assert.Throws<NotSupportedException>(() => JsonSerializer.Parse<ImmutableDictionary<int, int>>(@"{1:1}"));
        }

        [Fact]
        public static void DictionaryOfList()
        {
            const string JsonString = @"{""Key1"":[1,2],""Key2"":[3,4]}";

            {
                IDictionary<string, List<int>> obj = JsonSerializer.Parse<IDictionary<string, List<int>>>(JsonString);

                Assert.Equal(2, obj.Count);
                Assert.Equal(2, obj["Key1"].Count);
                Assert.Equal(1, obj["Key1"][0]);
                Assert.Equal(2, obj["Key1"][1]);
                Assert.Equal(2, obj["Key2"].Count);
                Assert.Equal(3, obj["Key2"][0]);
                Assert.Equal(4, obj["Key2"][1]);

                string json = JsonSerializer.ToString(obj);
                Assert.Equal(JsonString, json);
            }

            {
                ImmutableDictionary<string, List<int>> obj = JsonSerializer.Parse<ImmutableDictionary<string, List<int>>>(JsonString);

                Assert.Equal(2, obj.Count);
                Assert.Equal(2, obj["Key1"].Count);
                Assert.Equal(1, obj["Key1"][0]);
                Assert.Equal(2, obj["Key1"][1]);
                Assert.Equal(2, obj["Key2"].Count);
                Assert.Equal(3, obj["Key2"][0]);
                Assert.Equal(4, obj["Key2"][1]);

                string json = JsonSerializer.ToString(obj);
                const string ReorderedJsonString = @"{""Key2"":[3,4],""Key1"":[1,2]}";
                Assert.True(JsonString == json || ReorderedJsonString == json);
            }

            {
                IImmutableDictionary<string, List<int>> obj = JsonSerializer.Parse<IImmutableDictionary<string, List<int>>>(JsonString);

                Assert.Equal(2, obj.Count);
                Assert.Equal(2, obj["Key1"].Count);
                Assert.Equal(1, obj["Key1"][0]);
                Assert.Equal(2, obj["Key1"][1]);
                Assert.Equal(2, obj["Key2"].Count);
                Assert.Equal(3, obj["Key2"][0]);
                Assert.Equal(4, obj["Key2"][1]);


                string json = JsonSerializer.ToString(obj);
                const string ReorderedJsonString = @"{""Key2"":[3,4],""Key1"":[1,2]}";
                Assert.True(JsonString == json || ReorderedJsonString == json);
            }
        }

        [Fact]
        public static void DictionaryOfArray()
        {
            const string JsonString = @"{""Key1"":[1,2],""Key2"":[3,4]}";
            Dictionary<string, int[]> obj = JsonSerializer.Parse<Dictionary<string, int[]>>(JsonString);

            Assert.Equal(2, obj.Count);
            Assert.Equal(2, obj["Key1"].Length);
            Assert.Equal(1, obj["Key1"][0]);
            Assert.Equal(2, obj["Key1"][1]);
            Assert.Equal(2, obj["Key2"].Length);
            Assert.Equal(3, obj["Key2"][0]);
            Assert.Equal(4, obj["Key2"][1]);

            string json = JsonSerializer.ToString(obj);
            Assert.Equal(JsonString, json);
        }

        [Fact]
        public static void ListOfDictionary()
        {
            const string JsonString = @"[{""Key1"":1,""Key2"":2},{""Key1"":3,""Key2"":4}]";

            {
                List<Dictionary<string, int>> obj = JsonSerializer.Parse<List<Dictionary<string, int>>>(JsonString);

                Assert.Equal(2, obj.Count);
                Assert.Equal(2, obj[0].Count);
                Assert.Equal(1, obj[0]["Key1"]);
                Assert.Equal(2, obj[0]["Key2"]);
                Assert.Equal(2, obj[1].Count);
                Assert.Equal(3, obj[1]["Key1"]);
                Assert.Equal(4, obj[1]["Key2"]);

                string json = JsonSerializer.ToString(obj);
                Assert.Equal(JsonString, json);

                json = JsonSerializer.ToString<object>(obj);
                Assert.Equal(JsonString, json);
            }
            {
                List<ImmutableSortedDictionary<string, int>> obj = JsonSerializer.Parse<List<ImmutableSortedDictionary<string, int>>>(JsonString);

                Assert.Equal(2, obj.Count);
                Assert.Equal(2, obj[0].Count);
                Assert.Equal(1, obj[0]["Key1"]);
                Assert.Equal(2, obj[0]["Key2"]);
                Assert.Equal(2, obj[1].Count);
                Assert.Equal(3, obj[1]["Key1"]);
                Assert.Equal(4, obj[1]["Key2"]);

                string json = JsonSerializer.ToString(obj);
                Assert.Equal(JsonString, json);

                json = JsonSerializer.ToString<object>(obj);
                Assert.Equal(JsonString, json);
            }
        }

        [Fact]
        public static void ArrayOfDictionary()
        {
            const string JsonString = @"[{""Key1"":1,""Key2"":2},{""Key1"":3,""Key2"":4}]";

            {
                Dictionary<string, int>[] obj = JsonSerializer.Parse<Dictionary<string, int>[]>(JsonString);

                Assert.Equal(2, obj.Length);
                Assert.Equal(2, obj[0].Count);
                Assert.Equal(1, obj[0]["Key1"]);
                Assert.Equal(2, obj[0]["Key2"]);
                Assert.Equal(2, obj[1].Count);
                Assert.Equal(3, obj[1]["Key1"]);
                Assert.Equal(4, obj[1]["Key2"]);

                string json = JsonSerializer.ToString(obj);
                Assert.Equal(JsonString, json);

                json = JsonSerializer.ToString<object>(obj);
                Assert.Equal(JsonString, json);
            }

            {
                ImmutableSortedDictionary<string, int>[] obj = JsonSerializer.Parse<ImmutableSortedDictionary<string, int>[]>(JsonString);

                Assert.Equal(2, obj.Length);
                Assert.Equal(2, obj[0].Count);
                Assert.Equal(1, obj[0]["Key1"]);
                Assert.Equal(2, obj[0]["Key2"]);
                Assert.Equal(2, obj[1].Count);
                Assert.Equal(3, obj[1]["Key1"]);
                Assert.Equal(4, obj[1]["Key2"]);

                string json = JsonSerializer.ToString(obj);
                Assert.Equal(JsonString, json);

                json = JsonSerializer.ToString<object>(obj);
                Assert.Equal(JsonString, json);
            }
        }

        [Fact]
        public static void DictionaryOfDictionary()
        {
            const string JsonString = @"{""Key1"":{""Key1a"":1,""Key1b"":2},""Key2"":{""Key2a"":3,""Key2b"":4}}";

            {
                Dictionary<string, Dictionary<string, int>> obj = JsonSerializer.Parse<Dictionary<string, Dictionary<string, int>>>(JsonString);

                Assert.Equal(2, obj.Count);
                Assert.Equal(2, obj["Key1"].Count);
                Assert.Equal(1, obj["Key1"]["Key1a"]);
                Assert.Equal(2, obj["Key1"]["Key1b"]);
                Assert.Equal(2, obj["Key2"].Count);
                Assert.Equal(3, obj["Key2"]["Key2a"]);
                Assert.Equal(4, obj["Key2"]["Key2b"]);

                string json = JsonSerializer.ToString(obj);
                Assert.Equal(JsonString, json);

<<<<<<< HEAD
                json = JsonSerializer.ToString<object>(obj);
                Assert.Equal(JsonString, json);
            }
=======
        [Fact]
        public static void DictionaryOfDictionaryOfDictionary()
        {
            const string JsonString = @"{""Key1"":{""Key1"":{""Key1"":1,""Key2"":2},""Key2"":{""Key1"":3,""Key2"":4}},""Key2"":{""Key1"":{""Key1"":5,""Key2"":6},""Key2"":{""Key1"":7,""Key2"":8}}}";
            Dictionary<string, Dictionary<string, Dictionary<string, int>>> obj = JsonSerializer.Parse<Dictionary<string, Dictionary<string, Dictionary<string, int>>>>(JsonString);

            Assert.Equal(2, obj.Count);
            Assert.Equal(2, obj["Key1"].Count);
            Assert.Equal(2, obj["Key1"]["Key1"].Count);
            Assert.Equal(2, obj["Key1"]["Key2"].Count);

            Assert.Equal(1, obj["Key1"]["Key1"]["Key1"]);
            Assert.Equal(2, obj["Key1"]["Key1"]["Key2"]);
            Assert.Equal(3, obj["Key1"]["Key2"]["Key1"]);
            Assert.Equal(4, obj["Key1"]["Key2"]["Key2"]);

            Assert.Equal(2, obj["Key2"].Count);
            Assert.Equal(2, obj["Key2"]["Key1"].Count);
            Assert.Equal(2, obj["Key2"]["Key2"].Count);

            Assert.Equal(5, obj["Key2"]["Key1"]["Key1"]);
            Assert.Equal(6, obj["Key2"]["Key1"]["Key2"]);
            Assert.Equal(7, obj["Key2"]["Key2"]["Key1"]);
            Assert.Equal(8, obj["Key2"]["Key2"]["Key2"]);

            string json = JsonSerializer.ToString(obj);
            Assert.Equal(JsonString, json);

            // Verify that typeof(object) doesn't interfere.
            json = JsonSerializer.ToString<object>(obj);
            Assert.Equal(JsonString, json);
        }

        [Fact]
        public static void DictionaryOfArrayOfDictionary()
        {
            const string JsonString = @"{""Key1"":[{""Key1"":1,""Key2"":2},{""Key1"":3,""Key2"":4}],""Key2"":[{""Key1"":5,""Key2"":6},{""Key1"":7,""Key2"":8}]}";
            Dictionary<string, Dictionary<string, int>[]> obj = JsonSerializer.Parse<Dictionary<string, Dictionary<string, int>[]>>(JsonString);

            Assert.Equal(2, obj.Count);
            Assert.Equal(2, obj["Key1"].Length);
            Assert.Equal(2, obj["Key1"][0].Count);
            Assert.Equal(2, obj["Key1"][1].Count);

            Assert.Equal(1, obj["Key1"][0]["Key1"]);
            Assert.Equal(2, obj["Key1"][0]["Key2"]);
            Assert.Equal(3, obj["Key1"][1]["Key1"]);
            Assert.Equal(4, obj["Key1"][1]["Key2"]);

            Assert.Equal(2, obj["Key2"].Length);
            Assert.Equal(2, obj["Key2"][0].Count);
            Assert.Equal(2, obj["Key2"][1].Count);

            Assert.Equal(5, obj["Key2"][0]["Key1"]);
            Assert.Equal(6, obj["Key2"][0]["Key2"]);
            Assert.Equal(7, obj["Key2"][1]["Key1"]);
            Assert.Equal(8, obj["Key2"][1]["Key2"]);

            string json = JsonSerializer.ToString(obj);
            Assert.Equal(JsonString, json);

            // Verify that typeof(object) doesn't interfere.
            json = JsonSerializer.ToString<object>(obj);
            Assert.Equal(JsonString, json);
        }

        [Fact]
        public static void DictionaryOfClasses()
        {
            Dictionary<string, SimpleTestClass> obj;
>>>>>>> a59cb1a7

            {
                ImmutableSortedDictionary<string, ImmutableSortedDictionary<string, int>> obj = JsonSerializer.Parse<ImmutableSortedDictionary<string, ImmutableSortedDictionary<string, int>>>(JsonString);

                Assert.Equal(2, obj.Count);
                Assert.Equal(2, obj["Key1"].Count);
                Assert.Equal(1, obj["Key1"]["Key1a"]);
                Assert.Equal(2, obj["Key1"]["Key1b"]);
                Assert.Equal(2, obj["Key2"].Count);
                Assert.Equal(3, obj["Key2"]["Key2a"]);
                Assert.Equal(4, obj["Key2"]["Key2b"]);

                string json = JsonSerializer.ToString(obj);
                Assert.Equal(JsonString, json);

                json = JsonSerializer.ToString<object>(obj);
                Assert.Equal(JsonString, json);
            }
        }

        [Fact]
        public static void DictionaryOfClasses()
        {
            {
                Dictionary<string, SimpleTestClass> obj;

                {
                    string json = @"{""Key1"":" + SimpleTestClass.s_json + @",""Key2"":" + SimpleTestClass.s_json + "}";
                    obj = JsonSerializer.Parse<Dictionary<string, SimpleTestClass>>(json);
                    Assert.Equal(2, obj.Count);
                    obj["Key1"].Verify();
                    obj["Key2"].Verify();
                }

                {
                    // We can't compare against the json string above because property ordering is not deterministic (based on reflection order)
                    // so just round-trip the json and compare.
                    string json = JsonSerializer.ToString(obj);
                    obj = JsonSerializer.Parse<Dictionary<string, SimpleTestClass>>(json);
                    Assert.Equal(2, obj.Count);
                    obj["Key1"].Verify();
                    obj["Key2"].Verify();
                }

                {
                    string json = JsonSerializer.ToString<object>(obj);
                    obj = JsonSerializer.Parse<Dictionary<string, SimpleTestClass>>(json);
                    Assert.Equal(2, obj.Count);
                    obj["Key1"].Verify();
                    obj["Key2"].Verify();
                }
            }

            {
                ImmutableSortedDictionary<string, SimpleTestClass> obj;

                {
                    string json = @"{""Key1"":" + SimpleTestClass.s_json + @",""Key2"":" + SimpleTestClass.s_json + "}";
                    obj = JsonSerializer.Parse<ImmutableSortedDictionary<string, SimpleTestClass>>(json);
                    Assert.Equal(2, obj.Count);
                    obj["Key1"].Verify();
                    obj["Key2"].Verify();
                }

                {
                    // We can't compare against the json string above because property ordering is not deterministic (based on reflection order)
                    // so just round-trip the json and compare.
                    string json = JsonSerializer.ToString(obj);
                    obj = JsonSerializer.Parse<ImmutableSortedDictionary<string, SimpleTestClass>>(json);
                    Assert.Equal(2, obj.Count);
                    obj["Key1"].Verify();
                    obj["Key2"].Verify();
                }

                {
                    string json = JsonSerializer.ToString<object>(obj);
                    obj = JsonSerializer.Parse<ImmutableSortedDictionary<string, SimpleTestClass>>(json);
                    Assert.Equal(2, obj.Count);
                    obj["Key1"].Verify();
                    obj["Key2"].Verify();
                }
            }
        }

        [Fact]
        public static void CamelCaseOption()
        {
            var options = new JsonSerializerOptions();
            options.DictionaryKeyPolicy = JsonNamingPolicy.CamelCase;

            const string JsonString = @"[{""Key1"":1,""Key2"":2},{""Key1"":3,""Key2"":4}]";
            Dictionary<string, int>[] obj = JsonSerializer.Parse<Dictionary<string, int>[]>(JsonString, options);

            Assert.Equal(2, obj.Length);
            Assert.Equal(1, obj[0]["key1"]);
            Assert.Equal(2, obj[0]["key2"]);
            Assert.Equal(3, obj[1]["key1"]);
            Assert.Equal(4, obj[1]["key2"]);

            const string JsonCamel = @"[{""key1"":1,""key2"":2},{""key1"":3,""key2"":4}]";
            string jsonCamel = JsonSerializer.ToString<object>(obj);
            Assert.Equal(JsonCamel, jsonCamel);

            jsonCamel = JsonSerializer.ToString<object>(obj, options);
            Assert.Equal(JsonCamel, jsonCamel);
        }

        [Fact]
        public static void UnicodePropertyNames()
        {
            {
                Dictionary<string, int> obj = JsonSerializer.Parse<Dictionary<string, int>>(@"{""Aѧ"":1}");
                Assert.Equal(1, obj["Aѧ"]);

                // Verify the name is escaped after serialize.
                string json = JsonSerializer.ToString(obj);
                Assert.Equal(@"{""A\u0467"":1}", json);
            }

            {
                // We want to go over StackallocThreshold=256 to force a pooled allocation, so this property is 200 chars and 400 bytes.
                const int charsInProperty = 200;

                string longPropertyName = new string('ѧ', charsInProperty);

                Dictionary<string, int> obj = JsonSerializer.Parse<Dictionary<string, int>>($"{{\"{longPropertyName}\":1}}");
                Assert.Equal(1, obj[longPropertyName]);

                // Verify the name is escaped after serialize.
                string json = JsonSerializer.ToString(obj);

                // Duplicate the unicode character 'charsInProperty' times.
                string longPropertyNameEscaped = new StringBuilder().Insert(0, @"\u0467", charsInProperty).ToString();

                string expectedJson = $"{{\"{longPropertyNameEscaped}\":1}}";
                Assert.Equal(expectedJson, json);

                // Verify the name is unescaped after deserialize.
                obj = JsonSerializer.Parse<Dictionary<string, int>>(json);
                Assert.Equal(1, obj[longPropertyName]);
            }
        }

        [Fact]
        public static void ObjectToStringFail()
        {
            // Baseline
            string json = @"{""MyDictionary"":{""Key"":""Value""}}";
            JsonSerializer.Parse<Dictionary<string, object>>(json);

            Assert.Throws<JsonException>(() => JsonSerializer.Parse<Dictionary<string, string>>(json));
        }

        [Fact, ActiveIssue("JsonElement fails since it is a struct.")]
        public static void ObjectToJsonElement()
        {
            string json = @"{""MyDictionary"":{""Key"":""Value""}}";
            JsonSerializer.Parse<Dictionary<string, JsonElement>>(json);
        }

        [Fact]
        public static void HashtableFail()
        {
            {
                string json = @"{""Key"":""Value""}";

                // Verify we can deserialize into Dictionary<,>
                JsonSerializer.Parse<Dictionary<string, string>>(json);

                // We don't support non-generic IDictionary
                Assert.Throws<NotSupportedException>(() => JsonSerializer.Parse<Hashtable>(json));
            }

            {
                Hashtable ht = new Hashtable();
                ht.Add("Key", "Value");

                Assert.Throws<NotSupportedException>(() => JsonSerializer.ToString(ht));
            }

            {
                string json = @"{""Key"":""Value""}";

                // We don't support non-generic IDictionary
                Assert.Throws<NotSupportedException>(() => JsonSerializer.Parse<IDictionary>(json));
            }

            {
                IDictionary ht = new Hashtable();
                ht.Add("Key", "Value");
                Assert.Throws<NotSupportedException>(() => JsonSerializer.ToString(ht));
            }
        }

        [Fact]
        public static void ClassWithNoSetter()
        {
            string json = @"{""MyDictionary"":{""Key"":""Value""}}";
            ClassWithDictionaryButNoSetter obj = JsonSerializer.Parse<ClassWithDictionaryButNoSetter>(json);
            Assert.Equal("Value", obj.MyDictionary["Key"]);
        }

        [Fact]
        public static void DictionaryNotSupported()
        {
            string json = @"{""MyDictionary"":{""Key"":""Value""}}";

            try
            {
                JsonSerializer.Parse<ClassWithNotSupportedDictionary>(json);
                Assert.True(false, "Expected NotSupportedException to be thrown.");
            }
            catch (NotSupportedException e)
            {
                // The exception should contain className.propertyName and the invalid type.
                Assert.Contains("ClassWithNotSupportedDictionary.MyDictionary", e.Message);
                Assert.Contains("Dictionary`2[System.Int32,System.Int32]", e.Message);
            }
        }

        [Fact]
        public static void DictionaryNotSupportedButIgnored()
        {
            string json = @"{""MyDictionary"":{""Key"":1}}";
            ClassWithNotSupportedDictionaryButIgnored obj = JsonSerializer.Parse<ClassWithNotSupportedDictionaryButIgnored>(json);
            Assert.Null(obj.MyDictionary);
        }

        [Fact]
        public static void DeserializeUserDefinedDictionaryThrows()
        {
            string json = @"{""Hello"":1,""Hello2"":2}";
            Assert.Throws<NotSupportedException>(() => JsonSerializer.Parse<UserDefinedImmutableDictionary>(json));
        }

        public class ClassWithDictionaryButNoSetter
        {
            public Dictionary<string, string> MyDictionary { get; } = new Dictionary<string, string>();
        }

        public class ClassWithNotSupportedDictionary
        {
            public Dictionary<int, int> MyDictionary { get; set; }
        }

        public class ClassWithNotSupportedDictionaryButIgnored
        {
            [JsonIgnore] public Dictionary<int, int> MyDictionary { get; set; }
        }

        public class UserDefinedImmutableDictionary : IImmutableDictionary<string, int>
        {
            public int this[string key] => throw new NotImplementedException();

            public IEnumerable<string> Keys => throw new NotImplementedException();

            public IEnumerable<int> Values => throw new NotImplementedException();

            public int Count => throw new NotImplementedException();

            public IImmutableDictionary<string, int> Add(string key, int value)
            {
                throw new NotImplementedException();
            }

            public IImmutableDictionary<string, int> AddRange(IEnumerable<KeyValuePair<string, int>> pairs)
            {
                throw new NotImplementedException();
            }

            public IImmutableDictionary<string, int> Clear()
            {
                throw new NotImplementedException();
            }

            public bool Contains(KeyValuePair<string, int> pair)
            {
                throw new NotImplementedException();
            }

            public bool ContainsKey(string key)
            {
                throw new NotImplementedException();
            }

            public IEnumerator<KeyValuePair<string, int>> GetEnumerator()
            {
                throw new NotImplementedException();
            }

            public IImmutableDictionary<string, int> Remove(string key)
            {
                throw new NotImplementedException();
            }

            public IImmutableDictionary<string, int> RemoveRange(IEnumerable<string> keys)
            {
                throw new NotImplementedException();
            }

            public IImmutableDictionary<string, int> SetItem(string key, int value)
            {
                throw new NotImplementedException();
            }

            public IImmutableDictionary<string, int> SetItems(IEnumerable<KeyValuePair<string, int>> items)
            {
                throw new NotImplementedException();
            }

            public bool TryGetKey(string equalKey, out string actualKey)
            {
                throw new NotImplementedException();
            }

            public bool TryGetValue(string key, out int value)
            {
                throw new NotImplementedException();
            }

            IEnumerator IEnumerable.GetEnumerator()
            {
                throw new NotImplementedException();
            }
        }
    }
}<|MERGE_RESOLUTION|>--- conflicted
+++ resolved
@@ -319,12 +319,11 @@
 
                 string json = JsonSerializer.ToString(obj);
                 Assert.Equal(JsonString, json);
-
-<<<<<<< HEAD
-                json = JsonSerializer.ToString<object>(obj);
-                Assert.Equal(JsonString, json);
-            }
-=======
+                json = JsonSerializer.ToString<object>(obj);
+                Assert.Equal(JsonString, json);
+            }
+        }
+
         [Fact]
         public static void DictionaryOfDictionaryOfDictionary()
         {
@@ -389,31 +388,6 @@
             // Verify that typeof(object) doesn't interfere.
             json = JsonSerializer.ToString<object>(obj);
             Assert.Equal(JsonString, json);
-        }
-
-        [Fact]
-        public static void DictionaryOfClasses()
-        {
-            Dictionary<string, SimpleTestClass> obj;
->>>>>>> a59cb1a7
-
-            {
-                ImmutableSortedDictionary<string, ImmutableSortedDictionary<string, int>> obj = JsonSerializer.Parse<ImmutableSortedDictionary<string, ImmutableSortedDictionary<string, int>>>(JsonString);
-
-                Assert.Equal(2, obj.Count);
-                Assert.Equal(2, obj["Key1"].Count);
-                Assert.Equal(1, obj["Key1"]["Key1a"]);
-                Assert.Equal(2, obj["Key1"]["Key1b"]);
-                Assert.Equal(2, obj["Key2"].Count);
-                Assert.Equal(3, obj["Key2"]["Key2a"]);
-                Assert.Equal(4, obj["Key2"]["Key2b"]);
-
-                string json = JsonSerializer.ToString(obj);
-                Assert.Equal(JsonString, json);
-
-                json = JsonSerializer.ToString<object>(obj);
-                Assert.Equal(JsonString, json);
-            }
         }
 
         [Fact]
