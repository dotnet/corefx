--- conflicted
+++ resolved
@@ -942,15 +942,6 @@
             Assert.Null(obj.MyDictionary);
         }
 
-<<<<<<< HEAD
-=======
-        [Fact]
-        public static void DeserializeUserDefinedDictionaryThrows()
-        {
-            string json = @"{""Hello"":1,""Hello2"":2}";
-            Assert.Throws<NotSupportedException>(() => JsonSerializer.Deserialize<IImmutableDictionaryWrapper>(json));
-        }
-
         [Fact]
         public static void Regression38643_Serialize()
         {
@@ -1118,7 +1109,6 @@
             Assert.Null(dictionaryLast.Dict);
         }
 
->>>>>>> ed5b558c
         public class ClassWithDictionaryButNoSetter
         {
             public Dictionary<string, string> MyDictionary { get; } = new Dictionary<string, string>();
