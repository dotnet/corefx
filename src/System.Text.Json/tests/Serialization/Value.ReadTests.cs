--- conflicted
+++ resolved
@@ -287,7 +287,6 @@
 
             Assert.Throws<JsonException>(() => JsonSerializer.Parse<Enum>(unexpectedString));
         }
-<<<<<<< HEAD
 
         [Fact]
         public static void ReadObjectArray()
@@ -372,7 +371,5 @@
 
             Assert.True(exceptionThrown);
         }
-=======
->>>>>>> 73066ea2
     }
 }