--- conflicted
+++ resolved
@@ -289,18 +289,17 @@
         [Fact]
         public static void ReadPrimitiveUri()
         {
-<<<<<<< HEAD
-            Uri uri = JsonSerializer.Deserialize<Uri>(@"""https:\/\/domain\/path""");
-            Assert.Equal("https://domain/path", uri.ToString());
-=======
             Uri uri = JsonSerializer.Deserialize<Uri>(@"""https://domain/path""");
-            Assert.Equal("https:\u002f\u002fdomain\u002fpath", uri.ToString());
+            Assert.Equal(@"https://domain/path", uri.ToString());
             Assert.Equal("https://domain/path", uri.OriginalString);
 
+            uri = JsonSerializer.Deserialize<Uri>(@"""https:\/\/domain\/path""");
+            Assert.Equal(@"https://domain/path", uri.ToString());
+            Assert.Equal("https://domain/path", uri.OriginalString);
+
             uri = JsonSerializer.Deserialize<Uri>(@"""https:\u002f\u002fdomain\u002fpath""");
-            Assert.Equal("https:\u002f\u002fdomain\u002fpath", uri.ToString());
+            Assert.Equal(@"https://domain/path", uri.ToString());
             Assert.Equal("https://domain/path", uri.OriginalString);
->>>>>>> ac154845
 
             uri = JsonSerializer.Deserialize<Uri>(@"""~/path""");
             Assert.Equal("~/path", uri.ToString());
