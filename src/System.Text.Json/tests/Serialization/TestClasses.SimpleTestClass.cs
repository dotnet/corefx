﻿// Licensed to the .NET Foundation under one or more agreements.
// The .NET Foundation licenses this file to you under the MIT license.
// See the LICENSE file in the project root for more information.

using System.Collections;
using System.Collections.Generic;
using System.Collections.Immutable;
using System.Linq;
using Xunit;

namespace System.Text.Json.Serialization.Tests
{
    public class SimpleTestClass : ITestClass
    {
        public short MyInt16 { get; set; }
        public int MyInt32 { get; set; }
        public long MyInt64 { get; set; }
        public ushort MyUInt16 { get; set; }
        public uint MyUInt32 { get; set; }
        public ulong MyUInt64 { get; set; }
        public byte MyByte { get; set; }
        public sbyte MySByte { get; set; }
        public char MyChar { get; set; }
        public string MyString { get; set; }
        public decimal MyDecimal { get; set; }
        public bool MyBooleanTrue { get; set; }
        public bool MyBooleanFalse { get; set; }
        public float MySingle { get; set; }
        public double MyDouble { get; set; }
        public DateTime MyDateTime { get; set; }
        public DateTimeOffset MyDateTimeOffset { get; set; }
        public SampleSByteEnum MySByteEnum { get; set; }
        public SampleByteEnum MyByteEnum { get; set; }
        public SampleEnum MyEnum { get; set; }
        public SampleEnumInt16 MyInt16Enum { get; set; }
        public SampleInt64Enum MyInt64Enum { get; set; }
        public SampleUInt32Enum MyUInt32Enum { get; set; }
        public SampleEnumUInt16 MyUInt16Enum { get; set; }
        public SampleUInt64Enum MyUInt64Enum { get; set; }
        public SimpleStruct MySimpleStruct {get; set;}
        public SimpleTestStruct MySimpleTestStruct { get; set; }

        public short[] MyInt16Array { get; set; }
        public int[] MyInt32Array { get; set; }
        public long[] MyInt64Array { get; set; }
        public ushort[] MyUInt16Array { get; set; }
        public uint[] MyUInt32Array { get; set; }
        public ulong[] MyUInt64Array { get; set; }
        public byte[] MyByteArray { get; set; }
        public sbyte[] MySByteArray { get; set; }
        public char[] MyCharArray { get; set; }
        public string[] MyStringArray { get; set; }
        public decimal[] MyDecimalArray { get; set; }
        public bool[] MyBooleanTrueArray { get; set; }
        public bool[] MyBooleanFalseArray { get; set; }
        public float[] MySingleArray { get; set; }
        public double[] MyDoubleArray { get; set; }
        public DateTime[] MyDateTimeArray { get; set; }
        public DateTimeOffset[] MyDateTimeOffsetArray { get; set; }
        public SampleEnum[] MyEnumArray { get; set; }
        public int[][] MyInt16TwoDimensionArray { get; set; }
        public List<List<int>> MyInt16TwoDimensionList { get; set; }
        public int[][][] MyInt16ThreeDimensionArray { get; set; }
        public List<List<List<int>>> MyInt16ThreeDimensionList { get; set; }
        public List<string> MyStringList { get; set; }
        public IEnumerable MyStringIEnumerable { get; set; }
        public IList MyStringIList { get; set; }
        public ICollection MyStringICollection { get; set; }
        public IEnumerable<string> MyStringIEnumerableT { get; set; }
        public IList<string> MyStringIListT { get; set; }
        public ICollection<string> MyStringICollectionT { get; set; }
        public IReadOnlyCollection<string> MyStringIReadOnlyCollectionT { get; set; }
        public IReadOnlyList<string> MyStringIReadOnlyListT { get; set; }
        public ISet<string> MyStringISetT { get; set; }
        public KeyValuePair<string, string> MyStringToStringKeyValuePair { get; set; }
        public IDictionary MyStringToStringIDict { get; set; }
        public Dictionary<string, string> MyStringToStringGenericDict { get; set; }
        public IDictionary<string, string> MyStringToStringGenericIDict { get; set; }
        public IReadOnlyDictionary<string, string> MyStringToStringGenericIReadOnlyDict { get; set; }
        public ImmutableDictionary<string, string> MyStringToStringImmutableDict { get; set; }
        public IImmutableDictionary<string, string> MyStringToStringIImmutableDict { get; set; }
        public ImmutableSortedDictionary<string, string> MyStringToStringImmutableSortedDict { get; set; }
        public Stack<string> MyStringStackT { get; set; }
        public Queue<string> MyStringQueueT { get; set; }
        public HashSet<string> MyStringHashSetT { get; set; }
        public LinkedList<string> MyStringLinkedListT { get; set; }
        public SortedSet<string> MyStringSortedSetT { get; set; }
        public IImmutableList<string> MyStringIImmutableListT { get; set; }
        public IImmutableStack<string> MyStringIImmutableStackT { get; set; }
        public IImmutableQueue<string> MyStringIImmutableQueueT { get; set; }
        public IImmutableSet<string> MyStringIImmutableSetT { get; set; }
        public ImmutableHashSet<string> MyStringImmutableHashSetT { get; set; }
        public ImmutableList<string> MyStringImmutableListT { get; set; }
        public ImmutableStack<string> MyStringImmutableStackT { get; set; }
        public ImmutableQueue<string> MyStringImmutablQueueT { get; set; }
        public ImmutableSortedSet<string> MyStringImmutableSortedSetT { get; set; }
        public List<string> MyListOfNullString { get; set; }

        public static readonly string s_json = $"{{{s_partialJsonProperties},{s_partialJsonArrays}}}";
        public static readonly string s_json_flipped = $"{{{s_partialJsonArrays},{s_partialJsonProperties}}}";

        private const string s_partialJsonProperties =
                @"""MyInt16"" : 1," +
                @"""MyInt32"" : 2," +
                @"""MyInt64"" : 3," +
                @"""MyUInt16"" : 4," +
                @"""MyUInt32"" : 5," +
                @"""MyUInt64"" : 6," +
                @"""MyByte"" : 7," +
                @"""MySByte"" : 8," +
                @"""MyChar"" : ""a""," +
                @"""MyString"" : ""Hello""," +
                @"""MyBooleanTrue"" : true," +
                @"""MyBooleanFalse"" : false," +
                @"""MySingle"" : 1.1," +
                @"""MyDouble"" : 2.2," +
                @"""MyDecimal"" : 3.3," +
                @"""MyDateTime"" : ""2019-01-30T12:01:02.0000000Z""," +
                @"""MyDateTimeOffset"" : ""2019-01-30T12:01:02.0000000+01:00""," +
                @"""MyEnum"" : 2," + // int by default
<<<<<<< HEAD
                @"""MyInt64Enum"" : -9223372036854775808," +
                @"""MyUInt64Enum"" : 18446744073709551615," +
                @"""MyStringToStringDict"" : {""key"" : ""value""}," +
=======
                @"""MyStringToStringKeyValuePair"" : {""Key"" : ""myKey"", ""Value"" : ""myValue""}," +
>>>>>>> 3b2707b4
                @"""MyStringToStringIDict"" : {""key"" : ""value""}," +
                @"""MyStringToStringGenericDict"" : {""key"" : ""value""}," +
                @"""MyStringToStringGenericIDict"" : {""key"" : ""value""}," +
                @"""MyStringToStringGenericIReadOnlyDict"" : {""key"" : ""value""}," +
                @"""MyStringToStringImmutableDict"" : {""key"" : ""value""}," +
                @"""MyStringToStringIImmutableDict"" : {""key"" : ""value""}," +
                @"""MyStringToStringImmutableSortedDict"" : {""key"" : ""value""}," +
                @"""MySimpleStruct"" : {""One"" : 11, ""Two"" : 1.9999, ""Three"" : 33}," +
                @"""MySimpleTestStruct"" : {""MyInt64"" : 64, ""MyString"" :""Hello"", ""MyInt32Array"" : [32]}";

        private const string s_partialJsonArrays =
                @"""MyInt16Array"" : [1]," +
                @"""MyInt32Array"" : [2]," +
                @"""MyInt64Array"" : [3]," +
                @"""MyUInt16Array"" : [4]," +
                @"""MyUInt32Array"" : [5]," +
                @"""MyUInt64Array"" : [6]," +
                @"""MyByteArray"" : ""Bw==""," + // Base64 encoded value of 7
                @"""MySByteArray"" : [8]," +
                @"""MyCharArray"" : [""a""]," +
                @"""MyStringArray"" : [""Hello""]," +
                @"""MyBooleanTrueArray"" : [true]," +
                @"""MyBooleanFalseArray"" : [false]," +
                @"""MySingleArray"" : [1.1]," +
                @"""MyDoubleArray"" : [2.2]," +
                @"""MyDecimalArray"" : [3.3]," +
                @"""MyDateTimeArray"" : [""2019-01-30T12:01:02.0000000Z""]," +
                @"""MyDateTimeOffsetArray"" : [""2019-01-30T12:01:02.0000000+01:00""]," +
                @"""MyEnumArray"" : [2]," + // int by default
                @"""MyInt16TwoDimensionArray"" : [[10, 11],[20, 21]]," +
                @"""MyInt16TwoDimensionList"" : [[10, 11],[20, 21]]," +
                @"""MyInt16ThreeDimensionArray"" : [[[11, 12],[13, 14]],[[21,22],[23,24]]]," +
                @"""MyInt16ThreeDimensionList"" : [[[11, 12],[13, 14]],[[21,22],[23,24]]]," +
                @"""MyStringList"" : [""Hello""]," +
                @"""MyStringIEnumerable"" : [""Hello""]," +
                @"""MyStringIList"" : [""Hello""]," +
                @"""MyStringICollection"" : [""Hello""]," +
                @"""MyStringIEnumerableT"" : [""Hello""]," +
                @"""MyStringIListT"" : [""Hello""]," +
                @"""MyStringICollectionT"" : [""Hello""]," +
                @"""MyStringIReadOnlyCollectionT"" : [""Hello""]," +
                @"""MyStringIReadOnlyListT"" : [""Hello""]," +
                @"""MyStringISetT"" : [""Hello""]," +
                @"""MyStringStackT"" : [""Hello"", ""World""]," +
                @"""MyStringQueueT"" : [""Hello"", ""World""]," +
                @"""MyStringHashSetT"" : [""Hello""]," +
                @"""MyStringLinkedListT"" : [""Hello""]," +
                @"""MyStringSortedSetT"" : [""Hello""]," +
                @"""MyStringIImmutableListT"" : [""Hello""]," +
                @"""MyStringIImmutableStackT"" : [""Hello""]," +
                @"""MyStringIImmutableQueueT"" : [""Hello""]," +
                @"""MyStringIImmutableSetT"" : [""Hello""]," +
                @"""MyStringImmutableHashSetT"" : [""Hello""]," +
                @"""MyStringImmutableListT"" : [""Hello""]," +
                @"""MyStringImmutableStackT"" : [""Hello""]," +
                @"""MyStringImmutablQueueT"" : [""Hello""]," +
                @"""MyStringImmutableSortedSetT"" : [""Hello""]," +
                @"""MyListOfNullString"" : [null]";

        public static readonly byte[] s_data = Encoding.UTF8.GetBytes(s_json);

        public void Initialize()
        {
            MyInt16 = 1;
            MyInt32 = 2;
            MyInt64 = 3;
            MyUInt16 = 4;
            MyUInt32 = 5;
            MyUInt64 = 6;
            MyByte = 7;
            MySByte = 8;
            MyChar = 'a';
            MyString = "Hello";
            MyBooleanTrue = true;
            MyBooleanFalse = false;
            MySingle = 1.1f;
            MyDouble = 2.2d;
            MyDecimal = 3.3m;
            MyDateTime = new DateTime(2019, 1, 30, 12, 1, 2, DateTimeKind.Utc);
            MyDateTimeOffset = new DateTimeOffset(2019, 1, 30, 12, 1, 2, new TimeSpan(1, 0, 0));
            MyEnum = SampleEnum.Two;
            MyInt64Enum = SampleInt64Enum.Min;
            MyUInt64Enum = SampleUInt64Enum.Max;
            MyInt16Array = new short[] { 1 };
            MyInt32Array = new int[] { 2 };
            MyInt64Array = new long[] { 3 };
            MyUInt16Array = new ushort[] { 4 };
            MyUInt32Array = new uint[] { 5 };
            MyUInt64Array = new ulong[] { 6 };
            MyByteArray = new byte[] { 7 };
            MySByteArray = new sbyte[] { 8 };
            MyCharArray = new char[] { 'a' };
            MyStringArray = new string[] { "Hello" };
            MyBooleanTrueArray = new bool[] { true };
            MyBooleanFalseArray = new bool[] { false };
            MySingleArray = new float[] { 1.1f };
            MyDoubleArray = new double[] { 2.2d };
            MyDecimalArray = new decimal[] { 3.3m };
            MyDateTimeArray = new DateTime[] { new DateTime(2019, 1, 30, 12, 1, 2, DateTimeKind.Utc) };
            MyDateTimeOffsetArray = new DateTimeOffset[] { new DateTimeOffset(2019, 1, 30, 12, 1, 2, new TimeSpan(1, 0, 0)) };
            MyEnumArray = new SampleEnum[] { SampleEnum.Two };
            MySimpleStruct = new SimpleStruct { One = 11, Two = 1.9999};
            MySimpleTestStruct = new SimpleTestStruct { MyInt64 = 64, MyString = "Hello", MyInt32Array = new int[] { 32 } };

            MyInt16TwoDimensionArray = new int[2][];
            MyInt16TwoDimensionArray[0] = new int[] { 10, 11 };
            MyInt16TwoDimensionArray[1] = new int[] { 20, 21 };

            MyInt16TwoDimensionList = new List<List<int>>();
            MyInt16TwoDimensionList.Add(new List<int> { 10, 11 });
            MyInt16TwoDimensionList.Add(new List<int> { 20, 21 });

            MyInt16ThreeDimensionArray = new int[2][][];
            MyInt16ThreeDimensionArray[0] = new int[2][];
            MyInt16ThreeDimensionArray[1] = new int[2][];
            MyInt16ThreeDimensionArray[0][0] = new int[] { 11, 12 };
            MyInt16ThreeDimensionArray[0][1] = new int[] { 13, 14 };
            MyInt16ThreeDimensionArray[1][0] = new int[] { 21, 22 };
            MyInt16ThreeDimensionArray[1][1] = new int[] { 23, 24 };

            MyInt16ThreeDimensionList = new List<List<List<int>>>();
            var list1 = new List<List<int>>();
            MyInt16ThreeDimensionList.Add(list1);
            list1.Add(new List<int> { 11, 12 });
            list1.Add(new List<int> { 13, 14 });
            var list2 = new List<List<int>>();
            MyInt16ThreeDimensionList.Add(list2);
            list2.Add(new List<int> { 21, 22 });
            list2.Add(new List<int> { 23, 24 });

            MyStringList = new List<string>() { "Hello" };

            MyStringIEnumerable = new string[] { "Hello" };
            MyStringIList = new string[] { "Hello" };
            MyStringICollection = new string[] { "Hello" };

            MyStringIEnumerableT = new string[] { "Hello" };
            MyStringIListT = new string[] { "Hello" };
            MyStringICollectionT = new string[] { "Hello" };
            MyStringIReadOnlyCollectionT = new string[] { "Hello" };
            MyStringIReadOnlyListT = new string[] { "Hello" };
            MyStringISetT = new HashSet<string> { "Hello" };

            MyStringToStringKeyValuePair = new KeyValuePair<string, string>("myKey", "myValue");
            MyStringToStringIDict = new Dictionary<string, string> { { "key", "value" } };

            MyStringToStringGenericDict = new Dictionary<string, string> { { "key", "value" } };
            MyStringToStringGenericIDict = new Dictionary<string, string> { { "key", "value" } };
            MyStringToStringGenericIReadOnlyDict = new Dictionary<string, string> { { "key", "value" } };

            MyStringToStringImmutableDict = ImmutableDictionary.CreateRange(MyStringToStringGenericDict);
            MyStringToStringIImmutableDict = ImmutableDictionary.CreateRange(MyStringToStringGenericDict);
            MyStringToStringImmutableSortedDict = ImmutableSortedDictionary.CreateRange(MyStringToStringGenericDict);

            MyStringStackT = new Stack<string>(new List<string>() { "Hello", "World" } );
            MyStringQueueT = new Queue<string>(new List<string>() { "Hello", "World" });
            MyStringHashSetT = new HashSet<string>(new List<string>() { "Hello" });
            MyStringLinkedListT = new LinkedList<string>(new List<string>() { "Hello" });
            MyStringSortedSetT = new SortedSet<string>(new List<string>() { "Hello" });

            MyStringIImmutableListT = ImmutableList.CreateRange(new List<string> { "Hello" });
            MyStringIImmutableStackT = ImmutableStack.CreateRange(new List<string> { "Hello" });
            MyStringIImmutableQueueT = ImmutableQueue.CreateRange(new List<string> { "Hello" });
            MyStringIImmutableSetT = ImmutableHashSet.CreateRange(new List<string> { "Hello" });
            MyStringImmutableHashSetT = ImmutableHashSet.CreateRange(new List<string> { "Hello" });
            MyStringImmutableListT = ImmutableList.CreateRange(new List<string> { "Hello" });
            MyStringImmutableStackT = ImmutableStack.CreateRange(new List<string> { "Hello" });
            MyStringImmutablQueueT = ImmutableQueue.CreateRange(new List<string> { "Hello" });
            MyStringImmutableSortedSetT = ImmutableSortedSet.CreateRange(new List<string> { "Hello" });

            MyListOfNullString = new List<string> { null };
        }

        public void Verify()
        {
            Assert.Equal((short)1, MyInt16);
            Assert.Equal((int)2, MyInt32);
            Assert.Equal((long)3, MyInt64);
            Assert.Equal((ushort)4, MyUInt16);
            Assert.Equal((uint)5, MyUInt32);
            Assert.Equal((ulong)6, MyUInt64);
            Assert.Equal((byte)7, MyByte);
            Assert.Equal((sbyte)8, MySByte);
            Assert.Equal('a', MyChar);
            Assert.Equal("Hello", MyString);
            Assert.Equal(3.3m, MyDecimal);
            Assert.Equal(false, MyBooleanFalse);
            Assert.Equal(true, MyBooleanTrue);
            Assert.Equal(1.1f, MySingle);
            Assert.Equal(2.2d, MyDouble);
            Assert.Equal(new DateTime(2019, 1, 30, 12, 1, 2, DateTimeKind.Utc), MyDateTime);
            Assert.Equal(new DateTimeOffset(2019, 1, 30, 12, 1, 2, new TimeSpan(1, 0, 0)), MyDateTimeOffset);
            Assert.Equal(SampleEnum.Two, MyEnum);
            Assert.Equal(SampleInt64Enum.Min, MyInt64Enum);
            Assert.Equal(SampleUInt64Enum.Max, MyUInt64Enum);
            Assert.Equal(11, MySimpleStruct.One);
            Assert.Equal(1.9999, MySimpleStruct.Two);
            Assert.Equal(64, MySimpleTestStruct.MyInt64);
            Assert.Equal("Hello", MySimpleTestStruct.MyString);
            Assert.Equal(32, MySimpleTestStruct.MyInt32Array[0]);

            Assert.Equal((short)1, MyInt16Array[0]);
            Assert.Equal((int)2, MyInt32Array[0]);
            Assert.Equal((long)3, MyInt64Array[0]);
            Assert.Equal((ushort)4, MyUInt16Array[0]);
            Assert.Equal((uint)5, MyUInt32Array[0]);
            Assert.Equal((ulong)6, MyUInt64Array[0]);
            Assert.Equal((byte)7, MyByteArray[0]);
            Assert.Equal((sbyte)8, MySByteArray[0]);
            Assert.Equal('a', MyCharArray[0]);
            Assert.Equal("Hello", MyStringArray[0]);
            Assert.Equal(3.3m, MyDecimalArray[0]);
            Assert.Equal(false, MyBooleanFalseArray[0]);
            Assert.Equal(true, MyBooleanTrueArray[0]);
            Assert.Equal(1.1f, MySingleArray[0]);
            Assert.Equal(2.2d, MyDoubleArray[0]);
            Assert.Equal(new DateTime(2019, 1, 30, 12, 1, 2, DateTimeKind.Utc), MyDateTimeArray[0]);
            Assert.Equal(new DateTimeOffset(2019, 1, 30, 12, 1, 2, new TimeSpan(1, 0, 0)), MyDateTimeOffsetArray[0]);
            Assert.Equal(SampleEnum.Two, MyEnumArray[0]);

            Assert.Equal(10, MyInt16TwoDimensionArray[0][0]);
            Assert.Equal(11, MyInt16TwoDimensionArray[0][1]);
            Assert.Equal(20, MyInt16TwoDimensionArray[1][0]);
            Assert.Equal(21, MyInt16TwoDimensionArray[1][1]);

            Assert.Equal(10, MyInt16TwoDimensionList[0][0]);
            Assert.Equal(11, MyInt16TwoDimensionList[0][1]);
            Assert.Equal(20, MyInt16TwoDimensionList[1][0]);
            Assert.Equal(21, MyInt16TwoDimensionList[1][1]);

            Assert.Equal(11, MyInt16ThreeDimensionArray[0][0][0]);
            Assert.Equal(12, MyInt16ThreeDimensionArray[0][0][1]);
            Assert.Equal(13, MyInt16ThreeDimensionArray[0][1][0]);
            Assert.Equal(14, MyInt16ThreeDimensionArray[0][1][1]);
            Assert.Equal(21, MyInt16ThreeDimensionArray[1][0][0]);
            Assert.Equal(22, MyInt16ThreeDimensionArray[1][0][1]);
            Assert.Equal(23, MyInt16ThreeDimensionArray[1][1][0]);
            Assert.Equal(24, MyInt16ThreeDimensionArray[1][1][1]);

            Assert.Equal(11, MyInt16ThreeDimensionList[0][0][0]);
            Assert.Equal(12, MyInt16ThreeDimensionList[0][0][1]);
            Assert.Equal(13, MyInt16ThreeDimensionList[0][1][0]);
            Assert.Equal(14, MyInt16ThreeDimensionList[0][1][1]);
            Assert.Equal(21, MyInt16ThreeDimensionList[1][0][0]);
            Assert.Equal(22, MyInt16ThreeDimensionList[1][0][1]);
            Assert.Equal(23, MyInt16ThreeDimensionList[1][1][0]);
            Assert.Equal(24, MyInt16ThreeDimensionList[1][1][1]);

            Assert.Equal("Hello", MyStringList[0]);

            IEnumerator enumerator = MyStringIEnumerable.GetEnumerator();
            enumerator.MoveNext();
            {
                // Verifying after deserialization.
                if (enumerator.Current is JsonElement currentJsonElement)
                {
                    Assert.Equal("Hello", currentJsonElement.GetString());
                }
                // Verifying test data.
                else
                {
                    Assert.Equal("Hello", enumerator.Current);
                }
            }

            {
                // Verifying after deserialization.
                if (MyStringIList[0] is JsonElement currentJsonElement)
                {
                    Assert.Equal("Hello", currentJsonElement.GetString());
                }
                // Verifying test data.
                else
                {
                    Assert.Equal("Hello", enumerator.Current);
                }
            }

            enumerator = MyStringICollection.GetEnumerator();
            enumerator.MoveNext();
            {
                // Verifying after deserialization.
                if (enumerator.Current is JsonElement currentJsonElement)
                {
                    Assert.Equal("Hello", currentJsonElement.GetString());
                }
                // Verifying test data.
                else
                {
                    Assert.Equal("Hello", enumerator.Current);
                }
            }

            Assert.Equal("Hello", MyStringIEnumerableT.First());
            Assert.Equal("Hello", MyStringIListT[0]);
            Assert.Equal("Hello", MyStringICollectionT.First());
            Assert.Equal("Hello", MyStringIReadOnlyCollectionT.First());
            Assert.Equal("Hello", MyStringIReadOnlyListT[0]);
            Assert.Equal("Hello", MyStringISetT.First());

            enumerator = MyStringToStringIDict.GetEnumerator();
            enumerator.MoveNext();
            {
                // Verifying after deserialization.
                if (enumerator.Current is JsonElement currentJsonElement)
                {
                    IEnumerator jsonEnumerator = currentJsonElement.EnumerateObject();
                    jsonEnumerator.MoveNext();

                    JsonProperty property = (JsonProperty)jsonEnumerator.Current; 

                    Assert.Equal("key", property.Name);
                    Assert.Equal("value", property.Value.GetString());
                }
                // Verifying test data.
                else
                {
                    DictionaryEntry entry = (DictionaryEntry)enumerator.Current;
                    Assert.Equal("key", entry.Key);

                    if (entry.Value is JsonElement element)
                    {
                        Assert.Equal("value", element.GetString());
                    }
                    else
                    {
                        Assert.Equal("value", entry.Value);
                    }
                }
            }

            Assert.Equal("value", MyStringToStringGenericDict["key"]);
            Assert.Equal("value", MyStringToStringGenericIDict["key"]);
            Assert.Equal("value", MyStringToStringGenericIReadOnlyDict["key"]);

            Assert.Equal("value", MyStringToStringImmutableDict["key"]);
            Assert.Equal("value", MyStringToStringIImmutableDict["key"]);
            Assert.Equal("value", MyStringToStringImmutableSortedDict["key"]);

            Assert.Equal("myKey", MyStringToStringKeyValuePair.Key);
            Assert.Equal("myValue", MyStringToStringKeyValuePair.Value);

            Assert.Equal(2, MyStringStackT.Count);
            Assert.True(MyStringStackT.Contains("Hello"));
            Assert.True(MyStringStackT.Contains("World"));

            string[] expectedQueue = { "Hello", "World" };
            int i = 0;
            foreach (string item in MyStringQueueT)
            {
                Assert.Equal(expectedQueue[i], item);
                i++;
            }

            Assert.Equal("Hello", MyStringHashSetT.First());
            Assert.Equal("Hello", MyStringLinkedListT.First());
            Assert.Equal("Hello", MyStringSortedSetT.First());

            Assert.Equal("Hello", MyStringIImmutableListT[0]);
            Assert.Equal("Hello", MyStringIImmutableStackT.First());
            Assert.Equal("Hello", MyStringIImmutableQueueT.First());
            Assert.Equal("Hello", MyStringIImmutableSetT.First());
            Assert.Equal("Hello", MyStringImmutableHashSetT.First());
            Assert.Equal("Hello", MyStringImmutableListT[0]);
            Assert.Equal("Hello", MyStringImmutableStackT.First());
            Assert.Equal("Hello", MyStringImmutablQueueT.First());
            Assert.Equal("Hello", MyStringImmutableSortedSetT.First());

            Assert.Null(MyListOfNullString[0]);
        }
    }
}<|MERGE_RESOLUTION|>--- conflicted
+++ resolved
@@ -118,13 +118,10 @@
                 @"""MyDateTime"" : ""2019-01-30T12:01:02.0000000Z""," +
                 @"""MyDateTimeOffset"" : ""2019-01-30T12:01:02.0000000+01:00""," +
                 @"""MyEnum"" : 2," + // int by default
-<<<<<<< HEAD
                 @"""MyInt64Enum"" : -9223372036854775808," +
                 @"""MyUInt64Enum"" : 18446744073709551615," +
                 @"""MyStringToStringDict"" : {""key"" : ""value""}," +
-=======
                 @"""MyStringToStringKeyValuePair"" : {""Key"" : ""myKey"", ""Value"" : ""myValue""}," +
->>>>>>> 3b2707b4
                 @"""MyStringToStringIDict"" : {""key"" : ""value""}," +
                 @"""MyStringToStringGenericDict"" : {""key"" : ""value""}," +
                 @"""MyStringToStringGenericIDict"" : {""key"" : ""value""}," +
