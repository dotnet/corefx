--- conflicted
+++ resolved
@@ -29,15 +29,10 @@
         public double MyDouble { get; set; }
         public DateTime MyDateTime { get; set; }
         public DateTimeOffset MyDateTimeOffset { get; set; }
-<<<<<<< HEAD
         public Guid MyGuid { get; set; }
         public Uri MyUri { get; set; }
-        public SampleSByteEnum MySByteEnum { get; set; }
-        public SampleByteEnum MyByteEnum { get; set; }
-=======
         public SampleEnumSByte MySByteEnum { get; set; }
         public SampleEnumByte MyByteEnum { get; set; }
->>>>>>> 046dbada
         public SampleEnum MyEnum { get; set; }
         public SampleEnumInt16 MyInt16Enum { get; set; }
         public SampleEnumInt64 MyInt64Enum { get; set; }
