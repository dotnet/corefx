// Licensed to the .NET Foundation under one or more agreements.
// The .NET Foundation licenses this file to you under the MIT license.
// See the LICENSE file in the project root for more information.

using Xunit;
using System.Buffers;
using Newtonsoft.Json;
using System.IO;

namespace System.Text.Json.Tests
{
    public static class JsonElementWriteTests
    {
        private const string CompiledNewline = @"
";

        private static readonly JsonDocumentOptions s_options =
            new JsonDocumentOptions
            {
                CommentHandling = JsonCommentHandling.Skip,
            };

        private static readonly bool s_replaceNewlines =
            !StringComparer.Ordinal.Equals(CompiledNewline, Environment.NewLine);

        [Fact]
        public static void CheckByPassingNullWriter()
        {
            using (JsonDocument doc = JsonDocument.Parse("true", default))
            {
                JsonElement root = doc.RootElement;
                AssertExtensions.Throws<ArgumentNullException>("writer", () => root.WriteTo(null));
            }
        }

        [Theory]
        [InlineData(false)]
        [InlineData(true)]
        public static void WriteNumber(bool indented)
        {
            WriteSimpleValue(indented, "42");
        }

        [Theory]
<<<<<<< HEAD
        [InlineData("12E-3")]
        [InlineData("12e+3")]
        //        [InlineData("1.2e+13")] Enable after https://github.com/dotnet/corefx/issues/39139 resolved
        //        [InlineData("1.2E-3")]
        public static void WriteScientificNumber(string value)
        {
            WriteSimpleValue(false, value);
        }

        [Theory]
        [InlineData(false)]
        [InlineData(true)]
        public static void WriteNumberScientific(bool indented)
=======
        [InlineData("1e6", false)]
        [InlineData("1e6", true)]
        [InlineData("1e+6", false)]
        [InlineData("1e+6", true)]
        [InlineData("1e-6", false)]
        [InlineData("1e-6", true)]
        [InlineData("-1e6", false)]
        [InlineData("-1e6", true)]
        [InlineData("-1e+6", true)]
        [InlineData("-1e+6", true)]
        [InlineData("-1e-6", false)]
        [InlineData("-1e-6", true)]
        public static void WriteNumberScientific(string value, bool indented)
>>>>>>> 4cb27d38
        {
            WriteSimpleValue(indented, value);
        }

        [Theory]
        [InlineData("5.012e-20", false)]
        [InlineData("5.012e-20", true)]
        [InlineData("5.012e20", false)]
        [InlineData("5.012e20", true)]
        [InlineData("5.012e+20", false)]
        [InlineData("5.012e+20", true)]
        [InlineData("-5.012e-20", false)]
        [InlineData("-5.012e-20", true)]
        [InlineData("-5.012e20", false)]
        [InlineData("-5.012e20", true)]
        [InlineData("-5.012e+20", false)]
        [InlineData("-5.012e+20", true)]
        public static void WriteNumberDecimalScientific(string value, bool indented)
        {
            WriteSimpleValue(indented, value);
        }

        [Theory]
        [InlineData(false)]
        [InlineData(true)]
        public static void WriteNumberOverprecise(bool indented)
        {
            // This value is a reference "potential interoperability problem" from
            // https://tools.ietf.org/html/rfc7159#section-6
            const string PrecisePi = "3.141592653589793238462643383279";

            // To confirm that this test is doing what it intends, one could
            // confirm the printing precision of double, like
            //
            //double precisePi = double.Parse(PrecisePi);
            //Assert.NotEqual(PrecisePi, precisePi.ToString(JsonTestHelper.DoubleFormatString));

            WriteSimpleValue(indented, PrecisePi);
        }

        [Theory]
        [InlineData(false)]
        [InlineData(true)]
        public static void WriteNumberTooLargeScientific(bool indented)
        {
            // This value is a reference "potential interoperability problem" from
            // https://tools.ietf.org/html/rfc7159#section-6
            const string OneQuarticGoogol = "1e400";

            // This just validates we write the literal number 1e400 even though it is too
            // large to be represented by System.Double and would be converted to
            // PositiveInfinity instead (or throw if using double.Parse on frameworks
            // older than .NET Core 3.0).
            WriteSimpleValue(indented, OneQuarticGoogol);
        }

        [Theory]
        [InlineData(false)]
        [InlineData(true)]
        public static void WriteAsciiString(bool indented)
        {
            WriteSimpleValue(indented, "\"pizza\"");
        }

        [Theory]
        [InlineData(false)]
        [InlineData(true)]
        public static void WriteEscapedString(bool indented)
        {
            WriteSimpleValue(indented, "\"p\\u0069zza\"", "\"pizza\"");
        }

        [Theory]
        [InlineData(false)]
        [InlineData(true)]
        public static void WriteNonAsciiString(bool indented)
        {
            // In the JSON input the U+00ED (lowercase i, acute) is a literal char,
            // therefore is ingested as the UTF-8 sequence [ C3 AD ].
            //
            // When writing it back out, the writer turns it into a JSON string
            // using escaped codepoint syntax.
            //
            // The subtlety of the input vs output is the number of backslashes (and
            // the hex casing is different to show the difference more aggressively).
            WriteSimpleValue(indented, "\"p\u00CDzza\"", "\"p\\u00cdzza\"");
        }

        [Theory]
        [InlineData(false)]
        [InlineData(true)]
        public static void WriteEscapedNonAsciiString(bool indented)
        {
            // In the JSON input the U+00ED (lowercase i, acute) is a literal char,
            // therefore is ingested as the UTF-8 sequence [ C3 AD ].
            //
            // When writing it back out, the writer turns it into a JSON string
            // using escaped codepoint syntax.
            //
            // The subtlety of the input vs output is the number of backslashes (and
            // the hex casing is different to show the difference more aggressively).
            //
            // The U+007A (lowercase z) is just to make sure nothing weird happens
            // between the de-escape and the UTF-8.
            WriteSimpleValue(indented, "\"p\u00CDz\\u007Aa\"", "\"p\\u00cdzza\"");
        }

        [Theory]
        [InlineData(false)]
        [InlineData(true)]
        public static void WriteTrue(bool indented)
        {
            WriteSimpleValue(indented, "true");
        }

        [Theory]
        [InlineData(false)]
        [InlineData(true)]
        public static void WriteFalse(bool indented)
        {
            WriteSimpleValue(indented, "false");
        }

        [Theory]
        [InlineData(false)]
        [InlineData(true)]
        public static void WriteNull(bool indented)
        {
            WriteSimpleValue(indented, "null");
        }

        [Theory]
        [InlineData(false)]
        [InlineData(true)]
        public static void WriteEmptyArray(bool indented)
        {
            WriteComplexValue(
                indented,
                "[        ]",
                "[]",
                "[]");
        }

        [Theory]
        [InlineData(false)]
        [InlineData(true)]
        public static void WriteEmptyObject(bool indented)
        {
            WriteComplexValue(
                indented,
                "{     }",
                "{}",
                "{}");
        }

        [Theory]
        [InlineData(false)]
        [InlineData(true)]
        public static void WriteEmptyCommentedArray(bool indented)
        {
            WriteComplexValue(
                indented,
                "[ /* \"No values here\" */    ]",
                "[]",
                "[]");
        }

        [Theory]
        [InlineData(false)]
        [InlineData(true)]
        public static void WriteEmptyCommentedObject(bool indented)
        {
            WriteComplexValue(
                indented,
                "{ /* Technically empty */ }",
                "{}",
                "{}");
        }

        [Theory]
        [InlineData(false)]
        [InlineData(true)]
        public static void WriteSimpleArray(bool indented)
        {
            WriteComplexValue(
                indented,
                @"[ 2, 4, 
6                       , 0


, 1       ]",
                @"[
  2,
  4,
  6,
  0,
  1
]",
                "[2,4,6,0,1]");
        }

        [Theory]
        [InlineData(false)]
        [InlineData(true)]
        public static void WriteSimpleObject(bool indented)
        {
            WriteComplexValue(
                indented,
                @"{ ""r""   : 2,
// Comments make everything more interesting.
            ""d"":
2
}",
                @"{
  ""r"": 2,
  ""d"": 2
}",
                "{\"r\":2,\"d\":2}");
        }

        [Theory]
        [InlineData(false)]
        [InlineData(true)]
        public static void WriteEverythingArray(bool indented)
        {
            WriteComplexValue(
                indented,
                @"

[
        ""Once upon a midnight dreary"",
        42, /* Yep */ 1e400,
        3.141592653589793238462643383279,
false,
true,
null,
  ""Escaping is not requ\u0069red"",
// More comments, more problems?
 ""Some th\u0069ngs get lost in the " + "m\u00EAl\u00E9e" + @""",
// Array with an array (primes)
[ 2, 3, 5, 7, /*9,*/ 11],
{ ""obj"": [ 21, { ""deep obj"": [
        ""Once upon a midnight dreary"",
        42, /* Yep */ 1e400,
        3.141592653589793238462643383279,
false,
true,
null,
  ""Escaping is not requ\u0069red"",
// More comments, more problems?
 ""Some th\u0069ngs get lost in the " + "m\u00EAl\u00E9e" + @"""

], ""more deep"": false },
12 ], ""second property"": null }]
",
                @"[
  ""Once upon a midnight dreary"",
  42,
  1e400,
  3.141592653589793238462643383279,
  false,
  true,
  null,
  ""Escaping is not required"",
  ""Some things get lost in the m\u00eal\u00e9e"",
  [
    2,
    3,
    5,
    7,
    11
  ],
  {
    ""obj"": [
      21,
      {
        ""deep obj"": [
          ""Once upon a midnight dreary"",
          42,
          1e400,
          3.141592653589793238462643383279,
          false,
          true,
          null,
          ""Escaping is not required"",
          ""Some things get lost in the m\u00eal\u00e9e""
        ],
        ""more deep"": false
      },
      12
    ],
    ""second property"": null
  }
]",
                "[\"Once upon a midnight dreary\",42,1e400,3.141592653589793238462643383279," +
                    "false,true,null,\"Escaping is not required\"," +
                    "\"Some things get lost in the m\\u00eal\\u00e9e\",[2,3,5,7,11]," +
                    "{\"obj\":[21,{\"deep obj\":[\"Once upon a midnight dreary\",42,1e400," +
                    "3.141592653589793238462643383279,false,true,null,\"Escaping is not required\"," +
                    "\"Some things get lost in the m\\u00eal\\u00e9e\"],\"more deep\":false},12]," +
                    "\"second property\":null}]");
        }

        [Theory]
        [InlineData(false)]
        [InlineData(true)]
        public static void WriteEverythingObject(bool indented)
        {
            WriteComplexValue(
                indented,
                "{" +
                    "\"int\": 42," +
                    "\"quadratic googol\": 1e400," +
                    "\"precisePi\": 3.141592653589793238462643383279," +
                    "\"lit0\": null,\"lit1\":  false,/*guess next*/\"lit2\": true," +
                    "\"ascii\": \"pizza\"," +
                    "\"escaped\": \"p\\u0069zza\"," +
                    "\"utf8\": \"p\u00CDzza\"," +
                    "\"utf8ExtraEscape\": \"p\u00CDz\\u007Aa\"," +
                    "\"arr\": [\"hello\", \"sa\\u0069lor\", 21, \"blackjack!\" ]," +
                    "\"obj\": {" +
                        "\"arr\": [ 1, 3, 5, 7, /*9,*/ 11] " +
                    "}}",
                @"{
  ""int"": 42,
  ""quadratic googol"": 1e400,
  ""precisePi"": 3.141592653589793238462643383279,
  ""lit0"": null,
  ""lit1"": false,
  ""lit2"": true,
  ""ascii"": ""pizza"",
  ""escaped"": ""pizza"",
  ""utf8"": ""p\u00cdzza"",
  ""utf8ExtraEscape"": ""p\u00cdzza"",
  ""arr"": [
    ""hello"",
    ""sailor"",
    21,
    ""blackjack!""
  ],
  ""obj"": {
    ""arr"": [
      1,
      3,
      5,
      7,
      11
    ]
  }
}",
                "{\"int\":42,\"quadratic googol\":1e400,\"precisePi\":3.141592653589793238462643383279," +
                    "\"lit0\":null,\"lit1\":false,\"lit2\":true,\"ascii\":\"pizza\",\"escaped\":\"pizza\"," +
                    "\"utf8\":\"p\\u00cdzza\",\"utf8ExtraEscape\":\"p\\u00cdzza\"," +
                    "\"arr\":[\"hello\",\"sailor\",21,\"blackjack!\"]," +
                    "\"obj\":{\"arr\":[1,3,5,7,11]}}");
        }

        [Theory]
        [InlineData(false)]
        [InlineData(true)]
        public static void WriteNumberAsProperty(bool indented)
        {
            WritePropertyValueBothForms(
                indented,
                "ectoplasm",
                "42",
                @"{
  ""ectoplasm"": 42
}",
                "{\"ectoplasm\":42}");
        }

        [Theory]
        [InlineData(false)]
        [InlineData(true)]
        public static void WriteNumberAsPropertyWithLargeName(bool indented)
        {
            var charArray = new char[300];
            charArray.AsSpan().Fill('a');
            charArray[0] = (char)0xEA;
            var propertyName = new string(charArray);

            WritePropertyValueBothForms(
                indented,
                propertyName,
                "42",
                @"{
  ""\u00EA" + propertyName.Substring(1) + @""": 42
}",
                $"{{\"\\u00EA{propertyName.Substring(1)}\":42}}");
        }

        [Theory]
        [InlineData(false)]
        [InlineData(true)]
        public static void WriteNumberScientificAsProperty(bool indented)
        {
            WritePropertyValueBothForms(
                indented,
                "m\u00EAl\u00E9e",
                "1e6",
                @"{
  ""m\u00eal\u00e9e"": 1e6
}",
                "{\"m\\u00eal\\u00e9e\":1e6}");
        }

        [Fact]
        public static void WriteValueUnicodeEscapeSequence()
        {
            string unicodeString = "\u0421\u0430\u0439\u043D \u0443\u0443? \u04E9\u04E9";
            string json = $"[\"{unicodeString}\"]";
            var buffer = new ArrayBufferWriter<byte>(1024);
            ReadOnlySequence<byte> sequence = JsonTestHelper.GetSequence(Encoding.UTF8.GetBytes(json), 1);
            string expectedStr = GetEscapedExpectedString(unicodeString, StringEscapeHandling.EscapeNonAscii);

            using (JsonDocument doc = JsonDocument.Parse(sequence, s_options))
            {
                JsonElement target = doc.RootElement[0];

                using (var writer = new Utf8JsonWriter(buffer))
                {
                    target.WriteValue(writer);
                    writer.Flush();
                }
                string str = Encoding.UTF8.GetString(buffer.WrittenSpan);
                AssertContents(expectedStr, buffer);
            }
        }

        [Fact]
        public static void WriteValueSurrogatesEscapeSequence()
        {
            string unicodeString = "\uD800\uDC00 \uD803\uDE6D\uD834\uDD1E \uDBFF\uDFFF";
            string json = $"[\"{unicodeString}\"]";
            var buffer = new ArrayBufferWriter<byte>(1024);
            byte[] temp = Encoding.UTF8.GetBytes(json);
            ReadOnlySequence<byte> sequence = JsonTestHelper.GetSequence(temp, 1);
            string expectedStr = GetEscapedExpectedString(unicodeString, StringEscapeHandling.EscapeNonAscii);

            using (JsonDocument doc = JsonDocument.Parse(sequence, s_options))
            {
                JsonElement target = doc.RootElement[0];

                var writer = new Utf8JsonWriter(buffer);
                target.WriteValue(writer);
                writer.Flush();
                AssertContents(expectedStr, buffer);
            }
        }

        [Fact]
        public static void WriteValueSurrogatesEscapeString()
        {
            string unicodeString = "\uD800\uDC00\uD803\uDE6D \uD834\uDD1E\uDBFF\uDFFF";
            string json = $"[\"{unicodeString}\"]";
            var buffer = new ArrayBufferWriter<byte>(1024);
            string expectedStr = $"{GetEscapedExpectedString(unicodeString, StringEscapeHandling.EscapeNonAscii)}";

            using (JsonDocument doc = JsonDocument.Parse(json, s_options))
            {
                JsonElement target = doc.RootElement[0];

                var writer = new Utf8JsonWriter(buffer);
                target.WriteValue(writer);
                writer.Flush();
                AssertContents(expectedStr, buffer);
            }
        }

        [ActiveIssue(39397)]
        [Fact]
        public static void WriteValueSequenceWithInvalidSurrogatesShouldThrow()
        {
            char[] chars = new char[] { '[', '"', (char)0xDC00, (char)0xD800, (char)0xD803, '"', ']' };
            var buffer = new ArrayBufferWriter<byte>(128);
            byte[] temp = Encoding.UTF8.GetBytes(chars);
            ReadOnlySequence<byte> sequence = JsonTestHelper.GetSequence(temp, 1);

            using (JsonDocument doc = JsonDocument.Parse(sequence, s_options))
            {
                JsonElement target = doc.RootElement[0];
                var writer = new Utf8JsonWriter(buffer);

                Assert.Throws<ArgumentException>(() => target.WriteValue(writer));
            }
        }

        [ActiveIssue(39397)]
        [Fact]
        public static void WriteValueBytesWithInvalidSurrogatesShouldThrow()
        {
            char[] chars = new char[] { '[', '"', (char)0xDC00, (char)0xD800, (char)0xD803, '"', ']' };
            var buffer = new ArrayBufferWriter<byte>(128);
            byte[] temp = Encoding.UTF8.GetBytes(chars);

            using (JsonDocument doc = JsonDocument.Parse(temp, s_options))
            {
                JsonElement target = doc.RootElement[0];
                var writer = new Utf8JsonWriter(buffer);
                target.WriteValue(writer);

                Assert.Throws<ArgumentException>(() => target.WriteValue(writer));
            }
        }

        private static string GetEscapedExpectedString(string value, StringEscapeHandling escaping)
        {
            using (var ms = new MemoryStream())
            using (TextWriter streamWriter = new StreamWriter(ms, new UTF8Encoding(false), 1024, true))
            using (var json = new JsonTextWriter(streamWriter)
            {
                StringEscapeHandling = escaping
            })
            {
                json.WriteValue(value);
                json.Flush();

                return Encoding.UTF8.GetString(ms.ToArray());
            }
        }

        [Theory]
        [InlineData(false)]
        [InlineData(true)]
        public static void WriteNumberOverpreciseAsProperty(bool indented)
        {
            WritePropertyValueBothForms(
                indented,
                "test property",
                "3.141592653589793238462643383279",
                @"{
  ""test property"": 3.141592653589793238462643383279
}",
                "{\"test property\":3.141592653589793238462643383279}");
        }

        [Theory]
        [InlineData(false)]
        [InlineData(true)]
        public static void WriteNumberTooLargeAsProperty(bool indented)
        {
            WritePropertyValueBothForms(
                indented,
                // Arabic "kabir" => "big"
                "\u0643\u0628\u064A\u0631",
                "1e400",
                @"{
  ""\u0643\u0628\u064A\u0631"": 1e400
}",
                "{\"\\u0643\\u0628\\u064A\\u0631\":1e400}");
        }

        [Theory]
        [InlineData(false)]
        [InlineData(true)]
        public static void WriteAsciiStringAsProperty(bool indented)
        {
            WritePropertyValueBothForms(
                indented,
                "dinner",
                "\"pizza\"",
                @"{
  ""dinner"": ""pizza""
}",
                "{\"dinner\":\"pizza\"}");
        }

        [Theory]
        [InlineData(false)]
        [InlineData(true)]
        public static void WriteEscapedStringAsProperty(bool indented)
        {
            WritePropertyValueBothForms(
                indented,
                "dinner",
                "\"p\\u0069zza\"",
                @"{
  ""dinner"": ""pizza""
}",
                "{\"dinner\":\"pizza\"}");
        }

        [Theory]
        [InlineData(false)]
        [InlineData(true)]
        public static void WriteNonAsciiStringAsProperty(bool indented)
        {
            WritePropertyValueBothForms(
                indented,
                "lunch",
                "\"p\u00CDzza\"",
                @"{
  ""lunch"": ""p\u00cdzza""
}",
                "{\"lunch\":\"p\\u00cdzza\"}");
        }

        [Theory]
        [InlineData(false)]
        [InlineData(true)]
        public static void WriteEscapedNonAsciiStringAsProperty(bool indented)
        {
            WritePropertyValueBothForms(
                indented,
                "lunch",
                "\"p\u00CDz\\u007Aa\"",
                @"{
  ""lunch"": ""p\u00cdzza""
}",
                "{\"lunch\":\"p\\u00cdzza\"}");
        }

        [Theory]
        [InlineData(false)]
        [InlineData(true)]
        public static void WriteTrueAsProperty(bool indented)
        {
            WritePropertyValueBothForms(
                indented,
                " boolean ",
                "true",
                @"{
  "" boolean "": true
}",
                "{\" boolean \":true}");
        }

        [Theory]
        [InlineData(false)]
        [InlineData(true)]
        public static void WriteFalseAsProperty(bool indented)
        {
            WritePropertyValueBothForms(
                indented,
                " boolean ",
                "false",
                @"{
  "" boolean "": false
}",
                "{\" boolean \":false}");
        }

        [Theory]
        [InlineData(false)]
        [InlineData(true)]
        public static void WriteNullAsProperty(bool indented)
        {
            WritePropertyValueBothForms(
                indented,
                "someProp",
                "null",
                @"{
  ""someProp"": null
}",
                "{\"someProp\":null}");
        }

        [Theory]
        [InlineData(false)]
        [InlineData(true)]
        public static void WriteEmptyArrayAsProperty(bool indented)
        {
            WritePropertyValueBothForms(
                indented,
                "arr",
                "[        ]",
                @"{
  ""arr"": []
}",
                "{\"arr\":[]}");
        }

        [Theory]
        [InlineData(false)]
        [InlineData(true)]
        public static void WriteEmptyObjectAsProperty(bool indented)
        {
            WritePropertyValueBothForms(
                indented,
                "obj",
                "{       }",
                @"{
  ""obj"": {}
}",
                "{\"obj\":{}}");
        }

        [Theory]
        [InlineData(false)]
        [InlineData(true)]
        public static void WriteEmptyCommentedArrayAsProperty(bool indented)
        {
            WritePropertyValueBothForms(
                indented,
                "arr",
                "[   /* 5 */     ]",
                @"{
  ""arr"": []
}",
                "{\"arr\":[]}");
        }

        [Theory]
        [InlineData(false)]
        [InlineData(true)]
        public static void WriteEmptyCommentedObjectAsProperty(bool indented)
        {
            WritePropertyValueBothForms(
                indented,
                "obj",
                "{ /* Technically empty */ }",
                @"{
  ""obj"": {}
}",
                "{\"obj\":{}}");
        }

        [Theory]
        [InlineData(false)]
        [InlineData(true)]
        public static void WriteSimpleArrayAsProperty(bool indented)
        {
            WritePropertyValueBothForms(
                indented,
                "valjean",
                "[ 2, 4, 6, 0, 1 /* Did you know that there's an asteroid: 24601 Valjean? */ ]",
                @"{
  ""valjean"": [
    2,
    4,
    6,
    0,
    1
  ]
}",
                "{\"valjean\":[2,4,6,0,1]}");
        }

        [Theory]
        [InlineData(false)]
        [InlineData(true)]
        public static void WriteSimpleObjectAsProperty(bool indented)
        {
            WritePropertyValueBothForms(
                indented,
                "bestMinorCharacter",
                @"{ ""r""   : 2,
// Comments make everything more interesting.
            ""d"":
2
}",
                @"{
  ""bestMinorCharacter"": {
    ""r"": 2,
    ""d"": 2
  }
}",
                "{\"bestMinorCharacter\":{\"r\":2,\"d\":2}}");
        }

        [Theory]
        [InlineData(false)]
        [InlineData(true)]
        public static void WriteEverythingArrayAsProperty(bool indented)
        {
            WritePropertyValueBothForms(
                indented,
                "data",
                @"

[
        ""Once upon a midnight dreary"",
        42, /* Yep */ 1e400,
        3.141592653589793238462643383279,
false,
true,
null,
  ""Escaping is not requ\u0069red"",
// More comments, more problems?
 ""Some th\u0069ngs get lost in the " + "m\u00EAl\u00E9e" + @""",
// Array with an array (primes)
[ 2, 3, 5, 7, /*9,*/ 11],
{ ""obj"": [ 21, { ""deep obj"": [
        ""Once upon a midnight dreary"",
        42, /* Yep */ 1e400,
        3.141592653589793238462643383279,
false,
true,
null,
  ""Escaping is not requ\u0069red"",
// More comments, more problems?
 ""Some th\u0069ngs get lost in the " + "m\u00EAl\u00E9e" + @"""

], ""more deep"": false },
12 ], ""second property"": null }]
",
                @"{
  ""data"": [
    ""Once upon a midnight dreary"",
    42,
    1e400,
    3.141592653589793238462643383279,
    false,
    true,
    null,
    ""Escaping is not required"",
    ""Some things get lost in the m\u00eal\u00e9e"",
    [
      2,
      3,
      5,
      7,
      11
    ],
    {
      ""obj"": [
        21,
        {
          ""deep obj"": [
            ""Once upon a midnight dreary"",
            42,
            1e400,
            3.141592653589793238462643383279,
            false,
            true,
            null,
            ""Escaping is not required"",
            ""Some things get lost in the m\u00eal\u00e9e""
          ],
          ""more deep"": false
        },
        12
      ],
      ""second property"": null
    }
  ]
}",

                "{\"data\":[\"Once upon a midnight dreary\",42,1e400,3.141592653589793238462643383279," +
                    "false,true,null,\"Escaping is not required\"," +
                    "\"Some things get lost in the m\\u00eal\\u00e9e\",[2,3,5,7,11]," +
                    "{\"obj\":[21,{\"deep obj\":[\"Once upon a midnight dreary\",42,1e400," +
                    "3.141592653589793238462643383279,false,true,null,\"Escaping is not required\"," +
                    "\"Some things get lost in the m\\u00eal\\u00e9e\"],\"more deep\":false},12]," +
                    "\"second property\":null}]}");
        }

        [Theory]
        [InlineData(false)]
        [InlineData(true)]
        public static void WriteEverythingObjectAsProperty(bool indented)
        {
            WritePropertyValueBothForms(
                indented,
                "data",
                "{" +
                    "\"int\": 42," +
                    "\"quadratic googol\": 1e400," +
                    "\"precisePi\": 3.141592653589793238462643383279," +
                    "\"lit0\": null,\"lit1\":  false,/*guess next*/\"lit2\": true," +
                    "\"ascii\": \"pizza\"," +
                    "\"escaped\": \"p\\u0069zza\"," +
                    "\"utf8\": \"p\u00CDzza\"," +
                    "\"utf8ExtraEscape\": \"p\u00CDz\\u007Aa\"," +
                    "\"arr\": [\"hello\", \"sa\\u0069lor\", 21, \"blackjack!\" ]," +
                    "\"obj\": {" +
                        "\"arr\": [ 1, 3, 5, 7, /*9,*/ 11] " +
                    "}}",
                @"{
  ""data"": {
    ""int"": 42,
    ""quadratic googol"": 1e400,
    ""precisePi"": 3.141592653589793238462643383279,
    ""lit0"": null,
    ""lit1"": false,
    ""lit2"": true,
    ""ascii"": ""pizza"",
    ""escaped"": ""pizza"",
    ""utf8"": ""p\u00cdzza"",
    ""utf8ExtraEscape"": ""p\u00cdzza"",
    ""arr"": [
      ""hello"",
      ""sailor"",
      21,
      ""blackjack!""
    ],
    ""obj"": {
      ""arr"": [
        1,
        3,
        5,
        7,
        11
      ]
    }
  }
}",
                "{\"data\":" +
                    "{\"int\":42,\"quadratic googol\":1e400,\"precisePi\":3.141592653589793238462643383279," +
                    "\"lit0\":null,\"lit1\":false,\"lit2\":true,\"ascii\":\"pizza\",\"escaped\":\"pizza\"," +
                    "\"utf8\":\"p\\u00cdzza\",\"utf8ExtraEscape\":\"p\\u00cdzza\"," +
                    "\"arr\":[\"hello\",\"sailor\",21,\"blackjack!\"]," +
                    "\"obj\":{\"arr\":[1,3,5,7,11]}}}");
        }

        [Fact]
        public static void WriteIncredibleDepth()
        {
            const int TargetDepth = 500;
            JsonDocumentOptions optionsCopy = s_options;
            optionsCopy.MaxDepth = TargetDepth + 1;
            const int SpacesPre = 12;
            const int SpacesSplit = 85;
            const int SpacesPost = 4;

            byte[] jsonIn = new byte[SpacesPre + TargetDepth + SpacesSplit + TargetDepth + SpacesPost];
            jsonIn.AsSpan(0, SpacesPre).Fill((byte)' ');
            Span<byte> openBrackets = jsonIn.AsSpan(SpacesPre, TargetDepth);
            openBrackets.Fill((byte)'[');
            jsonIn.AsSpan(SpacesPre + TargetDepth, SpacesSplit).Fill((byte)' ');
            Span<byte> closeBrackets = jsonIn.AsSpan(SpacesPre + TargetDepth + SpacesSplit, TargetDepth);
            closeBrackets.Fill((byte)']');
            jsonIn.AsSpan(SpacesPre + TargetDepth + SpacesSplit + TargetDepth).Fill((byte)' ');

            var buffer = new ArrayBufferWriter<byte>(jsonIn.Length);
            using (JsonDocument doc = JsonDocument.Parse(jsonIn, optionsCopy))
            {
                var writer = new Utf8JsonWriter(buffer);
                doc.RootElement.WriteTo(writer);
                writer.Flush();

                ReadOnlySpan<byte> formatted = buffer.WrittenSpan;

                Assert.Equal(TargetDepth + TargetDepth, formatted.Length);
                Assert.True(formatted.Slice(0, TargetDepth).SequenceEqual(openBrackets), "OpenBrackets match");
                Assert.True(formatted.Slice(TargetDepth).SequenceEqual(closeBrackets), "CloseBrackets match");
            }
        }

        [Theory]
        [InlineData(false)]
        [InlineData(true)]
        public static void WritePropertyOutsideObject(bool skipValidation)
        {
            var buffer = new ArrayBufferWriter<byte>(1024);
            using (var doc = JsonDocument.Parse("[ null, false, true, \"hi\", 5, {}, [] ]", s_options))
            {
                JsonElement root = doc.RootElement;
                var options = new JsonWriterOptions
                {
                    SkipValidation = skipValidation,
                };

                const string CharLabel = "char";
                byte[] byteUtf8 = Encoding.UTF8.GetBytes("byte");
                var writer = new Utf8JsonWriter(buffer, options);

                if (skipValidation)
                {
                    foreach (JsonElement val in root.EnumerateArray())
                    {
                        writer.WritePropertyName(CharLabel);
                        val.WriteTo(writer);
                        writer.WritePropertyName(CharLabel.AsSpan());
                        val.WriteTo(writer);
                        writer.WritePropertyName(byteUtf8);
                        val.WriteTo(writer);
                        writer.WritePropertyName(JsonEncodedText.Encode(CharLabel));
                        val.WriteTo(writer);
                    }

                    writer.Flush();

                    AssertContents(
                        "\"char\":null,\"char\":null,\"byte\":null,\"char\":null," +
                            "\"char\":false,\"char\":false,\"byte\":false,\"char\":false," +
                            "\"char\":true,\"char\":true,\"byte\":true,\"char\":true," +
                            "\"char\":\"hi\",\"char\":\"hi\",\"byte\":\"hi\",\"char\":\"hi\"," +
                            "\"char\":5,\"char\":5,\"byte\":5,\"char\":5," +
                            "\"char\":{},\"char\":{},\"byte\":{},\"char\":{}," +
                            "\"char\":[],\"char\":[],\"byte\":[],\"char\":[]",
                        buffer);
                }
                else
                {
                    foreach (JsonElement val in root.EnumerateArray())
                    {
                        Assert.Throws<InvalidOperationException>(() => writer.WritePropertyName(CharLabel));
                        Assert.Throws<InvalidOperationException>(() => writer.WritePropertyName(CharLabel.AsSpan()));
                        Assert.Throws<InvalidOperationException>(() => writer.WritePropertyName(byteUtf8));
                        Assert.Throws<InvalidOperationException>(() => writer.WritePropertyName(JsonEncodedText.Encode(CharLabel)));
                    }

                    writer.Flush();

                    AssertContents("", buffer);
                }
            }
        }

        [Theory]
        [InlineData(false)]
        [InlineData(true)]
        public static void WriteValueInsideObject(bool skipValidation)
        {
            var buffer = new ArrayBufferWriter<byte>(1024);
            using (var doc = JsonDocument.Parse("[ null, false, true, \"hi\", 5, {}, [] ]", s_options))
            {
                JsonElement root = doc.RootElement;
                var options = new JsonWriterOptions
                {
                    SkipValidation = skipValidation,
                };

                var writer = new Utf8JsonWriter(buffer, options);
                writer.WriteStartObject();

                if (skipValidation)
                {
                    foreach (JsonElement val in root.EnumerateArray())
                    {
                        val.WriteTo(writer);
                    }

                    writer.WriteEndObject();
                    writer.Flush();

                    AssertContents(
                        "{null,false,true,\"hi\",5,{},[]}",
                        buffer);
                }
                else
                {
                    foreach (JsonElement val in root.EnumerateArray())
                    {
                        Assert.Throws<InvalidOperationException>(() => val.WriteTo(writer));
                    }

                    writer.WriteEndObject();
                    writer.Flush();

                    AssertContents("{}", buffer);
                }
            }
        }

        private static void WriteSimpleValue(bool indented, string jsonIn, string jsonOut = null)
        {
            var buffer = new ArrayBufferWriter<byte>(1024);
            using (JsonDocument doc = JsonDocument.Parse($" [  {jsonIn}  ]", s_options))
            {
                JsonElement target = doc.RootElement[0];

                var options = new JsonWriterOptions
                {
                    Indented = indented,
                };

<<<<<<< HEAD
                using (var writer = new Utf8JsonWriter(buffer, options))
                {
                    target.WriteValue(writer);
                    writer.Flush();
                }
=======
                var writer = new Utf8JsonWriter(buffer, options);

                target.WriteTo(writer);
                writer.Flush();

>>>>>>> 4cb27d38
                AssertContents(jsonOut ?? jsonIn, buffer);
            }
        }

        private static void WriteComplexValue(
            bool indented,
            string jsonIn,
            string expectedIndent,
            string expectedMinimal)
        {
            var buffer = new ArrayBufferWriter<byte>(1024);
            using (JsonDocument doc = JsonDocument.Parse($" [  {jsonIn}  ]", s_options))
            {
                JsonElement target = doc.RootElement[0];

                var options = new JsonWriterOptions
                {
                    Indented = indented,
                };

                var writer = new Utf8JsonWriter(buffer, options);

                target.WriteTo(writer);
                writer.Flush();

                if (indented && s_replaceNewlines)
                {
                    AssertContents(
                        expectedIndent.Replace(CompiledNewline, Environment.NewLine),
                        buffer);
                }

                AssertContents(indented ? expectedIndent : expectedMinimal, buffer);
            }
        }

        private static void WritePropertyValueBothForms(
            bool indented,
            string propertyName,
            string jsonIn,
            string expectedIndent,
            string expectedMinimal)
        {
            WritePropertyValue(
                indented,
                propertyName,
                jsonIn,
                expectedIndent,
                expectedMinimal);

            WritePropertyValue(
                indented,
                propertyName.AsSpan(),
                jsonIn,
                expectedIndent,
                expectedMinimal);

            WritePropertyValue(
                indented,
                Encoding.UTF8.GetBytes(propertyName ?? ""),
                jsonIn,
                expectedIndent,
                expectedMinimal);

            WritePropertyValue(
                indented,
                JsonEncodedText.Encode(propertyName.AsSpan()),
                jsonIn,
                expectedIndent,
                expectedMinimal);
        }

        private static void WritePropertyValue(
            bool indented,
            string propertyName,
            string jsonIn,
            string expectedIndent,
            string expectedMinimal)
        {
            var buffer = new ArrayBufferWriter<byte>(1024);
            string temp = $" [  {jsonIn}  ]";
            using (JsonDocument doc = JsonDocument.Parse(temp, s_options))
            {
                JsonElement target = doc.RootElement[0];

                var options = new JsonWriterOptions
                {
                    Indented = indented,
                };

                var writer = new Utf8JsonWriter(buffer, options);

                writer.WriteStartObject();
                writer.WritePropertyName(propertyName);
                target.WriteTo(writer);
                writer.WriteEndObject();
                writer.Flush();

                if (indented && s_replaceNewlines)
                {
                    AssertContents(
                        expectedIndent.Replace(CompiledNewline, Environment.NewLine),
                        buffer);
                }

                AssertContents(indented ? expectedIndent : expectedMinimal, buffer);
            }
        }

        private static void WritePropertyValue(
            bool indented,
            ReadOnlySpan<char> propertyName,
            string jsonIn,
            string expectedIndent,
            string expectedMinimal)
        {
            var buffer = new ArrayBufferWriter<byte>(1024);
            using (JsonDocument doc = JsonDocument.Parse($" [  {jsonIn}  ]", s_options))
            {
                JsonElement target = doc.RootElement[0];

                var options = new JsonWriterOptions
                {
                    Indented = indented,
                };

                var writer = new Utf8JsonWriter(buffer, options);

                writer.WriteStartObject();
                writer.WritePropertyName(propertyName);
                target.WriteTo(writer);
                writer.WriteEndObject();
                writer.Flush();

                if (indented && s_replaceNewlines)
                {
                    AssertContents(
                        expectedIndent.Replace(CompiledNewline, Environment.NewLine),
                        buffer);
                }

                AssertContents(indented ? expectedIndent : expectedMinimal, buffer);
            }
        }

        private static void WritePropertyValue(
            bool indented,
            ReadOnlySpan<byte> propertyName,
            string jsonIn,
            string expectedIndent,
            string expectedMinimal)
        {
            var buffer = new ArrayBufferWriter<byte>(1024);
            using (JsonDocument doc = JsonDocument.Parse($" [  {jsonIn}  ]", s_options))
            {
                JsonElement target = doc.RootElement[0];

                var options = new JsonWriterOptions
                {
                    Indented = indented,
                };

                var writer = new Utf8JsonWriter(buffer, options);

                writer.WriteStartObject();
                writer.WritePropertyName(propertyName);
                target.WriteTo(writer);
                writer.WriteEndObject();
                writer.Flush();

                if (indented && s_replaceNewlines)
                {
                    AssertContents(
                        expectedIndent.Replace(CompiledNewline, Environment.NewLine),
                        buffer);
                }

                AssertContents(indented ? expectedIndent : expectedMinimal, buffer);
            }
        }

        private static void WritePropertyValue(
            bool indented,
            JsonEncodedText propertyName,
            string jsonIn,
            string expectedIndent,
            string expectedMinimal)
        {
            var buffer = new ArrayBufferWriter<byte>(1024);
            using (JsonDocument doc = JsonDocument.Parse($" [  {jsonIn}  ]", s_options))
            {
                JsonElement target = doc.RootElement[0];

                var options = new JsonWriterOptions
                {
                    Indented = indented,
                };

                var writer = new Utf8JsonWriter(buffer, options);

                writer.WriteStartObject();
                writer.WritePropertyName(propertyName);
                target.WriteTo(writer);
                writer.WriteEndObject();
                writer.Flush();

                if (indented && s_replaceNewlines)
                {
                    AssertContents(
                        expectedIndent.Replace(CompiledNewline, Environment.NewLine),
                        buffer);
                }

                AssertContents(indented ? expectedIndent : expectedMinimal, buffer);
            }
        }

        private static void AssertContents(string expectedValue, ArrayBufferWriter<byte> buffer)
        {
            string value = Encoding.UTF8.GetString(
                    buffer.WrittenSpan
#if netfx
                        .ToArray()
#endif
                    );

            // Temporary hack until we can use the same escape algorithm throughout.
            Assert.Equal(expectedValue.NormalizeToJsonNetFormat(), value.NormalizeToJsonNetFormat());
        }
    }
}<|MERGE_RESOLUTION|>--- conflicted
+++ resolved
@@ -42,21 +42,7 @@
         }
 
         [Theory]
-<<<<<<< HEAD
-        [InlineData("12E-3")]
-        [InlineData("12e+3")]
-        //        [InlineData("1.2e+13")] Enable after https://github.com/dotnet/corefx/issues/39139 resolved
-        //        [InlineData("1.2E-3")]
-        public static void WriteScientificNumber(string value)
-        {
-            WriteSimpleValue(false, value);
-        }
-
-        [Theory]
-        [InlineData(false)]
-        [InlineData(true)]
-        public static void WriteNumberScientific(bool indented)
-=======
+        [InlineData("12E-3", false)]    
         [InlineData("1e6", false)]
         [InlineData("1e6", true)]
         [InlineData("1e+6", false)]
@@ -70,12 +56,12 @@
         [InlineData("-1e-6", false)]
         [InlineData("-1e-6", true)]
         public static void WriteNumberScientific(string value, bool indented)
->>>>>>> 4cb27d38
         {
             WriteSimpleValue(indented, value);
         }
 
         [Theory]
+        [InlineData("1.2E+3", false)]
         [InlineData("5.012e-20", false)]
         [InlineData("5.012e-20", true)]
         [InlineData("5.012e20", false)]
@@ -493,7 +479,7 @@
 
                 using (var writer = new Utf8JsonWriter(buffer))
                 {
-                    target.WriteValue(writer);
+                    target.WriteTo(writer);
                     writer.Flush();
                 }
                 string str = Encoding.UTF8.GetString(buffer.WrittenSpan);
@@ -516,7 +502,7 @@
                 JsonElement target = doc.RootElement[0];
 
                 var writer = new Utf8JsonWriter(buffer);
-                target.WriteValue(writer);
+                target.WriteTo(writer);
                 writer.Flush();
                 AssertContents(expectedStr, buffer);
             }
@@ -535,7 +521,7 @@
                 JsonElement target = doc.RootElement[0];
 
                 var writer = new Utf8JsonWriter(buffer);
-                target.WriteValue(writer);
+                target.WriteTo(writer);
                 writer.Flush();
                 AssertContents(expectedStr, buffer);
             }
@@ -555,7 +541,7 @@
                 JsonElement target = doc.RootElement[0];
                 var writer = new Utf8JsonWriter(buffer);
 
-                Assert.Throws<ArgumentException>(() => target.WriteValue(writer));
+                Assert.Throws<ArgumentException>(() => target.WriteTo(writer));
             }
         }
 
@@ -571,9 +557,8 @@
             {
                 JsonElement target = doc.RootElement[0];
                 var writer = new Utf8JsonWriter(buffer);
-                target.WriteValue(writer);
-
-                Assert.Throws<ArgumentException>(() => target.WriteValue(writer));
+
+                Assert.Throws<ArgumentException>(() => target.WriteTo(writer));
             }
         }
 
@@ -1130,19 +1115,11 @@
                     Indented = indented,
                 };
 
-<<<<<<< HEAD
                 using (var writer = new Utf8JsonWriter(buffer, options))
                 {
-                    target.WriteValue(writer);
+                    target.WriteTo(writer);
                     writer.Flush();
                 }
-=======
-                var writer = new Utf8JsonWriter(buffer, options);
-
-                target.WriteTo(writer);
-                writer.Flush();
-
->>>>>>> 4cb27d38
                 AssertContents(jsonOut ?? jsonIn, buffer);
             }
         }
