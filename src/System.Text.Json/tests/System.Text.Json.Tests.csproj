﻿<Project Sdk="Microsoft.NET.Sdk">
  <PropertyGroup>
    <ProjectGuid>{5F553243-042C-45C0-8E49-C739131E11C3}</ProjectGuid>
    <Configurations>netcoreapp-Debug;netcoreapp-Release;uap-Windows_NT-Debug;uap-Windows_NT-Release;netstandard-Debug;netstandard-Release</Configurations>
  </PropertyGroup>
  <ItemGroup>
    <Compile Include="$(CommonTestPath)\System\IO\WrappedMemoryStream.cs">
      <Link>CommonTest\System\IO\WrappedMemoryStream.cs</Link>
    </Compile>
    <Compile Include="ArrayBufferWriter.cs" />
    <Compile Include="BitStackTests.cs" />
    <Compile Include="BufferFactory.cs" />
    <Compile Include="BufferSegment.cs" />
    <Compile Include="FixedSizedBufferWriter.cs" />
    <Compile Include="InvalidBufferWriter.cs" />
<<<<<<< HEAD
    <Compile Include="JsonDocumentTests.cs" />
=======
    <Compile Include="JsonNumberTestData.cs" />
>>>>>>> 10f9ee73
    <Compile Include="JsonReaderStateTests.cs" />
    <Compile Include="JsonTestHelper.cs" />
    <Compile Include="JsonWriterStateTests.cs" />
    <Compile Include="ResizableArray.cs" />
    <Compile Include="TestCaseType.cs" />
    <Compile Include="Utf8JsonReaderTests.cs" />
    <Compile Include="Utf8JsonReaderTests.MultiSegment.cs" />
    <Compile Include="Utf8JsonReaderTests.TryGet.cs" />
    <Compile Include="Utf8JsonWriterTests.cs" />
  </ItemGroup>
  <ItemGroup>
    <Compile Include="..\src\System\Text\Json\BitStack.cs" Link="BitStack.cs" />
  </ItemGroup>
  <ItemGroup>
  </ItemGroup>
  <ItemGroup>
    <ReferenceFromRuntime Include="Newtonsoft.Json" />
  </ItemGroup>
</Project><|MERGE_RESOLUTION|>--- conflicted
+++ resolved
@@ -13,11 +13,8 @@
     <Compile Include="BufferSegment.cs" />
     <Compile Include="FixedSizedBufferWriter.cs" />
     <Compile Include="InvalidBufferWriter.cs" />
-<<<<<<< HEAD
     <Compile Include="JsonDocumentTests.cs" />
-=======
     <Compile Include="JsonNumberTestData.cs" />
->>>>>>> 10f9ee73
     <Compile Include="JsonReaderStateTests.cs" />
     <Compile Include="JsonTestHelper.cs" />
     <Compile Include="JsonWriterStateTests.cs" />
