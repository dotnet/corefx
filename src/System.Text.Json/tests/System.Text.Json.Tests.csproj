--- conflicted
+++ resolved
@@ -4,13 +4,9 @@
     <Configurations>netcoreapp-Debug;netcoreapp-Release;uap-Windows_NT-Debug;uap-Windows_NT-Release</Configurations>
   </PropertyGroup>
   <ItemGroup>
-<<<<<<< HEAD
+    <Compile Include="BitStackTests.cs" />
     <Compile Include="BufferFactory.cs" />
     <Compile Include="BufferSegment.cs" />
-    <Compile Include="CustomUncheckedBitArrayTests.cs" />
-=======
-    <Compile Include="BitStackTests.cs" />
->>>>>>> 2ecd26a3
     <Compile Include="JsonReaderStateTests.cs" />
     <Compile Include="JsonTestHelper.cs" />
     <Compile Include="TestCaseType.cs" />
@@ -19,11 +15,7 @@
     <Compile Include="Utf8JsonReaderTests.TryGet.cs" />
   </ItemGroup>
   <ItemGroup>
-<<<<<<< HEAD
-    <Compile Include="..\src\System\Text\Json\CustomUncheckedBitArray.cs" Link="CustomUncheckedBitArray.cs"/>
-=======
     <Compile Include="..\src\System\Text\Json\BitStack.cs" Link="BitStack.cs"/>
->>>>>>> 2ecd26a3
   </ItemGroup>
   <ItemGroup>
     <Reference Include="System.Collections" />
