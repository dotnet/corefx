--- conflicted
+++ resolved
@@ -4040,7 +4040,6 @@
             }
         }
 
-<<<<<<< HEAD
         public static IEnumerable<object[]> TrySkipValues
         {
             get
@@ -4063,7 +4062,6 @@
             }
         }
 
-=======
         public static IEnumerable<object[]> GetCommentTestData
         {
             get
@@ -4115,6 +4113,5 @@
                 return dataList;
             }
         }
->>>>>>> d58a8ade
     }
 }