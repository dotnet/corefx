--- conflicted
+++ resolved
@@ -423,12 +423,11 @@
   <data name="FormatUInt16" xml:space="preserve">
     <value>Either the JSON value is not in a supported format, or is out of bounds for a UInt16.</value>
   </data>
-<<<<<<< HEAD
+  <data name="SerializerCycleDetected" xml:space="preserve">
+    <value>A possible object cycle was detected which is not supported. This can either be due to a cycle or if the object depth is larger than the maximum allowed depth of {0}.</value>
+  </data>
+</root>
   <data name="EmptyStringToInitializeNumber" xml:space="preserve">
     <value>Expected a number, but instead got empty string.</value>
-=======
-  <data name="SerializerCycleDetected" xml:space="preserve">
-    <value>A possible object cycle was detected which is not supported. This can either be due to a cycle or if the object depth is larger than the maximum allowed depth of {0}.</value>
->>>>>>> 0b822c65
   </data>
 </root>