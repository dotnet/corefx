﻿<?xml version="1.0" encoding="utf-8"?>
<root>
  <!-- 
    Microsoft ResX Schema 
    
    Version 2.0
    
    The primary goals of this format is to allow a simple XML format 
    that is mostly human readable. The generation and parsing of the 
    various data types are done through the TypeConverter classes 
    associated with the data types.
    
    Example:
    
    ... ado.net/XML headers & schema ...
    <resheader name="resmimetype">text/microsoft-resx</resheader>
    <resheader name="version">2.0</resheader>
    <resheader name="reader">System.Resources.ResXResourceReader, System.Windows.Forms, ...</resheader>
    <resheader name="writer">System.Resources.ResXResourceWriter, System.Windows.Forms, ...</resheader>
    <data name="Name1"><value>this is my long string</value><comment>this is a comment</comment></data>
    <data name="Color1" type="System.Drawing.Color, System.Drawing">Blue</data>
    <data name="Bitmap1" mimetype="application/x-microsoft.net.object.binary.base64">
        <value>[base64 mime encoded serialized .NET Framework object]</value>
    </data>
    <data name="Icon1" type="System.Drawing.Icon, System.Drawing" mimetype="application/x-microsoft.net.object.bytearray.base64">
        <value>[base64 mime encoded string representing a byte array form of the .NET Framework object]</value>
        <comment>This is a comment</comment>
    </data>
                
    There are any number of "resheader" rows that contain simple 
    name/value pairs.
    
    Each data row contains a name, and value. The row also contains a 
    type or mimetype. Type corresponds to a .NET class that support 
    text/value conversion through the TypeConverter architecture. 
    Classes that don't support this are serialized and stored with the 
    mimetype set.
    
    The mimetype is used for serialized objects, and tells the 
    ResXResourceReader how to depersist the object. This is currently not 
    extensible. For a given mimetype the value must be set accordingly:
    
    Note - application/x-microsoft.net.object.binary.base64 is the format 
    that the ResXResourceWriter will generate, however the reader can 
    read any of the formats listed below.
    
    mimetype: application/x-microsoft.net.object.binary.base64
    value   : The object must be serialized with 
            : System.Runtime.Serialization.Formatters.Binary.BinaryFormatter
            : and then encoded with base64 encoding.
    
    mimetype: application/x-microsoft.net.object.soap.base64
    value   : The object must be serialized with 
            : System.Runtime.Serialization.Formatters.Soap.SoapFormatter
            : and then encoded with base64 encoding.

    mimetype: application/x-microsoft.net.object.bytearray.base64
    value   : The object must be serialized into a byte array 
            : using a System.ComponentModel.TypeConverter
            : and then encoded with base64 encoding.
    -->
  <xsd:schema id="root" xmlns="" xmlns:xsd="http://www.w3.org/2001/XMLSchema" xmlns:msdata="urn:schemas-microsoft-com:xml-msdata">
    <xsd:import namespace="http://www.w3.org/XML/1998/namespace" />
    <xsd:element name="root" msdata:IsDataSet="true">
      <xsd:complexType>
        <xsd:choice maxOccurs="unbounded">
          <xsd:element name="metadata">
            <xsd:complexType>
              <xsd:sequence>
                <xsd:element name="value" type="xsd:string" minOccurs="0" />
              </xsd:sequence>
              <xsd:attribute name="name" use="required" type="xsd:string" />
              <xsd:attribute name="type" type="xsd:string" />
              <xsd:attribute name="mimetype" type="xsd:string" />
              <xsd:attribute ref="xml:space" />
            </xsd:complexType>
          </xsd:element>
          <xsd:element name="assembly">
            <xsd:complexType>
              <xsd:attribute name="alias" type="xsd:string" />
              <xsd:attribute name="name" type="xsd:string" />
            </xsd:complexType>
          </xsd:element>
          <xsd:element name="data">
            <xsd:complexType>
              <xsd:sequence>
                <xsd:element name="value" type="xsd:string" minOccurs="0" msdata:Ordinal="1" />
                <xsd:element name="comment" type="xsd:string" minOccurs="0" msdata:Ordinal="2" />
              </xsd:sequence>
              <xsd:attribute name="name" type="xsd:string" use="required" msdata:Ordinal="1" />
              <xsd:attribute name="type" type="xsd:string" msdata:Ordinal="3" />
              <xsd:attribute name="mimetype" type="xsd:string" msdata:Ordinal="4" />
              <xsd:attribute ref="xml:space" />
            </xsd:complexType>
          </xsd:element>
          <xsd:element name="resheader">
            <xsd:complexType>
              <xsd:sequence>
                <xsd:element name="value" type="xsd:string" minOccurs="0" msdata:Ordinal="1" />
              </xsd:sequence>
              <xsd:attribute name="name" type="xsd:string" use="required" />
            </xsd:complexType>
          </xsd:element>
        </xsd:choice>
      </xsd:complexType>
    </xsd:element>
  </xsd:schema>
  <resheader name="resmimetype">
    <value>text/microsoft-resx</value>
  </resheader>
  <resheader name="version">
    <value>2.0</value>
  </resheader>
  <resheader name="reader">
    <value>System.Resources.ResXResourceReader, System.Windows.Forms, Version=4.0.0.0, Culture=neutral, PublicKeyToken=b77a5c561934e089</value>
  </resheader>
  <resheader name="writer">
    <value>System.Resources.ResXResourceWriter, System.Windows.Forms, Version=4.0.0.0, Culture=neutral, PublicKeyToken=b77a5c561934e089</value>
  </resheader>
  <data name="ArrayDepthTooLarge" xml:space="preserve">
    <value>The maximum configured depth of {0} has been exceeded. Cannot read next JSON array.</value>
  </data>
  <data name="CallFlushToAvoidDataLoss" xml:space="preserve">
    <value>The JSON writer needs to be flushed before getting the current state. There are {0} bytes that have not been committed to the output.</value>
  </data>
  <data name="CannotReadIncompleteUTF16" xml:space="preserve">
    <value>Cannot read incomplete UTF-16 JSON text as string with missing low surrogate.</value>
  </data>
  <data name="CannotReadInvalidUTF16" xml:space="preserve">
    <value>Cannot read invalid UTF-16 JSON text as string. Invalid surrogate value: '{0}'.</value>
  </data>
  <data name="CannotStartObjectArrayAfterPrimitiveOrClose" xml:space="preserve">
    <value>Cannot write the start of an object/array after a single JSON value or outside of an existing closed object/array. Current token type is '{0}'.</value>
  </data>
  <data name="CannotStartObjectArrayWithoutProperty" xml:space="preserve">
    <value>Cannot write the start of an object or array without a property name. Current token type is '{0}'.</value>
  </data>
  <data name="CannotTranscodeInvalidUtf8" xml:space="preserve">
    <value>Cannot transcode invalid UTF-8 JSON text to UTF-16 string.</value>
  </data>
  <data name="CannotWriteInvalidUTF16" xml:space="preserve">
    <value>Cannot write invalid UTF-16 text as JSON. Invalid surrogate value: '{0}'.</value>
  </data>
  <data name="CannotWriteInvalidUTF8" xml:space="preserve">
    <value>Cannot write invalid UTF-8 text as JSON. Invalid input: '{0}'.</value>
  </data>
  <data name="CannotWritePropertyWithinArray" xml:space="preserve">
    <value>Cannot write a JSON property within an array or as the first JSON token. Current token type is '{0}'.</value>
  </data>
  <data name="CannotWriteValueAfterPrimitive" xml:space="preserve">
    <value>Cannot write a JSON value after a single JSON value. Current token type is '{0}'.</value>
  </data>
  <data name="CannotWriteValueWithinObject" xml:space="preserve">
    <value>Cannot write a JSON value within an object without a property name. Current token type is '{0}'.</value>
  </data>
  <data name="DepthTooLarge" xml:space="preserve">
    <value>CurrentDepth ({0}) is equal to or larger than the maximum allowed depth of {1}. Cannot write the next JSON object or array.</value>
  </data>
  <data name="EmptyJsonIsInvalid" xml:space="preserve">
    <value>Writing an empty JSON payload (excluding comments) is invalid.</value>
  </data>
  <data name="EndOfCommentNotFound" xml:space="preserve">
    <value>Expected end of comment, but instead reached end of data.</value>
  </data>
  <data name="EndOfStringNotFound" xml:space="preserve">
    <value>Expected end of string, but instead reached end of data.</value>
  </data>
  <data name="ExpectedEndAfterSingleJson" xml:space="preserve">
    <value>'{0}' is invalid after a single JSON value. Expected end of data.</value>
  </data>
  <data name="ExpectedEndOfDigitNotFound" xml:space="preserve">
    <value>'{0}' is an invalid end of a number. Expected a delimiter.</value>
  </data>
  <data name="ExpectedFalse" xml:space="preserve">
    <value>'{0}' is an invalid JSON literal. Expected the literal 'false'.</value>
  </data>
  <data name="ExpectedJsonTokens" xml:space="preserve">
    <value>The input does not contain any JSON tokens. Expected the input to start with a valid JSON token, when isFinalBlock is true.</value>
  </data>
  <data name="ExpectedNextDigitEValueNotFound" xml:space="preserve">
    <value>'{0}' is an invalid end of a number. Expected 'E' or 'e'.</value>
  </data>
  <data name="ExpectedNull" xml:space="preserve">
    <value>'{0}' is an invalid JSON literal. Expected the literal 'null'.</value>
  </data>
  <data name="ExpectedSeparatorAfterPropertyNameNotFound" xml:space="preserve">
    <value>'{0}' is invalid after a property name. Expected a ':'.</value>
  </data>
  <data name="ExpectedStartOfPropertyNotFound" xml:space="preserve">
    <value>'{0}' is an invalid start of a property name. Expected a '"'.</value>
  </data>
  <data name="ExpectedStartOfPropertyOrValueNotFound" xml:space="preserve">
    <value>Expected start of a property name or value, but instead reached end of data.</value>
  </data>
  <data name="ExpectedStartOfValueNotFound" xml:space="preserve">
    <value>'{0}' is an invalid start of a value.</value>
  </data>
  <data name="ExpectedTrue" xml:space="preserve">
    <value>'{0}' is an invalid JSON literal. Expected the literal 'true'.</value>
  </data>
  <data name="ExpectedValueAfterPropertyNameNotFound" xml:space="preserve">
    <value>Expected a value, but instead reached end of data.</value>
  </data>
  <data name="FailedToGetLargerSpan" xml:space="preserve">
    <value>The 'IBufferWriter' could not provide an output buffer that is large enough to continue writing.</value>
  </data>
  <data name="FoundInvalidCharacter" xml:space="preserve">
    <value>'{0}' is invalid after a value. Expected either ',', '}}', or ']'.</value>
  </data>
  <data name="InvalidCast" xml:space="preserve">
    <value>Cannot get the value of a token type '{0}' as a {1}.</value>
  </data>
  <data name="InvalidCharacterAfterEscapeWithinString" xml:space="preserve">
    <value>'{0}' is an invalid escapable character within a JSON string. The string should be correctly escaped.</value>
  </data>
  <data name="InvalidCharacterWithinString" xml:space="preserve">
    <value>'{0}' is invalid within a JSON string. The string should be correctly escaped.</value>
  </data>
  <data name="InvalidEndOfJsonNonPrimitive" xml:space="preserve">
    <value>'{0}' is an invalid token type for the end of the JSON payload. Expected either 'EndArray' or 'EndObject'.</value>
  </data>
  <data name="InvalidHexCharacterWithinString" xml:space="preserve">
    <value>'{0}' is not a hex digit following '\u' within a JSON string. The string should be correctly escaped.</value>
  </data>
  <data name="JsonDocumentDoesNotSupportComments" xml:space="preserve">
    <value>Comments cannot be stored in a JsonDocument, only the Skip and Disallow comment handling modes are supported.</value>
  </data>
  <data name="JsonElementHasWrongType" xml:space="preserve">
    <value>The requested operation requires an element of type '{0}', but the target element has type '{1}'.</value>
  </data>
  <data name="MaxDepthMustBePositive" xml:space="preserve">
    <value>Max depth must be positive.</value>
  </data>
  <data name="MismatchedObjectArray" xml:space="preserve">
    <value>'{0}' is invalid without a matching open.</value>
  </data>
  <data name="ObjectDepthTooLarge" xml:space="preserve">
    <value>The maximum configured depth of {0} has been exceeded. Cannot read next JSON object.</value>
  </data>
  <data name="PropertyNameTooLarge" xml:space="preserve">
    <value>The JSON property name of length {0} is too large and not supported by the JSON writer.</value>
  </data>
  <data name="FormatDecimal" xml:space="preserve">
    <value>The JSON value is either too large or too small for a Decimal.</value>
  </data>
  <data name="FormatDouble" xml:space="preserve">
    <value>The JSON value is either too large or too small for a Double.</value>
  </data>
  <data name="FormatInt32" xml:space="preserve">
    <value>The JSON value is either of incorrect numeric format, or too large or too small for an Int32.</value>
  </data>
  <data name="FormatInt64" xml:space="preserve">
    <value>The JSON value is either of incorrect numeric format, or too large or too small for an Int64.</value>
  </data>
  <data name="FormatSingle" xml:space="preserve">
    <value>The JSON value is either too large or too small for a Single.</value>
  </data>
  <data name="FormatUInt32" xml:space="preserve">
    <value>The JSON value is either of incorrect numeric format, or too large or too small for a UInt32.</value>
  </data>
  <data name="FormatUInt64" xml:space="preserve">
    <value>The JSON value is either of incorrect numeric format, or too large or too small for a UInt64.</value>
  </data>
  <data name="RequiredDigitNotFoundAfterDecimal" xml:space="preserve">
    <value>'{0}' is invalid within a number, immediately after a decimal point ('.'). Expected a digit ('0'-'9').</value>
  </data>
  <data name="RequiredDigitNotFoundAfterSign" xml:space="preserve">
    <value>'{0}' is invalid within a number, immediately after a sign character ('+' or '-'). Expected a digit ('0'-'9').</value>
  </data>
  <data name="RequiredDigitNotFoundEndOfData" xml:space="preserve">
    <value>Expected a digit ('0'-'9'), but instead reached end of data.</value>
  </data>
  <data name="SpecialNumberValuesNotSupported" xml:space="preserve">
    <value>.NET number values such as positive and negative infinity cannot be written as valid JSON.</value>
  </data>
  <data name="ValueTooLarge" xml:space="preserve">
    <value>The JSON value of length {0} is too large and not supported by the JSON writer.</value>
  </data>
  <data name="ZeroDepthAtEnd" xml:space="preserve">
    <value>Expected depth to be zero at the end of the JSON payload. There is an open JSON object or array that should be closed.</value>
  </data>
  <data name="DeserializeCannotBeNull" xml:space="preserve">
    <value>The JSON value from {0} cannot be null.</value>
  </data>
  <data name="DeserializeDataRemaining" xml:space="preserve">
    <value>The provided data of length {0} has remaining bytes {1}.</value>
  </data>
  <data name="DeserializeUnableToConvertValue" xml:space="preserve">
    <value>The JSON value from {0} could not be converted to {1}.</value>
  </data>
  <data name="DeserializeWrongType" xml:space="preserve">
    <value>The specified type {0} must derive from the specific value's type {1}.</value>
  </data>
  <data name="SerializationInvalidBufferSize" xml:space="preserve">
    <value>The value must be greater than zero.</value>
  </data>
  <data name="BufferWriterAdvancedTooFar" xml:space="preserve">
    <value>Cannot advance past the end of the buffer, which has a size of {0}.</value>
  </data>
  <data name="InvalidComparison" xml:space="preserve">
    <value>Cannot compare the value of a token type '{0}' to text.</value>
  </data>
  <data name="FormatDateTime" xml:space="preserve">
    <value>The JSON value is not in a supported DateTime format.</value>
  </data>
  <data name="FormatDateTimeOffset" xml:space="preserve">
    <value>The JSON value is not in a supported DateTimeOffset format.</value>
  </data>
  <data name="FormatGuid" xml:space="preserve">
    <value>The JSON value is not in a supported Guid format.</value>
  </data>
  <data name="ExpectedStartOfPropertyOrValueAfterComment" xml:space="preserve">
    <value>'{0}' is an invalid start of a property name or value, after a comment.</value>
  </data>
  <data name="TrailingCommaNotAllowedBeforeArrayEnd" xml:space="preserve">
    <value>The JSON array contains a trailing comma at the end which is not supported in this mode. Change the reader options.</value>
  </data>
  <data name="TrailingCommaNotAllowedBeforeObjectEnd" xml:space="preserve">
    <value>The JSON object contains a trailing comma at the end which is not supported in this mode. Change the reader options.</value>
  </data>
  <data name="SerializerOptionsImmutable" xml:space="preserve">
    <value>Serializer options cannot be changed once serialization or deserialization has occurred.</value>
  </data>
<<<<<<< HEAD
  <data name="StreamNotWritable" xml:space="preserve">
    <value>Stream was not writable.</value>
  </data>
  <data name="CannotWriteCommentWithEmbeddedDelimiter" xml:space="preserve">
    <value>Cannot write a comment value which contains the end of comment delimiter.</value>
=======
  <data name="SerializerPropertyNameConflict" xml:space="preserve">
    <value>The property '{0}.{1}' has the same name as a previous property based on naming or casing policies.</value>
  </data>
  <data name="SerializerPropertyNameNull" xml:space="preserve">
    <value>The property name for '{0}.{1}' cannot be null as a result of naming policies.</value>
>>>>>>> 818355a0
  </data>
</root><|MERGE_RESOLUTION|>--- conflicted
+++ resolved
@@ -321,18 +321,16 @@
   <data name="SerializerOptionsImmutable" xml:space="preserve">
     <value>Serializer options cannot be changed once serialization or deserialization has occurred.</value>
   </data>
-<<<<<<< HEAD
   <data name="StreamNotWritable" xml:space="preserve">
     <value>Stream was not writable.</value>
   </data>
   <data name="CannotWriteCommentWithEmbeddedDelimiter" xml:space="preserve">
     <value>Cannot write a comment value which contains the end of comment delimiter.</value>
-=======
+  </data>
   <data name="SerializerPropertyNameConflict" xml:space="preserve">
     <value>The property '{0}.{1}' has the same name as a previous property based on naming or casing policies.</value>
   </data>
   <data name="SerializerPropertyNameNull" xml:space="preserve">
     <value>The property name for '{0}.{1}' cannot be null as a result of naming policies.</value>
->>>>>>> 818355a0
   </data>
 </root>