--- conflicted
+++ resolved
@@ -303,15 +303,14 @@
   <data name="EnumConverterNotImplemented" xml:space="preserve">
     <value>EnumConverter is not yet supported on .NET Standard 2.0.</value>
   </data>
-<<<<<<< HEAD
   <data name="InvalidComparison" xml:space="preserve">
     <value>Cannot compare the value of a token type '{0}' to text.</value>
-=======
+  </data>
+</root>
   <data name="FormatDateTime" xml:space="preserve">
     <value>The JSON value is of unsupported format for a DateTime.</value>
   </data>
   <data name="FormatDateTimeOffset" xml:space="preserve">
     <value>The JSON value is of unsupported format for a DateTimeOffset.</value>
->>>>>>> 0bd315a1
   </data>
 </root>