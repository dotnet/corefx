﻿// Licensed to the .NET Foundation under one or more agreements.
// The .NET Foundation licenses this file to you under the MIT license.
// See the LICENSE file in the project root for more information.

namespace System.Text.Json
{
    /// <summary>
    /// Defines an opaque type that holds and saves all the relevant state information which must be provided
    /// to the <see cref="Utf8JsonReader"/> to continue reading after processing incomplete data.
    /// This type is required to support reentrancy when reading incomplete data, and to continue
    /// reading once more data is available. Unlike the <see cref="Utf8JsonReader"/>, which is a ref struct,
    /// this type can survive across async/await boundaries and hence this type is required to provide
    /// support for reading in more data asynchronously before continuing with a new instance of the <see cref="Utf8JsonReader"/>.
    /// </summary>
    public struct JsonReaderState
    {
<<<<<<< HEAD
        // We are using a ulong to represent our nested state, so we can only
        // go 64 levels deep without having to allocate.
        internal const int AllocationFreeMaxDepth = sizeof(ulong) * 8;

        // This ulong container represents a tiny stack to track the state during nested transitions.
        // The first bit represents the state of the current depth (1 == object, 0 == array).
        // Each subsequent bit is the parent / containing type (object or array). Since this
        // reader does a linear scan, we only need to keep a single path as we go through the data.
        // This is primarily used as an optimization to avoid having to allocate an object for
        // depths up to 64 (which is the default max depth).
        internal ulong _allocationFreeContainer;
=======
        internal const int DefaultMaxDepth = 64;

>>>>>>> 2ecd26a3
        internal long _lineNumber;
        internal long _bytePositionInLine;
        internal long _bytesConsumed;
        internal int _maxDepth;
        internal bool _inObject;
        internal bool _isNotPrimitive;
        internal JsonTokenType _tokenType;
        internal JsonTokenType _previousTokenType;
        internal JsonReaderOptions _readerOptions;
<<<<<<< HEAD
        internal CustomUncheckedBitArray _bitArray;
        internal SequencePosition _sequencePosition;
=======
        internal BitStack _bitStack;
>>>>>>> 2ecd26a3

        /// <summary>
        /// Returns the total amount of bytes consumed by the <see cref="Utf8JsonReader"/> so far
        /// for the given UTF-8 encoded input text.
        /// </summary>
        public long BytesConsumed => _bytesConsumed;

        /// <summary>
        /// Returns the current <see cref="SequencePosition"/> within the provided UTF-8 encoded
        /// input ReadOnlySequence&lt;byte&gt;. If the <see cref="Utf8JsonReader"/> was constructed
        /// with a ReadOnlySpan&lt;byte&gt; instead, this will always return a default <see cref="SequencePosition"/>.
        /// </summary>
        public SequencePosition Position => _sequencePosition;

        /// <summary>
        /// Constructs a new <see cref="JsonReaderState"/> instance.
        /// </summary>
        /// <param name="maxDepth">Sets the maximum depth allowed when reading JSON, with the default set as 64.
        /// Reading past this depth will throw a <exception cref="JsonReaderException"/>.</param>
        /// <param name="options">Defines the customized behavior of the <see cref="Utf8JsonReader"/>
        /// that is different from the JSON RFC (for example how to handle comments).
        /// By default, the <see cref="Utf8JsonReader"/> follows the JSON RFC strictly (i.e. comments within the JSON are invalid).</param>
        /// <exception cref="ArgumentException">
        /// Thrown when the max depth is set to a non-positive value (&lt;= 0)
        /// </exception>
        /// <remarks>
        /// An instance of this state must be passed to the <see cref="Utf8JsonReader"/> ctor with the JSON data.
        /// Unlike the <see cref="Utf8JsonReader"/>, which is a ref struct, the state can survive
        /// across async/await boundaries and hence this type is required to provide support for reading
        /// in more data asynchronously before continuing with a new instance of the <see cref="Utf8JsonReader"/>.
        /// </remarks>
<<<<<<< HEAD
        public JsonReaderState(int maxDepth = AllocationFreeMaxDepth, JsonReaderOptions options = default)
=======
        public JsonReaderState(int maxDepth = DefaultMaxDepth, JsonReaderOptions options = default)
>>>>>>> 2ecd26a3
        {
            if (maxDepth <= 0)
                throw ThrowHelper.GetArgumentException_MaxDepthMustBePositive();

<<<<<<< HEAD
            _allocationFreeContainer = default;
=======
>>>>>>> 2ecd26a3
            _lineNumber = default;
            _bytePositionInLine = default;
            _bytesConsumed = default;
            _maxDepth = maxDepth;
            _inObject = default;
            _isNotPrimitive = default;
            _tokenType = default;
            _previousTokenType = default;
            _readerOptions = options;

            // Only allocate if the user reads a JSON payload beyond the depth that the _allocationFreeContainer can handle.
            // This way we avoid allocations in the common, default cases, and allocate lazily.
<<<<<<< HEAD
            _bitArray = default;

            _sequencePosition = default;
=======
            _bitStack = default;
>>>>>>> 2ecd26a3
        }

        /// <summary>
        /// Gets the custom behavior when reading JSON using
        /// the <see cref="Utf8JsonReader"/> that may deviate from strict adherence
        /// to the JSON specification, which is the default behavior.
        /// </summary>
        public JsonReaderOptions Options => _readerOptions;

        /// <summary>
        /// Gets or sets the maximum depth allowed when reading JSON.
        /// Reading past this depth will throw a <exception cref="JsonReaderException"/>.
        /// </summary>
        public int MaxDepth => _maxDepth;
    }
}<|MERGE_RESOLUTION|>--- conflicted
+++ resolved
@@ -14,22 +14,8 @@
     /// </summary>
     public struct JsonReaderState
     {
-<<<<<<< HEAD
-        // We are using a ulong to represent our nested state, so we can only
-        // go 64 levels deep without having to allocate.
-        internal const int AllocationFreeMaxDepth = sizeof(ulong) * 8;
-
-        // This ulong container represents a tiny stack to track the state during nested transitions.
-        // The first bit represents the state of the current depth (1 == object, 0 == array).
-        // Each subsequent bit is the parent / containing type (object or array). Since this
-        // reader does a linear scan, we only need to keep a single path as we go through the data.
-        // This is primarily used as an optimization to avoid having to allocate an object for
-        // depths up to 64 (which is the default max depth).
-        internal ulong _allocationFreeContainer;
-=======
         internal const int DefaultMaxDepth = 64;
 
->>>>>>> 2ecd26a3
         internal long _lineNumber;
         internal long _bytePositionInLine;
         internal long _bytesConsumed;
@@ -39,12 +25,7 @@
         internal JsonTokenType _tokenType;
         internal JsonTokenType _previousTokenType;
         internal JsonReaderOptions _readerOptions;
-<<<<<<< HEAD
-        internal CustomUncheckedBitArray _bitArray;
-        internal SequencePosition _sequencePosition;
-=======
         internal BitStack _bitStack;
->>>>>>> 2ecd26a3
 
         /// <summary>
         /// Returns the total amount of bytes consumed by the <see cref="Utf8JsonReader"/> so far
@@ -76,19 +57,11 @@
         /// across async/await boundaries and hence this type is required to provide support for reading
         /// in more data asynchronously before continuing with a new instance of the <see cref="Utf8JsonReader"/>.
         /// </remarks>
-<<<<<<< HEAD
-        public JsonReaderState(int maxDepth = AllocationFreeMaxDepth, JsonReaderOptions options = default)
-=======
         public JsonReaderState(int maxDepth = DefaultMaxDepth, JsonReaderOptions options = default)
->>>>>>> 2ecd26a3
         {
             if (maxDepth <= 0)
                 throw ThrowHelper.GetArgumentException_MaxDepthMustBePositive();
 
-<<<<<<< HEAD
-            _allocationFreeContainer = default;
-=======
->>>>>>> 2ecd26a3
             _lineNumber = default;
             _bytePositionInLine = default;
             _bytesConsumed = default;
@@ -101,13 +74,7 @@
 
             // Only allocate if the user reads a JSON payload beyond the depth that the _allocationFreeContainer can handle.
             // This way we avoid allocations in the common, default cases, and allocate lazily.
-<<<<<<< HEAD
-            _bitArray = default;
-
-            _sequencePosition = default;
-=======
             _bitStack = default;
->>>>>>> 2ecd26a3
         }
 
         /// <summary>
