﻿// Licensed to the .NET Foundation under one or more agreements.
// The .NET Foundation licenses this file to you under the MIT license.
// See the LICENSE file in the project root for more information.

using System.Collections;
using System.Diagnostics;
using System.Text.Json.Serialization.Converters;

namespace System.Text.Json.Serialization
{
    public static partial class JsonSerializer
    {
        private static void HandleStartObject(JsonSerializerOptions options, ref Utf8JsonReader reader, ref ReadStack state)
        {
            Debug.Assert(!state.Current.IsProcessingDictionary);

            if (state.Current.IsProcessingEnumerable)
            {
                // A nested object within an enumerable.
                Type objType = state.Current.GetElementType();
                state.Push();
                state.Current.Initialize(objType, options);
            }
            else if (state.Current.JsonPropertyInfo != null)
            {
<<<<<<< HEAD
                if (state.Current.IsDictionary)
                {
                    // Verify that the Dictionary can be deserialized by having <string> as first generic argument.
                    Type[] args = state.Current.JsonClassInfo.Type.GetGenericArguments();
                    if (args.Length == 0 || args[0].UnderlyingSystemType != typeof(string))
                    {
                        ThrowHelper.ThrowJsonException_DeserializeUnableToConvertValue(state.Current.JsonClassInfo.Type, reader, state.PropertyPath);
                    }

                    if (state.Current.ReturnValue == null && state.Current.TempDictionaryValues == null)
                    {
                        // The Dictionary created below will be returned to corresponding Parse() etc method.
                        // Ensure any nested array creates a new frame.
                        state.Current.EnumerableCreated = true;
                    }
                    else
                    {
                        ClassType classType = state.Current.JsonClassInfo.ElementClassInfo.ClassType;

                        // Verify that the second parameter is not a value.
                        if (state.Current.JsonClassInfo.ElementClassInfo.ClassType == ClassType.Value)
                        {
                            ThrowHelper.ThrowJsonException_DeserializeUnableToConvertValue(state.Current.JsonClassInfo.Type, reader, state.PropertyPath);
                        }

                        // A nested object, dictionary or enumerable.
                        JsonClassInfo classInfoTemp = state.Current.JsonClassInfo;
                        state.Push();
                        state.Current.JsonClassInfo = classInfoTemp.ElementClassInfo;
                        state.Current.InitializeJsonPropertyInfo();
                    }
                }
                else
                {
                    // Nested object.
                    Type objType = state.Current.JsonPropertyInfo.RuntimePropertyType;
                    state.Push();
                    state.Current.Initialize(objType, options);
                }
=======
                // Nested object.
                Type objType = state.Current.JsonPropertyInfo.RuntimePropertyType;
                state.Push();
                state.Current.Initialize(objType, options);
>>>>>>> 3c8e1ff1
            }

            JsonClassInfo classInfo = state.Current.JsonClassInfo;

            if (state.Current.IsProcessingImmutableDictionary && state.Current.IsImmutableDictionary)
            {
                state.Current.TempDictionaryValues = (IDictionary)classInfo.CreateObject();
            }
            else
            {
                state.Current.ReturnValue = classInfo.CreateObject();
            }
        }

        private static void HandleEndObject(JsonSerializerOptions options, ref Utf8JsonReader reader, ref ReadStack state)
        {
            Debug.Assert(!state.Current.IsProcessingDictionary);

            state.Current.JsonClassInfo.UpdateSortedPropertyCache(ref state.Current);

            object value;
            if (state.Current.TempDictionaryValues != null)
            {
                Debug.Assert(state.Current.IsProcessingImmutableDictionary);

                DefaultImmutableConverter converter = (DefaultImmutableConverter)state.Current.JsonPropertyInfo.EnumerableConverter;
                Debug.Assert(converter != null);

                value = converter.CreateFromDictionary(ref state, (IDictionary)state.Current.TempDictionaryValues, options);
            }
            else
            {
                value = state.Current.ReturnValue;
            }

            if (state.IsLastFrame)
            {
                state.Current.Reset();
                state.Current.ReturnValue = value;
            }
            else
            {
                state.Pop();
                ApplyObjectToEnumerable(value, ref state, ref reader);
            }
        }
    }
}<|MERGE_RESOLUTION|>--- conflicted
+++ resolved
@@ -4,7 +4,6 @@
 
 using System.Collections;
 using System.Diagnostics;
-using System.Text.Json.Serialization.Converters;
 
 namespace System.Text.Json.Serialization
 {
@@ -23,57 +22,15 @@
             }
             else if (state.Current.JsonPropertyInfo != null)
             {
-<<<<<<< HEAD
-                if (state.Current.IsDictionary)
-                {
-                    // Verify that the Dictionary can be deserialized by having <string> as first generic argument.
-                    Type[] args = state.Current.JsonClassInfo.Type.GetGenericArguments();
-                    if (args.Length == 0 || args[0].UnderlyingSystemType != typeof(string))
-                    {
-                        ThrowHelper.ThrowJsonException_DeserializeUnableToConvertValue(state.Current.JsonClassInfo.Type, reader, state.PropertyPath);
-                    }
-
-                    if (state.Current.ReturnValue == null && state.Current.TempDictionaryValues == null)
-                    {
-                        // The Dictionary created below will be returned to corresponding Parse() etc method.
-                        // Ensure any nested array creates a new frame.
-                        state.Current.EnumerableCreated = true;
-                    }
-                    else
-                    {
-                        ClassType classType = state.Current.JsonClassInfo.ElementClassInfo.ClassType;
-
-                        // Verify that the second parameter is not a value.
-                        if (state.Current.JsonClassInfo.ElementClassInfo.ClassType == ClassType.Value)
-                        {
-                            ThrowHelper.ThrowJsonException_DeserializeUnableToConvertValue(state.Current.JsonClassInfo.Type, reader, state.PropertyPath);
-                        }
-
-                        // A nested object, dictionary or enumerable.
-                        JsonClassInfo classInfoTemp = state.Current.JsonClassInfo;
-                        state.Push();
-                        state.Current.JsonClassInfo = classInfoTemp.ElementClassInfo;
-                        state.Current.InitializeJsonPropertyInfo();
-                    }
-                }
-                else
-                {
-                    // Nested object.
-                    Type objType = state.Current.JsonPropertyInfo.RuntimePropertyType;
-                    state.Push();
-                    state.Current.Initialize(objType, options);
-                }
-=======
                 // Nested object.
                 Type objType = state.Current.JsonPropertyInfo.RuntimePropertyType;
                 state.Push();
                 state.Current.Initialize(objType, options);
->>>>>>> 3c8e1ff1
             }
 
             JsonClassInfo classInfo = state.Current.JsonClassInfo;
 
-            if (state.Current.IsProcessingImmutableDictionary && state.Current.IsImmutableDictionary)
+            if (state.Current.IsProcessingImmutableDictionary)
             {
                 state.Current.TempDictionaryValues = (IDictionary)classInfo.CreateObject();
             }
@@ -89,20 +46,7 @@
 
             state.Current.JsonClassInfo.UpdateSortedPropertyCache(ref state.Current);
 
-            object value;
-            if (state.Current.TempDictionaryValues != null)
-            {
-                Debug.Assert(state.Current.IsProcessingImmutableDictionary);
-
-                DefaultImmutableConverter converter = (DefaultImmutableConverter)state.Current.JsonPropertyInfo.EnumerableConverter;
-                Debug.Assert(converter != null);
-
-                value = converter.CreateFromDictionary(ref state, (IDictionary)state.Current.TempDictionaryValues, options);
-            }
-            else
-            {
-                value = state.Current.ReturnValue;
-            }
+            object value = state.Current.ReturnValue;
 
             if (state.IsLastFrame)
             {
