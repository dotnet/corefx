﻿// Licensed to the .NET Foundation under one or more agreements.
// The .NET Foundation licenses this file to you under the MIT license.
// See the LICENSE file in the project root for more information.

using System.Collections;
using System.Collections.Generic;
using System.Diagnostics;
using System.Reflection;
using System.Runtime.CompilerServices;
using System.Text.Json.Serialization;

namespace System.Text.Json
{
    internal partial class JsonClassInfo
    {
        private JsonPropertyInfo AddProperty(Type propertyType, PropertyInfo propertyInfo, Type parentClassType, JsonSerializerOptions options)
        {
            Type elementType;
            Type runtimeType;
            ClassType classType;

            // If a converter was provided, we should use the provided type as the runtime type and use the converter later.
            JsonConverter converter = options.DetermineConverterForProperty(parentClassType, propertyType, propertyInfo);

            if (converter != null)
            {
                elementType = null;
                runtimeType = propertyType;
                classType = propertyType == typeof(object) ? ClassType.Unknown : ClassType.Value;
            }
            else
            {
                classType = GetClassType(propertyType, out runtimeType, out elementType, out _, checkForConverter: false, checkForAddMethod: false, options);
            }

            return CreateProperty(
                declaredPropertyType: propertyType,
                runtimePropertyType: runtimeType,
                propertyInfo,
                parentClassType,
                collectionElementType: elementType,
                converter,
                classType,
                options);
        }

        internal static JsonPropertyInfo CreateProperty(
            Type declaredPropertyType,
            Type runtimePropertyType,
            PropertyInfo propertyInfo,
            Type parentClassType,
            Type collectionElementType,
            JsonConverter converter,
            ClassType classType,
            JsonSerializerOptions options)
        {
            bool hasIgnoreAttribute = (JsonPropertyInfo.GetAttribute<JsonIgnoreAttribute>(propertyInfo) != null);
            if (hasIgnoreAttribute)
            {
                return JsonPropertyInfo.CreateIgnoredPropertyPlaceholder(propertyInfo, options);
            }

            return CreatePropertyInternal(
                declaredPropertyType,
                runtimePropertyType,
                propertyInfo,
                parentClassType,
                collectionElementType,
                converter,
                classType,
                options);
        }

        internal static JsonPropertyInfo CreateProperty(
            Type declaredPropertyType,
            Type runtimePropertyType,
            PropertyInfo propertyInfo,
            Type parentClassType,
            Type collectionElementType,
            ClassType classType,
            JsonSerializerOptions options)
        {
            bool hasIgnoreAttribute = (JsonPropertyInfo.GetAttribute<JsonIgnoreAttribute>(propertyInfo) != null);
            if (hasIgnoreAttribute)
            {
                return JsonPropertyInfo.CreateIgnoredPropertyPlaceholder(propertyInfo, options);
            }

<<<<<<< HEAD
            JsonConverter converter = options.DetermineConverterForProperty(parentClassType, runtimePropertyType, propertyInfo);

            return CreatePropertyInternal(
                declaredPropertyType,
                runtimePropertyType,
                propertyInfo,
                parentClassType,
                collectionElementType,
                converter,
                classType,
                options);
        }

        [MethodImpl(MethodImplOptions.AggressiveInlining)]
        internal static JsonPropertyInfo CreatePropertyInternal(
            Type declaredPropertyType,
            Type runtimePropertyType,
            PropertyInfo propertyInfo,
            Type parentClassType,
            Type collectionElementType,
            JsonConverter converter,
            ClassType classType,
            JsonSerializerOptions options)
        {
=======
            // Obtain the custom converter for the property.
            if (converter == null)
            {
                converter = options.DetermineConverterForProperty(parentClassType, runtimePropertyType, propertyInfo);
            }
>>>>>>> 48363ac8

            // Obtain the type of the JsonPropertyInfo class to construct.
            Type propertyInfoClassType;
            if (runtimePropertyType.IsGenericType && runtimePropertyType.GetGenericTypeDefinition() == typeof(Nullable<>))
            {
<<<<<<< HEAD
                // If there's no converter for the Nullable, not found use the underlying type.
                // This supports custom converters that want to (de)serialize as null when the value is not null.
=======
>>>>>>> 48363ac8
                if (converter != null)
                {
                    propertyInfoClassType = typeof(JsonPropertyInfoNotNullable<,,,>).MakeGenericType(
                        parentClassType,
                        declaredPropertyType,
                        runtimePropertyType,
                        runtimePropertyType);
                }
                else
                {
                    // Attempt to find converter for underlying type.
                    Type typeToConvert = Nullable.GetUnderlyingType(runtimePropertyType);
                    converter = options.DetermineConverterForProperty(parentClassType, typeToConvert, propertyInfo);
                    propertyInfoClassType = typeof(JsonPropertyInfoNullable<,>).MakeGenericType(parentClassType, typeToConvert);
                }
            }
            else
            {
                Type typeToConvert = converter?.TypeToConvert;
                if (typeToConvert == null)
                {
                    typeToConvert = declaredPropertyType;
                }

                // For the covariant case, create JsonPropertyInfoNotNullable. The generic constraints are "where TConverter : TDeclaredProperty".
                if (runtimePropertyType.IsAssignableFrom(typeToConvert))
                {
                    propertyInfoClassType = typeof(JsonPropertyInfoNotNullable<,,,>).MakeGenericType(
                        parentClassType,
                        declaredPropertyType,
                        runtimePropertyType,
                        typeToConvert);
                }
                else
                {
                    Debug.Assert(typeToConvert.IsAssignableFrom(runtimePropertyType));

                    // For the contravariant case, create JsonPropertyInfoNotNullableContravariant. The generic constraints are "where TDeclaredProperty : TConverter".
                    propertyInfoClassType = typeof(JsonPropertyInfoNotNullableContravariant<,,,>).MakeGenericType(
                        parentClassType,
                        declaredPropertyType,
                        runtimePropertyType,
                        typeToConvert);
                }
            }

            // Create the JsonPropertyInfo instance.
            JsonPropertyInfo jsonPropertyInfo = (JsonPropertyInfo)Activator.CreateInstance(
                propertyInfoClassType,
                BindingFlags.Instance | BindingFlags.Public,
                binder: null,
                args: null,
                culture: null);

<<<<<<< HEAD
            jsonInfo.Initialize(
                parentClassType,
                declaredPropertyType,
                runtimePropertyType,
                runtimeClassType: classType,
                propertyInfo,
                collectionElementType,
                converter,
                options);
=======
            // Obtain the collection element type.
            Type collectionElementType = null;
            if (converter == null)
            {
                switch (GetClassType(runtimePropertyType, options))
                {
                    case ClassType.Enumerable:
                    case ClassType.Dictionary:
                    case ClassType.IDictionaryConstructible:
                    case ClassType.Unknown:
                        collectionElementType = GetElementType(runtimePropertyType, parentClassType, propertyInfo, options);
                        break;
                }
            }
>>>>>>> 48363ac8

            // Initialize the JsonPropertyInfo.
            jsonPropertyInfo.Initialize(
                parentClassType,
                declaredPropertyType,
                runtimePropertyType,
                implementedPropertyType,
                propertyInfo,
                collectionElementType,
                converter,
                options);

            return jsonPropertyInfo;
        }

        internal JsonPropertyInfo CreateRootObject(JsonSerializerOptions options)
        {
            return CreateProperty(
                declaredPropertyType: Type,
                runtimePropertyType: Type,
                propertyInfo: null,
                parentClassType: Type,
                ElementType,
                ClassType,
                options: options);
        }

        internal JsonPropertyInfo CreatePolymorphicProperty(JsonPropertyInfo property, Type runtimePropertyType, JsonSerializerOptions options)
        {
            JsonConverter converter = options.DetermineConverterForProperty(Type, runtimePropertyType, property.PropertyInfo);
            ClassType classType;

            if (converter == null)
            {
                classType = GetClassType(runtimePropertyType, checkForConverter: false, options);
            }
            else
            {
                classType = runtimePropertyType == typeof(object) ? ClassType.Unknown : ClassType.Value;
            }

            Type elementType = null;
            if (((classType & (ClassType.Enumerable | ClassType.IListConstructible | ClassType.Dictionary | ClassType.IDictionaryConstructible)) != 0) ||
                classType == ClassType.Unknown)
            {
                elementType = GetElementType(runtimePropertyType);
            }

            JsonPropertyInfo runtimeProperty = CreateProperty(
                property.DeclaredPropertyType,
                runtimePropertyType,
                property.PropertyInfo,
                parentClassType: Type,
                collectionElementType: elementType,
                classType,
                options: options);
            property.CopyRuntimeSettingsTo(runtimeProperty);

            return runtimeProperty;
        }
    }
}<|MERGE_RESOLUTION|>--- conflicted
+++ resolved
@@ -86,7 +86,6 @@
                 return JsonPropertyInfo.CreateIgnoredPropertyPlaceholder(propertyInfo, options);
             }
 
-<<<<<<< HEAD
             JsonConverter converter = options.DetermineConverterForProperty(parentClassType, runtimePropertyType, propertyInfo);
 
             return CreatePropertyInternal(
@@ -111,23 +110,12 @@
             ClassType classType,
             JsonSerializerOptions options)
         {
-=======
-            // Obtain the custom converter for the property.
-            if (converter == null)
-            {
-                converter = options.DetermineConverterForProperty(parentClassType, runtimePropertyType, propertyInfo);
-            }
->>>>>>> 48363ac8
-
             // Obtain the type of the JsonPropertyInfo class to construct.
             Type propertyInfoClassType;
             if (runtimePropertyType.IsGenericType && runtimePropertyType.GetGenericTypeDefinition() == typeof(Nullable<>))
             {
-<<<<<<< HEAD
                 // If there's no converter for the Nullable, not found use the underlying type.
                 // This supports custom converters that want to (de)serialize as null when the value is not null.
-=======
->>>>>>> 48363ac8
                 if (converter != null)
                 {
                     propertyInfoClassType = typeof(JsonPropertyInfoNotNullable<,,,>).MakeGenericType(
@@ -182,39 +170,11 @@
                 args: null,
                 culture: null);
 
-<<<<<<< HEAD
-            jsonInfo.Initialize(
+            jsonPropertyInfo.Initialize(
                 parentClassType,
                 declaredPropertyType,
                 runtimePropertyType,
                 runtimeClassType: classType,
-                propertyInfo,
-                collectionElementType,
-                converter,
-                options);
-=======
-            // Obtain the collection element type.
-            Type collectionElementType = null;
-            if (converter == null)
-            {
-                switch (GetClassType(runtimePropertyType, options))
-                {
-                    case ClassType.Enumerable:
-                    case ClassType.Dictionary:
-                    case ClassType.IDictionaryConstructible:
-                    case ClassType.Unknown:
-                        collectionElementType = GetElementType(runtimePropertyType, parentClassType, propertyInfo, options);
-                        break;
-                }
-            }
->>>>>>> 48363ac8
-
-            // Initialize the JsonPropertyInfo.
-            jsonPropertyInfo.Initialize(
-                parentClassType,
-                declaredPropertyType,
-                runtimePropertyType,
-                implementedPropertyType,
                 propertyInfo,
                 collectionElementType,
                 converter,
