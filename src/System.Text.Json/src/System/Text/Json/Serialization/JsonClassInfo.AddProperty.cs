﻿// Licensed to the .NET Foundation under one or more agreements.
// The .NET Foundation licenses this file to you under the MIT license.
// See the LICENSE file in the project root for more information.

<<<<<<< HEAD
using System.Collections.Concurrent;
=======
>>>>>>> 03453d9a
using System.Diagnostics;
using System.Reflection;
using System.Text.Json.Serialization;
using System.Threading;

namespace System.Text.Json
{
    internal partial class JsonClassInfo
    {
        private JsonPropertyInfo AddProperty(Type propertyType, PropertyInfo propertyInfo, Type parentClassType, JsonSerializerOptions options)
        {
            bool hasIgnoreAttribute = (JsonPropertyInfo.GetAttribute<JsonIgnoreAttribute>(propertyInfo) != null);
            if (hasIgnoreAttribute)
            {
                return JsonPropertyInfo.CreateIgnoredPropertyPlaceholder(propertyInfo, options);
            }

            ClassType classType = GetClassType(
                propertyType,
                parentClassType,
                propertyInfo,
                out Type runtimeType,
                out Type elementType,
                out Type nullableUnderlyingType,
                out _,
                out JsonConverter converter,
                checkForAddMethod: false,
                options);

            return CreateProperty(
                declaredPropertyType: propertyType,
                runtimePropertyType: runtimeType,
                propertyInfo,
                parentClassType,
                collectionElementType: elementType,
                nullableUnderlyingType,
                converter,
                classType,
                options);
        }

        internal static JsonPropertyInfo CreateProperty(
            Type declaredPropertyType,
            Type runtimePropertyType,
            PropertyInfo propertyInfo,
            Type parentClassType,
            Type collectionElementType,
            Type nullableUnderlyingType,
            JsonConverter converter,
            ClassType classType,
            JsonSerializerOptions options)
        {
            bool treatAsNullable = nullableUnderlyingType != null;

            // Obtain the type of the JsonPropertyInfo class to construct.
            Type propertyInfoClassType;

            if (treatAsNullable && converter != null)
            {
                propertyInfoClassType = typeof(JsonPropertyInfoNullable<,>).MakeGenericType(parentClassType, nullableUnderlyingType);
            }
            else
            {
                Type typeToConvert = converter?.TypeToConvert;
                if (typeToConvert == null)
                {
                    typeToConvert = declaredPropertyType;
                }

                // For the covariant case, create JsonPropertyInfoNotNullable. The generic constraints are "where TConverter : TDeclaredProperty".
                if (runtimePropertyType.IsAssignableFrom(typeToConvert))
                {
                    propertyInfoClassType = typeof(JsonPropertyInfoNotNullable<,,,>).MakeGenericType(
                        parentClassType,
                        declaredPropertyType,
                        runtimePropertyType,
                        typeToConvert);
                }
                else
                {
                    Debug.Assert(typeToConvert.IsAssignableFrom(runtimePropertyType));

                    // For the contravariant case, create JsonPropertyInfoNotNullableContravariant. The generic constraints are "where TDeclaredProperty : TConverter".
                    propertyInfoClassType = typeof(JsonPropertyInfoNotNullableContravariant<,,,>).MakeGenericType(
                        parentClassType,
                        declaredPropertyType,
                        runtimePropertyType,
                        typeToConvert);
                }
            }

            // Create the JsonPropertyInfo instance.
            JsonPropertyInfo jsonPropertyInfo = (JsonPropertyInfo)Activator.CreateInstance(
                propertyInfoClassType,
                BindingFlags.Instance | BindingFlags.Public,
                binder: null,
                args: null,
                culture: null);

            jsonPropertyInfo.Initialize(
                parentClassType,
                declaredPropertyType,
                runtimePropertyType,
                runtimeClassType: classType,
                propertyInfo,
                collectionElementType,
                converter,
                treatAsNullable,
                options);

            return jsonPropertyInfo;
        }

        internal JsonPropertyInfo CreateRootObject(JsonSerializerOptions options)
        {
            JsonConverter converter = options.DetermineConverterForProperty(Type, Type, propertyInfo: null);

            return CreateProperty(
                declaredPropertyType: Type,
                runtimePropertyType: Type,
                propertyInfo: null,
                parentClassType: Type,
                ElementType,
                Nullable.GetUnderlyingType(Type),
                converter,
                ClassType,
                options);
        }

        internal JsonPropertyInfo GetOrAddPolymorphicProperty(JsonPropertyInfo property, Type runtimePropertyType, JsonSerializerOptions options)
        {
<<<<<<< HEAD
            static JsonPropertyInfo CreateRuntimeProperty((JsonPropertyInfo property, Type runtimePropertyType) key, (JsonSerializerOptions options, Type classType) arg)
            {
                JsonPropertyInfo runtimeProperty = CreateProperty(
                    key.property.DeclaredPropertyType, key.runtimePropertyType,
                    key.property.ImplementedPropertyType,
                    key.property.PropertyInfo,
                    parentClassType: arg.classType,
                    converter: null,
                    options: arg.options);

                key.property.CopyRuntimeSettingsTo(runtimeProperty);

                return runtimeProperty;
            }
=======
            ClassType classType = GetClassType(
                runtimePropertyType,
                Type,
                property.PropertyInfo,
                out _,
                out Type elementType,
                out Type nullableType,
                out _,
                out JsonConverter converter,
                checkForAddMethod: false,
                options);

            JsonPropertyInfo runtimeProperty = CreateProperty(
                property.DeclaredPropertyType,
                runtimePropertyType,
                property.PropertyInfo,
                parentClassType: Type,
                collectionElementType: elementType,
                nullableType,
                converter,
                classType,
                options: options);
            property.CopyRuntimeSettingsTo(runtimeProperty);
>>>>>>> 03453d9a

            ConcurrentDictionary<(JsonPropertyInfo, Type), JsonPropertyInfo> cache =
                LazyInitializer.EnsureInitialized(ref RuntimePropertyCache, () => new ConcurrentDictionary<(JsonPropertyInfo, Type), JsonPropertyInfo>());
#if BUILDING_INBOX_LIBRARY
            return cache.GetOrAdd((property, runtimePropertyType), (key, arg) => CreateRuntimeProperty(key, arg), (options, Type));
#else
            return cache.GetOrAdd((property, runtimePropertyType), key => CreateRuntimeProperty(key, (options, Type)));
#endif
        }
    }
}<|MERGE_RESOLUTION|>--- conflicted
+++ resolved
@@ -2,10 +2,7 @@
 // The .NET Foundation licenses this file to you under the MIT license.
 // See the LICENSE file in the project root for more information.
 
-<<<<<<< HEAD
 using System.Collections.Concurrent;
-=======
->>>>>>> 03453d9a
 using System.Diagnostics;
 using System.Reflection;
 using System.Text.Json.Serialization;
@@ -137,46 +134,34 @@
 
         internal JsonPropertyInfo GetOrAddPolymorphicProperty(JsonPropertyInfo property, Type runtimePropertyType, JsonSerializerOptions options)
         {
-<<<<<<< HEAD
             static JsonPropertyInfo CreateRuntimeProperty((JsonPropertyInfo property, Type runtimePropertyType) key, (JsonSerializerOptions options, Type classType) arg)
             {
+                ClassType classType = GetClassType(
+                    key.runtimePropertyType,
+                    arg.classType,
+                    key.property.PropertyInfo,
+                    out _,
+                    out Type elementType,
+                    out Type nullableType,
+                    out _,
+                    out JsonConverter converter,
+                    checkForAddMethod: false,
+                    arg.options);
+
                 JsonPropertyInfo runtimeProperty = CreateProperty(
-                    key.property.DeclaredPropertyType, key.runtimePropertyType,
-                    key.property.ImplementedPropertyType,
+                    key.property.DeclaredPropertyType,
+                    key.runtimePropertyType,
                     key.property.PropertyInfo,
                     parentClassType: arg.classType,
-                    converter: null,
+                    collectionElementType: elementType,
+                    nullableType,
+                    converter,
+                    classType,
                     options: arg.options);
-
                 key.property.CopyRuntimeSettingsTo(runtimeProperty);
 
                 return runtimeProperty;
             }
-=======
-            ClassType classType = GetClassType(
-                runtimePropertyType,
-                Type,
-                property.PropertyInfo,
-                out _,
-                out Type elementType,
-                out Type nullableType,
-                out _,
-                out JsonConverter converter,
-                checkForAddMethod: false,
-                options);
-
-            JsonPropertyInfo runtimeProperty = CreateProperty(
-                property.DeclaredPropertyType,
-                runtimePropertyType,
-                property.PropertyInfo,
-                parentClassType: Type,
-                collectionElementType: elementType,
-                nullableType,
-                converter,
-                classType,
-                options: options);
-            property.CopyRuntimeSettingsTo(runtimeProperty);
->>>>>>> 03453d9a
 
             ConcurrentDictionary<(JsonPropertyInfo, Type), JsonPropertyInfo> cache =
                 LazyInitializer.EnsureInitialized(ref RuntimePropertyCache, () => new ConcurrentDictionary<(JsonPropertyInfo, Type), JsonPropertyInfo>());
