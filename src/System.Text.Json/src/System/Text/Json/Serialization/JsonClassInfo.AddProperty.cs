--- conflicted
+++ resolved
@@ -3,12 +3,7 @@
 // See the LICENSE file in the project root for more information.
 
 using System.Reflection;
-<<<<<<< HEAD
-using System.Collections.Generic;
-using System.Text.Json.Serialization.Converters;
-=======
 using System.Text.Json.Serialization;
->>>>>>> de1da50f
 
 namespace System.Text.Json
 {
