﻿// Licensed to the .NET Foundation under one or more agreements.
// The .NET Foundation licenses this file to you under the MIT license.
// See the LICENSE file in the project root for more information.

using System.Collections;
<<<<<<< HEAD
=======
using System.Collections.Generic;
>>>>>>> b7f8ca80
using System.Reflection;
using System.Text.Json.Serialization;

namespace System.Text.Json
{
    internal partial class JsonClassInfo
    {
        private JsonPropertyInfo AddPolicyProperty(Type propertyType, JsonSerializerOptions options)
        {
            // A policy property is not a real property on a type; instead it leverages the existing converter
            // logic and generic support to avoid boxing. It is used with values types and elements from collections and
            // dictionaries. Typically it would represent a CLR type such as System.String.
            return AddProperty(
                propertyType,
                propertyInfo : null,        // Not a real property so this is null.
                classType : typeof(object), // A dummy type (not used).
                options : options);

        }
        private JsonPropertyInfo AddProperty(Type propertyType, PropertyInfo propertyInfo, Type classType, JsonSerializerOptions options)
        {
            JsonPropertyInfo jsonInfo = CreateProperty(propertyType, propertyType, propertyInfo, classType, options);

            // Convert non-immutable dictionary interfaces to concrete types.
            if (propertyType.IsInterface && jsonInfo.ClassType == ClassType.Dictionary)
            {
                // If a polymorphic case, we have to wait until run-time values are processed.
                if (jsonInfo.ElementClassInfo.ClassType != ClassType.Unknown || propertyType == typeof(IDictionary))
                {
                    Type newPropertyType = jsonInfo.ElementClassInfo.GetPolicyProperty().GetDictionaryConcreteType();
                    if (propertyType != newPropertyType)
                    {
                        jsonInfo = CreateProperty(propertyType, newPropertyType, propertyInfo, classType, options);
                    }
                }
            }
            else if (jsonInfo.ClassType == ClassType.Enumerable && !propertyType.IsArray && IsSupportedByAssigningFromList(propertyType))
            {
                JsonClassInfo elementClassInfo = jsonInfo.ElementClassInfo;
                JsonPropertyInfo elementPropertyInfo = options.GetJsonPropertyInfoFromClassInfo(elementClassInfo, options);

                Type newPropertyType = elementPropertyInfo.GetListConcreteType();
                if ((propertyType != newPropertyType) && propertyType.IsAssignableFrom(newPropertyType))
                {
                    jsonInfo = CreateProperty(propertyType, newPropertyType, propertyInfo, classType, options);
                }
            }

            if (propertyInfo != null)
            {
                _propertyRefs.Add(new PropertyRef(GetKey(jsonInfo.NameUsedToCompare), jsonInfo));
            }
            else
            {
                // A single property or an IEnumerable
                _propertyRefs.Add(new PropertyRef(0, jsonInfo));
            }

            return jsonInfo;
        }

        internal static JsonPropertyInfo CreateProperty(Type declaredPropertyType, Type runtimePropertyType, PropertyInfo propertyInfo, Type parentClassType, JsonSerializerOptions options)
        {
            bool hasIgnoreAttribute = (JsonPropertyInfo.GetAttribute<JsonIgnoreAttribute>(propertyInfo) != null);
            if (hasIgnoreAttribute)
            {
                return JsonPropertyInfo.CreateIgnoredPropertyPlaceholder(propertyInfo, options);
            }

            Type collectionElementType = null;
            switch (GetClassType(runtimePropertyType))
            {
                case ClassType.Enumerable:
                case ClassType.Dictionary:
                case ClassType.ImmutableDictionary:
                case ClassType.Unknown:
                    collectionElementType = GetElementType(runtimePropertyType, parentClassType, propertyInfo);
                    break;
            }

            // Create the JsonPropertyInfo<TType, TProperty>
            Type propertyInfoClassType;
            if (runtimePropertyType.IsGenericType && runtimePropertyType.GetGenericTypeDefinition() == typeof(Nullable<>))
            {
                Type underlyingPropertyType = Nullable.GetUnderlyingType(runtimePropertyType);
                propertyInfoClassType = typeof(JsonPropertyInfoNullable<,>).MakeGenericType(parentClassType, underlyingPropertyType);
            }
            else
            {
                propertyInfoClassType = typeof(JsonPropertyInfoNotNullable<,,>).MakeGenericType(parentClassType, declaredPropertyType, runtimePropertyType);
            }

            JsonPropertyInfo jsonInfo = (JsonPropertyInfo)Activator.CreateInstance(
                propertyInfoClassType,
                BindingFlags.Instance | BindingFlags.Public,
                binder: null, 
                args: null,
                culture: null);

            jsonInfo.Initialize(parentClassType, declaredPropertyType, runtimePropertyType, propertyInfo, collectionElementType, options);

            return jsonInfo;
        }

        internal JsonPropertyInfo CreateRootObject(JsonSerializerOptions options)
        {
            return CreateProperty(Type, Type, null, Type, options);
        }

        internal JsonPropertyInfo CreatePolymorphicProperty(JsonPropertyInfo property, Type runtimePropertyType, JsonSerializerOptions options)
        {
            JsonPropertyInfo runtimeProperty = CreateProperty(property.DeclaredPropertyType, runtimePropertyType, property?.PropertyInfo, Type, options);
            property.CopyRuntimeSettingsTo(runtimeProperty);

            return runtimeProperty;
        }
    }
}<|MERGE_RESOLUTION|>--- conflicted
+++ resolved
@@ -3,10 +3,6 @@
 // See the LICENSE file in the project root for more information.
 
 using System.Collections;
-<<<<<<< HEAD
-=======
-using System.Collections.Generic;
->>>>>>> b7f8ca80
 using System.Reflection;
 using System.Text.Json.Serialization;
 
