﻿// Licensed to the .NET Foundation under one or more agreements.
// The .NET Foundation licenses this file to you under the MIT license.
// See the LICENSE file in the project root for more information.

using System.Diagnostics;

namespace System.Text.Json
{
    public static partial class JsonSerializer
    {
        // There are three conditions to consider for an object (primitive value, enumerable or object) being processed here:
        // 1) The object type was specified as the root-level return type to a Deserialize method.
        // 2) The object is a property on a parent object.
        // 3) The object is an element in an enumerable.
        private static bool Write(
            Utf8JsonWriter writer,
            int originalWriterDepth,
            int flushThreshold,
            JsonSerializerOptions options,
            ref WriteStack state)
        {
            bool finishedSerializing;

            try
            {
                do
                {
                    switch (state.Current.JsonClassInfo.ClassType)
                    {
                        case ClassType.Enumerable:
<<<<<<< HEAD
                        case ClassType.IListConstructible:
                            finishedSerializing = HandleEnumerable(current.JsonClassInfo.ElementClassInfo, options, writer, ref state);
=======
                            finishedSerializing = HandleEnumerable(state.Current.JsonClassInfo.ElementClassInfo, options, writer, ref state);
>>>>>>> a50e056c
                            break;
                        case ClassType.Value:
                            Debug.Assert(state.Current.JsonPropertyInfo.ClassType == ClassType.Value);
                            state.Current.JsonPropertyInfo.Write(ref state, writer);
                            finishedSerializing = true;
                            break;
                        case ClassType.Dictionary:
                        case ClassType.IDictionaryConstructible:
                            finishedSerializing = HandleDictionary(state.Current.JsonClassInfo.ElementClassInfo, options, writer, ref state);
                            break;
                        default:
                            Debug.Assert(state.Current.JsonClassInfo.ClassType == ClassType.Object ||
                                state.Current.JsonClassInfo.ClassType == ClassType.Unknown);

                            finishedSerializing = WriteObject(options, writer, ref state);
                            break;
                    }

                    if (finishedSerializing)
                    {
                        if (writer.CurrentDepth == originalWriterDepth)
                        {
                            break;
                        }
                    }
                    else if (writer.CurrentDepth >= options.EffectiveMaxDepth)
                    {
                        ThrowHelper.ThrowInvalidOperationException_SerializerCycleDetected(options.MaxDepth);
                    }

                    // If serialization is not finished and we surpass flush threshold then return false which will flush stream.
                    if (flushThreshold >= 0 && writer.BytesPending > flushThreshold)
                    {
                        return false;
                    }
                } while (true);
            }
            catch (InvalidOperationException ex) when (ex.Source == ThrowHelper.ExceptionSourceValueToRethrowAsJsonException)
            {
                ThrowHelper.ReThrowWithPath(state, ex);
            }
            catch (JsonException ex)
            {
                ThrowHelper.AddExceptionInformation(state, ex);
                throw;
            }

            return true;
        }
    }
}<|MERGE_RESOLUTION|>--- conflicted
+++ resolved
@@ -28,12 +28,8 @@
                     switch (state.Current.JsonClassInfo.ClassType)
                     {
                         case ClassType.Enumerable:
-<<<<<<< HEAD
                         case ClassType.IListConstructible:
-                            finishedSerializing = HandleEnumerable(current.JsonClassInfo.ElementClassInfo, options, writer, ref state);
-=======
                             finishedSerializing = HandleEnumerable(state.Current.JsonClassInfo.ElementClassInfo, options, writer, ref state);
->>>>>>> a50e056c
                             break;
                         case ClassType.Value:
                             Debug.Assert(state.Current.JsonPropertyInfo.ClassType == ClassType.Value);
