--- conflicted
+++ resolved
@@ -93,15 +93,14 @@
             return typeof(Dictionary<string, TRuntimeProperty>);
         }
 
-<<<<<<< HEAD
         public override Type GetListConcreteType()
         {
             return typeof(List<TDeclaredProperty>);
-=======
+        }
+
         public override Type GetHashSetConcreteType(Type parentType)
         {
             return typeof(HashSet<TDeclaredProperty>);
->>>>>>> f4dc7f40
         }
 
         // Creates an IEnumerable<TRuntimePropertyType> and populates it with the items in the
