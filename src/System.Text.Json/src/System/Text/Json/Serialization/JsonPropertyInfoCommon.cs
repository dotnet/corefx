--- conflicted
+++ resolved
@@ -282,13 +282,8 @@
 
         // Creates an IEnumerable<TDeclaredPropertyType> and populates it with the items in the
         // sourceList argument then uses the delegateKey argument to identify the appropriate cached
-<<<<<<< HEAD
         // CreateRange<TDeclaredPropertyType> method to create and return the desired immutable collection type.
-        public override IEnumerable CreateImmutableCollectionInstance(Type collectionType, string delegateKey, IList sourceList, string jsonPath, JsonSerializerOptions options)
-=======
-        // CreateRange<TRuntimePropertyType> method to create and return the desired immutable collection type.
         public override IEnumerable CreateImmutableCollectionInstance(ref ReadStack state, Type collectionType, string delegateKey, IList sourceList, JsonSerializerOptions options)
->>>>>>> 9eed6722
         {
             IEnumerable collection = null;
 
@@ -303,13 +298,8 @@
 
         // Creates an IEnumerable<TDeclaredPropertyType> and populates it with the items in the
         // sourceList argument then uses the delegateKey argument to identify the appropriate cached
-<<<<<<< HEAD
         // CreateRange<TDeclaredPropertyType> method to create and return the desired immutable collection type.
-        public override IDictionary CreateImmutableDictionaryInstance(Type collectionType, string delegateKey, IDictionary sourceDictionary, string jsonPath, JsonSerializerOptions options)
-=======
-        // CreateRange<TRuntimePropertyType> method to create and return the desired immutable collection type.
         public override IDictionary CreateImmutableDictionaryInstance(ref ReadStack state, Type collectionType, string delegateKey, IDictionary sourceDictionary, JsonSerializerOptions options)
->>>>>>> 9eed6722
         {
             IDictionary collection = null;
 
