--- conflicted
+++ resolved
@@ -68,24 +68,6 @@
             {
                 state.Current.DetermineIfDictionaryCanBePopulated(value);
 
-                if (state.Current.ReturnValue != null)
-                {
-                    state.Current.JsonPropertyInfo.SetValueAsObject(state.Current.ReturnValue, value);
-                }
-                else
-                {
-<<<<<<< HEAD
-                    dictionaryClassInfo = options.GetOrAddClass(jsonPropertyInfo.DeclaredPropertyType);
-                }
-
-                state.Current.TempDictionaryValues = (IDictionary)dictionaryClassInfo.CreateConcreteDictionary();
-            }
-            else
-            {
-                // Create the dictionary.
-                JsonClassInfo dictionaryClassInfo = jsonPropertyInfo.RuntimeClassInfo;
-                IDictionary value = (IDictionary)dictionaryClassInfo.CreateObject();
-
                 if (value != null)
                 {
                     if (state.Current.ReturnValue != null)
@@ -93,16 +75,13 @@
                         // Special case: If the dictionary is a reference and the reference does not exist, avoid setting the value directly to ReturnValue in order to not write it when JsonIgnoreNull is set.
                         // In other words; delay setting the value.
                         state.Current.DictionaryCandidate = value;
+                        state.Current.JsonPropertyInfo.SetValueAsObject(state.Current.ReturnValue, value);
                     }
                     else
                     {
                         // A dictionary is being returned directly, or a nested dictionary.
-                        state.Current.SetReturnValue(value);
+                        state.Current.ReturnValue = value;
                     }
-=======
-                    // A dictionary is being returned directly, or a nested dictionary.
-                    state.Current.ReturnValue = value;
->>>>>>> 6878693e
                 }
             }
         }
@@ -113,15 +92,7 @@
 
             if (state.Current.IsProcessingProperty(ClassType.Dictionary))
             {
-<<<<<<< HEAD
-                SetDictionaryCandidateAsValue(ref state);
-                // Handle special case of DataExtensionProperty where we just added a dictionary element to the extension property.
-                // Since the JSON value is not a dictionary element (it's a normal property in JSON) a JsonTokenType.EndObject
-                // encountered here is from the outer object so forward to HandleEndObject().
-                if (state.Current.JsonClassInfo.DataExtensionProperty == state.Current.JsonPropertyInfo)
-=======
                 if (state.Current.TempDictionaryValues != null)
->>>>>>> 6878693e
                 {
                     JsonDictionaryConverter converter = state.Current.JsonPropertyInfo.DictionaryConverter;
                     state.Current.JsonPropertyInfo.SetValueAsObject(state.Current.ReturnValue, converter.CreateFromDictionary(ref state, state.Current.TempDictionaryValues, options));
@@ -129,6 +100,7 @@
                 }
                 else
                 {
+                    SetDictionaryCandidateAsValue(ref state);
                     // Handle special case of DataExtensionProperty where we just added a dictionary element to the extension property.
                     // Since the JSON value is not a dictionary element (it's a normal property in JSON) a JsonTokenType.EndObject
                     // encountered here is from the outer object so forward to HandleEndObject().
