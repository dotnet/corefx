--- conflicted
+++ resolved
@@ -25,12 +25,6 @@
             // A nested object or dictionary so push new frame.
             if (state.Current.PropertyInitialized)
             {
-<<<<<<< HEAD
-                Debug.Assert(state.Current.IsDictionary || state.Current.IsImmutableDictionary);
-
-=======
-                JsonClassInfo classInfoTemp = jsonPropertyInfo.RuntimeClassInfo;
->>>>>>> 46ed80dc
                 state.Push();
                 state.Current.JsonClassInfo = jsonPropertyInfo.ElementClassInfo;
                 state.Current.InitializeJsonPropertyInfo();
