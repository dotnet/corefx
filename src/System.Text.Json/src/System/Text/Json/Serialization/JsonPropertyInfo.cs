// Licensed to the .NET Foundation under one or more agreements.
// The .NET Foundation licenses this file to you under the MIT license.
// See the LICENSE file in the project root for more information.

using System.Diagnostics;
using System.Reflection;
using System.Text.Json.Serialization;
using System.Text.Json.Serialization.Converters;

namespace System.Text.Json
{
    [DebuggerDisplay("PropertyInfo={PropertyInfo}, Element={CollectionElementClassInfo}")]
    internal abstract class JsonPropertyInfo
    {
        // Cache the converters so they don't get created for every enumerable property.
        private static readonly JsonEnumerableConverter s_jsonDerivedEnumerableConverter = new DefaultDerivedEnumerableConverter();
        private static readonly JsonEnumerableConverter s_jsonArrayConverter = new DefaultArrayConverter();
        private static readonly JsonEnumerableConverter s_jsonICollectionConverter = new DefaultICollectionConverter();
        private static readonly JsonEnumerableConverter s_jsonImmutableEnumerableConverter = new DefaultImmutableEnumerableConverter();
        private static readonly JsonDictionaryConverter s_jsonDerivedDictionaryConverter = new DefaultDerivedDictionaryConverter();
        private static readonly JsonDictionaryConverter s_jsonIDictionaryConverter = new DefaultIDictionaryConverter();
        private static readonly JsonDictionaryConverter s_jsonImmutableDictionaryConverter = new DefaultImmutableDictionaryConverter();

        public static readonly JsonPropertyInfo s_missingProperty = new JsonPropertyInfoNotNullable<object, object, object>();

        public static TAttribute GetAttribute<TAttribute>(PropertyInfo propertyInfo) where TAttribute : Attribute
        {
            return (TAttribute)propertyInfo?.GetCustomAttribute(typeof(TAttribute), inherit: false);
        }

        // Create a property that is ignored at run-time. It uses the same type (typeof(sbyte)) to help
        // prevent issues with unsupported types and helps ensure we don't accidently (de)serialize it.
        public static JsonPropertyInfo CreateIgnoredPropertyPlaceholder(PropertyInfo propertyInfo, JsonSerializerOptions options)
        {
            JsonPropertyInfo jsonPropertyInfo = new JsonPropertyInfoNotNullable<sbyte, sbyte, sbyte>
            {
                Options = options,
                PropertyInfo = propertyInfo
            };
            jsonPropertyInfo.DeterminePropertyName();

            Debug.Assert(!jsonPropertyInfo.ShouldDeserialize);
            Debug.Assert(!jsonPropertyInfo.ShouldSerialize);

            return jsonPropertyInfo;
        }

        private JsonClassInfo _collectionElementClassInfo;
        private JsonClassInfo _runtimeClassInfo;
        private JsonClassInfo _declaredTypeClassInfo;

        public bool CanBeNull { get; private set; }

        public ClassType ClassType { get; private set; }

        public abstract JsonConverter ConverterBase { get; set; }

        public Type ParentClassType { get; private set; }

        /// <summary>
        /// Return the JsonClassInfo for the declared type.
        /// </summary>
        /// <remarks>
        /// This should not be called during warm-up (initial creation of JsonClassInfos) to avoid recursive behavior
        /// which could result in a StackOverflowException.
        /// </remarks>
        public JsonClassInfo DeclaredClassInfo
        {
            get
            {
                if (_declaredTypeClassInfo == null)
                {
                    _declaredTypeClassInfo = Options.GetOrAddClass(DeclaredPropertyType);
                }

                return _declaredTypeClassInfo;
            }
        }

<<<<<<< HEAD
        public Type DeclaredPropertyType { get; private set; }
=======
            Debug.Assert(NameAsString != null);

            // At this point propertyName is valid UTF16, so just call the simple UTF16->UTF8 encoder.
            Name = Encoding.UTF8.GetBytes(NameAsString);

            // Cache the escaped property name.
            EscapedName = JsonEncodedText.Encode(Name, Options.Encoder);
>>>>>>> cce6a632

        public Type ImplementedCollectionPropertyType { get; private set; }

        /// <summary>
        /// Return the JsonClassInfo for the runtime type.
        /// </summary>
        /// <remarks>
        /// This should not be called during warm-up (initial creation of JsonClassInfos) to avoid recursive behavior
        /// which could result in a StackOverflowException.
        /// </remarks>
        public JsonClassInfo RuntimeClassInfo
        {
            get
            {
                if (_runtimeClassInfo == null)
                {
                    _runtimeClassInfo = Options.GetOrAddClass(RuntimePropertyType);
                }

                return _runtimeClassInfo;
            }
        }

        public Type RuntimePropertyType { get; internal set; }

        /// <summary>
        /// Return the JsonClassInfo for the element type, or null if the property is not an enumerable or dictionary.
        /// </summary>
        /// <remarks>
        /// This should not be called during warm-up (initial creation of JsonClassInfos) to avoid recursive behavior
        /// which could result in a StackOverflowException.
        /// </remarks>
        public JsonClassInfo CollectionElementClassInfo
        {
            get
            {
                if (_collectionElementClassInfo == null && CollectionElementType != null)
                {
                    Debug.Assert(ClassType == ClassType.Enumerable ||
                        ClassType == ClassType.Dictionary);

                    _collectionElementClassInfo = Options.GetOrAddClass(CollectionElementType);
                }

                return _collectionElementClassInfo;
            }
        }

        public Type CollectionElementType { get; private set; }

        public JsonEnumerableConverter EnumerableConverter { get; private set; }
        public JsonDictionaryConverter DictionaryConverter { get; private set; }

        // The escaped name passed to the writer.
        public JsonEncodedText? EscapedName { get; private set; }

        public bool HasGetter { get; protected set; }
        public bool HasSetter { get; protected set; }

        public bool IgnoreNullValues { get; private set; }

        public bool IsNullableType { get; private set; }

        public bool IsPropertyPolicy { get; protected set; }

        // The name from a Json value. This is cached for performance on first deserialize.
        public byte[] JsonPropertyName { get; set; }

        // The name of the property with any casing policy or the name specified from JsonPropertyNameAttribute.
        public byte[] Name { get; private set; }
        public string NameAsString { get; private set; }

        // Key for fast property name lookup.
        public ulong PropertyNameKey { get; set; }

        // Options can be referenced here since all JsonPropertyInfos originate from a JsonClassInfo that is cached on JsonSerializerOptions.
        protected JsonSerializerOptions Options { get; set; }

        public PropertyInfo PropertyInfo { get; private set; }

        public bool ShouldSerialize { get; private set; }
        public bool ShouldDeserialize { get; private set; }

        public virtual void Initialize(
            ClassType propertyClassType,
            Type parentClassType,
            Type declaredPropertyType,
            Type implementedCollectionPropertyType,
            Type collectionElementType,
            PropertyInfo propertyInfo,
            JsonConverter converter,
            JsonSerializerOptions options)
        {
            ClassType = propertyClassType;
            ParentClassType = parentClassType;
            DeclaredPropertyType = declaredPropertyType;
            ImplementedCollectionPropertyType = implementedCollectionPropertyType;
            CollectionElementType = collectionElementType;
            PropertyInfo = propertyInfo;
            Options = options;
            IsNullableType = declaredPropertyType.IsGenericType && declaredPropertyType.GetGenericTypeDefinition() == typeof(Nullable<>);
            CanBeNull = IsNullableType || !declaredPropertyType.IsValueType;

            if (converter != null)
            {
                ConverterBase = converter;
            }

            if (propertyClassType == ClassType.Enumerable ||
                propertyClassType == ClassType.Dictionary)
            {
                DetermineEnumerableOrDictionaryConverter();
            }
            else
            {
                RuntimePropertyType = DeclaredPropertyType;
            }
        }

        public abstract object GetValueAsObject(object obj);
        public abstract void SetValueAsObject(object obj, object value);

        protected abstract void OnRead(JsonTokenType tokenType, ref ReadStack state, ref Utf8JsonReader reader);
        protected abstract void OnReadEnumerable(JsonTokenType tokenType, ref ReadStack state, ref Utf8JsonReader reader);
        protected abstract void OnWrite(ref WriteStackFrame current, Utf8JsonWriter writer);
        protected virtual void OnWriteDictionary(ref WriteStackFrame current, Utf8JsonWriter writer) { }
        protected abstract void OnWriteEnumerable(ref WriteStackFrame current, Utf8JsonWriter writer);

        // Copy any settings defined at run-time to the new property.
        public void CopyRuntimeSettingsTo(JsonPropertyInfo other)
        {
            other.EscapedName = EscapedName;
            other.Name = Name;
            other.NameAsString = NameAsString;
            other.PropertyNameKey = PropertyNameKey;
        }

        public virtual void GetPolicies()
        {
            DetermineSerializationCapabilities();
            DeterminePropertyName();
            IgnoreNullValues = Options.IgnoreNullValues;
        }

        public void Read(JsonTokenType tokenType, ref ReadStack state, ref Utf8JsonReader reader)
        {
            Debug.Assert(ShouldDeserialize);

<<<<<<< HEAD
            if (CollectionElementClassInfo != null)
            {
                // Forward the setter to the value-based JsonPropertyInfo.
                JsonPropertyInfo propertyInfo = CollectionElementClassInfo.PolicyProperty;
=======
            JsonPropertyInfo propertyInfo;
            if (ElementClassInfo != null && (propertyInfo = ElementClassInfo.PolicyProperty) != null)
            {
                // Forward the setter to the value-based JsonPropertyInfo.
>>>>>>> cce6a632
                propertyInfo.ReadEnumerable(tokenType, ref state, ref reader);
            }
            else
            {
                JsonTokenType originalTokenType = reader.TokenType;
                int originalDepth = reader.CurrentDepth;
                long originalBytesConsumed = reader.BytesConsumed;

                OnRead(tokenType, ref state, ref reader);

                VerifyRead(originalTokenType, originalDepth, originalBytesConsumed, ref state, ref reader);
            }
        }

        public void ReadEnumerable(JsonTokenType tokenType, ref ReadStack state, ref Utf8JsonReader reader)
        {
            Debug.Assert(ShouldDeserialize);

            JsonTokenType originalTokenType = reader.TokenType;
            int originalDepth = reader.CurrentDepth;
            long originalBytesConsumed = reader.BytesConsumed;

            OnReadEnumerable(tokenType, ref state, ref reader);

            VerifyRead(originalTokenType, originalDepth, originalBytesConsumed, ref state, ref reader);
        }

        private void VerifyRead(JsonTokenType tokenType, int depth, long bytesConsumed, ref ReadStack state, ref Utf8JsonReader reader)
        {
            switch (tokenType)
            {
                case JsonTokenType.StartArray:
                    if (reader.TokenType != JsonTokenType.EndArray)
                    {
                        ThrowHelper.ThrowJsonException_SerializationConverterRead(reader, state.JsonPath, ConverterBase.ToString());
                    }
                    else if (depth != reader.CurrentDepth)
                    {
                        ThrowHelper.ThrowJsonException_SerializationConverterRead(reader, state.JsonPath, ConverterBase.ToString());
                    }

                    // Should not be possible to have not read anything.
                    Debug.Assert(bytesConsumed < reader.BytesConsumed);
                    break;

                case JsonTokenType.StartObject:
                    if (reader.TokenType != JsonTokenType.EndObject)
                    {
                        ThrowHelper.ThrowJsonException_SerializationConverterRead(reader, state.JsonPath, ConverterBase.ToString());
                    }
                    else if (depth != reader.CurrentDepth)
                    {
                        ThrowHelper.ThrowJsonException_SerializationConverterRead(reader, state.JsonPath, ConverterBase.ToString());
                    }

                    // Should not be possible to have not read anything.
                    Debug.Assert(bytesConsumed < reader.BytesConsumed);
                    break;

                default:
                    // Reading a single property value.
                    if (reader.BytesConsumed != bytesConsumed)
                    {
                        ThrowHelper.ThrowJsonException_SerializationConverterRead(reader, state.JsonPath, ConverterBase.ToString());
                    }

                    // Should not be possible to change token type.
                    Debug.Assert(reader.TokenType == tokenType);

                    break;
            }
        }

        public void Write(ref WriteStack state, Utf8JsonWriter writer)
        {
            Debug.Assert(ShouldSerialize);

            int originalDepth = writer.CurrentDepth;

            OnWrite(ref state.Current, writer);

            if (originalDepth != writer.CurrentDepth)
            {
                ThrowHelper.ThrowJsonException_SerializationConverterWrite(state.PropertyPath, ConverterBase.ToString());
            }
        }

        public void WriteDictionary(ref WriteStack state, Utf8JsonWriter writer)
        {
            Debug.Assert(ShouldSerialize);
            int originalDepth = writer.CurrentDepth;

            OnWriteDictionary(ref state.Current, writer);

            if (originalDepth != writer.CurrentDepth)
            {
                ThrowHelper.ThrowJsonException_SerializationConverterWrite(state.PropertyPath, ConverterBase.ToString());
            }
        }

        public void WriteEnumerable(ref WriteStack state, Utf8JsonWriter writer)
        {
            Debug.Assert(ShouldSerialize);
            int originalDepth = writer.CurrentDepth;

            OnWriteEnumerable(ref state.Current, writer);

            if (originalDepth != writer.CurrentDepth)
            {
                ThrowHelper.ThrowJsonException_SerializationConverterWrite(state.PropertyPath, ConverterBase.ToString());
            }
        }

        private void DeterminePropertyName()
        {
            if (PropertyInfo == null)
            {
                return;
            }

            JsonPropertyNameAttribute nameAttribute = GetAttribute<JsonPropertyNameAttribute>(PropertyInfo);
            if (nameAttribute != null)
            {
                string name = nameAttribute.Name;
                if (name == null)
                {
                    ThrowHelper.ThrowInvalidOperationException_SerializerPropertyNameNull(ParentClassType, this);
                }

                NameAsString = name;
            }
            else if (Options.PropertyNamingPolicy != null)
            {
                string name = Options.PropertyNamingPolicy.ConvertName(PropertyInfo.Name);
                if (name == null)
                {
                    ThrowHelper.ThrowInvalidOperationException_SerializerPropertyNameNull(ParentClassType, this);
                }

                NameAsString = name;
            }
            else
            {
                NameAsString = PropertyInfo.Name;
            }

            Debug.Assert(NameAsString != null);

            // At this point propertyName is valid UTF16, so just call the simple UTF16->UTF8 encoder.
            Name = Encoding.UTF8.GetBytes(NameAsString);

            // Cache the escaped name.
            EscapedName = JsonEncodedText.Encode(Name);

            ulong key = JsonClassInfo.GetKey(Name);
            PropertyNameKey = key;
        }

        private void DetermineSerializationCapabilities()
        {
            if (ClassType != ClassType.Enumerable &&
                ClassType != ClassType.Dictionary)
            {
                // We serialize if there is a getter + not ignoring readonly properties.
                ShouldSerialize = HasGetter && (HasSetter || !Options.IgnoreReadOnlyProperties);

                // We deserialize if there is a setter.
                ShouldDeserialize = HasSetter;
            }
            else
            {
                if (HasGetter)
                {
                    ShouldSerialize = true;

                    if (HasSetter)
                    {
                        ShouldDeserialize = true;
                    }
                }
            }
        }

        private void DetermineEnumerableOrDictionaryConverter()
        {
            if (DeclaredPropertyType.IsArray)
            {
                // Verify that we don't have a multidimensional array.
                if (DeclaredPropertyType.GetArrayRank() > 1)
                {
                    ThrowHelper.ThrowNotSupportedException_SerializationNotSupportedCollection(DeclaredPropertyType, ParentClassType, PropertyInfo);
                    return;
                }

                EnumerableConverter = s_jsonArrayConverter;

                RuntimePropertyType = EnumerableConverter.ResolveRunTimeType(this);
            }
            else if (ClassType == ClassType.Dictionary)
            {
                if (s_jsonImmutableDictionaryConverter.OwnsImplementedCollectionType(ImplementedCollectionPropertyType, CollectionElementType))
                {
                    DictionaryConverter = s_jsonImmutableDictionaryConverter;

                    RuntimePropertyType = DictionaryConverter.ResolveRunTimeType(this);

                    DefaultImmutableDictionaryConverter.RegisterImmutableDictionary(RuntimePropertyType, CollectionElementType, Options);
                }
                else if (s_jsonIDictionaryConverter.OwnsImplementedCollectionType(ImplementedCollectionPropertyType, CollectionElementType))
                {
                    DictionaryConverter = s_jsonIDictionaryConverter;

                    RuntimePropertyType = DictionaryConverter.ResolveRunTimeType(this);
                }
                else if (s_jsonDerivedDictionaryConverter.OwnsImplementedCollectionType(ImplementedCollectionPropertyType, CollectionElementType))
                {
                    DictionaryConverter = s_jsonDerivedDictionaryConverter;

                    RuntimePropertyType = DictionaryConverter.ResolveRunTimeType(this);
                }
                else
                {
                    ThrowHelper.ThrowNotSupportedException_SerializationNotSupportedCollection(DeclaredPropertyType, ParentClassType, PropertyInfo);
                }
            }
            else if (ClassType == ClassType.Enumerable)
            {
                if (s_jsonImmutableEnumerableConverter.OwnsImplementedCollectionType(ImplementedCollectionPropertyType, CollectionElementType))
                {
                    EnumerableConverter = s_jsonImmutableEnumerableConverter;

                    DefaultImmutableEnumerableConverter.RegisterImmutableCollection(RuntimePropertyType, CollectionElementType, Options);

                    RuntimePropertyType = EnumerableConverter.ResolveRunTimeType(this);
                }
                else if (s_jsonICollectionConverter.OwnsImplementedCollectionType(ImplementedCollectionPropertyType, CollectionElementType))
                {
                    EnumerableConverter = s_jsonICollectionConverter;

                    RuntimePropertyType = EnumerableConverter.ResolveRunTimeType(this);
                }
                else if (s_jsonDerivedEnumerableConverter.OwnsImplementedCollectionType(ImplementedCollectionPropertyType, CollectionElementType))
                {
                    EnumerableConverter = s_jsonDerivedEnumerableConverter;

                    RuntimePropertyType = EnumerableConverter.ResolveRunTimeType(this);
                }
                else
                {
                    ThrowHelper.ThrowNotSupportedException_SerializationNotSupportedCollection(DeclaredPropertyType, ParentClassType, PropertyInfo);
                }
            }
            else
                throw new InvalidOperationException();
        }
    }
}<|MERGE_RESOLUTION|>--- conflicted
+++ resolved
@@ -77,17 +77,7 @@
             }
         }
 
-<<<<<<< HEAD
         public Type DeclaredPropertyType { get; private set; }
-=======
-            Debug.Assert(NameAsString != null);
-
-            // At this point propertyName is valid UTF16, so just call the simple UTF16->UTF8 encoder.
-            Name = Encoding.UTF8.GetBytes(NameAsString);
-
-            // Cache the escaped property name.
-            EscapedName = JsonEncodedText.Encode(Name, Options.Encoder);
->>>>>>> cce6a632
 
         public Type ImplementedCollectionPropertyType { get; private set; }
 
@@ -236,17 +226,10 @@
         {
             Debug.Assert(ShouldDeserialize);
 
-<<<<<<< HEAD
-            if (CollectionElementClassInfo != null)
+            JsonPropertyInfo propertyInfo;
+            if (CollectionElementClassInfo != null && (propertyInfo = CollectionElementClassInfo.PolicyProperty) != null)
             {
                 // Forward the setter to the value-based JsonPropertyInfo.
-                JsonPropertyInfo propertyInfo = CollectionElementClassInfo.PolicyProperty;
-=======
-            JsonPropertyInfo propertyInfo;
-            if (ElementClassInfo != null && (propertyInfo = ElementClassInfo.PolicyProperty) != null)
-            {
-                // Forward the setter to the value-based JsonPropertyInfo.
->>>>>>> cce6a632
                 propertyInfo.ReadEnumerable(tokenType, ref state, ref reader);
             }
             else
@@ -398,8 +381,8 @@
             // At this point propertyName is valid UTF16, so just call the simple UTF16->UTF8 encoder.
             Name = Encoding.UTF8.GetBytes(NameAsString);
 
-            // Cache the escaped name.
-            EscapedName = JsonEncodedText.Encode(Name);
+            // Cache the escaped property name.
+            EscapedName = JsonEncodedText.Encode(Name, Options.Encoder);
 
             ulong key = JsonClassInfo.GetKey(Name);
             PropertyNameKey = key;
