// Licensed to the .NET Foundation under one or more agreements.
// The .NET Foundation licenses this file to you under the MIT license.
// See the LICENSE file in the project root for more information.

using System.Collections;
using System.Diagnostics;
using System.Reflection;
using System.Text.Json.Serialization;
using System.Text.Json.Serialization.Converters;

namespace System.Text.Json
{
    [DebuggerDisplay("PropertyInfo={PropertyInfo}, Element={ElementClassInfo}")]
    internal abstract class JsonPropertyInfo
    {
        // Cache the converters so they don't get created for every enumerable property.
        private static readonly JsonEnumerableConverter s_jsonArrayConverter = new DefaultArrayConverter();
        private static readonly JsonEnumerableConverter s_jsonImmutableEnumerableConverter = new DefaultImmutableEnumerableConverter();
        private static readonly JsonDictionaryConverter s_jsonImmutableDictionaryConverter = new DefaultImmutableDictionaryConverter();

        public static readonly JsonPropertyInfo s_missingProperty = GetMissingProperty();

        private JsonClassInfo _elementClassInfo;
        private JsonClassInfo _runtimeClassInfo;
        private JsonClassInfo _declaredTypeClassInfo;

        public bool CanBeNull { get; private set; }

        public ClassType ClassType;

        public abstract JsonConverter ConverterBase { get; set; }

        private static JsonPropertyInfo GetMissingProperty()
        {
            JsonPropertyInfo info = new JsonPropertyInfoNotNullable<object, object, object, object>();
            info.IsPropertyPolicy = false;
            info.ShouldDeserialize = false;
            info.ShouldSerialize = false;
            return info;
        }

        // Copy any settings defined at run-time to the new property.
        public void CopyRuntimeSettingsTo(JsonPropertyInfo other)
        {
            other.EscapedName = EscapedName;
            other.Name = Name;
            other.NameAsString = NameAsString;
            other.PropertyNameKey = PropertyNameKey;
        }

        public abstract IList CreateConverterList();

        public abstract IEnumerable CreateImmutableCollectionInstance(ref ReadStack state, Type collectionType, string delegateKey, IList sourceList, JsonSerializerOptions options);

        public abstract IDictionary CreateImmutableDictionaryInstance(ref ReadStack state, Type collectionType, string delegateKey, IDictionary sourceDictionary, JsonSerializerOptions options);

        // Create a property that is ignored at run-time. It uses the same type (typeof(sbyte)) to help
        // prevent issues with unsupported types and helps ensure we don't accidently (de)serialize it.
        public static JsonPropertyInfo CreateIgnoredPropertyPlaceholder(PropertyInfo propertyInfo, JsonSerializerOptions options)
        {
            JsonPropertyInfo jsonPropertyInfo = new JsonPropertyInfoNotNullable<sbyte, sbyte, sbyte, sbyte>();
            jsonPropertyInfo.Options = options;
            jsonPropertyInfo.PropertyInfo = propertyInfo;
            jsonPropertyInfo.DeterminePropertyName();

            Debug.Assert(!jsonPropertyInfo.ShouldDeserialize);
            Debug.Assert(!jsonPropertyInfo.ShouldSerialize);

            return jsonPropertyInfo;
        }

        public Type DeclaredPropertyType { get; private set; }

        private void DeterminePropertyName()
        {
            if (PropertyInfo == null)
            {
                return;
            }

            JsonPropertyNameAttribute nameAttribute = GetAttribute<JsonPropertyNameAttribute>(PropertyInfo);
            if (nameAttribute != null)
            {
                string name = nameAttribute.Name;
                if (name == null)
                {
                    ThrowHelper.ThrowInvalidOperationException_SerializerPropertyNameNull(ParentClassType, this);
                }

                NameAsString = name;
            }
            else if (Options.PropertyNamingPolicy != null)
            {
                string name = Options.PropertyNamingPolicy.ConvertName(PropertyInfo.Name);
                if (name == null)
                {
                    ThrowHelper.ThrowInvalidOperationException_SerializerPropertyNameNull(ParentClassType, this);
                }

                NameAsString = name;
            }
            else
            {
                NameAsString = PropertyInfo.Name;
            }

            Debug.Assert(NameAsString != null);

            // At this point propertyName is valid UTF16, so just call the simple UTF16->UTF8 encoder.
            Name = Encoding.UTF8.GetBytes(NameAsString);

            // Cache the escaped property name.
            EscapedName = JsonEncodedText.Encode(Name, Options.Encoder);

            ulong key = JsonClassInfo.GetKey(Name);
            PropertyNameKey = key;
        }

        private void DetermineSerializationCapabilities()
        {
            if (ClassType != ClassType.Enumerable &&
                ClassType != ClassType.Dictionary &&
                ClassType != ClassType.IListConstructible &&
                ClassType != ClassType.IDictionaryConstructible)
            {
                // We serialize if there is a getter + not ignoring readonly properties.
                ShouldSerialize = HasGetter && (HasSetter || !Options.IgnoreReadOnlyProperties);

                // We deserialize if there is a setter.
                ShouldDeserialize = HasSetter;
            }
            else
            {
                if (HasGetter)
                {
                    ShouldSerialize = true;

                    if (HasSetter)
                    {
                        ShouldDeserialize = true;

                        if (RuntimePropertyType.IsArray)
                        {
                            // Verify that we don't have a multidimensional array.
                            if (RuntimePropertyType.GetArrayRank() > 1)
                            {
                                throw ThrowHelper.GetNotSupportedException_SerializationNotSupportedCollection(RuntimePropertyType, ParentClassType, PropertyInfo);
                            }

                            EnumerableConverter = s_jsonArrayConverter;
                        }
                        else if (ClassType == ClassType.IDictionaryConstructible)
                        {
                            // MUST ADDRESS BEFORE PR: Should be able to retrieve element type without this:
                            DefaultImmutableDictionaryConverter.RegisterImmutableDictionary(
                                        RuntimePropertyType, JsonClassInfo.GetElementType(RuntimePropertyType), Options);

                            DictionaryConverter = s_jsonImmutableDictionaryConverter;
                        }
                        else if (ClassType == ClassType.IListConstructible)
                        {
                            // MUST ADDRESS BEFORE PR: Should be able to retrieve element type without this:
                            DefaultImmutableEnumerableConverter.RegisterImmutableCollection(RuntimePropertyType,
                                    JsonClassInfo.GetElementType(RuntimePropertyType), Options);
                            EnumerableConverter = s_jsonImmutableEnumerableConverter;
                        }
                    }
                }
            }
        }

        /// <summary>
        /// Return the JsonClassInfo for the element type, or null if the property is not an enumerable or dictionary.
        /// </summary>
        /// <remarks>
        /// This should not be called during warm-up (initial creation of JsonClassInfos) to avoid recursive behavior
        /// which could result in a StackOverflowException.
        /// </remarks>
        public JsonClassInfo ElementClassInfo
        {
            get
            {
                if (_elementClassInfo == null && ElementType != null)
                {
                    Debug.Assert(ClassType == ClassType.Enumerable ||
                        ClassType == ClassType.Dictionary ||
                        ClassType == ClassType.IListConstructible ||
                        ClassType == ClassType.IDictionaryConstructible);

                    _elementClassInfo = Options.GetOrAddClass(ElementType);
                }

                return _elementClassInfo;
            }
        }

        public Type ElementType { get; set; }

        public JsonEnumerableConverter EnumerableConverter { get; private set; }
        public JsonDictionaryConverter DictionaryConverter { get; private set; }

        // The escaped name passed to the writer.
        // Use a field here (not a property) to avoid value semantics.
        public JsonEncodedText? EscapedName;

        public static TAttribute GetAttribute<TAttribute>(PropertyInfo propertyInfo) where TAttribute : Attribute
        {
            return (TAttribute)propertyInfo?.GetCustomAttribute(typeof(TAttribute), inherit: false);
        }

        public abstract Type GetDictionaryConcreteType();

        public virtual void GetPolicies()
        {
            DetermineSerializationCapabilities();
            DeterminePropertyName();
            IgnoreNullValues = Options.IgnoreNullValues;
        }

        public abstract object GetValueAsObject(object obj);

        public bool HasGetter { get; set; }
        public bool HasSetter { get; set; }

        public bool HasInternalConverter { get; private set; }

        public virtual void Initialize(
            Type parentClassType,
            Type declaredPropertyType,
            Type runtimePropertyType,
            ClassType runtimeClassType,
            PropertyInfo propertyInfo,
            Type elementType,
            JsonConverter converter,
            JsonSerializerOptions options)
        {
            ParentClassType = parentClassType;
            DeclaredPropertyType = declaredPropertyType;
            RuntimePropertyType = runtimePropertyType;
            ClassType = runtimeClassType;
            PropertyInfo = propertyInfo;
            ElementType = elementType;
            Options = options;
            IsNullableType = runtimePropertyType.IsGenericType && runtimePropertyType.GetGenericTypeDefinition() == typeof(Nullable<>);
            CanBeNull = IsNullableType || !runtimePropertyType.IsValueType;

            if (converter != null)
            {
                ConverterBase = converter;
<<<<<<< HEAD
=======

                HasInternalConverter = (converter.GetType().Assembly == GetType().Assembly);

                // Avoid calling GetClassType since it will re-ask if there is a converter which is slow.
                if (runtimePropertyType == typeof(object))
                {
                    ClassType = ClassType.Unknown;
                }
                else
                {
                    ClassType = ClassType.Value;
                }
            }
            // Special case for immutable collections.
            else if (declaredPropertyType != implementedPropertyType && !JsonClassInfo.IsNativelySupportedCollection(declaredPropertyType))
            {
                ClassType = JsonClassInfo.GetClassType(declaredPropertyType, options);
            }
            else
            {
                ClassType = JsonClassInfo.GetClassType(runtimePropertyType, options);
>>>>>>> a50e056c
            }
        }

        public abstract bool TryCreateEnumerableAddMethod(MethodInfo addMethod, object target, JsonSerializerOptions options);
        public abstract bool TryCreateDictionaryAddMethod(MethodInfo addMethod, object target, JsonSerializerOptions options);
        public abstract bool TryCreateExtensionDataAddMethod(MethodInfo addMethod, object target, JsonSerializerOptions options);

        public abstract void AddValueToEnumerable(object item);
        public abstract void AddValueToDictionary(string key, object value);
        public abstract void AddValueToExtensionData(string key, object value);

        public bool IgnoreNullValues { get; private set; }

        public bool IsNullableType { get; private set; }

        public bool IsPropertyPolicy { get; protected set; }

        // The name from a Json value. This is cached for performance on first deserialize.
        public byte[] JsonPropertyName { get; set; }

        // The name of the property with any casing policy or the name specified from JsonPropertyNameAttribute.
        public byte[] Name { get; private set; }
        public string NameAsString { get; private set; }

        // Key for fast property name lookup.
        public ulong PropertyNameKey { get; set; }

        // Options can be referenced here since all JsonPropertyInfos originate from a JsonClassInfo that is cached on JsonSerializerOptions.
        protected JsonSerializerOptions Options { get; set; }

        protected abstract void OnRead(ref ReadStack state, ref Utf8JsonReader reader);
        protected abstract void OnReadEnumerable(ref ReadStack state, ref Utf8JsonReader reader);
        protected abstract void OnWrite(ref WriteStackFrame current, Utf8JsonWriter writer);
        protected virtual void OnWriteDictionary(ref WriteStackFrame current, Utf8JsonWriter writer) { }
        protected abstract void OnWriteEnumerable(ref WriteStackFrame current, Utf8JsonWriter writer);

        public Type ParentClassType { get; private set; }

        public PropertyInfo PropertyInfo { get; private set; }

        public void Read(JsonTokenType tokenType, ref ReadStack state, ref Utf8JsonReader reader)
        {
            Debug.Assert(ShouldDeserialize);

            JsonPropertyInfo propertyInfo;
            if (ElementClassInfo != null && (propertyInfo = ElementClassInfo.PolicyProperty) != null)
            {
                // Forward the setter to the value-based JsonPropertyInfo.
                propertyInfo.ReadEnumerable(tokenType, ref state, ref reader);
            }
            // For performance on release build, don't verify converter correctness for internal converters.
            else if (HasInternalConverter)
            {
#if DEBUG
                JsonTokenType originalTokenType = reader.TokenType;
                int originalDepth = reader.CurrentDepth;
                long originalBytesConsumed = reader.BytesConsumed;
#endif

                OnRead(ref state, ref reader);

#if DEBUG
                VerifyRead(originalTokenType, originalDepth, originalBytesConsumed, ref reader);
#endif
            }
            else
            {
                JsonTokenType originalTokenType = reader.TokenType;
                int originalDepth = reader.CurrentDepth;
                long originalBytesConsumed = reader.BytesConsumed;

                OnRead(ref state, ref reader);

                VerifyRead(originalTokenType, originalDepth, originalBytesConsumed, ref reader);
            }
        }

        public void ReadEnumerable(JsonTokenType tokenType, ref ReadStack state, ref Utf8JsonReader reader)
        {
            Debug.Assert(ShouldDeserialize);

            // For performance on release build, don't verify converter correctness for internal converters.
            if (HasInternalConverter)
            {
#if DEBUG
                JsonTokenType originalTokenType = reader.TokenType;
                int originalDepth = reader.CurrentDepth;
                long originalBytesConsumed = reader.BytesConsumed;
#endif

                OnReadEnumerable(ref state, ref reader);

#if DEBUG
                VerifyRead(originalTokenType, originalDepth, originalBytesConsumed, ref reader);
#endif
            }
            else
            {
                JsonTokenType originalTokenType = reader.TokenType;
                int originalDepth = reader.CurrentDepth;
                long originalBytesConsumed = reader.BytesConsumed;

                OnReadEnumerable(ref state, ref reader);

                VerifyRead(originalTokenType, originalDepth, originalBytesConsumed, ref reader);
            }
        }

        public JsonClassInfo RuntimeClassInfo
        {
            get
            {
                if (_runtimeClassInfo == null)
                {
                    _runtimeClassInfo = Options.GetOrAddClass(RuntimePropertyType);
                }

                return _runtimeClassInfo;
            }
        }

        public JsonClassInfo DeclaredTypeClassInfo
        {
            get
            {
                if (_declaredTypeClassInfo == null)
                {
                    _declaredTypeClassInfo = Options.GetOrAddClass(DeclaredPropertyType);
                }

                return _declaredTypeClassInfo;
            }
        }

        public Type RuntimePropertyType { get; private set; }

        public abstract void SetValueAsObject(object obj, object value);

        public bool ShouldSerialize { get; private set; }
        public bool ShouldDeserialize { get; private set; }

        private void VerifyRead(JsonTokenType tokenType, int depth, long bytesConsumed, ref Utf8JsonReader reader)
        {
            switch (tokenType)
            {
                case JsonTokenType.StartArray:
                    if (reader.TokenType != JsonTokenType.EndArray)
                    {
                        ThrowHelper.ThrowJsonException_SerializationConverterRead(ConverterBase);
                    }
                    else if (depth != reader.CurrentDepth)
                    {
                        ThrowHelper.ThrowJsonException_SerializationConverterRead(ConverterBase);
                    }

                    // Should not be possible to have not read anything.
                    Debug.Assert(bytesConsumed < reader.BytesConsumed);
                    break;

                case JsonTokenType.StartObject:
                    if (reader.TokenType != JsonTokenType.EndObject)
                    {
                        ThrowHelper.ThrowJsonException_SerializationConverterRead(ConverterBase);
                    }
                    else if (depth != reader.CurrentDepth)
                    {
                        ThrowHelper.ThrowJsonException_SerializationConverterRead(ConverterBase);
                    }

                    // Should not be possible to have not read anything.
                    Debug.Assert(bytesConsumed < reader.BytesConsumed);
                    break;

                default:
                    // Reading a single property value.
                    if (reader.BytesConsumed != bytesConsumed)
                    {
                        ThrowHelper.ThrowJsonException_SerializationConverterRead(ConverterBase);
                    }

                    // Should not be possible to change token type.
                    Debug.Assert(reader.TokenType == tokenType);

                    break;
            }
        }

        public void Write(ref WriteStack state, Utf8JsonWriter writer)
        {
            Debug.Assert(ShouldSerialize);

            if (state.Current.CollectionEnumerator != null)
            {
                // Forward the setter to the value-based JsonPropertyInfo.
                JsonPropertyInfo propertyInfo = ElementClassInfo.PolicyProperty;
                propertyInfo.WriteEnumerable(ref state, writer);
            }
            // For performance on release build, don't verify converter correctness for internal converters.
            else if (HasInternalConverter)
            {
#if DEBUG
                int originalDepth = writer.CurrentDepth;
#endif

                OnWrite(ref state.Current, writer);

#if DEBUG
                VerifyWrite(originalDepth, writer);
#endif
            }
            else
            {
                int originalDepth = writer.CurrentDepth;
                OnWrite(ref state.Current, writer);
                VerifyWrite(originalDepth, writer);
            }
        }

        public void WriteDictionary(ref WriteStack state, Utf8JsonWriter writer)
        {
            Debug.Assert(ShouldSerialize);

            // For performance on release build, don't verify converter correctness for internal converters.
            if (HasInternalConverter)
            {
#if DEBUG
                int originalDepth = writer.CurrentDepth;
#endif

                OnWriteDictionary(ref state.Current, writer);

#if DEBUG
                VerifyWrite(originalDepth, writer);
#endif
            }
            else
            {
                int originalDepth = writer.CurrentDepth;
                OnWriteDictionary(ref state.Current, writer);
                VerifyWrite(originalDepth, writer);
            }
        }

        public void WriteEnumerable(ref WriteStack state, Utf8JsonWriter writer)
        {
            Debug.Assert(ShouldSerialize);

            // For performance on release build, don't verify converter correctness for internal converters.
            if (HasInternalConverter)
            {
#if DEBUG
                int originalDepth = writer.CurrentDepth;
#endif

                OnWriteEnumerable(ref state.Current, writer);

#if DEBUG
                VerifyWrite(originalDepth, writer);
#endif
            }
            else
            {
                int originalDepth = writer.CurrentDepth;
                OnWriteEnumerable(ref state.Current, writer);
                VerifyWrite(originalDepth, writer);
            }
        }

        private void VerifyWrite(int originalDepth, Utf8JsonWriter writer)
        {
            if (originalDepth != writer.CurrentDepth)
            {
                ThrowHelper.ThrowJsonException_SerializationConverterWrite(ConverterBase);
            }
        }
    }
}<|MERGE_RESOLUTION|>--- conflicted
+++ resolved
@@ -247,30 +247,8 @@
             if (converter != null)
             {
                 ConverterBase = converter;
-<<<<<<< HEAD
-=======
 
                 HasInternalConverter = (converter.GetType().Assembly == GetType().Assembly);
-
-                // Avoid calling GetClassType since it will re-ask if there is a converter which is slow.
-                if (runtimePropertyType == typeof(object))
-                {
-                    ClassType = ClassType.Unknown;
-                }
-                else
-                {
-                    ClassType = ClassType.Value;
-                }
-            }
-            // Special case for immutable collections.
-            else if (declaredPropertyType != implementedPropertyType && !JsonClassInfo.IsNativelySupportedCollection(declaredPropertyType))
-            {
-                ClassType = JsonClassInfo.GetClassType(declaredPropertyType, options);
-            }
-            else
-            {
-                ClassType = JsonClassInfo.GetClassType(runtimePropertyType, options);
->>>>>>> a50e056c
             }
         }
 
