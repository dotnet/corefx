--- conflicted
+++ resolved
@@ -21,20 +21,13 @@
         Value = 0x4,
         // IEnumerable
         Enumerable = 0x8,
+        // Is deserialized with a converter that parses elements from a temporary IList
+        // i.e. non-dictionary collections from System.Collections.Immutable, and arrays e.g. int[]
+        IListConstructible = 0x10,
         // IDictionary
-<<<<<<< HEAD
-        Dictionary = 4,
-        // Is deserialized with a converter that parses elements from a temporary IList
-        // i.e. non-dictionary collections from System.Collections.Immutable
-        IListConstructible = 5,
+        Dictionary = 0x20,
         // Is deserialized with a converter that parses elements from a temporary IDictionary
         // i.e. dictionary types from System.Collections.Immutable
-        IDictionaryConstructible = 6,
-=======
-        Dictionary = 0x10,
-        // Is deserialized by passing a IDictionary to its constructor
-        // i.e. immutable dictionaries, Hashtable, SortedList,
-        IDictionaryConstructible = 0x20,
->>>>>>> a50e056c
+        IDictionaryConstructible = 0x40,
     }
 }