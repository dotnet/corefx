--- conflicted
+++ resolved
@@ -45,22 +45,19 @@
         public bool IsDictionaryProperty => JsonPropertyInfo != null &&
             !JsonPropertyInfo.IsPropertyPolicy &&
             JsonPropertyInfo.ClassType == ClassType.Dictionary;
+        public bool IsImmutableDictionaryProperty => JsonPropertyInfo != null &&
+            !JsonPropertyInfo.IsPropertyPolicy &&
+            DefaultImmutableConverter.TypeIsImmutableDictionary(JsonPropertyInfo.RuntimePropertyType);
 
         public bool IsEnumerable => JsonClassInfo.ClassType == ClassType.Enumerable;
-<<<<<<< HEAD
-        public bool IsProcessingImmutableDictionary;
-        public bool IsProcessingEnumerableOrDictionary => IsProcessingEnumerable || IsDictionary;
-        public bool IsProcessingEnumerable => IsEnumerable || IsPropertyEnumerable;
-        public bool IsPropertyEnumerable => JsonPropertyInfo != null ? JsonPropertyInfo.ClassType == ClassType.Enumerable : false;
-=======
->>>>>>> 3c8e1ff1
 
         public bool IsEnumerableProperty =>
             JsonPropertyInfo != null &&
             !JsonPropertyInfo.IsPropertyPolicy &&
             JsonPropertyInfo.ClassType == ClassType.Enumerable;
 
-        public bool IsProcessingEnumerableOrDictionary => IsProcessingEnumerable || IsProcessingDictionary;
+        public bool IsProcessingImmutableDictionary => IsImmutableDictionary || IsImmutableDictionaryProperty;
+        public bool IsProcessingEnumerableOrDictionary => IsProcessingEnumerable || IsDictionary;
         public bool IsProcessingDictionary => IsDictionary || IsDictionaryProperty;
         public bool IsProcessingEnumerable => IsEnumerable || IsEnumerableProperty;
 
@@ -96,7 +93,6 @@
             if (JsonClassInfo.ClassType == ClassType.Value || JsonClassInfo.ClassType == ClassType.Enumerable || JsonClassInfo.ClassType == ClassType.Dictionary)
             {
                 JsonPropertyInfo = JsonClassInfo.GetPolicyProperty();
-                IsProcessingImmutableDictionary = DefaultImmutableConverter.TypeIsImmutableDictionary(JsonClassInfo.Type);
             }
         }
 
