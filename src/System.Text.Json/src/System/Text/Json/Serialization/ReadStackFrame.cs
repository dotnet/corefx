﻿// Licensed to the .NET Foundation under one or more agreements.
// The .NET Foundation licenses this file to you under the MIT license.
// See the LICENSE file in the project root for more information.

using System.Collections;
using System.Collections.Generic;
using System.Diagnostics;
using System.Runtime.CompilerServices;
using System.Text.Json.Serialization.Converters;

namespace System.Text.Json.Serialization
{
    [DebuggerDisplay("ClassType.{JsonClassInfo.ClassType}, {JsonClassInfo.Type.Name}")]
    internal struct ReadStackFrame
    {
        // The object (POCO or IEnumerable) that is being populated
        public object ReturnValue;
        public JsonClassInfo JsonClassInfo;

        // Support Dictionary keys.
        public string KeyName;

        // Current property values.
        public JsonPropertyInfo JsonPropertyInfo;

        // Support System.Array and other types that don't implement IList.
        public IList TempEnumerableValues;

        // Has an array or dictionary property been initialized.
        public bool PropertyInitialized;

        // Support Immutable dictionary types.
        public IDictionary TempDictionaryValues;

        // For performance, we order the properties by the first deserialize and PropertyIndex helps find the right slot quicker.
        public int PropertyIndex;
        public List<PropertyRef> PropertyRefCache;

        // The current JSON data for a property does not match a given POCO, so ignore the property (recursively).
        public bool Drain;

        public bool IsImmutableDictionary => DefaultImmutableConverter.TypeIsImmutableDictionary(JsonClassInfo.Type);
        public bool IsDictionary => JsonClassInfo.ClassType == ClassType.Dictionary;

        public bool IsDictionaryProperty => JsonPropertyInfo != null &&
            !JsonPropertyInfo.IsPropertyPolicy &&
            JsonPropertyInfo.ClassType == ClassType.Dictionary;
        public bool IsImmutableDictionaryProperty => JsonPropertyInfo != null &&
            !JsonPropertyInfo.IsPropertyPolicy &&
            DefaultImmutableConverter.TypeIsImmutableDictionary(JsonPropertyInfo.RuntimePropertyType);

        public bool IsEnumerable => JsonClassInfo.ClassType == ClassType.Enumerable;

        public bool IsEnumerableProperty =>
            JsonPropertyInfo != null &&
            !JsonPropertyInfo.IsPropertyPolicy &&
            JsonPropertyInfo.ClassType == ClassType.Enumerable;

        public bool IsProcessingImmutableDictionary => IsImmutableDictionary || IsImmutableDictionaryProperty;
        public bool IsProcessingEnumerableOrDictionary => IsProcessingEnumerable || IsDictionary;
        public bool IsProcessingDictionary => IsDictionary || IsDictionaryProperty;
        public bool IsProcessingEnumerable => IsEnumerable || IsEnumerableProperty;

        public bool IsProcessingValue
        {
            [MethodImpl(MethodImplOptions.AggressiveInlining)]
            get
            {
                if (JsonPropertyInfo == null || SkipProperty)
                {
                    return false;
                }

                // We've got a property info. If we're a Value or polymorphic Value
                // (ClassType.Unknown), return true.
                ClassType type = JsonPropertyInfo.ClassType;
                return type == ClassType.Value || type == ClassType.Unknown ||
                    KeyName != null  && (
                    (IsDictionary && JsonClassInfo.ElementClassInfo.ClassType == ClassType.Unknown) ||
                    (IsDictionaryProperty && JsonPropertyInfo.ElementClassInfo.ClassType == ClassType.Unknown)
                    );
            }
        }

        public void Initialize(Type type, JsonSerializerOptions options)
        {
            JsonClassInfo = options.GetOrAddClass(type);
            InitializeJsonPropertyInfo();
        }

        public void InitializeJsonPropertyInfo()
        {
            if (JsonClassInfo.ClassType == ClassType.Value || JsonClassInfo.ClassType == ClassType.Enumerable || JsonClassInfo.ClassType == ClassType.Dictionary)
            {
                JsonPropertyInfo = JsonClassInfo.GetPolicyProperty();
            }
        }

        public void Reset()
        {
            Drain = false;
            JsonClassInfo = null;
            KeyName = null;
            PropertyRefCache = null;
            ReturnValue = null;
            EndObject();
        }

        public void ResetProperty()
        {
            PropertyInitialized = false;
            JsonPropertyInfo = null;
            TempEnumerableValues = null;
<<<<<<< HEAD
            TempDictionaryValues = null;
=======
            KeyName = null;
>>>>>>> a59cb1a7
        }

        public void EndObject()
        {
            PropertyIndex = 0;
            ResetProperty();
        }

        public static object CreateEnumerableValue(ref Utf8JsonReader reader, ref ReadStack state, JsonSerializerOptions options)
        {
            JsonPropertyInfo jsonPropertyInfo = state.Current.JsonPropertyInfo;

            // If the property has an EnumerableConverter, then we use tempEnumerableValues.
            if (jsonPropertyInfo.EnumerableConverter != null)
            {
                IList converterList;
                if (jsonPropertyInfo.ElementClassInfo.ClassType == ClassType.Value)
                {
                    converterList = jsonPropertyInfo.ElementClassInfo.GetPolicyProperty().CreateConverterList();
                }
                else
                {
                    converterList = new List<object>();
                }

                state.Current.TempEnumerableValues = converterList;

                return null;
            }

            Type propType = state.Current.JsonPropertyInfo.RuntimePropertyType;
            if (typeof(IList).IsAssignableFrom(propType))
            {
                // If IList, add the members as we create them.
                JsonClassInfo collectionClassInfo = state.Current.JsonPropertyInfo.RuntimeClassInfo;
                IList collection = (IList)collectionClassInfo.CreateObject();
                return collection;
            }
            else
            {
                ThrowHelper.ThrowJsonException_DeserializeUnableToConvertValue(propType, reader, state.PropertyPath);
                return null;
            }
        }

        public Type GetElementType()
        {
            if (IsEnumerableProperty || IsDictionaryProperty)
            {
                return JsonPropertyInfo.ElementClassInfo.Type;
            }

            if (IsEnumerable || IsDictionary)
            {
                return JsonClassInfo.ElementClassInfo.Type;
            }

            return JsonPropertyInfo.RuntimePropertyType;
        }

        public static IEnumerable GetEnumerableValue(in ReadStackFrame current)
        {
            if (current.IsEnumerable)
            {
                if (current.ReturnValue != null)
                {
                    return (IEnumerable)current.ReturnValue;
                }
            }

            // IEnumerable properties are finished (values added inline) unless they are using tempEnumerableValues.
            return current.TempEnumerableValues;
        }

        public void SetReturnValue(object value)
        {
            Debug.Assert(ReturnValue == null);
            ReturnValue = value;
        }

        public bool SkipProperty => Drain ||
            ReferenceEquals(JsonPropertyInfo, JsonPropertyInfo.s_missingProperty) ||
            (JsonPropertyInfo?.IsPropertyPolicy == false && JsonPropertyInfo?.ShouldDeserialize == false);
    }
}<|MERGE_RESOLUTION|>--- conflicted
+++ resolved
@@ -111,11 +111,8 @@
             PropertyInitialized = false;
             JsonPropertyInfo = null;
             TempEnumerableValues = null;
-<<<<<<< HEAD
             TempDictionaryValues = null;
-=======
             KeyName = null;
->>>>>>> a59cb1a7
         }
 
         public void EndObject()
