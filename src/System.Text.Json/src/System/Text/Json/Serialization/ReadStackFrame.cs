--- conflicted
+++ resolved
@@ -105,11 +105,8 @@
             PropertyInitialized = false;
             JsonPropertyInfo = null;
             TempEnumerableValues = null;
-<<<<<<< HEAD
             JsonPropertyName = null;
-=======
             KeyName = null;
->>>>>>> 73066ea2
         }
 
         public void EndObject()
