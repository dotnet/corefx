﻿// Licensed to the .NET Foundation under one or more agreements.
// The .NET Foundation licenses this file to you under the MIT license.
// See the LICENSE file in the project root for more information.

namespace System.Text.Json.Serialization
{
    public static partial class JsonSerializer
    {
        /// <summary>
        /// Convert the provided value into a <see cref="System.Byte"/> array.
        /// </summary>
        /// <returns>A UTF-8 representation of the value.</returns>
        /// <param name="value">The value to convert.</param>
<<<<<<< HEAD
        /// <param name="options">Options to control the convertion behavior.</param>
        public static byte[] ToUtf8Bytes<TValue>(TValue value, JsonSerializerOptions options = null)
=======
        /// <param name="options">Options to control the conversion behavior.</param>
        public static byte[] ToBytes<TValue>(TValue value, JsonSerializerOptions options = null)
>>>>>>> 555d6e79
        {
            return WriteCoreBytes(value, typeof(TValue), options);
        }

        /// <summary>
        /// Convert the provided value into a <see cref="System.Byte"/> array.
        /// </summary>
        /// <returns>A UTF-8 representation of the value.</returns>
        /// <param name="value">The value to convert.</param>
        /// <param name="type">The type of the <paramref name="value"/> to convert.</param>
<<<<<<< HEAD
        /// <param name="options">Options to control the convertion behavior.</param>
        public static byte[] ToUtf8Bytes(object value, Type type, JsonSerializerOptions options = null)
=======
        /// <param name="options">Options to control the conversion behavior.</param>
        public static byte[] ToBytes(object value, Type type, JsonSerializerOptions options = null)
>>>>>>> 555d6e79
        {
            VerifyValueAndType(value, type);
            return WriteCoreBytes(value, type, options);
        }
    }
}<|MERGE_RESOLUTION|>--- conflicted
+++ resolved
@@ -11,13 +11,8 @@
         /// </summary>
         /// <returns>A UTF-8 representation of the value.</returns>
         /// <param name="value">The value to convert.</param>
-<<<<<<< HEAD
-        /// <param name="options">Options to control the convertion behavior.</param>
+        /// <param name="options">Options to control the conversion behavior.</param>
         public static byte[] ToUtf8Bytes<TValue>(TValue value, JsonSerializerOptions options = null)
-=======
-        /// <param name="options">Options to control the conversion behavior.</param>
-        public static byte[] ToBytes<TValue>(TValue value, JsonSerializerOptions options = null)
->>>>>>> 555d6e79
         {
             return WriteCoreBytes(value, typeof(TValue), options);
         }
@@ -28,13 +23,8 @@
         /// <returns>A UTF-8 representation of the value.</returns>
         /// <param name="value">The value to convert.</param>
         /// <param name="type">The type of the <paramref name="value"/> to convert.</param>
-<<<<<<< HEAD
-        /// <param name="options">Options to control the convertion behavior.</param>
+        /// <param name="options">Options to control the conversion behavior.</param>
         public static byte[] ToUtf8Bytes(object value, Type type, JsonSerializerOptions options = null)
-=======
-        /// <param name="options">Options to control the conversion behavior.</param>
-        public static byte[] ToBytes(object value, Type type, JsonSerializerOptions options = null)
->>>>>>> 555d6e79
         {
             VerifyValueAndType(value, type);
             return WriteCoreBytes(value, type, options);
