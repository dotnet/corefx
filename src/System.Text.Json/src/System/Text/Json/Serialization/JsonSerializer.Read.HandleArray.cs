--- conflicted
+++ resolved
@@ -149,24 +149,8 @@
 
             if (state.Current.TempEnumerableValues != null)
             {
-<<<<<<< HEAD
                 // Used by nested arrays, arrays with converters, and IsICollectionConstructibles.
                 state.Current.TempEnumerableValues.Add(value);
-=======
-                if (state.Current.TempEnumerableValues != null)
-                {
-                    state.Current.TempEnumerableValues.Add(value);
-                }
-                else
-                {
-                    if (!(state.Current.ReturnValue is IList list))
-                    {
-                        ThrowHelper.ThrowJsonException_DeserializeUnableToConvertValue(value.GetType(), reader, state.JsonPath());
-                        return;
-                    }
-                    list.Add(value);
-                }
->>>>>>> 6ff7587b
             }
             else if (state.Current.IsEnumerable || (state.Current.IsEnumerableProperty && !setPropertyDirectly))
             {
@@ -178,7 +162,7 @@
             else if (state.Current.IsICollectionConstructible || (state.Current.IsICollectionConstructibleProperty && !setPropertyDirectly))
             {
                 // If we didn't fall into the TempEnumerableValues block above, we have an invalid array.
-                ThrowHelper.ThrowJsonException_DeserializeUnableToConvertValue(value.GetType(), reader, state.JsonPath);
+                ThrowHelper.ThrowJsonException_DeserializeUnableToConvertValue(value.GetType(), reader, state.JsonPath());
             }
             else if (state.Current.IsDictionary || (state.Current.IsDictionaryProperty && !setPropertyDirectly))
             {
@@ -235,7 +219,7 @@
             else if (state.Current.IsProcessingICollectionConstructible)
             {
                 // If we didn't fall into the TempEnumerableValues block above, we have an invalid array.
-                ThrowHelper.ThrowJsonException_DeserializeUnableToConvertValue(value.GetType(), reader, state.JsonPath);
+                ThrowHelper.ThrowJsonException_DeserializeUnableToConvertValue(value.GetType(), reader, state.JsonPath());
             }
             else if (state.Current.IsProcessingDictionary)
             {
