﻿// Licensed to the .NET Foundation under one or more agreements.
// The .NET Foundation licenses this file to you under the MIT license.
// See the LICENSE file in the project root for more information.

using System.Collections;
using System.Collections.Generic;
using System.Diagnostics;
using System.Text.Json.Serialization.Policies;

namespace System.Text.Json.Serialization
{
    public static partial class JsonSerializer
    {
        private static void HandleStartArray(
            JsonSerializerOptions options,
            ref Utf8JsonReader reader,
            ref ReadStack state)
        {
            JsonPropertyInfo jsonPropertyInfo;

            jsonPropertyInfo = state.Current.JsonPropertyInfo;

            bool skip = jsonPropertyInfo != null && !jsonPropertyInfo.ShouldDeserialize;
            if (skip || state.Current.Skip())
            {
                // The array is not being applied to the object.
                state.Push();
                state.Current.Drain = true;
                return;
            }

            if (jsonPropertyInfo == null)
            {
                jsonPropertyInfo = state.Current.JsonClassInfo.CreateRootObject(options);
            }
            else if (state.Current.JsonClassInfo.ClassType == ClassType.Unknown)
            {
                jsonPropertyInfo = state.Current.JsonClassInfo.CreatePolymorphicProperty(jsonPropertyInfo, typeof(object), options);
            }

            Type arrayType = jsonPropertyInfo.RuntimePropertyType;
            if (!typeof(IEnumerable).IsAssignableFrom(arrayType) || (arrayType.IsArray && arrayType.GetArrayRank() > 1))
            {
                ThrowHelper.ThrowJsonException_DeserializeUnableToConvertValue(arrayType, reader, state.PropertyPath);
            }

            Debug.Assert(state.Current.IsPropertyEnumerable || state.Current.IsDictionary);

            if (state.Current.EnumerableCreated)
            {
                // A nested json array so push a new stack frame.
                Type elementType = state.Current.JsonClassInfo.ElementClassInfo.GetPolicyProperty().RuntimePropertyType;

                state.Push();

                state.Current.Initialize(elementType, options);
                state.Current.PopStackOnEnd = true;
            }
            else
            {
                state.Current.EnumerableCreated = true;
            }

            jsonPropertyInfo = state.Current.JsonPropertyInfo;

            // If current property is already set (from a constructor, for example) leave as-is.
            if (jsonPropertyInfo.GetValueAsObject(state.Current.ReturnValue) == null)
            {
                // Create the enumerable.
                object value = ReadStackFrame.CreateEnumerableValue(ref reader, ref state, options);
                if (value != null)
                {
                    if (state.Current.ReturnValue != null)
                    {
                        state.Current.JsonPropertyInfo.SetValueAsObject(state.Current.ReturnValue, value);
                    }
                    else
                    {
                        // Primitive arrays being returned without object
                        state.Current.SetReturnValue(value);
                    }
                }
            }
        }

        private static bool HandleEndArray(
            JsonSerializerOptions options,
<<<<<<< HEAD
            ref Utf8JsonReader reader,
            ref ReadStack state)
=======
            ref ReadStack state,
            ref Utf8JsonReader reader)
>>>>>>> 0c006ec7
        {
            bool lastFrame = state.IsLastFrame;

            if (state.Current.Drain)
            {
                // The array is not being applied to the object.
                state.Pop();
                return lastFrame;
            }

            IEnumerable value = ReadStackFrame.GetEnumerableValue(state.Current);
            bool setPropertyDirectly;
            bool popStackOnEnd = state.Current.PopStackOnEnd;

            if (state.Current.TempEnumerableValues != null)
            {
                JsonEnumerableConverter converter = state.Current.JsonPropertyInfo.EnumerableConverter;
                Debug.Assert(converter != null);

                Type enumerableType = state.Current.JsonPropertyInfo.RuntimePropertyType;
                Type elementType = state.Current.GetElementType();
                value = converter.CreateFromList(enumerableType, elementType, (IList)value);
                setPropertyDirectly = true;
            }
            else if (!popStackOnEnd)
            {
                Debug.Assert(state.Current.IsPropertyEnumerable);

                // We added the items to the list property already.
                state.Current.ResetProperty();
                return false;
            }
            else
            {
                setPropertyDirectly = false;
            }

            if (popStackOnEnd)
            {
                state.Pop();
            }

            if (lastFrame)
            {
                if (state.Current.ReturnValue == null)
                {
                    // Returning a converted list or object.
                    state.Current.Reset();
                    state.Current.ReturnValue = value;
                    return true;
                }
                else if (state.Current.IsEnumerable || state.Current.IsDictionary)
                {
                    // Returning a non-converted list.
                    return true;
                }
                // else there must be an outer object, so we'll return false here.
            }

            ApplyObjectToEnumerable(value, options, ref state, ref reader, setPropertyDirectly: setPropertyDirectly);

            if (!popStackOnEnd)
            {
                Debug.Assert(state.Current.IsPropertyEnumerable);
                state.Current.ResetProperty();
            }

            return false;
        }

        // If this method is changed, also change ApplyValueToEnumerable.
        internal static void ApplyObjectToEnumerable(
            object value,
            JsonSerializerOptions options,
            ref ReadStack state,
            ref Utf8JsonReader reader,
            bool setPropertyDirectly = false)
        {
            if (state.Current.IsEnumerable)
            {
                if (state.Current.TempEnumerableValues != null)
                {
                    state.Current.TempEnumerableValues.Add(value);
                }
                else
                {
                    ((IList)state.Current.ReturnValue).Add(value);
                }
            }
            else if (!setPropertyDirectly && state.Current.IsPropertyEnumerable)
            {
                Debug.Assert(state.Current.JsonPropertyInfo != null);
                Debug.Assert(state.Current.ReturnValue != null);
                if (state.Current.TempEnumerableValues != null)
                {
                    state.Current.TempEnumerableValues.Add(value);
                }
                else
                {
                    IList list = (IList)state.Current.JsonPropertyInfo.GetValueAsObject(state.Current.ReturnValue);
                    Debug.Assert(list != null);
                    list.Add(value);
                }
            }
            else if (state.Current.IsDictionary)
            {
                Debug.Assert(state.Current.ReturnValue != null);
                IDictionary dictionary = (IDictionary)state.Current.JsonPropertyInfo.GetValueAsObject(state.Current.ReturnValue);
                string key = state.Current.KeyName;
                Debug.Assert(!string.IsNullOrEmpty(key));
                if (!dictionary.Contains(key))
                {
                    dictionary.Add(key, value);
                }
                else
                {
                    ThrowHelper.ThrowJsonException_DeserializeDuplicateKey(key, reader, state.PropertyPath);
                }
            }
            else
            {
                Debug.Assert(state.Current.JsonPropertyInfo != null);
                state.Current.JsonPropertyInfo.SetValueAsObject(state.Current.ReturnValue, value);
            }
        }

        // If this method is changed, also change ApplyObjectToEnumerable.
        internal static void ApplyValueToEnumerable<TProperty>(
            ref TProperty value,
            JsonSerializerOptions options,
            ref ReadStack state,
            ref Utf8JsonReader reader)
        {
            if (state.Current.IsEnumerable)
            {
                if (state.Current.TempEnumerableValues != null)
                {
                    ((IList<TProperty>)state.Current.TempEnumerableValues).Add(value);
                }
                else
                {
                    ((IList<TProperty>)state.Current.ReturnValue).Add(value);
                }
            }
            else if (state.Current.IsPropertyEnumerable)
            {
                Debug.Assert(state.Current.JsonPropertyInfo != null);
                Debug.Assert(state.Current.ReturnValue != null);
                if (state.Current.TempEnumerableValues != null)
                {
                    ((IList<TProperty>)state.Current.TempEnumerableValues).Add(value);
                }
                else
                {
                    IList<TProperty> list = (IList<TProperty>)state.Current.JsonPropertyInfo.GetValueAsObject(state.Current.ReturnValue);
                    Debug.Assert(list != null);
                    list.Add(value);
                }
            }
            else if (state.Current.IsDictionary)
            {
                Debug.Assert(state.Current.ReturnValue != null);
                IDictionary<string, TProperty> dictionary = (IDictionary<string, TProperty>)state.Current.JsonPropertyInfo.GetValueAsObject(state.Current.ReturnValue);

                string key = state.Current.KeyName;
                Debug.Assert(!string.IsNullOrEmpty(key));
                if (!dictionary.ContainsKey(key)) // The IDictionary.TryAdd extension method is not available in netstandard.
                {
                    dictionary.Add(key, value);
                }
                else
                {
                    ThrowHelper.ThrowJsonException_DeserializeDuplicateKey(key, reader, state.PropertyPath);
                }
            }
            else
            {
                Debug.Assert(state.Current.JsonPropertyInfo != null);
                state.Current.JsonPropertyInfo.SetValueAsObject(state.Current.ReturnValue, value);
            }
        }
    }
}<|MERGE_RESOLUTION|>--- conflicted
+++ resolved
@@ -85,13 +85,8 @@
 
         private static bool HandleEndArray(
             JsonSerializerOptions options,
-<<<<<<< HEAD
-            ref Utf8JsonReader reader,
-            ref ReadStack state)
-=======
             ref ReadStack state,
             ref Utf8JsonReader reader)
->>>>>>> 0c006ec7
         {
             bool lastFrame = state.IsLastFrame;
 
