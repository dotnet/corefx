// Licensed to the .NET Foundation under one or more agreements.
// The .NET Foundation licenses this file to you under the MIT license.
// See the LICENSE file in the project root for more information.

using System.Collections;
using System.Collections.Generic;
using System.Diagnostics;
using System.Runtime.CompilerServices;
using System.Text.Json.Serialization.Converters;

namespace System.Text.Json
{
    public static partial class JsonSerializer
    {
        private static void HandleStartArray(JsonSerializerOptions options, ref ReadStack state)
        {
            if (state.Current.SkipProperty)
            {
                // The array is not being applied to the object.
                state.Push();
                state.Current.Drain = true;
                return;
            }

            JsonPropertyInfo jsonPropertyInfo = state.Current.JsonPropertyInfo;
            if (jsonPropertyInfo == null)
            {
                jsonPropertyInfo = state.Current.JsonClassInfo.CreateRootProperty(options);
            }

            // Verify that we are processing a valid enumerable or dictionary.
            if (((ClassType.Enumerable | ClassType.Dictionary) & jsonPropertyInfo.ClassType) == 0)
            {
                ThrowHelper.ThrowJsonException_DeserializeUnableToConvertValue(jsonPropertyInfo.RuntimePropertyType);
            }

            if (state.Current.CollectionPropertyInitialized)
            {
                // An array nested in a dictionary or array, so push a new stack frame.
                Type elementType = jsonPropertyInfo.ElementClassInfo.Type;

                state.Push();
                state.Current.Initialize(elementType, options);
            }

            state.Current.CollectionPropertyInitialized = true;

            // The current JsonPropertyInfo will be null if the current type is not one of
            // ClassType.Value | ClassType.Enumerable | ClassType.Dictionary.
            // We should not see ClassType.Value here because we handle it on a different code
            // path invoked in the main read loop.
            // Only ClassType.Enumerable is valid here since we just saw a StartArray token.
            if (state.Current.JsonPropertyInfo == null ||
                state.Current.JsonPropertyInfo.ClassType != ClassType.Enumerable)
            {
                ThrowHelper.ThrowJsonException_DeserializeUnableToConvertValue(state.Current.JsonClassInfo.Type);
            }

            // Set or replace the existing enumerable value.
            object value = ReadStackFrame.CreateEnumerableValue(ref state);

            // If value is not null, then we don't have a converter so apply the value.
            if (value != null)
            {
                state.Current.DetermineEnumerablePopulationStrategy(value);

                if (state.Current.ReturnValue != null)
                {
                    state.Current.JsonPropertyInfo.SetValueAsObject(state.Current.ReturnValue, value);
                }
                else
                {
                    state.Current.ReturnValue = value;
                }
            }
        }

        private static bool HandleEndArray(
            JsonSerializerOptions options,
            ref ReadStack state)
        {
            bool lastFrame = state.IsLastFrame;

            if (state.Current.Drain)
            {
                // The array is not being applied to the object.
                state.Pop();
                return lastFrame;
            }

            IEnumerable value = ReadStackFrame.GetEnumerableValue(ref state.Current);
            bool setPropertyDirectly = false;

            if (state.Current.TempEnumerableValues != null)
            {
                // We have a converter; possibilities:
                // - Add value to current frame's current property or TempEnumerableValues.
                // - Add value to previous frame's current property or TempEnumerableValues.
                // - Set current property on current frame to value.
                // - Set current property on previous frame to value.
                // - Set ReturnValue if root frame and value is the actual return value.
                JsonEnumerableConverter converter = state.Current.JsonPropertyInfo.EnumerableConverter;
                Debug.Assert(converter != null);

                value = converter.CreateFromList(ref state, (IList)value, options);
                state.Current.TempEnumerableValues = null;

                // Since we used a converter, we just processed an array or an immutable collection. This means we created a new enumerable object.
                // If we are processing an enumerable property, replace the current value of the property with the new instance.
                if (state.Current.IsProcessingProperty(ClassType.Enumerable))
                {
                    setPropertyDirectly = true;
                }
            }
            else if (state.Current.IsProcessingProperty(ClassType.Enumerable))
            {
                // We added the items to the list already.
                state.Current.EndProperty();
                return false;
            }

            if (lastFrame)
            {
                if (state.Current.ReturnValue == null)
                {
                    // Returning a converted list or object.
                    state.Current.Reset();
                    state.Current.ReturnValue = value;
                    return true;
                }
                else if (state.Current.IsProcessingCollectionObject())
                {
                    // Returning a non-converted list.
                    return true;
                }
                // else there must be an outer object, so we'll return false here.
            }
            else if (state.Current.IsProcessingObject(ClassType.Enumerable))
            {
                state.Pop();
            }

            ApplyObjectToEnumerable(value, ref state, setPropertyDirectly);
            return false;
        }

        // If this method is changed, also change ApplyValueToEnumerable.
        internal static void ApplyObjectToEnumerable(
            object value,
            ref ReadStack state,
            bool setPropertyDirectly = false)
        {
            Debug.Assert(!state.Current.SkipProperty);

            if (state.Current.IsProcessingObject(ClassType.Enumerable))
            {
                if (state.Current.TempEnumerableValues != null)
                {
                    state.Current.TempEnumerableValues.Add(value);
                }
                else
                {
                    if (state.Current.AddObjectToEnumerable == null)
                    {
                        if (state.Current.ReturnValue is IList list)
                        {
                            list.Add(value);
                        }
                        else
                        {
                            ThrowHelper.ThrowJsonException_DeserializeUnableToConvertValue(value.GetType());
                            return;
                        }
                    }
                    else
                    {
                        state.Current.JsonPropertyInfo.AddObjectToEnumerableWithReflection(state.Current.AddObjectToEnumerable, value);
                    }
                }
            }
            else if (!setPropertyDirectly && state.Current.IsProcessingProperty(ClassType.Enumerable))
            {
                Debug.Assert(state.Current.JsonPropertyInfo != null);
                Debug.Assert(state.Current.ReturnValue != null);

                if (state.Current.TempEnumerableValues != null)
                {
                    state.Current.TempEnumerableValues.Add(value);
                }
                else
                {
                    JsonPropertyInfo jsonPropertyInfo = state.Current.JsonPropertyInfo;

                    object currentEnumerable = jsonPropertyInfo.GetValueAsObject(state.Current.ReturnValue);
<<<<<<< HEAD
                    if (currentEnumerable == null || !state.Current.CollectionPropertyInitialized ||
                        // ImmutableArray<T> is a struct, so default value won't be null.
                        jsonPropertyInfo.IsImmutableArray)
=======
                    if (currentEnumerable == null)
>>>>>>> 5cee7c97
                    {
                        jsonPropertyInfo.SetValueAsObject(state.Current.ReturnValue, value);
                    }
                    else if (state.Current.AddObjectToEnumerable == null)
                    {
                        ((IList)currentEnumerable).Add(value);
                    }
                    else
                    {
                        jsonPropertyInfo.AddObjectToEnumerableWithReflection(state.Current.AddObjectToEnumerable, value);
                    }
                }

            }
            else if (state.Current.IsProcessingObject(ClassType.Dictionary) || (state.Current.IsProcessingProperty(ClassType.Dictionary) && !setPropertyDirectly))
            {
                string key = state.Current.KeyName;
                Debug.Assert(!string.IsNullOrEmpty(key));

                if (state.Current.TempDictionaryValues != null)
                {
                    (state.Current.TempDictionaryValues)[key] = value;
                }
                else
                {
                    Debug.Assert(state.Current.ReturnValue != null);

                    object currentDictionary = state.Current.JsonPropertyInfo.GetValueAsObject(state.Current.ReturnValue);

                    if (currentDictionary is IDictionary dict)
                    {
                        Debug.Assert(!dict.IsReadOnly);
                        dict[key] = value;
                    }
                    else
                    {
                        state.Current.JsonPropertyInfo.AddObjectToDictionary(currentDictionary, key, value);
                    }
                }
            }
            else
            {
                Debug.Assert(state.Current.JsonPropertyInfo != null);
                state.Current.JsonPropertyInfo.SetValueAsObject(state.Current.ReturnValue, value);
            }
        }

        // If this method is changed, also change ApplyObjectToEnumerable.
        internal static void ApplyValueToEnumerable<TProperty>(
            ref TProperty value,
            ref ReadStack state)
        {
            Debug.Assert(!state.Current.SkipProperty);

            if (state.Current.IsProcessingObject(ClassType.Enumerable))
            {
                if (state.Current.TempEnumerableValues != null)
                {
                    ((IList<TProperty>)state.Current.TempEnumerableValues).Add(value);
                }
                else
                {
                    AddValueToEnumerable(ref state, state.Current.ReturnValue, value);
                }
            }
            else if (state.Current.IsProcessingProperty(ClassType.Enumerable))
            {
                if (state.Current.TempEnumerableValues != null)
                {
                    ((IList<TProperty>)state.Current.TempEnumerableValues).Add(value);
                }
                else
                {
                    Debug.Assert(state.Current.JsonPropertyInfo != null);
                    Debug.Assert(state.Current.ReturnValue != null);

                    JsonPropertyInfo jsonPropertyInfo = state.Current.JsonPropertyInfo;

                    object currentEnumerable = jsonPropertyInfo.GetValueAsObject(state.Current.ReturnValue);
                    if (currentEnumerable == null)
                    {
                        jsonPropertyInfo.SetValueAsObject(state.Current.ReturnValue, value);
                    }
                    else
                    {
                        AddValueToEnumerable(ref state, currentEnumerable, value);
                    }
                }
            }
            else if (state.Current.IsProcessingDictionary())
            {
                string key = state.Current.KeyName;
                Debug.Assert(!string.IsNullOrEmpty(key));

                if (state.Current.TempDictionaryValues != null)
                {
                    ((IDictionary<string, TProperty>)state.Current.TempDictionaryValues)[key] = value;
                }
                else
                {
                    Debug.Assert(state.Current.ReturnValue != null);

                    object currentDictionary = state.Current.JsonPropertyInfo.GetValueAsObject(state.Current.ReturnValue);

                    if (currentDictionary is IDictionary<string, TProperty> genericDict)
                    {
                        Debug.Assert(!genericDict.IsReadOnly);
                        genericDict[key] = value;
                    }
                    else if (currentDictionary is IDictionary dict)
                    {
                        Debug.Assert(!dict.IsReadOnly);
                        dict[key] = value;
                    }
                    else
                    {
                        throw ThrowHelper.GetNotSupportedException_SerializationNotSupportedCollection(currentDictionary.GetType(), parentType: null, memberInfo: null);
                    }
                }
            }
            else
            {
                Debug.Assert(state.Current.JsonPropertyInfo != null);
                state.Current.JsonPropertyInfo.SetValueAsObject(state.Current.ReturnValue, value);
            }
        }

        [MethodImpl(MethodImplOptions.AggressiveInlining)]
        private static void AddValueToEnumerable<TProperty>(ref ReadStack state, object target, TProperty value)
        {
            if (target is IList<TProperty> genericList)
            {
                Debug.Assert(!genericList.IsReadOnly);
                genericList.Add(value);
            }
            else if (target is IList list)
            {
                Debug.Assert(!list.IsReadOnly);
                list.Add(value);
            }
            else
            {
                Debug.Assert(state.Current.AddObjectToEnumerable != null);
                ((Action<TProperty>)state.Current.AddObjectToEnumerable)(value);
            }
        }
    }
}<|MERGE_RESOLUTION|>--- conflicted
+++ resolved
@@ -192,13 +192,7 @@
                     JsonPropertyInfo jsonPropertyInfo = state.Current.JsonPropertyInfo;
 
                     object currentEnumerable = jsonPropertyInfo.GetValueAsObject(state.Current.ReturnValue);
-<<<<<<< HEAD
-                    if (currentEnumerable == null || !state.Current.CollectionPropertyInitialized ||
-                        // ImmutableArray<T> is a struct, so default value won't be null.
-                        jsonPropertyInfo.IsImmutableArray)
-=======
                     if (currentEnumerable == null)
->>>>>>> 5cee7c97
                     {
                         jsonPropertyInfo.SetValueAsObject(state.Current.ReturnValue, value);
                     }
