--- conflicted
+++ resolved
@@ -88,15 +88,10 @@
             if (!options.TryGetCreateRangeDelegate(delegateKey, out ImmutableCollectionCreator creator) ||
                 !creator.CreateImmutableDictionary(sourceDictionary, out collection))
             {
-                ThrowHelper.ThrowJsonException_DeserializeUnableToConvertValue(collectionType, state.JsonPath);
+                ThrowHelper.ThrowJsonException_DeserializeUnableToConvertValue(collectionType, state.JsonPath());
             }
 
-<<<<<<< HEAD
             return collection;
-=======
-            JsonPropertyInfo propertyInfo = options.GetJsonPropertyInfoFromClassInfo(elementType, options);
-            return propertyInfo.CreateImmutableDictionaryInstance(ref state, immutableCollectionType, delegateKey, sourceDictionary, options);
->>>>>>> bbf98064
         }
     }
 }