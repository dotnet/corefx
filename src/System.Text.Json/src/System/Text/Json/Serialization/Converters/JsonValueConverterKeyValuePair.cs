--- conflicted
+++ resolved
@@ -92,15 +92,9 @@
         {
             T k;
 
-<<<<<<< HEAD
-            // Attempt to use existing converter first before re-entering through JsonSerializer.Read().
-            JsonConverter<T> keyConverter = options?.GetConverter(typeToConvert) as JsonConverter<T>;
-            if (keyConverter == null)
-=======
             // Attempt to use existing converter first before re-entering through JsonSerializer.Deserialize().
             // The default converter for objects does not parse null objects as null, so it is not used here.
-            if (typeToConvert != typeof(object) && (options.GetConverter(typeToConvert) is JsonConverter<T> keyConverter))
->>>>>>> 1fb99464
+            if (typeToConvert != typeof(object) && (options?.GetConverter(typeToConvert) is JsonConverter<T> keyConverter))
             {
                 reader.Read();
                 k = keyConverter.Read(ref reader, typeToConvert, options);
@@ -119,15 +113,9 @@
 
             writer.WritePropertyName(name);
 
-<<<<<<< HEAD
-            // Attempt to use existing converter first before re-entering through JsonSerializer.Write().
-            JsonConverter<T> keyConverter = options?.GetConverter(typeof(T)) as JsonConverter<T>;
-            if (keyConverter == null)
-=======
             // Attempt to use existing converter first before re-entering through JsonSerializer.Serialize().
             // The default converter for object does not support writing.
-            if (typeToConvert != typeof(object) && (options.GetConverter(typeToConvert) is JsonConverter<T> keyConverter))
->>>>>>> 1fb99464
+            if (typeToConvert != typeof(object) && (options?.GetConverter(typeToConvert) is JsonConverter<T> keyConverter))
             {
                 keyConverter.Write(writer, value, options);
             }
