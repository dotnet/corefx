﻿// Licensed to the .NET Foundation under one or more agreements.
// The .NET Foundation licenses this file to you under the MIT license.
// See the LICENSE file in the project root for more information.

using System.Collections;

namespace System.Text.Json.Serialization.Converters
{
    // This converter returns enumerables in the System.Collections.Immutable namespace.
    internal sealed class DefaultImmutableEnumerableConverter : JsonEnumerableConverter
    {
<<<<<<< HEAD
        public const string ImmutableArrayTypeName = "System.Collections.Immutable.ImmutableArray";
=======
        private const string ImmutableArrayTypeName = "System.Collections.Immutable.ImmutableArray";
>>>>>>> 4730189b
        public const string ImmutableArrayGenericTypeName = "System.Collections.Immutable.ImmutableArray`1";

        private const string ImmutableListTypeName = "System.Collections.Immutable.ImmutableList";
        public const string ImmutableListGenericTypeName = "System.Collections.Immutable.ImmutableList`1";
        public const string ImmutableListGenericInterfaceTypeName = "System.Collections.Immutable.IImmutableList`1";

        private const string ImmutableStackTypeName = "System.Collections.Immutable.ImmutableStack";
        public const string ImmutableStackGenericTypeName = "System.Collections.Immutable.ImmutableStack`1";
        public const string ImmutableStackGenericInterfaceTypeName = "System.Collections.Immutable.IImmutableStack`1";

        private const string ImmutableQueueTypeName = "System.Collections.Immutable.ImmutableQueue";
        public const string ImmutableQueueGenericTypeName = "System.Collections.Immutable.ImmutableQueue`1";
        public const string ImmutableQueueGenericInterfaceTypeName = "System.Collections.Immutable.IImmutableQueue`1";

        public const string ImmutableSortedSetTypeName = "System.Collections.Immutable.ImmutableSortedSet";
        public const string ImmutableSortedSetGenericTypeName = "System.Collections.Immutable.ImmutableSortedSet`1";

        private const string ImmutableHashSetTypeName = "System.Collections.Immutable.ImmutableHashSet";
        public const string ImmutableHashSetGenericTypeName = "System.Collections.Immutable.ImmutableHashSet`1";
        public const string ImmutableSetGenericInterfaceTypeName = "System.Collections.Immutable.IImmutableSet`1";

        public static string GetDelegateKey(
            Type immutableCollectionType,
            Type elementType,
            out Type underlyingType,
            out string constructingTypeName)
        {
            // Use the generic type definition of the immutable collection to determine an appropriate constructing type,
            // i.e. a type that we can invoke the `CreateRange<elementType>` method on, which returns an assignable immutable collection.
            underlyingType = immutableCollectionType.GetGenericTypeDefinition();

            switch (underlyingType.FullName)
            {
                case ImmutableArrayGenericTypeName:
                    constructingTypeName = ImmutableArrayTypeName;
                    break;
                case ImmutableListGenericTypeName:
                case ImmutableListGenericInterfaceTypeName:
                    constructingTypeName = ImmutableListTypeName;
                    break;
                case ImmutableStackGenericTypeName:
                case ImmutableStackGenericInterfaceTypeName:
                    constructingTypeName = ImmutableStackTypeName;
                    break;
                case ImmutableQueueGenericTypeName:
                case ImmutableQueueGenericInterfaceTypeName:
                    constructingTypeName = ImmutableQueueTypeName;
                    break;
                case ImmutableSortedSetGenericTypeName:
                    constructingTypeName = ImmutableSortedSetTypeName;
                    break;
                case ImmutableHashSetGenericTypeName:
                case ImmutableSetGenericInterfaceTypeName:
                    constructingTypeName = ImmutableHashSetTypeName;
                    break;
                case DefaultImmutableDictionaryConverter.ImmutableDictionaryGenericTypeName:
                case DefaultImmutableDictionaryConverter.ImmutableDictionaryGenericInterfaceTypeName:
                    constructingTypeName = DefaultImmutableDictionaryConverter.ImmutableDictionaryTypeName;
                    break;
                case DefaultImmutableDictionaryConverter.ImmutableSortedDictionaryGenericTypeName:
                    constructingTypeName = DefaultImmutableDictionaryConverter.ImmutableSortedDictionaryTypeName;
                    break;
                default:
                    throw ThrowHelper.GetNotSupportedException_SerializationNotSupportedCollection(immutableCollectionType, null, null);
            }

            return $"{constructingTypeName}:{elementType.FullName}";
        }

        public static void RegisterImmutableCollection(Type immutableCollectionType, Type elementType, JsonSerializerOptions options)
        {
            // Get a unique identifier for a delegate which will point to the appropiate CreateRange method.
            string delegateKey = GetDelegateKey(immutableCollectionType, elementType, out Type underlyingType, out string constructingTypeName);

            // Exit if we have registered this immutable collection type.
            if (options.CreateRangeDelegatesContainsKey(delegateKey))
            {
                return;
            }

            // Get the constructing type.
            Type constructingType = underlyingType.Assembly.GetType(constructingTypeName);

            // Create a delegate which will point to the CreateRange method.
            object createRangeDelegate;
            createRangeDelegate = options.MemberAccessorStrategy.ImmutableCollectionCreateRange(constructingType, elementType);

            // Cache the delegate
            options.TryAddCreateRangeDelegate(delegateKey, createRangeDelegate);
        }

        public override IEnumerable CreateFromList(ref ReadStack state, IList sourceList, JsonSerializerOptions options)
        {
            Type immutableCollectionType = state.Current.JsonPropertyInfo.RuntimePropertyType;
            Type elementType = state.Current.GetElementType();

            string delegateKey = GetDelegateKey(immutableCollectionType, elementType, out _, out _);

            JsonClassInfo elementClassInfo = state.Current.JsonPropertyInfo.ElementClassInfo;
            JsonPropertyInfo propertyInfo = options.GetJsonPropertyInfoFromClassInfo(elementClassInfo, options);
            return propertyInfo.CreateImmutableCollectionInstance(immutableCollectionType, delegateKey, sourceList, state.JsonPath, options);
        }
    }
}<|MERGE_RESOLUTION|>--- conflicted
+++ resolved
@@ -9,11 +9,7 @@
     // This converter returns enumerables in the System.Collections.Immutable namespace.
     internal sealed class DefaultImmutableEnumerableConverter : JsonEnumerableConverter
     {
-<<<<<<< HEAD
         public const string ImmutableArrayTypeName = "System.Collections.Immutable.ImmutableArray";
-=======
-        private const string ImmutableArrayTypeName = "System.Collections.Immutable.ImmutableArray";
->>>>>>> 4730189b
         public const string ImmutableArrayGenericTypeName = "System.Collections.Immutable.ImmutableArray`1";
 
         private const string ImmutableListTypeName = "System.Collections.Immutable.ImmutableList";
