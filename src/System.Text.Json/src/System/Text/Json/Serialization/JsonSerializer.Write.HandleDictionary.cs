--- conflicted
+++ resolved
@@ -110,17 +110,15 @@
                 value = enumerator.Current.Value;
                 key = enumerator.Current.Key;
             }
-<<<<<<< HEAD
+            else if (current.Enumerator is IEnumerator<KeyValuePair<string, object>> polymorphicEnumerator)
+            {
+                value = (TProperty)polymorphicEnumerator.Current.Value;
+                key = polymorphicEnumerator.Current.Key;
+            }
             else if (current.IsImmutableDictionary || current.IsPropertyAnImmutableDictionary)
             {
                 value = (TProperty)((DictionaryEntry)current.Enumerator.Current).Value;
                 key = (string)((DictionaryEntry)current.Enumerator.Current).Key;
-=======
-            else if (current.Enumerator is IEnumerator<KeyValuePair<string, object>> polymorphicEnumerator)
-            {
-                value = (TProperty)polymorphicEnumerator.Current.Value;
-                key = polymorphicEnumerator.Current.Key;
->>>>>>> a9cc03b9
             }
             else
             {
