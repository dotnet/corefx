--- conflicted
+++ resolved
@@ -93,11 +93,7 @@
                         }
                         else
                         {
-<<<<<<< HEAD
-                            HandleEndObject(options, ref reader, ref readStack);
-=======
                             HandleEndObject(ref readStack);
->>>>>>> a50e056c
                         }
                     }
                     else if (tokenType == JsonTokenType.StartArray)
