﻿// Licensed to the .NET Foundation under one or more agreements.
// The .NET Foundation licenses this file to you under the MIT license.
// See the LICENSE file in the project root for more information.

using System.Buffers;
using System.Diagnostics;

namespace System.Text.Json.Serialization
{
    /// <summary>
    /// Provides functionality to serialize objects or value types to JSON and
    /// deserialize JSON into objects or value types.
    /// </summary>
    public static partial class JsonSerializer
    {
        internal static readonly JsonPropertyInfo s_missingProperty = new JsonPropertyInfoNotNullable<object, object, object>();

        // todo: for readability, refactor this method to split by ClassType(Enumerable, Object, or Value) like Write()
        private static void ReadCore(
            JsonSerializerOptions options,
            ref Utf8JsonReader reader,
            ref ReadStack state)
        {
            try
            {
                while (reader.Read())
                {
                    JsonTokenType tokenType = reader.TokenType;

                    if (JsonHelpers.IsInRangeInclusive(tokenType, JsonTokenType.String, JsonTokenType.False))
                    {
                        Debug.Assert(tokenType == JsonTokenType.String || tokenType == JsonTokenType.Number || tokenType == JsonTokenType.True || tokenType == JsonTokenType.False);

                        if (HandleValue(tokenType, options, ref reader, ref state))
                        {
                            return;
                        }
                    }
                    else if (tokenType == JsonTokenType.PropertyName)
                    {
                        if (!state.Current.Drain)
                        {
                            Debug.Assert(state.Current.ReturnValue != default);
                            Debug.Assert(state.Current.JsonClassInfo != default);

                            if (state.Current.IsDictionary)
                            {
                                string keyName = reader.GetString();
                                if (options.DictionaryKeyPolicy != null)
                                {
                                    keyName = options.DictionaryKeyPolicy.ConvertName(keyName);
                                }

                                state.Current.JsonPropertyInfo = state.Current.JsonClassInfo.GetPolicyProperty();
                                state.Current.KeyName = keyName;
                            }
                            else
                            {
                                ReadOnlySpan<byte> propertyName = reader.HasValueSequence ? reader.ValueSequence.ToArray() : reader.ValueSpan;
                                if (reader._stringHasEscaping)
                                {
                                    int idx = propertyName.IndexOf(JsonConstants.BackSlash);
                                    Debug.Assert(idx != -1);
                                    propertyName = GetUnescapedString(propertyName, idx);
                                }

                                state.Current.JsonPropertyInfo = state.Current.JsonClassInfo.GetProperty(options, propertyName, ref state.Current);
                                if (state.Current.JsonPropertyInfo == null)
                                {
                                    state.Current.JsonPropertyInfo = s_missingProperty;
                                }

                                state.Current.PropertyIndex++;
                            }
                        }
                    }
                    else if (tokenType == JsonTokenType.StartObject)
                    {
                        if (!state.Current.IsProcessingProperty)
                        {
                            HandleStartObject(options, ref reader, ref state);
                        }
                        else if (HandleValue(tokenType, options, ref reader, ref state))
                        {
                            return;
                        }
                    }
                    else if (tokenType == JsonTokenType.EndObject)
                    {
                        if (HandleEndObject(options, ref state, ref reader))
                        {
                            return;
                        }
                    }
                    else if (tokenType == JsonTokenType.StartArray)
                    {
                        if (!state.Current.IsProcessingProperty)
                        {
                            HandleStartArray(options, ref reader, ref state);
                        }
                        else if (HandleValue(tokenType, options, ref reader, ref state))
                        {
                            return;
                        }
                    }
<<<<<<< HEAD
                }
                else if (tokenType == JsonTokenType.EndArray)
                {
                    if (HandleEndArray(options, ref reader, ref state))
=======
                    else if (tokenType == JsonTokenType.EndArray)
>>>>>>> 0c006ec7
                    {
                        if (HandleEndArray(options, ref state, ref reader))
                        {
                            return;
                        }
                    }
                    else if (tokenType == JsonTokenType.Null)
                    {
                        if (HandleNull(ref reader, ref state, options))
                        {
                            return;
                        }
                    }
                }
            }
            catch (JsonReaderException e)
            {
                // Re-throw with Path information.
                ThrowHelper.ReThrowWithPath(e, state.PropertyPath);
            }

            return;
        }

        private static ReadOnlySpan<byte> GetUnescapedString(ReadOnlySpan<byte> utf8Source, int idx)
        {
            // The escaped name is always longer than the unescaped, so it is safe to use escaped name for the buffer length.
            int length = utf8Source.Length;
            byte[] pooledName = null;

            Span<byte> unescapedName = length <= JsonConstants.StackallocThreshold ?
                stackalloc byte[length] :
                (pooledName = ArrayPool<byte>.Shared.Rent(length));

            JsonReaderHelper.Unescape(utf8Source, unescapedName, idx, out int written);
            ReadOnlySpan<byte> propertyName = unescapedName.Slice(0, written).ToArray();

            if (pooledName != null)
            {
                // We clear the array because it is "user data" (although a property name).
                new Span<byte>(pooledName, 0, written).Clear();
                ArrayPool<byte>.Shared.Return(pooledName);
            }

            return propertyName;
        }
    }
}<|MERGE_RESOLUTION|>--- conflicted
+++ resolved
@@ -103,14 +103,7 @@
                             return;
                         }
                     }
-<<<<<<< HEAD
-                }
-                else if (tokenType == JsonTokenType.EndArray)
-                {
-                    if (HandleEndArray(options, ref reader, ref state))
-=======
                     else if (tokenType == JsonTokenType.EndArray)
->>>>>>> 0c006ec7
                     {
                         if (HandleEndArray(options, ref state, ref reader))
                         {
