﻿// Licensed to the .NET Foundation under one or more agreements.
// The .NET Foundation licenses this file to you under the MIT license.
// See the LICENSE file in the project root for more information.

using System.Runtime.CompilerServices;

namespace System.Text.Json
{
    public static partial class JsonSerializer
    {
<<<<<<< HEAD
=======
        // AggressiveInlining used although a large method it is only called from two locations and is on a hot path.
        [MethodImpl(MethodImplOptions.AggressiveInlining)]
>>>>>>> 7199d342
        private static void HandleValue(JsonTokenType tokenType, JsonSerializerOptions options, ref Utf8JsonReader reader, ref ReadStack state)
        {
            if (state.Current.SkipProperty)
            {
                return;
            }

            JsonPropertyInfo jsonPropertyInfo = state.Current.JsonPropertyInfo;
            if (jsonPropertyInfo == null)
            {
                jsonPropertyInfo = state.Current.JsonClassInfo.CreateRootObject(options);
            }
            else if (state.Current.JsonClassInfo.ClassType == ClassType.Unknown)
            {
                jsonPropertyInfo = state.Current.JsonClassInfo.CreatePolymorphicProperty(jsonPropertyInfo, typeof(object), options);
            }

            jsonPropertyInfo.Read(tokenType, ref state, ref reader);
        }
    }
}<|MERGE_RESOLUTION|>--- conflicted
+++ resolved
@@ -8,11 +8,8 @@
 {
     public static partial class JsonSerializer
     {
-<<<<<<< HEAD
-=======
         // AggressiveInlining used although a large method it is only called from two locations and is on a hot path.
         [MethodImpl(MethodImplOptions.AggressiveInlining)]
->>>>>>> 7199d342
         private static void HandleValue(JsonTokenType tokenType, JsonSerializerOptions options, ref Utf8JsonReader reader, ref ReadStack state)
         {
             if (state.Current.SkipProperty)
