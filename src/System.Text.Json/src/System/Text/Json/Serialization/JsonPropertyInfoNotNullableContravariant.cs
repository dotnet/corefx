﻿// Licensed to the .NET Foundation under one or more agreements.
// The .NET Foundation licenses this file to you under the MIT license.
// See the LICENSE file in the project root for more information.

using System.Collections.Generic;
using System.Diagnostics;

namespace System.Text.Json.Serialization
{
    /// <summary>
    /// Represents a strongly-typed property that is not a <see cref="Nullable{T}"/>.
    /// </summary>
    internal sealed class JsonPropertyInfoNotNullableContravariant<TClass, TDeclaredProperty, TRuntimeProperty, TConverter> :
        JsonPropertyInfoCommon<TClass, TDeclaredProperty, TRuntimeProperty, TConverter>
        where TDeclaredProperty : TConverter
    {
        protected override void OnRead(ref ReadStack state, ref Utf8JsonReader reader)
        {
            if (Converter == null)
            {
                ThrowHelper.ThrowJsonException_DeserializeUnableToConvertValue(RuntimePropertyType);
            }

            TConverter value = Converter.Read(ref reader, RuntimePropertyType, Options);

            if (state.Current.ReturnValue == null)
            {
                state.Current.ReturnValue = value;
            }
            else
            {
                Set(state.Current.ReturnValue, (TDeclaredProperty)value);
            }

            return;
        }

        protected override void OnReadEnumerable(ref ReadStack state, ref Utf8JsonReader reader)
        {
            if (Converter == null)
            {
                ThrowHelper.ThrowJsonException_DeserializeUnableToConvertValue(RuntimePropertyType);
            }

            if (state.Current.KeyName == null && state.Current.IsProcessingDictionaryOrIDictionaryConstructible())
            {
                ThrowHelper.ThrowJsonException_DeserializeUnableToConvertValue(RuntimePropertyType);
                return;
            }

            // We need an initialized array in order to store the values.
<<<<<<< HEAD
            if ((state.Current.IsProcessingEnumerable || state.Current.IsProcessingIListConstructible) &&
                (state.Current.TempEnumerableValues == null && state.Current.ReturnValue == null))
=======
            if (state.Current.IsProcessingEnumerable() && state.Current.TempEnumerableValues == null && state.Current.ReturnValue == null)
>>>>>>> a50e056c
            {
                ThrowHelper.ThrowJsonException_DeserializeUnableToConvertValue(RuntimePropertyType);
                return;
            }

            TConverter value = Converter.Read(ref reader, RuntimePropertyType, Options);
            JsonSerializer.ApplyValueToEnumerable(ref value, ref state);
        }

        protected override void OnWrite(ref WriteStackFrame current, Utf8JsonWriter writer)
        {
            TConverter value;
            if (IsPropertyPolicy)
            {
                value = (TConverter)current.CurrentValue;
            }
            else
            {
                value = (TConverter)Get(current.CurrentValue);
            }

            if (value == null)
            {
                Debug.Assert(EscapedName.HasValue);

                if (!IgnoreNullValues)
                {
                    writer.WriteNull(EscapedName.Value);
                }
            }
            else if (Converter != null)
            {
                if (EscapedName.HasValue)
                {
                    writer.WritePropertyName(EscapedName.Value);
                }

                Converter.Write(writer, value, Options);
            }
        }

        protected override void OnWriteDictionary(ref WriteStackFrame current, Utf8JsonWriter writer)
        {
            JsonSerializer.WriteDictionary(Converter, Options, ref current, writer);
        }

        protected override void OnWriteEnumerable(ref WriteStackFrame current, Utf8JsonWriter writer)
        {
            if (Converter != null)
            {
                Debug.Assert(current.CollectionEnumerator != null);

                TConverter value;
                if (current.CollectionEnumerator is IEnumerator<TConverter> enumerator)
                {
                    // Avoid boxing for strongly-typed enumerators such as returned from IList<T>.
                    value = enumerator.Current;
                }
                else
                {
                    value = (TConverter)current.CollectionEnumerator.Current;
                }

                if (value == null)
                {
                    writer.WriteNullValue();
                }
                else
                {
                    Converter.Write(writer, value, Options);
                }
            }
        }

        public override Type GetDictionaryConcreteType()
        {
            return typeof(Dictionary<string, TRuntimeProperty>);
        }
    }
}<|MERGE_RESOLUTION|>--- conflicted
+++ resolved
@@ -49,12 +49,7 @@
             }
 
             // We need an initialized array in order to store the values.
-<<<<<<< HEAD
-            if ((state.Current.IsProcessingEnumerable || state.Current.IsProcessingIListConstructible) &&
-                (state.Current.TempEnumerableValues == null && state.Current.ReturnValue == null))
-=======
-            if (state.Current.IsProcessingEnumerable() && state.Current.TempEnumerableValues == null && state.Current.ReturnValue == null)
->>>>>>> a50e056c
+            if (state.Current.IsProcessingEnumerableOrIListConstructible() && state.Current.TempEnumerableValues == null && state.Current.ReturnValue == null)
             {
                 ThrowHelper.ThrowJsonException_DeserializeUnableToConvertValue(RuntimePropertyType);
                 return;
