﻿// Licensed to the .NET Foundation under one or more agreements.
// The .NET Foundation licenses this file to you under the MIT license.
// See the LICENSE file in the project root for more information.

using System.Diagnostics;

namespace System.Text.Json
{
    public static partial class JsonSerializer
    {
        private static bool HandleNull(JsonSerializerOptions options, ref Utf8JsonReader reader, ref ReadStack state)
        {
            if (state.Current.SkipProperty)
            {
                // Clear the current property in case it is a dictionary, since dictionaries must have EndProperty() called when completed.
                // A non-dictionary property can also have EndProperty() called when completed, although it is redundant.
                state.Current.EndProperty();

                return false;
            }

            JsonPropertyInfo jsonPropertyInfo = state.Current.JsonPropertyInfo;

            if (jsonPropertyInfo == null || (reader.CurrentDepth == 0 && jsonPropertyInfo.CanBeNull))
            {
                Debug.Assert(state.IsLastFrame);
                Debug.Assert(state.Current.ReturnValue == null);
                return true;
            }

            Debug.Assert(jsonPropertyInfo != null);

            if (state.Current.IsProcessingCollectionObject())
            {
                AddNullToCollection(options, jsonPropertyInfo, ref reader, ref state);
                return false;
            }

            if (state.Current.IsProcessingCollectionProperty())
            {
                if (state.Current.CollectionPropertyInitialized)
                {
                    // Add the element.
                    AddNullToCollection(options, jsonPropertyInfo, ref reader, ref state);
                }
                else
                {
                    // Set the property to null.
<<<<<<< HEAD
                    ApplyObjectToEnumerable(options, null, ref state, ref reader, setPropertyDirectly: true);
=======
                    ApplyObjectToEnumerable(null, ref state, setPropertyDirectly: true);
>>>>>>> a50e056c

                    // Reset so that `Is*Property` no longer returns true
                    state.Current.EndProperty();
                }

                return false;
            }

            if (!jsonPropertyInfo.CanBeNull)
            {
                // Allow a value type converter to return a null value representation, such as JsonElement.
                // Most likely this will throw JsonException.
                jsonPropertyInfo.Read(JsonTokenType.Null, ref state, ref reader);
                return false;
            }

            if (state.Current.ReturnValue == null)
            {
                Debug.Assert(state.IsLastFrame);
                return true;
            }

            if (!jsonPropertyInfo.IgnoreNullValues)
            {
                state.Current.JsonPropertyInfo.SetValueAsObject(state.Current.ReturnValue, value: null);
            }

            return false;
        }

        private static void AddNullToCollection(JsonSerializerOptions options, JsonPropertyInfo jsonPropertyInfo, ref Utf8JsonReader reader, ref ReadStack state)
        {
            JsonPropertyInfo elementPropertyInfo = jsonPropertyInfo.ElementClassInfo.PolicyProperty;

            // if elementPropertyInfo == null then this element doesn't need a converter (an object).
            if (elementPropertyInfo?.CanBeNull == false)
            {
                // Allow a value type converter to return a null value representation.
                // Most likely this will throw JsonException unless the converter has special logic (like converter for JsonElement).
                elementPropertyInfo.ReadEnumerable(JsonTokenType.Null, ref state, ref reader);
            }
            else
            {
                // Assume collection types are reference types and can have null assigned.
<<<<<<< HEAD
                ApplyObjectToEnumerable(options, null, ref state, ref reader);
=======
                ApplyObjectToEnumerable(null, ref state);
>>>>>>> a50e056c
            }
        }
    }
}<|MERGE_RESOLUTION|>--- conflicted
+++ resolved
@@ -46,11 +46,7 @@
                 else
                 {
                     // Set the property to null.
-<<<<<<< HEAD
-                    ApplyObjectToEnumerable(options, null, ref state, ref reader, setPropertyDirectly: true);
-=======
                     ApplyObjectToEnumerable(null, ref state, setPropertyDirectly: true);
->>>>>>> a50e056c
 
                     // Reset so that `Is*Property` no longer returns true
                     state.Current.EndProperty();
@@ -95,11 +91,7 @@
             else
             {
                 // Assume collection types are reference types and can have null assigned.
-<<<<<<< HEAD
-                ApplyObjectToEnumerable(options, null, ref state, ref reader);
-=======
                 ApplyObjectToEnumerable(null, ref state);
->>>>>>> a50e056c
             }
         }
     }
