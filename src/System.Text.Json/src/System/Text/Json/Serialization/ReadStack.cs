﻿// Licensed to the .NET Foundation under one or more agreements.
// The .NET Foundation licenses this file to you under the MIT license.
// See the LICENSE file in the project root for more information.

using System.Collections;
using System.Collections.Generic;
using System.Diagnostics;

namespace System.Text.Json
{
    [DebuggerDisplay("Path:{JsonPath()} Current: ClassType.{Current.JsonClassInfo.ClassType}, {Current.JsonClassInfo.Type.Name}")]
    internal struct ReadStack
    {
        internal static readonly char[] SpecialCharacters = { '.', ' ', '\'', '/', '"', '[', ']', '(', ')', '\t', '\n', '\r', '\f', '\b', '\\', '\u0085', '\u2028', '\u2029' };

        // A field is used instead of a property to avoid value semantics.
        public ReadStackFrame Current;

        private List<ReadStackFrame> _previous;
        public int _index;

        public void Push()
        {
            if (_previous == null)
            {
                _previous = new List<ReadStackFrame>();
            }

            if (_index == _previous.Count)
            {
                // Need to allocate a new array element.
                _previous.Add(Current);
            }
            else
            {
                Debug.Assert(_index < _previous.Count);

                // Use a previously allocated slot.
                _previous[_index] = Current;
            }

            Current.Reset();
            _index++;
        }

        public void Pop()
        {
            Debug.Assert(_index > 0);
            Current = _previous[--_index];
        }

        public bool IsLastFrame => _index == 0;

        // Return a JSONPath using simple dot-notation when possible. When special characters are present, bracket-notation is used:
        // $.x.y[0].z
        // $['PropertyName.With.Special.Chars']
        public string JsonPath()
        {
            StringBuilder sb = new StringBuilder("$");

            for (int i = 0; i < _index; i++)
            {
                AppendStackFrame(sb, _previous[i]);
            }

            AppendStackFrame(sb, Current);
            return sb.ToString();
        }

        private void AppendStackFrame(StringBuilder sb, in ReadStackFrame frame)
        {
            // Append the property name.
            string propertyName = GetPropertyName(frame);
            AppendPropertyName(sb, propertyName);

            if (frame.JsonClassInfo != null)
            {
                if (frame.IsProcessingDictionary())
                {
                    // For dictionaries add the key.
                    AppendPropertyName(sb, frame.KeyName);
                }
<<<<<<< HEAD
                else if (frame.IsProcessingEnumerable || frame.IsProcessingIListConstructible)
=======
                else if (frame.IsProcessingEnumerable())
>>>>>>> a50e056c
                {
                    // For enumerables add the index.
                    IList list = frame.TempEnumerableValues;
                    if (list == null && frame.ReturnValue != null && frame.JsonPropertyInfo?.GetValueAsObject(frame.ReturnValue) is IList returnList)
                    {

                        list = returnList;
                    }
                    if (list != null)
                    {
                        sb.Append(@"[");
                        sb.Append(list.Count);
                        sb.Append(@"]");
                    }
                }
            }
        }

        private void AppendPropertyName(StringBuilder sb, string propertyName)
        {
            if (propertyName != null)
            {
                if (propertyName.IndexOfAny(SpecialCharacters) != -1)
                {
                    sb.Append(@"['");
                    sb.Append(propertyName);
                    sb.Append(@"']");
                }
                else
                {
                    sb.Append('.');
                    sb.Append(propertyName);
                }
            }
        }

        private string GetPropertyName(in ReadStackFrame frame)
        {
            // Attempt to get the JSON property name from the frame.
            byte[] utf8PropertyName = frame.JsonPropertyName;
            if (utf8PropertyName == null)
            {
                // Attempt to get the JSON property name from the JsonPropertyInfo.
                utf8PropertyName = frame.JsonPropertyInfo?.JsonPropertyName;
            }

            string propertyName;
            if (utf8PropertyName != null)
            {
                propertyName = JsonHelpers.Utf8GetString(utf8PropertyName);
            }
            else
            {
                propertyName = null;
            }

            return propertyName;
        }

        /// <summary>
        /// Bytes consumed in the current loop
        /// </summary>
        public long BytesConsumed;

        /// <summary>
        /// Internal flag to let us know that we need to read ahead in the inner read loop.
        /// </summary>
        internal bool ReadAhead;
    }
}<|MERGE_RESOLUTION|>--- conflicted
+++ resolved
@@ -80,11 +80,7 @@
                     // For dictionaries add the key.
                     AppendPropertyName(sb, frame.KeyName);
                 }
-<<<<<<< HEAD
-                else if (frame.IsProcessingEnumerable || frame.IsProcessingIListConstructible)
-=======
-                else if (frame.IsProcessingEnumerable())
->>>>>>> a50e056c
+                else if (frame.IsProcessingEnumerableOrIListConstructible())
                 {
                     // For enumerables add the index.
                     IList list = frame.TempEnumerableValues;
