﻿// Licensed to the .NET Foundation under one or more agreements.
// The .NET Foundation licenses this file to you under the MIT license.
// See the LICENSE file in the project root for more information.

using System.Collections;
using System.Collections.Generic;
using System.Diagnostics;
using System.Reflection;
using System.Runtime.InteropServices;
using System.Text.Json.Serialization;
using System.Text.Json.Serialization.Converters;

namespace System.Text.Json
{
    [DebuggerDisplay("ClassType.{ClassType}, {Type.Name}")]
    internal sealed partial class JsonClassInfo
    {
        // The length of the property name embedded in the key (in bytes).
        private const int PropertyNameKeyLength = 6;

        private readonly List<PropertyRef> _propertyRefs = new List<PropertyRef>();

        // Cache of properties by first ordering. Use an array for highest performance.
        private volatile PropertyRef[] _propertyRefsSorted = null;

        internal delegate object ConstructorDelegate();
        internal ConstructorDelegate CreateObject { get; private set; }

        internal ClassType ClassType { get; private set; }

        public JsonPropertyInfo DataExtensionProperty { get; private set; }

        // If enumerable, the JsonClassInfo for the element type.
        internal JsonClassInfo ElementClassInfo { get; private set; }

        public Type Type { get; private set; }

        internal void UpdateSortedPropertyCache(ref ReadStackFrame frame)
        {
            // Todo: on classes with many properties (about 50) we need to switch to a hashtable for performance.
            // Todo: when using PropertyNameCaseInsensitive we also need to use the hashtable with case-insensitive
            // comparison to handle Turkish etc. cultures properly.

            Debug.Assert(_propertyRefs != null);

            // Set the sorted property cache. Overwrite any existing cache which can occur in multi-threaded cases.
            if (frame.PropertyRefCache != null)
            {
                List<PropertyRef> cache = frame.PropertyRefCache;

                // Add any missing properties. This creates a consistent cache count which is important for
                // the loop in GetProperty() when there are multiple threads in a race conditions each generating
                // a cache for a given POCO type but with different property counts in the json.
                while (cache.Count < _propertyRefs.Count)
                {
                    for (int iProperty = 0; iProperty < _propertyRefs.Count; iProperty++)
                    {
                        PropertyRef propertyRef = _propertyRefs[iProperty];
                        bool found = false;
                        int iCacheProperty = 0;

                        for (; iCacheProperty < cache.Count; iCacheProperty++)
                        {
                            if (IsPropertyRefEqual(ref propertyRef, cache[iCacheProperty]))
                            {
                                // The property is already cached, skip to the next property.
                                found = true;
                                break;
                            }
                        }

                        if (found == false)
                        {
                            cache.Add(propertyRef);
                            break;
                        }
                    }
                }

                Debug.Assert(cache.Count == _propertyRefs.Count);
                _propertyRefsSorted = cache.ToArray();
                frame.PropertyRefCache = null;
            }
        }

        internal JsonClassInfo(Type type, JsonSerializerOptions options)
        {
            Type = type;
            ClassType = GetClassType(type);

            CreateObject = options.ClassMaterializerStrategy.CreateConstructor(type);

            // Ignore properties on enumerable.
            switch (ClassType)
            {
                case ClassType.Object:
                    var propertyNames = new HashSet<string>(StringComparer.Ordinal);

                    foreach (PropertyInfo propertyInfo in type.GetProperties(BindingFlags.Instance | BindingFlags.Public | BindingFlags.NonPublic))
                    {
                        // Ignore indexers
                        if (propertyInfo.GetIndexParameters().Length > 0)
                        {
                            continue;
                        }

                        // For now we only support public getters\setters
                        if (propertyInfo.GetMethod?.IsPublic == true ||
                            propertyInfo.SetMethod?.IsPublic == true)
                        {
                            JsonPropertyInfo jsonPropertyInfo = AddProperty(propertyInfo.PropertyType, propertyInfo, type, options);

                            Debug.Assert(jsonPropertyInfo.NameUsedToCompareAsString != null);

                            // If the JsonPropertyNameAttribute or naming policy results in collisions, throw an exception.
                            if (!propertyNames.Add(jsonPropertyInfo.NameUsedToCompareAsString))
                            {
                                ThrowHelper.ThrowInvalidOperationException_SerializerPropertyNameConflict(this, jsonPropertyInfo);
                            }

                            jsonPropertyInfo.ClearUnusedValuesAfterAdd();
                        }
                    }

                    DetermineExtensionDataProperty();
                    break;
                case ClassType.Enumerable:
                case ClassType.Dictionary:
                    {
                        // Add a single property that maps to the class type so we can have policies applied.
                        JsonPropertyInfo policyProperty = AddPolicyProperty(type, options);

                        // Use the type from the property policy to get any late-bound concrete types (from an interface like IDictionary).
                        CreateObject = options.ClassMaterializerStrategy.CreateConstructor(policyProperty.RuntimePropertyType);

                        // Create a ClassInfo that maps to the element type which is used for (de)serialization and policies.
                        Type elementType = GetElementType(type, parentType: null, memberInfo: null);
                        ElementClassInfo = options.GetOrAddClass(elementType);
                    }
                    break;
                case ClassType.ImmutableDictionary:
                    {
                        // Add a single property that maps to the class type so we can have policies applied.
                        AddPolicyProperty(type, options);

                        Type elementType = GetElementType(type, parentType: null, memberInfo: null);

                        CreateObject = options.ClassMaterializerStrategy.CreateConstructor(
                            typeof(Dictionary<,>).MakeGenericType(typeof(string), elementType));

                        // Create a ClassInfo that maps to the element type which is used for (de)serialization and policies.
                        ElementClassInfo = options.GetOrAddClass(elementType);
                    }
                    break;
                case ClassType.Value:
                case ClassType.Unknown:
                    // Add a single property that maps to the class type so we can have policies applied.
                    AddPolicyProperty(type, options);
                    break;
                default:
                    Debug.Fail($"Unexpected class type: {ClassType}");
                    break;
            }
        }

        private void DetermineExtensionDataProperty()
        {
            JsonPropertyInfo jsonPropertyInfo = GetPropertyThatHasAttribute(typeof(JsonExtensionDataAttribute));
            if (jsonPropertyInfo != null)
            {
                Type declaredPropertyType = jsonPropertyInfo.DeclaredPropertyType;
                if (!typeof(IDictionary<string, JsonElement>).IsAssignableFrom(declaredPropertyType) &&
                    !typeof(IDictionary<string, object>).IsAssignableFrom(declaredPropertyType))
                {
                    ThrowHelper.ThrowInvalidOperationException_SerializationDataExtensionPropertyInvalid(this, jsonPropertyInfo);
                }

                DataExtensionProperty = jsonPropertyInfo;
            }
        }

        private JsonPropertyInfo GetPropertyThatHasAttribute(Type attributeType)
        {
            Debug.Assert(_propertyRefs != null);

            JsonPropertyInfo property = null;

            for (int iProperty = 0; iProperty < _propertyRefs.Count; iProperty++)
            {
                PropertyRef propertyRef = _propertyRefs[iProperty];
                JsonPropertyInfo jsonPropertyInfo = propertyRef.Info;
                Attribute attribute = jsonPropertyInfo.PropertyInfo.GetCustomAttribute(attributeType);
                if (attribute != null)
                {
                    if (property != null)
                    {
                        ThrowHelper.ThrowInvalidOperationException_SerializationDuplicateAttribute(attributeType);
                    }

                    property = jsonPropertyInfo;
                }
            }

            return property;
        }

        internal JsonPropertyInfo GetProperty(JsonSerializerOptions options, ReadOnlySpan<byte> propertyName, ref ReadStackFrame frame)
        {
            // If we should compare with case-insensitive, normalize to an uppercase format since that is what is cached on the propertyInfo.
            if (options.PropertyNameCaseInsensitive)
            {
                string utf16PropertyName = JsonHelpers.Utf8GetString(propertyName);
                string upper = utf16PropertyName.ToUpperInvariant();
                propertyName = Encoding.UTF8.GetBytes(upper);
            }

            ulong key = GetKey(propertyName);
            JsonPropertyInfo info = null;

            // First try sorted lookup.
            int propertyIndex = frame.PropertyIndex;

            // If we're not trying to build the cache locally, and there is an existing cache, then use it.
            bool hasPropertyCache = frame.PropertyRefCache == null && _propertyRefsSorted != null;
            if (hasPropertyCache)
            {
                // This .Length is consistent no matter what json data intialized _propertyRefsSorted.
                int count = _propertyRefsSorted.Length;
                if (count != 0)
                {
                    int iForward = propertyIndex;
                    int iBackward = propertyIndex - 1;
                    while (iForward < count || iBackward >= 0)
                    {
                        if (iForward < count)
                        {
                            if (TryIsPropertyRefEqual(ref _propertyRefsSorted[iForward], propertyName, key, ref info))
                            {
                                return info;
                            }
                            ++iForward;
                        }

                        if (iBackward >= 0)
                        {
                            if (TryIsPropertyRefEqual(ref _propertyRefsSorted[iBackward], propertyName, key, ref info))
                            {
                                return info;
                            }
                            --iBackward;
                        }
                    }
                }
            }

            // Try the main list which has all of the properties in a consistent order.
            // We could get here even when hasPropertyCache==true if there is a race condition with different json
            // property ordering and _propertyRefsSorted is re-assigned while in the loop above.
            for (int i = 0; i < _propertyRefs.Count; i++)
            {
                PropertyRef propertyRef = _propertyRefs[i];
                if (TryIsPropertyRefEqual(ref propertyRef, propertyName, key, ref info))
                {
                    break;
                }
            }

            if (!hasPropertyCache)
            {
                if (propertyIndex == 0 && frame.PropertyRefCache == null)
                {
                    // Create the temporary list on first property access to prevent a partially filled List.
                    frame.PropertyRefCache = new List<PropertyRef>();
                }

                if (info != null)
                {
                    Debug.Assert(frame.PropertyRefCache != null);
                    frame.PropertyRefCache.Add(new PropertyRef(key, info));
                }
            }

            return info;
        }

        internal JsonPropertyInfo GetPolicyProperty()
        {
            Debug.Assert(_propertyRefs.Count == 1);
            return _propertyRefs[0].Info;
        }

        internal JsonPropertyInfo GetProperty(int index)
        {
            Debug.Assert(index < _propertyRefs.Count);
            return _propertyRefs[index].Info;
        }

        internal int PropertyCount
        {
            get
            {
                return _propertyRefs.Count;
            }
        }

        private static bool TryIsPropertyRefEqual(ref PropertyRef propertyRef, ReadOnlySpan<byte> propertyName, ulong key, ref JsonPropertyInfo info)
        {
            if (key == propertyRef.Key)
            {
                if (propertyName.Length <= PropertyNameKeyLength ||
                    // We compare the whole name, although we could skip the first 6 bytes (but it's likely not any faster)
                    propertyName.SequenceEqual(propertyRef.Info.NameUsedToCompare))
                {
                    info = propertyRef.Info;
                    return true;
                }
            }

            return false;
        }

        private static bool IsPropertyRefEqual(ref PropertyRef propertyRef, PropertyRef other)
        {
            if (propertyRef.Key == other.Key)
            {
                if (propertyRef.Info.Name.Length <= PropertyNameKeyLength ||
                    propertyRef.Info.Name.AsSpan().SequenceEqual(other.Info.Name.AsSpan()))
                {
                    return true;
                }
            }

            return false;
        }

        private static ulong GetKey(ReadOnlySpan<byte> propertyName)
        {
            ulong key;
            int length = propertyName.Length;

            // Embed the propertyName in the first 6 bytes of the key.
            if (length > 3)
            {
                key = MemoryMarshal.Read<uint>(propertyName);
                if (length > 4)
                {
                    key |= (ulong)propertyName[4] << 32;
                }
                if (length > 5)
                {
                    key |= (ulong)propertyName[5] << 40;
                }
            }
            else if (length > 1)
            {
                key = MemoryMarshal.Read<ushort>(propertyName);
                if (length > 2)
                {
                    key |= (ulong)propertyName[2] << 16;
                }
            }
            else if (length == 1)
            {
                key = propertyName[0];
            }
            else
            {
                // An empty name is valid.
                key = 0;
            }

            // Embed the propertyName length in the last two bytes.
            key |= (ulong)propertyName.Length << 48;
            return key;
        }

        // Return the element type of the IEnumerable, or return null if not an IEnumerable.
        public static Type GetElementType(Type propertyType, Type parentType, MemberInfo memberInfo)
        {
            if (!typeof(IEnumerable).IsAssignableFrom(propertyType))
            {
                return null;
            }

            // Check for Array.
            Type elementType = propertyType.GetElementType();
            if (elementType != null)
            {
                return elementType;
            }

            // Check for Dictionary<TKey, TValue> or IEnumerable<T>
            if (propertyType.IsGenericType)
            {
                Type[] args = propertyType.GetGenericArguments();
                ClassType classType = GetClassType(propertyType);

                if ((classType == ClassType.Dictionary || classType == ClassType.ImmutableDictionary) &&
                    args.Length >= 2 && // It is >= 2 in case there is a IDictionary<TKey, TValue, TSomeExtension>.
                    args[0].UnderlyingSystemType == typeof(string))
                {
                    return args[1];
                }

                if (classType == ClassType.Enumerable && args.Length >= 1) // It is >= 1 in case there is an IEnumerable<T, TSomeExtension>.
                {
                    return args[0];
                }
            }

<<<<<<< HEAD
            if (IsNonGenericInterface(propertyType) || propertyType == typeof(IDictionary))
=======
            if (propertyType.IsAssignableFrom(typeof(IList)))
>>>>>>> b7f8ca80
            {
                return typeof(object);
            }

            throw ThrowHelper.GetNotSupportedException_SerializationNotSupportedCollection(propertyType, parentType, memberInfo);
        }

        internal static ClassType GetClassType(Type type)
        {
            Debug.Assert(type != null);

            if (type.IsGenericType && type.GetGenericTypeDefinition() == typeof(Nullable<>))
            {
                type = Nullable.GetUnderlyingType(type);
            }

            if (DefaultConverters.IsValueConvertable(type))
            {
                return ClassType.Value;
            }

            if (DefaultImmutableConverter.TypeIsImmutableDictionary(type))
            {
                return ClassType.ImmutableDictionary;
            }

            if (typeof(IDictionary).IsAssignableFrom(type) ||
                (type.IsGenericType && (type.GetGenericTypeDefinition() == typeof(IDictionary<,>) ||
                type.GetGenericTypeDefinition() == typeof(IReadOnlyDictionary<,>))))
            {
                return ClassType.Dictionary;
            }

            if (typeof(IEnumerable).IsAssignableFrom(type))
            {
                return ClassType.Enumerable;
            }

            if (type == typeof(object))
            {
                return ClassType.Unknown;
            }

            return ClassType.Object;
        }

        private const string EnumerableGenericInterfaceTypeName = "System.Collections.Generic.IEnumerable`1";
        private const string EnumerableInterfaceTypeName = "System.Collections.IEnumerable";

        private const string ListGenericInterfaceTypeName = "System.Collections.Generic.IList`1";
        private const string ListInterfaceTypeName = "System.Collections.IList";

        private const string CollectionGenericInterfaceTypeName = "System.Collections.Generic.ICollection`1";
        private const string CollectionInterfaceTypeName = "System.Collections.ICollection";

        private const string ReadOnlyListGenericInterfaceTypeName = "System.Collections.Generic.IReadOnlyList`1";

        private const string ReadOnlyCollectionGenericInterfaceTypeName = "System.Collections.Generic.IReadOnlyCollection`1";

        internal static bool IsSupportedByAssigningFromList(Type type)
        {
            if (type.IsGenericType)
            {
                switch (type.GetGenericTypeDefinition().FullName)
                {
                    case EnumerableGenericInterfaceTypeName:
                    case ListGenericInterfaceTypeName:
                    case CollectionGenericInterfaceTypeName:
                    case ReadOnlyListGenericInterfaceTypeName:
                    case ReadOnlyCollectionGenericInterfaceTypeName:
                        return true;
                    default:
                        return false;
                }
            }
            else
            {
                switch (type.FullName)
                {
                    case EnumerableInterfaceTypeName:
                    case ListInterfaceTypeName:
                    case CollectionInterfaceTypeName:
                        return true;
                    default:
                        return false;
                }
            }
        }
    }
}<|MERGE_RESOLUTION|>--- conflicted
+++ resolved
@@ -408,11 +408,7 @@
                 }
             }
 
-<<<<<<< HEAD
-            if (IsNonGenericInterface(propertyType) || propertyType == typeof(IDictionary))
-=======
-            if (propertyType.IsAssignableFrom(typeof(IList)))
->>>>>>> b7f8ca80
+            if (propertyType.IsAssignableFrom(typeof(IList)) || propertyType.IsAssignableFrom(typeof(IDictionary)))
             {
                 return typeof(object);
             }
