// Licensed to the .NET Foundation under one or more agreements.
// The .NET Foundation licenses this file to you under the MIT license.
// See the LICENSE file in the project root for more information.

using System.Collections;
using System.Collections.Generic;
using System.Diagnostics;
using System.Reflection;
using System.Runtime.CompilerServices;
using System.Runtime.InteropServices;
using System.Text.Json.Serialization;
using System.Text.Json.Serialization.Converters;

namespace System.Text.Json
{
    [DebuggerDisplay("ClassType.{ClassType}, {Type.Name}")]
    internal sealed partial class JsonClassInfo
    {
        // The length of the property name embedded in the key (in bytes).
        // The key is a ulong (8 bytes) containing the first 7 bytes of the property name
        // followed by a byte representing the length.
        private const int PropertyNameKeyLength = 7;

        // The limit to how many property names from the JSON are cached in _propertyRefsSorted before using PropertyCache.
        private const int PropertyNameCountCacheThreshold = 64;

        // All of the serializable properties on a POCO keyed on property name.
        public volatile Dictionary<string, JsonPropertyInfo> PropertyCache;

        // Fast cache of properties by first JSON ordering; may not contain all properties. Accessed before PropertyCache.
        // Use an array (instead of List<T>) for highest performance.
        private volatile PropertyRef[] _propertyRefsSorted;

        public delegate object ConstructorDelegate();
        private readonly ConstructorDelegate _createObject;
        public ConstructorDelegate CreateConcreteEnumerable { get; private set; }
        public ConstructorDelegate CreateConcreteDictionary { get; private set; }

        public ClassType ClassType { get; private set; }

        public JsonPropertyInfo DataExtensionProperty { get; private set; }

        // If enumerable, the JsonClassInfo for the element type.
        private JsonClassInfo _elementClassInfo;

        /// <summary>
        /// Return the JsonClassInfo for the element type, or null if the type is not an enumerable or dictionary.
        /// </summary>
        /// <remarks>
        /// This should not be called during warm-up (initial creation of JsonClassInfos) to avoid recursive behavior
        /// which could result in a StackOverflowException.
        /// </remarks>
        public JsonClassInfo ElementClassInfo
        {
            get
            {
                if (_elementClassInfo == null && ElementType != null)
                {
                    Debug.Assert(ClassType == ClassType.Enumerable ||
                        ClassType == ClassType.ICollectionConstructible ||
                        ClassType == ClassType.Dictionary ||
                        ClassType == ClassType.IDictionaryConstructible);

                    _elementClassInfo = Options.GetOrAddClass(ElementType);
                }

                return _elementClassInfo;
            }
        }

        public Type ElementType { get; set; }

        public JsonSerializerOptions Options { get; private set; }

        public Type Type { get; private set; }

        public void UpdateSortedPropertyCache(ref ReadStackFrame frame)
        {
            Debug.Assert(frame.PropertyRefCache != null);

            // frame.PropertyRefCache is only read\written by a single thread -- the thread performing
            // the deserialization for a given object instance.

            List<PropertyRef> listToAppend = frame.PropertyRefCache;

            // _propertyRefsSorted can be accessed by multiple threads, so replace the reference when
            // appending to it. No lock() is necessary.

            if (_propertyRefsSorted != null)
            {
                List<PropertyRef> replacementList = new List<PropertyRef>(_propertyRefsSorted);
                Debug.Assert(replacementList.Count <= PropertyNameCountCacheThreshold);

                // Verify replacementList will not become too large.
                while (replacementList.Count + listToAppend.Count > PropertyNameCountCacheThreshold)
                {
                    // This code path is rare; keep it simple by using RemoveAt() instead of RemoveRange() which requires calculating index\count.
                    listToAppend.RemoveAt(listToAppend.Count - 1);
                }

                // Add the new items; duplicates are possible but that is tolerated during property lookup.
                replacementList.AddRange(listToAppend);
                _propertyRefsSorted = replacementList.ToArray();
            }
            else
            {
                _propertyRefsSorted = listToAppend.ToArray();
            }

            frame.PropertyRefCache = null;
        }

        public JsonClassInfo(Type type, JsonSerializerOptions options)
        {
            Type = type;
            Options = options;
            ClassType = GetClassType(type, options);

            _createObject = options.MemberAccessorStrategy.CreateConstructor(type);

            // Ignore properties on enumerable.
            switch (ClassType)
            {
                case ClassType.Object:
                    {
                        PropertyInfo[] properties = type.GetProperties(BindingFlags.Instance | BindingFlags.Public | BindingFlags.NonPublic);

                        Dictionary<string, JsonPropertyInfo> cache = CreatePropertyCache(properties.Length);

                        foreach (PropertyInfo propertyInfo in properties)
                        {
                            // Ignore indexers
                            if (propertyInfo.GetIndexParameters().Length > 0)
                            {
                                continue;
                            }

                            // For now we only support public getters\setters
                            if (propertyInfo.GetMethod?.IsPublic == true ||
                                propertyInfo.SetMethod?.IsPublic == true)
                            {
                                JsonPropertyInfo jsonPropertyInfo = AddProperty(propertyInfo.PropertyType, propertyInfo, type, options);
                                Debug.Assert(jsonPropertyInfo != null);

                                // If the JsonPropertyNameAttribute or naming policy results in collisions, throw an exception.
                                if (!JsonHelpers.TryAdd(cache, jsonPropertyInfo.NameAsString, jsonPropertyInfo))
                                {
                                    JsonPropertyInfo other = cache[jsonPropertyInfo.NameAsString];

                                    if (other.ShouldDeserialize == false && other.ShouldSerialize == false)
                                    {
                                        // Overwrite the one just added since it has [JsonIgnore].
                                        cache[jsonPropertyInfo.NameAsString] = jsonPropertyInfo;
                                    }
                                    else if (jsonPropertyInfo.ShouldDeserialize == true || jsonPropertyInfo.ShouldSerialize == true)
                                    {
                                        ThrowHelper.ThrowInvalidOperationException_SerializerPropertyNameConflict(this, jsonPropertyInfo);
                                    }
                                    // else ignore jsonPropertyInfo since it has [JsonIgnore].
                                }
                            }
                        }

                        if (DetermineExtensionDataProperty(cache))
                        {
                            // Remove from cache since it is handled independently.
                            cache.Remove(DataExtensionProperty.NameAsString);
                        }

                        // Set as a unit to avoid concurrency issues.
                        PropertyCache = cache;
                    }
                    break;
                case ClassType.Enumerable:
                case ClassType.Dictionary:
                    {
                        // Add a single property that maps to the class type so we can have policies applied.
                        AddPolicyProperty(type, options);

                        if (PolicyProperty.DeclaredPropertyType.IsInterface)
                            _createObject = options.MemberAccessorStrategy.CreateConstructor(PolicyProperty.RuntimePropertyType);

                        ElementType = GetElementType(type, parentType: null, memberInfo: null, options: options);
                    }
                    break;
                case ClassType.ICollectionConstructible:
                    {
                        // Add a single property that maps to the class type so we can have policies applied.
                        AddPolicyProperty(type, options);

                        ElementType = GetElementType(type, parentType: null, memberInfo: null, options: options);

                        CreateConcreteEnumerable = options.MemberAccessorStrategy.CreateConstructor(
                           typeof(List<>).MakeGenericType(ElementType));
                    }
                    break;
                case ClassType.IDictionaryConstructible:
                    {
                        // Add a single property that maps to the class type so we can have policies applied.
                        AddPolicyProperty(type, options);

                        ElementType = GetElementType(type, parentType: null, memberInfo: null, options: options);

                        CreateConcreteDictionary = options.MemberAccessorStrategy.CreateConstructor(
                           typeof(Dictionary<,>).MakeGenericType(typeof(string), ElementType));
                    }
                    break;
                case ClassType.Value:
                    // Add a single property that maps to the class type so we can have policies applied.
                    AddPolicyProperty(type, options);
                    break;
                case ClassType.Unknown:
                    // Add a single property that maps to the class type so we can have policies applied.
                    AddPolicyProperty(type, options);
                    PropertyCache = new Dictionary<string, JsonPropertyInfo>();
                    break;
                default:
                    Debug.Fail($"Unexpected class type: {ClassType}");
                    break;
            }
        }

        private bool DetermineExtensionDataProperty(Dictionary<string, JsonPropertyInfo> cache)
        {
            JsonPropertyInfo jsonPropertyInfo = GetPropertyWithUniqueAttribute(typeof(JsonExtensionDataAttribute), cache);
            if (jsonPropertyInfo != null)
            {
                Type declaredPropertyType = jsonPropertyInfo.DeclaredPropertyType;
                if (!typeof(IDictionary<string, JsonElement>).IsAssignableFrom(declaredPropertyType) &&
                    !typeof(IDictionary<string, object>).IsAssignableFrom(declaredPropertyType))
                {
                    ThrowHelper.ThrowInvalidOperationException_SerializationDataExtensionPropertyInvalid(this, jsonPropertyInfo);
                }

                DataExtensionProperty = jsonPropertyInfo;
                return true;
            }

            return false;
        }

        private JsonPropertyInfo GetPropertyWithUniqueAttribute(Type attributeType, Dictionary<string, JsonPropertyInfo> cache)
        {
            JsonPropertyInfo property = null;

            foreach (JsonPropertyInfo jsonPropertyInfo in cache.Values)
            {
                Attribute attribute = jsonPropertyInfo.PropertyInfo.GetCustomAttribute(attributeType);
                if (attribute != null)
                {
                    if (property != null)
                    {
                        ThrowHelper.ThrowInvalidOperationException_SerializationDuplicateTypeAttribute(Type, attributeType);
                    }

                    property = jsonPropertyInfo;
                }
            }

            return property;
        }

        // AggressiveInlining used although a large method it is only called from one location and is on a hot path.
        [MethodImpl(MethodImplOptions.AggressiveInlining)]
        public JsonPropertyInfo GetProperty(ReadOnlySpan<byte> propertyName, ref ReadStackFrame frame)
        {
            JsonPropertyInfo info = null;

            // Keep a local copy of the cache in case it changes by another thread.
            PropertyRef[] localPropertyRefsSorted = _propertyRefsSorted;

            ulong key = GetKey(propertyName);

            // If there is an existing cache, then use it.
            if (localPropertyRefsSorted != null)
            {
                // Start with the current property index, and then go forwards\backwards.
                int propertyIndex = frame.PropertyIndex;

                int count = localPropertyRefsSorted.Length;
                int iForward = Math.Min(propertyIndex, count);
                int iBackward = iForward - 1;

                while (true)
                {
                    if (iForward < count)
                    {
                        PropertyRef propertyRef = localPropertyRefsSorted[iForward];
                        if (TryIsPropertyRefEqual(propertyRef, propertyName, key, ref info))
                        {
                            return info;
                        }

                        ++iForward;

                        if (iBackward >= 0)
                        {
                            propertyRef = localPropertyRefsSorted[iBackward];
                            if (TryIsPropertyRefEqual(propertyRef, propertyName, key, ref info))
                            {
                                return info;
                            }

                            --iBackward;
                        }
                    }
                    else if (iBackward >= 0)
                    {
                        PropertyRef propertyRef = localPropertyRefsSorted[iBackward];
                        if (TryIsPropertyRefEqual(propertyRef, propertyName, key, ref info))
                        {
                            return info;
                        }

                        --iBackward;
                    }
                    else
                    {
                        // Property was not found.
                        break;
                    }
                }
            }

            // No cached item was found. Try the main list which has all of the properties.

            string stringPropertyName = JsonHelpers.Utf8GetString(propertyName);
            if (!PropertyCache.TryGetValue(stringPropertyName, out info))
            {
                info = JsonPropertyInfo.s_missingProperty;
            }

            Debug.Assert(info != null);

            // Three code paths to get here:
            // 1) info == s_missingProperty. Property not found.
            // 2) key == info.PropertyNameKey. Exact match found.
            // 3) key != info.PropertyNameKey. Match found due to case insensitivity.
            Debug.Assert(info == JsonPropertyInfo.s_missingProperty || key == info.PropertyNameKey || Options.PropertyNameCaseInsensitive);

            // Check if we should add this to the cache.
            // Only cache up to a threshold length and then just use the dictionary when an item is not found in the cache.
            int cacheCount = 0;
            if (localPropertyRefsSorted != null)
            {
                cacheCount = localPropertyRefsSorted.Length;
            }

            // Do a quick check for the stable (after warm-up) case.
            if (cacheCount < PropertyNameCountCacheThreshold)
            {
                // Do a slower check for the warm-up case.
                if (frame.PropertyRefCache != null)
                {
                    cacheCount += frame.PropertyRefCache.Count;
                }

                // Check again to append the cache up to the threshold.
                if (cacheCount < PropertyNameCountCacheThreshold)
                {
                    if (frame.PropertyRefCache == null)
                    {
                        frame.PropertyRefCache = new List<PropertyRef>();
                    }

                    PropertyRef propertyRef = new PropertyRef(key, info);
                    frame.PropertyRefCache.Add(propertyRef);
                }
            }

            return info;
        }

        private Dictionary<string, JsonPropertyInfo> CreatePropertyCache(int capacity)
        {
            StringComparer comparer;

            if (Options.PropertyNameCaseInsensitive)
            {
                comparer = StringComparer.OrdinalIgnoreCase;
            }
            else
            {
                comparer = StringComparer.Ordinal;
            }

            return new Dictionary<string, JsonPropertyInfo>(capacity, comparer);
        }

        public JsonPropertyInfo PolicyProperty { get; private set; }

        [MethodImpl(MethodImplOptions.AggressiveInlining)]
        private static bool TryIsPropertyRefEqual(in PropertyRef propertyRef, ReadOnlySpan<byte> propertyName, ulong key, ref JsonPropertyInfo info)
        {
            if (key == propertyRef.Key)
            {
                // We compare the whole name, although we could skip the first 7 bytes (but it's not any faster)
                if (propertyName.Length <= PropertyNameKeyLength ||
                    propertyName.SequenceEqual(propertyRef.Info.Name))
                {
                    info = propertyRef.Info;
                    return true;
                }
            }

            return false;
        }

<<<<<<< HEAD
=======
        /// <summary>
        /// Get a key from the property name.
        /// The key consists of the first 7 bytes of the property name and then the length.
        /// </summary>
>>>>>>> 8350134a
        public static ulong GetKey(ReadOnlySpan<byte> propertyName)
        {
            const int BitsInByte = 8;
            ulong key;
            int length = propertyName.Length;

            if (length > 7)
            {
                key = MemoryMarshal.Read<ulong>(propertyName);

                // Max out the length byte.
                // The comparison logic tests for equality against the full contents instead of just
                // the key if the property name length is >7.
                key |= 0xFF00000000000000;
            }
            else if (length > 3)
            {
                key = MemoryMarshal.Read<uint>(propertyName);

                if (length == 7)
                {
                    key |= (ulong) propertyName[6] << (6 * BitsInByte)
                        | (ulong) propertyName[5] << (5 * BitsInByte)
                        | (ulong) propertyName[4] << (4 * BitsInByte)
                        | (ulong) 7 << (7 * BitsInByte);
                }
                else if (length == 6)
                {
                    key |= (ulong) propertyName[5] << (5 * BitsInByte)
                        | (ulong) propertyName[4] << (4 * BitsInByte)
                        | (ulong) 6 << (7 * BitsInByte);
                }
                else if (length == 5)
                {
                    key |= (ulong) propertyName[4] << (4 * BitsInByte)
                        | (ulong) 5 << (7 * BitsInByte);
                }
                else
                {
                    key |= (ulong) 4 << (7 * BitsInByte);
                }
            }
            else if (length > 1)
            {
                key = MemoryMarshal.Read<ushort>(propertyName);

                if (length == 3)
                {
                    key |= (ulong) propertyName[2] << (2 * BitsInByte)
                        | (ulong) 3 << (7 * BitsInByte);
                }
                else
                {
                    key |= (ulong) 2 << (7 * BitsInByte);
                }
            }
            else if (length == 1)
            {
                key = propertyName[0]
                    | (ulong) 1 << (7 * BitsInByte);
            }
            else
            {
                // An empty name is valid.
                key = 0;
            }

            // Verify key contains the embedded bytes as expected.
            Debug.Assert(
                (length < 1 || propertyName[0] == ((key & ((ulong)0xFF << 8 * 0)) >> 8 * 0)) &&
                (length < 2 || propertyName[1] == ((key & ((ulong)0xFF << 8 * 1)) >> 8 * 1)) &&
                (length < 3 || propertyName[2] == ((key & ((ulong)0xFF << 8 * 2)) >> 8 * 2)) &&
                (length < 4 || propertyName[3] == ((key & ((ulong)0xFF << 8 * 3)) >> 8 * 3)) &&
                (length < 5 || propertyName[4] == ((key & ((ulong)0xFF << 8 * 4)) >> 8 * 4)) &&
                (length < 6 || propertyName[5] == ((key & ((ulong)0xFF << 8 * 5)) >> 8 * 5)) &&
                (length < 7 || propertyName[6] == ((key & ((ulong)0xFF << 8 * 6)) >> 8 * 6)));

            return key;
        }

        // Return the element type of the IEnumerable or return null if not an IEnumerable.
        public static Type GetElementType(Type propertyType, Type parentType, MemberInfo memberInfo, JsonSerializerOptions options)
        {
            // We want to handle as the implemented collection type, if applicable.
            Type implementedType = GetImplementedCollectionType(parentType, propertyType, propertyInfo: null, out _, options);

            if (!typeof(IEnumerable).IsAssignableFrom(implementedType))
            {
                return null;
            }

            // Check for Array.
            Type elementType = implementedType.GetElementType();
            if (elementType != null)
            {
                return elementType;
            }

            // Check for Dictionary<TKey, TValue> or IEnumerable<T>
            if (implementedType.IsGenericType)
            {
                Type[] args = implementedType.GetGenericArguments();
                ClassType classType = GetClassType(implementedType, options);

                if ((classType == ClassType.Dictionary || classType == ClassType.IDictionaryConstructible) &&
                    args.Length >= 2) // It is >= 2 in case there is a IDictionary<TKey, TValue, TSomeExtension>.
                {
                    if (args[0].UnderlyingSystemType == typeof(string))
                        return args[1];

                    throw ThrowHelper.GetNotSupportedException_SerializationNotSupportedCollection(propertyType, parentType, memberInfo);
                }

                if ((classType == ClassType.Enumerable || classType == ClassType.ICollectionConstructible) &&
                    args.Length >= 1) // It is >= 1 in case there is an IEnumerable<T, TSomeExtension>.
                {
                    return args[0];
                }
            }

            if (implementedType.IsAssignableFrom(typeof(IList)) ||
                implementedType.IsAssignableFrom(typeof(IDictionary)) ||
                IsDeserializedByConstructingWithIList(implementedType) ||
                IsDeserializedByConstructingWithIDictionary(implementedType))
            {
                return typeof(object);
            }

            // Drive HashTable, SortedList...
            if (typeof(IList).IsAssignableFrom(implementedType) ||
                typeof(IDictionary).IsAssignableFrom(implementedType))
            {
                return typeof(object);
            }

            throw ThrowHelper.GetNotSupportedException_SerializationNotSupportedCollection(propertyType, parentType, memberInfo);
        }

        public static ClassType GetClassType(Type type, JsonSerializerOptions options)
        {
            Debug.Assert(type != null);

            // We want to handle as the implemented collection type, if applicable.
            Type implementedType = GetImplementedCollectionType(typeof(object), type, propertyInfo: null, out _, options);

            if (implementedType.IsGenericType && implementedType.GetGenericTypeDefinition() == typeof(Nullable<>))
            {
                implementedType = Nullable.GetUnderlyingType(implementedType);
            }

            if (implementedType == typeof(object))
            {
                return ClassType.Unknown;
            }

            if (options.HasConverter(implementedType))
            {
                return ClassType.Value;
            }

            if (DefaultImmutableDictionaryConverter.IsImmutableDictionary(implementedType) ||
                IsDeserializedByConstructingWithIDictionary(implementedType))
            {
                return ClassType.IDictionaryConstructible;
            }

            if (typeof(IDictionary).IsAssignableFrom(implementedType))
            {
                return ClassType.Dictionary;
            }

            if (IsGenericDictionary(implementedType))
            {
                return type.IsInterface
                    ? ClassType.Dictionary // IDictionary<,> we can use a concrete type for that.
                    : ClassType.IDictionaryConstructible; // A type implementing IDictionary<,> but not IDictionary, have to buffer that.
            }

            if (implementedType.IsArray ||
                DefaultImmutableEnumerableConverter.IsImmutableEnumerable(implementedType) ||
                IsDeserializedByConstructingWithIList(implementedType))
            {
                return ClassType.ICollectionConstructible;
            }

            if (typeof(IList).IsAssignableFrom(implementedType))
            {
                return ClassType.Enumerable;
            }

            if (typeof(IEnumerable).IsAssignableFrom(implementedType))
            {
                return type.IsInterface
                    ? ClassType.Enumerable // IEnumerable we can use a concrete type for that.
                    : ClassType.ICollectionConstructible; // A type implementing IEnumerable but not IList, have to buffer that.
            }

            return ClassType.Object;
        }

        public static bool IsGenericDictionary(Type type)
        {
            return type.IsGenericType && (type.GetGenericTypeDefinition() == typeof(IDictionary<,>) ||
                type.GetGenericTypeDefinition() == typeof(IReadOnlyDictionary<,>));
        }

        public object CreateObject()
        {
            if (_createObject == null)
            {
                if (Type.IsInterface)
                {
                    ThrowHelper.ThrowInvalidOperationException_DeserializePolymorphicInterface(Type);
                }
                else
                {
                    ThrowHelper.ThrowInvalidOperationException_DeserializeMissingParameterlessConstructor(Type);
                }
            }

            return _createObject();
        }
    }
}<|MERGE_RESOLUTION|>--- conflicted
+++ resolved
@@ -406,13 +406,10 @@
             return false;
         }
 
-<<<<<<< HEAD
-=======
         /// <summary>
         /// Get a key from the property name.
         /// The key consists of the first 7 bytes of the property name and then the length.
         /// </summary>
->>>>>>> 8350134a
         public static ulong GetKey(ReadOnlySpan<byte> propertyName)
         {
             const int BitsInByte = 8;
@@ -434,25 +431,25 @@
 
                 if (length == 7)
                 {
-                    key |= (ulong) propertyName[6] << (6 * BitsInByte)
-                        | (ulong) propertyName[5] << (5 * BitsInByte)
-                        | (ulong) propertyName[4] << (4 * BitsInByte)
-                        | (ulong) 7 << (7 * BitsInByte);
+                    key |= (ulong)propertyName[6] << (6 * BitsInByte)
+                        | (ulong)propertyName[5] << (5 * BitsInByte)
+                        | (ulong)propertyName[4] << (4 * BitsInByte)
+                        | (ulong)7 << (7 * BitsInByte);
                 }
                 else if (length == 6)
                 {
-                    key |= (ulong) propertyName[5] << (5 * BitsInByte)
-                        | (ulong) propertyName[4] << (4 * BitsInByte)
-                        | (ulong) 6 << (7 * BitsInByte);
+                    key |= (ulong)propertyName[5] << (5 * BitsInByte)
+                        | (ulong)propertyName[4] << (4 * BitsInByte)
+                        | (ulong)6 << (7 * BitsInByte);
                 }
                 else if (length == 5)
                 {
-                    key |= (ulong) propertyName[4] << (4 * BitsInByte)
-                        | (ulong) 5 << (7 * BitsInByte);
+                    key |= (ulong)propertyName[4] << (4 * BitsInByte)
+                        | (ulong)5 << (7 * BitsInByte);
                 }
                 else
                 {
-                    key |= (ulong) 4 << (7 * BitsInByte);
+                    key |= (ulong)4 << (7 * BitsInByte);
                 }
             }
             else if (length > 1)
@@ -461,18 +458,18 @@
 
                 if (length == 3)
                 {
-                    key |= (ulong) propertyName[2] << (2 * BitsInByte)
-                        | (ulong) 3 << (7 * BitsInByte);
+                    key |= (ulong)propertyName[2] << (2 * BitsInByte)
+                        | (ulong)3 << (7 * BitsInByte);
                 }
                 else
                 {
-                    key |= (ulong) 2 << (7 * BitsInByte);
+                    key |= (ulong)2 << (7 * BitsInByte);
                 }
             }
             else if (length == 1)
             {
                 key = propertyName[0]
-                    | (ulong) 1 << (7 * BitsInByte);
+                    | (ulong)1 << (7 * BitsInByte);
             }
             else
             {
