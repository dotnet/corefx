﻿// Licensed to the .NET Foundation under one or more agreements.
// The .NET Foundation licenses this file to you under the MIT license.
// See the LICENSE file in the project root for more information.

using System.Buffers;
using System.Diagnostics;

namespace System.Text.Json
{
    public sealed partial class Utf8JsonWriter
    {
        /// <summary>
        /// Writes the pre-encoded property name (as a JSON string) as the first part of a name/value pair of a JSON object.
        /// </summary>
        /// <param name="propertyName">The name of the property to write.</param>
        /// <exception cref="InvalidOperationException">
        /// Thrown if this would result in invalid JSON being written (while validation is enabled).
        /// </exception>
        public void WritePropertyName(JsonEncodedText propertyName)
            => WritePropertyNameHelper(propertyName.EncodedUtf8Bytes);

        private void WritePropertyNameHelper(ReadOnlySpan<byte> utf8PropertyName)
        {
            Debug.Assert(utf8PropertyName.Length <= JsonConstants.MaxTokenSize);

            WriteStringByOptionsPropertyName(utf8PropertyName);

            _currentDepth &= JsonConstants.RemoveFlagsBitMask;
            _tokenType = JsonTokenType.PropertyName;
        }

        /// <summary>
        /// Writes the property name (as a JSON string) as the first part of a name/value pair of a JSON object.
        /// </summary>
        /// <param name="propertyName">The name of the property to write.</param>
        /// <exception cref="ArgumentException">
        /// Thrown when the specified property name is too large.
        /// </exception>
        /// <exception cref="ArgumentNullException">
        /// The <paramref name="propertyName"/> parameter is <see langword="null"/>.
        /// </exception>
        /// <exception cref="InvalidOperationException">
        /// Thrown if this would result in invalid JSON being written (while validation is enabled).
        /// </exception>
        /// <remarks>
        /// The property name is escaped before writing.
        /// </remarks>
        public void WritePropertyName(string propertyName)
            => WritePropertyName((propertyName ?? throw new ArgumentNullException(nameof(propertyName))).AsSpan());

        /// <summary>
        /// Writes the property name (as a JSON string) as the first part of a name/value pair of a JSON object.
        /// </summary>
        /// <param name="propertyName">The name of the property to write.</param>
        /// <exception cref="ArgumentException">
        /// Thrown when the specified property name is too large.
        /// </exception>
        /// <exception cref="InvalidOperationException">
        /// Thrown if this would result in invalid JSON being written (while validation is enabled).
        /// </exception>
        /// <remarks>
        /// The property name is escaped before writing.
        /// </remarks>
        public void WritePropertyName(ReadOnlySpan<char> propertyName)
        {
            JsonWriterHelper.ValidateProperty(propertyName);

            int propertyIdx = JsonWriterHelper.NeedsEscaping(propertyName, _options.Encoder);

            Debug.Assert(propertyIdx >= -1 && propertyIdx < propertyName.Length && propertyIdx < int.MaxValue / 2);

            if (propertyIdx != -1)
            {
                WriteStringEscapeProperty(propertyName, propertyIdx);
            }
            else
            {
                WriteStringByOptionsPropertyName(propertyName);
            }
            _currentDepth &= JsonConstants.RemoveFlagsBitMask;
            _tokenType = JsonTokenType.PropertyName;
        }

        private void WriteStringEscapeProperty(ReadOnlySpan<char> propertyName, int firstEscapeIndexProp)
        {
            Debug.Assert(int.MaxValue / JsonConstants.MaxExpansionFactorWhileEscaping >= propertyName.Length);

            char[] propertyArray = null;

            if (firstEscapeIndexProp != -1)
            {
                int length = JsonWriterHelper.GetMaxEscapedLength(propertyName.Length, firstEscapeIndexProp);

                Span<char> escapedPropertyName;
                if (length > JsonConstants.StackallocThreshold)
                {
                    propertyArray = ArrayPool<char>.Shared.Rent(length);
                    escapedPropertyName = propertyArray;
                }
                else
                {
                    // Cannot create a span directly since it gets assigned to parameter and passed down.
                    unsafe
                    {
                        char* ptr = stackalloc char[length];
                        escapedPropertyName = new Span<char>(ptr, length);
                    }
                }

                JsonWriterHelper.EscapeString(propertyName, escapedPropertyName, firstEscapeIndexProp, _options.Encoder, out int written);
                propertyName = escapedPropertyName.Slice(0, written);
            }

            WriteStringByOptionsPropertyName(propertyName);

            if (propertyArray != null)
            {
                ArrayPool<char>.Shared.Return(propertyArray);
            }
        }

        private void WriteStringByOptionsPropertyName(ReadOnlySpan<char> propertyName)
        {
            ValidateWritingProperty();
            if (_options.Indented)
            {
                WriteStringIndentedPropertyName(propertyName);
            }
            else
            {
                WriteStringMinimizedPropertyName(propertyName);
            }
        }

        private void WriteStringMinimizedPropertyName(ReadOnlySpan<char> escapedPropertyName)
        {
            Debug.Assert(escapedPropertyName.Length <= JsonConstants.MaxTokenSize);
            Debug.Assert(escapedPropertyName.Length < (int.MaxValue - 4) / JsonConstants.MaxExpansionFactorWhileTranscoding);

            // All ASCII, 2 quotes for property name, and 1 colon => escapedPropertyName.Length + 3
            // Optionally, 1 list separator, and up to 3x growth when transcoding
            int maxRequired = (escapedPropertyName.Length * JsonConstants.MaxExpansionFactorWhileTranscoding) + 4;

            if (_memory.Length - BytesPending < maxRequired)
            {
                Grow(maxRequired);
            }

            Span<byte> output = _memory.Span;

            if (_currentDepth < 0)
            {
                output[BytesPending++] = JsonConstants.ListSeparator;
            }
            output[BytesPending++] = JsonConstants.Quote;

            TranscodeAndWrite(escapedPropertyName, output);

            output[BytesPending++] = JsonConstants.Quote;
            output[BytesPending++] = JsonConstants.KeyValueSeperator;
        }

        private void WriteStringIndentedPropertyName(ReadOnlySpan<char> escapedPropertyName)
        {
            int indent = Indentation;
            Debug.Assert(indent <= 2 * JsonConstants.MaxWriterDepth);

            Debug.Assert(escapedPropertyName.Length <= JsonConstants.MaxTokenSize);
            Debug.Assert(escapedPropertyName.Length < (int.MaxValue - 5 - indent - s_newLineLength) / JsonConstants.MaxExpansionFactorWhileTranscoding);

            // All ASCII, 2 quotes for property name, 1 colon, and 1 space => escapedPropertyName.Length + 4
            // Optionally, 1 list separator, 1-2 bytes for new line, and up to 3x growth when transcoding
            int maxRequired = indent + (escapedPropertyName.Length * JsonConstants.MaxExpansionFactorWhileTranscoding) + 5 + s_newLineLength;

            if (_memory.Length - BytesPending < maxRequired)
            {
                Grow(maxRequired);
            }

            Span<byte> output = _memory.Span;

            if (_currentDepth < 0)
            {
                output[BytesPending++] = JsonConstants.ListSeparator;
            }

            if (_tokenType != JsonTokenType.None)
            {
                WriteNewLine(output);
            }

            JsonWriterHelper.WriteIndentation(output.Slice(BytesPending), indent);
            BytesPending += indent;

            output[BytesPending++] = JsonConstants.Quote;

            TranscodeAndWrite(escapedPropertyName, output);

            output[BytesPending++] = JsonConstants.Quote;
            output[BytesPending++] = JsonConstants.KeyValueSeperator;
            output[BytesPending++] = JsonConstants.Space;
        }

        /// <summary>
        /// Writes the UTF-8 property name (as a JSON string) as the first part of a name/value pair of a JSON object.
        /// </summary>
        /// <param name="utf8PropertyName">The UTF-8 encoded name of the property to write.</param>
        /// <exception cref="ArgumentException">
        /// Thrown when the specified property name is too large.
        /// </exception>
        /// <exception cref="InvalidOperationException">
        /// Thrown if this would result in invalid JSON being written (while validation is enabled).
        /// </exception>
        /// <remarks>
        /// The property name is escaped before writing.
        /// </remarks>
        public void WritePropertyName(ReadOnlySpan<byte> utf8PropertyName)
        {
            JsonWriterHelper.ValidateProperty(utf8PropertyName);

            int propertyIdx = JsonWriterHelper.NeedsEscaping(utf8PropertyName, _options.Encoder);

            Debug.Assert(propertyIdx >= -1 && propertyIdx < utf8PropertyName.Length && propertyIdx < int.MaxValue / 2);

            if (propertyIdx != -1)
            {
                WriteStringEscapeProperty(utf8PropertyName, propertyIdx);
            }
            else
            {
                WriteStringByOptionsPropertyName(utf8PropertyName);
            }
            _currentDepth &= JsonConstants.RemoveFlagsBitMask;
            _tokenType = JsonTokenType.PropertyName;
        }

        private void WriteStringEscapeProperty(ReadOnlySpan<byte> utf8PropertyName, int firstEscapeIndexProp)
        {
            Debug.Assert(int.MaxValue / JsonConstants.MaxExpansionFactorWhileEscaping >= utf8PropertyName.Length);

            byte[] propertyArray = null;

            if (firstEscapeIndexProp != -1)
            {
                int length = JsonWriterHelper.GetMaxEscapedLength(utf8PropertyName.Length, firstEscapeIndexProp);

                Span<byte> escapedPropertyName;
                if (length > JsonConstants.StackallocThreshold)
                {
                    propertyArray = ArrayPool<byte>.Shared.Rent(length);
                    escapedPropertyName = propertyArray;
                }
                else
                {
                    // Cannot create a span directly since it gets assigned to parameter and passed down.
                    unsafe
                    {
                        byte* ptr = stackalloc byte[length];
                        escapedPropertyName = new Span<byte>(ptr, length);
                    }
                }

                JsonWriterHelper.EscapeString(utf8PropertyName, escapedPropertyName, firstEscapeIndexProp, _options.Encoder, out int written);
                utf8PropertyName = escapedPropertyName.Slice(0, written);
            }

            WriteStringByOptionsPropertyName(utf8PropertyName);

            if (propertyArray != null)
            {
                ArrayPool<byte>.Shared.Return(propertyArray);
            }
        }

        private void WriteStringByOptionsPropertyName(ReadOnlySpan<byte> utf8PropertyName)
        {
            ValidateWritingProperty();
            if (_options.Indented)
            {
                WriteStringIndentedPropertyName(utf8PropertyName);
            }
            else
            {
                WriteStringMinimizedPropertyName(utf8PropertyName);
            }
        }

        private void WriteStringMinimizedPropertyName(ReadOnlySpan<byte> escapedPropertyName)
        {
            Debug.Assert(escapedPropertyName.Length <= JsonConstants.MaxTokenSize);
            Debug.Assert(escapedPropertyName.Length < int.MaxValue - 4);

            int minRequired = escapedPropertyName.Length + 3; // 2 quotes for property name, and 1 colon
            int maxRequired = minRequired + 1; // Optionally, 1 list separator

            if (_memory.Length - BytesPending < maxRequired)
            {
                Grow(maxRequired);
            }

            Span<byte> output = _memory.Span;

            if (_currentDepth < 0)
            {
                output[BytesPending++] = JsonConstants.ListSeparator;
            }
            output[BytesPending++] = JsonConstants.Quote;

            escapedPropertyName.CopyTo(output.Slice(BytesPending));
            BytesPending += escapedPropertyName.Length;

            output[BytesPending++] = JsonConstants.Quote;
            output[BytesPending++] = JsonConstants.KeyValueSeperator;
        }

        private void WriteStringIndentedPropertyName(ReadOnlySpan<byte> escapedPropertyName)
        {
            int indent = Indentation;
            Debug.Assert(indent <= 2 * JsonConstants.MaxWriterDepth);

            Debug.Assert(escapedPropertyName.Length <= JsonConstants.MaxTokenSize);
            Debug.Assert(escapedPropertyName.Length < int.MaxValue - indent - 5 - s_newLineLength);

            int minRequired = indent + escapedPropertyName.Length + 4; // 2 quotes for property name, 1 colon, and 1 space
            int maxRequired = minRequired + 1 + s_newLineLength; // Optionally, 1 list separator and 1-2 bytes for new line

            if (_memory.Length - BytesPending < maxRequired)
            {
                Grow(maxRequired);
            }

            Span<byte> output = _memory.Span;

            if (_currentDepth < 0)
            {
                output[BytesPending++] = JsonConstants.ListSeparator;
            }

            Debug.Assert(_options.SkipValidation || _tokenType != JsonTokenType.PropertyName);

            if (_tokenType != JsonTokenType.None)
            {
                WriteNewLine(output);
            }

            JsonWriterHelper.WriteIndentation(output.Slice(BytesPending), indent);
            BytesPending += indent;

            output[BytesPending++] = JsonConstants.Quote;

            escapedPropertyName.CopyTo(output.Slice(BytesPending));
            BytesPending += escapedPropertyName.Length;

            output[BytesPending++] = JsonConstants.Quote;
            output[BytesPending++] = JsonConstants.KeyValueSeperator;
            output[BytesPending++] = JsonConstants.Space;
        }

        /// <summary>
        /// Writes the pre-encoded property name and pre-encoded value (as a JSON string) as part of a name/value pair of a JSON object.
        /// </summary>
        /// <param name="propertyName">The JSON-encoded name of the property to write.</param>
        /// <param name="value">The JSON-encoded value to write.</param>
        /// <exception cref="InvalidOperationException">
        /// Thrown if this would result in invalid JSON being written (while validation is enabled).
        /// </exception>
        public void WriteString(JsonEncodedText propertyName, JsonEncodedText value)
            => WriteStringHelper(propertyName.EncodedUtf8Bytes, value.EncodedUtf8Bytes);

        private void WriteStringHelper(ReadOnlySpan<byte> utf8PropertyName, ReadOnlySpan<byte> utf8Value)
        {
            Debug.Assert(utf8PropertyName.Length <= JsonConstants.MaxTokenSize && utf8Value.Length <= JsonConstants.MaxTokenSize);

            WriteStringByOptions(utf8PropertyName, utf8Value);

            SetFlagToAddListSeparatorBeforeNextItem();
            _tokenType = JsonTokenType.String;
        }

        /// <summary>
        /// Writes the property name and pre-encoded value (as a JSON string) as part of a name/value pair of a JSON object.
        /// </summary>
        /// <param name="propertyName">The name of the property to write.</param>
        /// <param name="value">The JSON-encoded value to write.</param>
        /// <exception cref="ArgumentException">
        /// Thrown when the specified property name is too large.
        /// </exception>
        /// <exception cref="ArgumentNullException">
        /// The <paramref name="propertyName"/> parameter is <see langword="null"/>.
        /// </exception>
        /// <exception cref="InvalidOperationException">
        /// Thrown if this would result in invalid JSON being written (while validation is enabled).
        /// </exception>
        /// <remarks>
        /// The property name is escaped before writing.
        /// </remarks>
        public void WriteString(string propertyName, JsonEncodedText value)
            => WriteString((propertyName ?? throw new ArgumentNullException(nameof(propertyName))).AsSpan(), value);

        /// <summary>
        /// Writes the property name and string text value (as a JSON string) as part of a name/value pair of a JSON object.
        /// </summary>
<<<<<<< HEAD
        /// <param name="propertyName">The name of the property to write.</param>
        /// <param name="value">The value to write.</param>
=======
        /// <param name="propertyName">The property name of the JSON object to be transcoded and written as UTF-8.</param>
        /// <param name="value">The value to be written as a UTF-8 transcoded JSON string as part of the name/value pair.</param>
        /// <remarks>
        /// <para>
        /// The property name and value is escaped before writing.
        /// </para>
        /// <para>
        /// If <paramref name="value"/> is <see langword="null"/> the JSON null value is written,
        /// as if <see cref="WriteNull(System.ReadOnlySpan{byte})"/> were called.
        /// </para>
        /// </remarks>
>>>>>>> 7fe5f158
        /// <exception cref="ArgumentException">
        /// Thrown when the specified property name or value is too large.
        /// </exception>
        /// <exception cref="ArgumentNullException">
        /// The <paramref name="propertyName"/> parameter is <see langword="null"/>.
        /// </exception>
        /// <exception cref="InvalidOperationException">
        /// Thrown if this would result in invalid JSON being written (while validation is enabled).
        /// </exception>
        /// <remarks>
        /// The property name is escaped before writing.
        /// </remarks>
        public void WriteString(string propertyName, string value)
        {
            if (propertyName == null)
            {
                throw new ArgumentNullException(nameof(propertyName));
            }

            if (value == null)
            {
                WriteNull(propertyName.AsSpan());
            }
            else
            {
                WriteString(propertyName.AsSpan(), value.AsSpan());
            }
        }

        /// <summary>
        /// Writes the property name and text value (as a JSON string) as part of a name/value pair of a JSON object.
        /// </summary>
        /// <param name="propertyName">The name of the property to write.</param>
        /// <param name="value">The value to write.</param>
        /// <exception cref="ArgumentException">
        /// Thrown when the specified property name or value is too large.
        /// </exception>
        /// <exception cref="InvalidOperationException">
        /// Thrown if this would result in invalid JSON being written (while validation is enabled).
        /// </exception>
        /// <remarks>
        /// The property name is escaped before writing.
        /// </remarks>
        public void WriteString(ReadOnlySpan<char> propertyName, ReadOnlySpan<char> value)
        {
            JsonWriterHelper.ValidatePropertyAndValue(propertyName, value);

            WriteStringEscape(propertyName, value);

            SetFlagToAddListSeparatorBeforeNextItem();
            _tokenType = JsonTokenType.String;
        }

        /// <summary>
        /// Writes the UTF-8 property name and UTF-8 text value (as a JSON string) as part of a name/value pair of a JSON object.
        /// </summary>
        /// <param name="utf8PropertyName">The UTF-8 encoded name of the property to write.</param>
        /// <param name="utf8Value">The UTF-8 encoded value to write.</param>
        /// <exception cref="ArgumentException">
        /// Thrown when the specified property name or value is too large.
        /// </exception>
        /// <exception cref="InvalidOperationException">
        /// Thrown if this would result in invalid JSON being written (while validation is enabled).
        /// </exception>
        /// <remarks>
        /// The property name is escaped before writing.
        /// </remarks>
        public void WriteString(ReadOnlySpan<byte> utf8PropertyName, ReadOnlySpan<byte> utf8Value)
        {
            JsonWriterHelper.ValidatePropertyAndValue(utf8PropertyName, utf8Value);

            WriteStringEscape(utf8PropertyName, utf8Value);

            SetFlagToAddListSeparatorBeforeNextItem();
            _tokenType = JsonTokenType.String;
        }

        /// <summary>
        /// Writes the pre-encoded property name and string text value (as a JSON string) as part of a name/value pair of a JSON object.
        /// </summary>
<<<<<<< HEAD
        /// <param name="propertyName">The JSON-encoded name of the property to write.</param>
        /// <param name="value">The value to write.</param>
=======
        /// <param name="propertyName">The JSON encoded property name of the JSON object to be transcoded and written as UTF-8.</param>
        /// <param name="value">The value to be written as a UTF-8 transcoded JSON string as part of the name/value pair.</param>
        /// <remarks>
        /// <para>
        /// The property name should already be escaped when the instance of <see cref="JsonEncodedText"/> was created.
        /// The value is escaped before writing.
        /// </para>
        /// <para>
        /// If <paramref name="value"/> is <see langword="null"/> the JSON null value is written,
        /// as if <see cref="WriteNull(System.Text.Json.JsonEncodedText)"/> was called.
        /// </para>
        /// </remarks>
>>>>>>> 7fe5f158
        /// <exception cref="ArgumentException">
        /// Thrown when the specified value is too large.
        /// </exception>
        /// <exception cref="InvalidOperationException">
        /// Thrown if this would result in invalid JSON being written (while validation is enabled).
        /// </exception>
        public void WriteString(JsonEncodedText propertyName, string value)
        {
            if (value == null)
            {
                WriteNull(propertyName);
            }
            else
            {
                WriteString(propertyName, value.AsSpan());
            }
        }

        /// <summary>
        /// Writes the pre-encoded property name and text value (as a JSON string) as part of a name/value pair of a JSON object.
        /// </summary>
        /// <param name="propertyName">The JSON-encoded name of the property to write.</param>
        /// <param name="value">The value to write.</param>
        /// <exception cref="ArgumentException">
        /// Thrown when the specified value is too large.
        /// </exception>
        /// <exception cref="InvalidOperationException">
        /// Thrown if this would result in invalid JSON being written (while validation is enabled).
        /// </exception>
        public void WriteString(JsonEncodedText propertyName, ReadOnlySpan<char> value)
            => WriteStringHelperEscapeValue(propertyName.EncodedUtf8Bytes, value);

        private void WriteStringHelperEscapeValue(ReadOnlySpan<byte> utf8PropertyName, ReadOnlySpan<char> value)
        {
            Debug.Assert(utf8PropertyName.Length <= JsonConstants.MaxTokenSize);

            JsonWriterHelper.ValidateValue(value);

            int valueIdx = JsonWriterHelper.NeedsEscaping(value, _options.Encoder);

            Debug.Assert(valueIdx >= -1 && valueIdx < value.Length && valueIdx < int.MaxValue / 2);

            if (valueIdx != -1)
            {
                WriteStringEscapeValueOnly(utf8PropertyName, value, valueIdx);
            }
            else
            {
                WriteStringByOptions(utf8PropertyName, value);
            }

            SetFlagToAddListSeparatorBeforeNextItem();
            _tokenType = JsonTokenType.String;
        }

        /// <summary>
        /// Writes the property name and text value (as a JSON string) as part of a name/value pair of a JSON object.
        /// </summary>
        /// <param name="propertyName">The name of the property to write.</param>
        /// <param name="value">The value to write.</param>
        /// <exception cref="ArgumentException">
        /// Thrown when the specified property name or value is too large.
        /// </exception>
        /// <exception cref="ArgumentNullException">
        /// The <paramref name="propertyName"/> parameter is <see langword="null"/>.
        /// </exception>
        /// <exception cref="InvalidOperationException">
        /// Thrown if this would result in invalid JSON being written (while validation is enabled).
        /// </exception>
        /// <remarks>
        /// The property name is escaped before writing.
        /// </remarks>
        public void WriteString(string propertyName, ReadOnlySpan<char> value)
            => WriteString((propertyName ?? throw new ArgumentNullException(nameof(propertyName))).AsSpan(), value);

        /// <summary>
        /// Writes the UTF-8 property name and text value (as a JSON string) as part of a name/value pair of a JSON object.
        /// </summary>
        /// <param name="utf8PropertyName">The UTF-8 encoded property name of the JSON object to be written.</param>
        /// <param name="value">The value to write.</param>
        /// <exception cref="ArgumentException">
        /// Thrown when the specified property name or value is too large.
        /// </exception>
        /// <exception cref="InvalidOperationException">
        /// Thrown if this would result in invalid JSON being written (while validation is enabled).
        /// </exception>
        /// <remarks>
        /// The property name is escaped before writing.
        /// </remarks>
        public void WriteString(ReadOnlySpan<byte> utf8PropertyName, ReadOnlySpan<char> value)
        {
            JsonWriterHelper.ValidatePropertyAndValue(utf8PropertyName, value);

            WriteStringEscape(utf8PropertyName, value);

            SetFlagToAddListSeparatorBeforeNextItem();
            _tokenType = JsonTokenType.String;
        }

        /// <summary>
        /// Writes the pre-encoded property name and UTF-8 text value (as a JSON string) as part of a name/value pair of a JSON object.
        /// </summary>
        /// <param name="propertyName">The JSON-encoded name of the property to write.</param>
        /// <param name="utf8Value">The UTF-8 encoded value to write.</param>
        /// <exception cref="ArgumentException">
        /// Thrown when the specified value is too large.
        /// </exception>
        /// <exception cref="InvalidOperationException">
        /// Thrown if this would result in invalid JSON being written (while validation is enabled).
        /// </exception>
        public void WriteString(JsonEncodedText propertyName, ReadOnlySpan<byte> utf8Value)
            => WriteStringHelperEscapeValue(propertyName.EncodedUtf8Bytes, utf8Value);

        private void WriteStringHelperEscapeValue(ReadOnlySpan<byte> utf8PropertyName, ReadOnlySpan<byte> utf8Value)
        {
            Debug.Assert(utf8PropertyName.Length <= JsonConstants.MaxTokenSize);

            JsonWriterHelper.ValidateValue(utf8Value);

            int valueIdx = JsonWriterHelper.NeedsEscaping(utf8Value, _options.Encoder);

            Debug.Assert(valueIdx >= -1 && valueIdx < utf8Value.Length && valueIdx < int.MaxValue / 2);

            if (valueIdx != -1)
            {
                WriteStringEscapeValueOnly(utf8PropertyName, utf8Value, valueIdx);
            }
            else
            {
                WriteStringByOptions(utf8PropertyName, utf8Value);
            }

            SetFlagToAddListSeparatorBeforeNextItem();
            _tokenType = JsonTokenType.String;
        }

        /// <summary>
        /// Writes the property name and UTF-8 text value (as a JSON string) as part of a name/value pair of a JSON object.
        /// </summary>
        /// <param name="propertyName">The name of the property to write.</param>
        /// <param name="utf8Value">The UTF-8 encoded value to write.</param>
        /// <exception cref="ArgumentException">
        /// Thrown when the specified property name or value is too large.
        /// </exception>
        /// <exception cref="ArgumentNullException">
        /// The <paramref name="propertyName"/> parameter is <see langword="null"/>.
        /// </exception>
        /// <exception cref="InvalidOperationException">
        /// Thrown if this would result in invalid JSON being written (while validation is enabled).
        /// </exception>
        /// <remarks>
        /// The property name is escaped before writing.
        /// </remarks>
        public void WriteString(string propertyName, ReadOnlySpan<byte> utf8Value)
            => WriteString((propertyName ?? throw new ArgumentNullException(nameof(propertyName))).AsSpan(), utf8Value);

        /// <summary>
        /// Writes the property name and UTF-8 text value (as a JSON string) as part of a name/value pair of a JSON object.
        /// </summary>
        /// <param name="propertyName">The name of the property to write.</param>
        /// <param name="utf8Value">The UTF-8 encoded value to write.</param>
        /// <exception cref="ArgumentException">
        /// Thrown when the specified property name or value is too large.
        /// </exception>
        /// <exception cref="InvalidOperationException">
        /// Thrown if this would result in invalid JSON being written (while validation is enabled).
        /// </exception>
        /// <remarks>
        /// The property name is escaped before writing.
        /// </remarks>
        public void WriteString(ReadOnlySpan<char> propertyName, ReadOnlySpan<byte> utf8Value)
        {
            JsonWriterHelper.ValidatePropertyAndValue(propertyName, utf8Value);

            WriteStringEscape(propertyName, utf8Value);

            SetFlagToAddListSeparatorBeforeNextItem();
            _tokenType = JsonTokenType.String;
        }

        /// <summary>
        /// Writes the property name and pre-encoded value (as a JSON string) as part of a name/value pair of a JSON object.
        /// </summary>
        /// <param name="propertyName">The name of the property to write.</param>
        /// <param name="value">The JSON-encoded value to write.</param>
        /// <exception cref="ArgumentException">
        /// Thrown when the specified property name is too large.
        /// </exception>
        /// <exception cref="InvalidOperationException">
        /// Thrown if this would result in invalid JSON being written (while validation is enabled).
        /// </exception>
        /// <remarks>
        /// The property name is escaped before writing.
        /// </remarks>
        public void WriteString(ReadOnlySpan<char> propertyName, JsonEncodedText value)
            => WriteStringHelperEscapeProperty(propertyName, value.EncodedUtf8Bytes);

        private void WriteStringHelperEscapeProperty(ReadOnlySpan<char> propertyName, ReadOnlySpan<byte> utf8Value)
        {
            Debug.Assert(utf8Value.Length <= JsonConstants.MaxTokenSize);

            JsonWriterHelper.ValidateProperty(propertyName);

            int propertyIdx = JsonWriterHelper.NeedsEscaping(propertyName, _options.Encoder);

            Debug.Assert(propertyIdx >= -1 && propertyIdx < propertyName.Length && propertyIdx < int.MaxValue / 2);

            if (propertyIdx != -1)
            {
                WriteStringEscapePropertyOnly(propertyName, utf8Value, propertyIdx);
            }
            else
            {
                WriteStringByOptions(propertyName, utf8Value);
            }

            SetFlagToAddListSeparatorBeforeNextItem();
            _tokenType = JsonTokenType.String;
        }

        /// <summary>
        /// Writes the property name and string text value (as a JSON string) as part of a name/value pair of a JSON object.
        /// </summary>
<<<<<<< HEAD
        /// <param name="propertyName">The name of the property to write.</param>
        /// <param name="value">The value to write.</param>
=======
        /// <param name="propertyName">The property name of the JSON object to be transcoded and written as UTF-8.</param>
        /// <param name="value">The value to be written as a UTF-8 transcoded JSON string as part of the name/value pair.</param>
        /// <remarks>
        /// <para>
        /// The property name and value are escaped before writing.
        /// </para>
        /// <para>
        /// If <paramref name="value"/> is <see langword="null"/> the JSON null value is written,
        /// as if <see cref="WriteNull(System.ReadOnlySpan{char})"/> was called.
        /// </para>
        /// </remarks>
>>>>>>> 7fe5f158
        /// <exception cref="ArgumentException">
        /// Thrown when the specified property name or value is too large.
        /// </exception>
        /// <exception cref="InvalidOperationException">
        /// Thrown if this would result in invalid JSON being written (while validation is enabled).
        /// </exception>
        /// <remarks>
        /// The property name is escaped before writing.
        /// </remarks>
        public void WriteString(ReadOnlySpan<char> propertyName, string value)
        {
            if (value == null)
            {
                WriteNull(propertyName);
            }
            else
            {
                WriteString(propertyName, value.AsSpan());
            }
        }

        /// <summary>
        /// Writes the UTF-8 property name and pre-encoded value (as a JSON string) as part of a name/value pair of a JSON object.
        /// </summary>
        /// <param name="utf8PropertyName">The UTF-8 encoded property name of the JSON object to be written.</param>
        /// <param name="value">The JSON-encoded value to write.</param>
        /// <exception cref="ArgumentException">
        /// Thrown when the specified property name is too large.
        /// </exception>
        /// <exception cref="InvalidOperationException">
        /// Thrown if this would result in invalid JSON being written (while validation is enabled).
        /// </exception>
        /// <remarks>
        /// The property name is escaped before writing.
        /// </remarks>
        public void WriteString(ReadOnlySpan<byte> utf8PropertyName, JsonEncodedText value)
            => WriteStringHelperEscapeProperty(utf8PropertyName, value.EncodedUtf8Bytes);

        private void WriteStringHelperEscapeProperty(ReadOnlySpan<byte> utf8PropertyName, ReadOnlySpan<byte> utf8Value)
        {
            Debug.Assert(utf8Value.Length <= JsonConstants.MaxTokenSize);

            JsonWriterHelper.ValidateProperty(utf8PropertyName);

            int propertyIdx = JsonWriterHelper.NeedsEscaping(utf8PropertyName, _options.Encoder);

            Debug.Assert(propertyIdx >= -1 && propertyIdx < utf8PropertyName.Length && propertyIdx < int.MaxValue / 2);

            if (propertyIdx != -1)
            {
                WriteStringEscapePropertyOnly(utf8PropertyName, utf8Value, propertyIdx);
            }
            else
            {
                WriteStringByOptions(utf8PropertyName, utf8Value);
            }

            SetFlagToAddListSeparatorBeforeNextItem();
            _tokenType = JsonTokenType.String;
        }

        /// <summary>
        /// Writes the UTF-8 property name and string text value (as a JSON string) as part of a name/value pair of a JSON object.
        /// </summary>
        /// <param name="utf8PropertyName">The UTF-8 encoded property name of the JSON object to be written.</param>
<<<<<<< HEAD
        /// <param name="value">The value to write.</param>
=======
        /// <param name="value">The value to be written as a UTF-8 transcoded JSON string as part of the name/value pair.</param>
        /// <remarks>
        /// <para>
        /// The property name and value are escaped before writing.
        /// </para>
        /// <para>
        /// If <paramref name="value"/> is <see langword="null"/> the JSON null value is written,
        /// as if <see cref="WriteNull(System.ReadOnlySpan{byte})"/> was called.
        /// </para>
        /// </remarks>
>>>>>>> 7fe5f158
        /// <exception cref="ArgumentException">
        /// Thrown when the specified property name or value is too large.
        /// </exception>
        /// <exception cref="InvalidOperationException">
        /// Thrown if this would result in invalid JSON being written (while validation is enabled).
        /// </exception>
        /// <remarks>
        /// The property name is escaped before writing.
        /// </remarks>
        public void WriteString(ReadOnlySpan<byte> utf8PropertyName, string value)
        {
            if (value == null)
            {
                WriteNull(utf8PropertyName);
            }
            else
            {
                WriteString(utf8PropertyName, value.AsSpan());
            }
        }

        private void WriteStringEscapeValueOnly(ReadOnlySpan<byte> escapedPropertyName, ReadOnlySpan<byte> utf8Value, int firstEscapeIndex)
        {
            Debug.Assert(int.MaxValue / JsonConstants.MaxExpansionFactorWhileEscaping >= utf8Value.Length);
            Debug.Assert(firstEscapeIndex >= 0 && firstEscapeIndex < utf8Value.Length);

            byte[] valueArray = null;

            int length = JsonWriterHelper.GetMaxEscapedLength(utf8Value.Length, firstEscapeIndex);

            Span<byte> escapedValue = length <= JsonConstants.StackallocThreshold ?
                stackalloc byte[length] :
                (valueArray = ArrayPool<byte>.Shared.Rent(length));

            JsonWriterHelper.EscapeString(utf8Value, escapedValue, firstEscapeIndex, _options.Encoder, out int written);

            WriteStringByOptions(escapedPropertyName, escapedValue.Slice(0, written));

            if (valueArray != null)
            {
                ArrayPool<byte>.Shared.Return(valueArray);
            }
        }

        private void WriteStringEscapeValueOnly(ReadOnlySpan<byte> escapedPropertyName, ReadOnlySpan<char> value, int firstEscapeIndex)
        {
            Debug.Assert(int.MaxValue / JsonConstants.MaxExpansionFactorWhileEscaping >= value.Length);
            Debug.Assert(firstEscapeIndex >= 0 && firstEscapeIndex < value.Length);

            char[] valueArray = null;

            int length = JsonWriterHelper.GetMaxEscapedLength(value.Length, firstEscapeIndex);

            Span<char> escapedValue = length <= JsonConstants.StackallocThreshold ?
                stackalloc char[length] :
                (valueArray = ArrayPool<char>.Shared.Rent(length));

            JsonWriterHelper.EscapeString(value, escapedValue, firstEscapeIndex, _options.Encoder, out int written);

            WriteStringByOptions(escapedPropertyName, escapedValue.Slice(0, written));

            if (valueArray != null)
            {
                ArrayPool<char>.Shared.Return(valueArray);
            }
        }

        private void WriteStringEscapePropertyOnly(ReadOnlySpan<char> propertyName, ReadOnlySpan<byte> escapedValue, int firstEscapeIndex)
        {
            Debug.Assert(int.MaxValue / JsonConstants.MaxExpansionFactorWhileEscaping >= propertyName.Length);
            Debug.Assert(firstEscapeIndex >= 0 && firstEscapeIndex < propertyName.Length);

            char[] propertyArray = null;

            int length = JsonWriterHelper.GetMaxEscapedLength(propertyName.Length, firstEscapeIndex);

            Span<char> escapedPropertyName = length <= JsonConstants.StackallocThreshold ?
                stackalloc char[length] :
                (propertyArray = ArrayPool<char>.Shared.Rent(length));

            JsonWriterHelper.EscapeString(propertyName, escapedPropertyName, firstEscapeIndex, _options.Encoder, out int written);

            WriteStringByOptions(escapedPropertyName.Slice(0, written), escapedValue);

            if (propertyArray != null)
            {
                ArrayPool<char>.Shared.Return(propertyArray);
            }
        }

        private void WriteStringEscapePropertyOnly(ReadOnlySpan<byte> utf8PropertyName, ReadOnlySpan<byte> escapedValue, int firstEscapeIndex)
        {
            Debug.Assert(int.MaxValue / JsonConstants.MaxExpansionFactorWhileEscaping >= utf8PropertyName.Length);
            Debug.Assert(firstEscapeIndex >= 0 && firstEscapeIndex < utf8PropertyName.Length);

            byte[] propertyArray = null;

            int length = JsonWriterHelper.GetMaxEscapedLength(utf8PropertyName.Length, firstEscapeIndex);

            Span<byte> escapedPropertyName = length <= JsonConstants.StackallocThreshold ?
                stackalloc byte[length] :
                (propertyArray = ArrayPool<byte>.Shared.Rent(length));

            JsonWriterHelper.EscapeString(utf8PropertyName, escapedPropertyName, firstEscapeIndex, _options.Encoder, out int written);

            WriteStringByOptions(escapedPropertyName.Slice(0, written), escapedValue);

            if (propertyArray != null)
            {
                ArrayPool<byte>.Shared.Return(propertyArray);
            }
        }

        private void WriteStringEscape(ReadOnlySpan<char> propertyName, ReadOnlySpan<char> value)
        {
            int valueIdx = JsonWriterHelper.NeedsEscaping(value, _options.Encoder);
            int propertyIdx = JsonWriterHelper.NeedsEscaping(propertyName, _options.Encoder);

            Debug.Assert(valueIdx >= -1 && valueIdx < value.Length && valueIdx < int.MaxValue / 2);
            Debug.Assert(propertyIdx >= -1 && propertyIdx < propertyName.Length && propertyIdx < int.MaxValue / 2);

            // Equivalent to: valueIdx != -1 || propertyIdx != -1
            if (valueIdx + propertyIdx != -2)
            {
                WriteStringEscapePropertyOrValue(propertyName, value, propertyIdx, valueIdx);
            }
            else
            {
                WriteStringByOptions(propertyName, value);
            }
        }

        private void WriteStringEscape(ReadOnlySpan<byte> utf8PropertyName, ReadOnlySpan<byte> utf8Value)
        {
            int valueIdx = JsonWriterHelper.NeedsEscaping(utf8Value, _options.Encoder);
            int propertyIdx = JsonWriterHelper.NeedsEscaping(utf8PropertyName, _options.Encoder);

            Debug.Assert(valueIdx >= -1 && valueIdx < utf8Value.Length && valueIdx < int.MaxValue / 2);
            Debug.Assert(propertyIdx >= -1 && propertyIdx < utf8PropertyName.Length && propertyIdx < int.MaxValue / 2);

            // Equivalent to: valueIdx != -1 || propertyIdx != -1
            if (valueIdx + propertyIdx != -2)
            {
                WriteStringEscapePropertyOrValue(utf8PropertyName, utf8Value, propertyIdx, valueIdx);
            }
            else
            {
                WriteStringByOptions(utf8PropertyName, utf8Value);
            }
        }

        private void WriteStringEscape(ReadOnlySpan<char> propertyName, ReadOnlySpan<byte> utf8Value)
        {
            int valueIdx = JsonWriterHelper.NeedsEscaping(utf8Value, _options.Encoder);
            int propertyIdx = JsonWriterHelper.NeedsEscaping(propertyName, _options.Encoder);

            Debug.Assert(valueIdx >= -1 && valueIdx < utf8Value.Length && valueIdx < int.MaxValue / 2);
            Debug.Assert(propertyIdx >= -1 && propertyIdx < propertyName.Length && propertyIdx < int.MaxValue / 2);

            // Equivalent to: valueIdx != -1 || propertyIdx != -1
            if (valueIdx + propertyIdx != -2)
            {
                WriteStringEscapePropertyOrValue(propertyName, utf8Value, propertyIdx, valueIdx);
            }
            else
            {
                WriteStringByOptions(propertyName, utf8Value);
            }
        }

        private void WriteStringEscape(ReadOnlySpan<byte> utf8PropertyName, ReadOnlySpan<char> value)
        {
            int valueIdx = JsonWriterHelper.NeedsEscaping(value, _options.Encoder);
            int propertyIdx = JsonWriterHelper.NeedsEscaping(utf8PropertyName, _options.Encoder);

            Debug.Assert(valueIdx >= -1 && valueIdx < value.Length && valueIdx < int.MaxValue / 2);
            Debug.Assert(propertyIdx >= -1 && propertyIdx < utf8PropertyName.Length && propertyIdx < int.MaxValue / 2);

            // Equivalent to: valueIdx != -1 || propertyIdx != -1
            if (valueIdx + propertyIdx != -2)
            {
                WriteStringEscapePropertyOrValue(utf8PropertyName, value, propertyIdx, valueIdx);
            }
            else
            {
                WriteStringByOptions(utf8PropertyName, value);
            }
        }

        private void WriteStringEscapePropertyOrValue(ReadOnlySpan<char> propertyName, ReadOnlySpan<char> value, int firstEscapeIndexProp, int firstEscapeIndexVal)
        {
            Debug.Assert(int.MaxValue / JsonConstants.MaxExpansionFactorWhileEscaping >= value.Length);
            Debug.Assert(int.MaxValue / JsonConstants.MaxExpansionFactorWhileEscaping >= propertyName.Length);

            char[] valueArray = null;
            char[] propertyArray = null;

            if (firstEscapeIndexVal != -1)
            {
                int length = JsonWriterHelper.GetMaxEscapedLength(value.Length, firstEscapeIndexVal);

                Span<char> escapedValue;
                if (length > JsonConstants.StackallocThreshold)
                {
                    valueArray = ArrayPool<char>.Shared.Rent(length);
                    escapedValue = valueArray;
                }
                else
                {
                    // Cannot create a span directly since it gets assigned to parameter and passed down.
                    unsafe
                    {
                        char* ptr = stackalloc char[length];
                        escapedValue = new Span<char>(ptr, length);
                    }
                }

                JsonWriterHelper.EscapeString(value, escapedValue, firstEscapeIndexVal, _options.Encoder, out int written);
                value = escapedValue.Slice(0, written);
            }

            if (firstEscapeIndexProp != -1)
            {
                int length = JsonWriterHelper.GetMaxEscapedLength(propertyName.Length, firstEscapeIndexProp);

                Span<char> escapedPropertyName;
                if (length > JsonConstants.StackallocThreshold)
                {
                    propertyArray = ArrayPool<char>.Shared.Rent(length);
                    escapedPropertyName = propertyArray;
                }
                else
                {
                    // Cannot create a span directly since it gets assigned to parameter and passed down.
                    unsafe
                    {
                        char* ptr = stackalloc char[length];
                        escapedPropertyName = new Span<char>(ptr, length);
                    }
                }

                JsonWriterHelper.EscapeString(propertyName, escapedPropertyName, firstEscapeIndexProp, _options.Encoder, out int written);
                propertyName = escapedPropertyName.Slice(0, written);
            }

            WriteStringByOptions(propertyName, value);

            if (valueArray != null)
            {
                ArrayPool<char>.Shared.Return(valueArray);
            }

            if (propertyArray != null)
            {
                ArrayPool<char>.Shared.Return(propertyArray);
            }
        }

        private void WriteStringEscapePropertyOrValue(ReadOnlySpan<byte> utf8PropertyName, ReadOnlySpan<byte> utf8Value, int firstEscapeIndexProp, int firstEscapeIndexVal)
        {
            Debug.Assert(int.MaxValue / JsonConstants.MaxExpansionFactorWhileEscaping >= utf8Value.Length);
            Debug.Assert(int.MaxValue / JsonConstants.MaxExpansionFactorWhileEscaping >= utf8PropertyName.Length);

            byte[] valueArray = null;
            byte[] propertyArray = null;

            if (firstEscapeIndexVal != -1)
            {
                int length = JsonWriterHelper.GetMaxEscapedLength(utf8Value.Length, firstEscapeIndexVal);

                Span<byte> escapedValue;
                if (length > JsonConstants.StackallocThreshold)
                {
                    valueArray = ArrayPool<byte>.Shared.Rent(length);
                    escapedValue = valueArray;
                }
                else
                {
                    // Cannot create a span directly since it gets assigned to parameter and passed down.
                    unsafe
                    {
                        byte* ptr = stackalloc byte[length];
                        escapedValue = new Span<byte>(ptr, length);
                    }
                }

                JsonWriterHelper.EscapeString(utf8Value, escapedValue, firstEscapeIndexVal, _options.Encoder, out int written);
                utf8Value = escapedValue.Slice(0, written);
            }

            if (firstEscapeIndexProp != -1)
            {
                int length = JsonWriterHelper.GetMaxEscapedLength(utf8PropertyName.Length, firstEscapeIndexProp);

                Span<byte> escapedPropertyName;
                if (length > JsonConstants.StackallocThreshold)
                {
                    propertyArray = ArrayPool<byte>.Shared.Rent(length);
                    escapedPropertyName = propertyArray;
                }
                else
                {
                    // Cannot create a span directly since it gets assigned to parameter and passed down.
                    unsafe
                    {
                        byte* ptr = stackalloc byte[length];
                        escapedPropertyName = new Span<byte>(ptr, length);
                    }
                }

                JsonWriterHelper.EscapeString(utf8PropertyName, escapedPropertyName, firstEscapeIndexProp, _options.Encoder, out int written);
                utf8PropertyName = escapedPropertyName.Slice(0, written);
            }

            WriteStringByOptions(utf8PropertyName, utf8Value);

            if (valueArray != null)
            {
                ArrayPool<byte>.Shared.Return(valueArray);
            }

            if (propertyArray != null)
            {
                ArrayPool<byte>.Shared.Return(propertyArray);
            }
        }

        private void WriteStringEscapePropertyOrValue(ReadOnlySpan<char> propertyName, ReadOnlySpan<byte> utf8Value, int firstEscapeIndexProp, int firstEscapeIndexVal)
        {
            Debug.Assert(int.MaxValue / JsonConstants.MaxExpansionFactorWhileEscaping >= utf8Value.Length);
            Debug.Assert(int.MaxValue / JsonConstants.MaxExpansionFactorWhileEscaping >= propertyName.Length);

            byte[] valueArray = null;
            char[] propertyArray = null;

            if (firstEscapeIndexVal != -1)
            {
                int length = JsonWriterHelper.GetMaxEscapedLength(utf8Value.Length, firstEscapeIndexVal);

                Span<byte> escapedValue;
                if (length > JsonConstants.StackallocThreshold)
                {
                    valueArray = ArrayPool<byte>.Shared.Rent(length);
                    escapedValue = valueArray;
                }
                else
                {
                    // Cannot create a span directly since it gets assigned to parameter and passed down.
                    unsafe
                    {
                        byte* ptr = stackalloc byte[length];
                        escapedValue = new Span<byte>(ptr, length);
                    }
                }

                JsonWriterHelper.EscapeString(utf8Value, escapedValue, firstEscapeIndexVal, _options.Encoder, out int written);
                utf8Value = escapedValue.Slice(0, written);
            }

            if (firstEscapeIndexProp != -1)
            {
                int length = JsonWriterHelper.GetMaxEscapedLength(propertyName.Length, firstEscapeIndexProp);

                Span<char> escapedPropertyName;
                if (length > JsonConstants.StackallocThreshold)
                {
                    propertyArray = ArrayPool<char>.Shared.Rent(length);
                    escapedPropertyName = propertyArray;
                }
                else
                {
                    // Cannot create a span directly since it gets assigned to parameter and passed down.
                    unsafe
                    {
                        char* ptr = stackalloc char[length];
                        escapedPropertyName = new Span<char>(ptr, length);
                    }
                }

                JsonWriterHelper.EscapeString(propertyName, escapedPropertyName, firstEscapeIndexProp, _options.Encoder, out int written);
                propertyName = escapedPropertyName.Slice(0, written);
            }

            WriteStringByOptions(propertyName, utf8Value);

            if (valueArray != null)
            {
                ArrayPool<byte>.Shared.Return(valueArray);
            }

            if (propertyArray != null)
            {
                ArrayPool<char>.Shared.Return(propertyArray);
            }
        }

        private void WriteStringEscapePropertyOrValue(ReadOnlySpan<byte> utf8PropertyName, ReadOnlySpan<char> value, int firstEscapeIndexProp, int firstEscapeIndexVal)
        {
            Debug.Assert(int.MaxValue / JsonConstants.MaxExpansionFactorWhileEscaping >= value.Length);
            Debug.Assert(int.MaxValue / JsonConstants.MaxExpansionFactorWhileEscaping >= utf8PropertyName.Length);

            char[] valueArray = null;
            byte[] propertyArray = null;

            if (firstEscapeIndexVal != -1)
            {
                int length = JsonWriterHelper.GetMaxEscapedLength(value.Length, firstEscapeIndexVal);

                Span<char> escapedValue;
                if (length > JsonConstants.StackallocThreshold)
                {
                    valueArray = ArrayPool<char>.Shared.Rent(length);
                    escapedValue = valueArray;
                }
                else
                {
                    // Cannot create a span directly since it gets assigned to parameter and passed down.
                    unsafe
                    {
                        char* ptr = stackalloc char[length];
                        escapedValue = new Span<char>(ptr, length);
                    }
                }

                JsonWriterHelper.EscapeString(value, escapedValue, firstEscapeIndexVal, _options.Encoder, out int written);
                value = escapedValue.Slice(0, written);
            }

            if (firstEscapeIndexProp != -1)
            {
                int length = JsonWriterHelper.GetMaxEscapedLength(utf8PropertyName.Length, firstEscapeIndexProp);

                Span<byte> escapedPropertyName;
                if (length > JsonConstants.StackallocThreshold)
                {
                    propertyArray = ArrayPool<byte>.Shared.Rent(length);
                    escapedPropertyName = propertyArray;
                }
                else
                {
                    // Cannot create a span directly since it gets assigned to parameter and passed down.
                    unsafe
                    {
                        byte* ptr = stackalloc byte[length];
                        escapedPropertyName = new Span<byte>(ptr, length);
                    }
                }

                JsonWriterHelper.EscapeString(utf8PropertyName, escapedPropertyName, firstEscapeIndexProp, _options.Encoder, out int written);
                utf8PropertyName = escapedPropertyName.Slice(0, written);
            }

            WriteStringByOptions(utf8PropertyName, value);

            if (valueArray != null)
            {
                ArrayPool<char>.Shared.Return(valueArray);
            }

            if (propertyArray != null)
            {
                ArrayPool<byte>.Shared.Return(propertyArray);
            }
        }

        private void WriteStringByOptions(ReadOnlySpan<char> propertyName, ReadOnlySpan<char> value)
        {
            ValidateWritingProperty();
            if (_options.Indented)
            {
                WriteStringIndented(propertyName, value);
            }
            else
            {
                WriteStringMinimized(propertyName, value);
            }
        }

        private void WriteStringByOptions(ReadOnlySpan<byte> utf8PropertyName, ReadOnlySpan<byte> utf8Value)
        {
            ValidateWritingProperty();
            if (_options.Indented)
            {
                WriteStringIndented(utf8PropertyName, utf8Value);
            }
            else
            {
                WriteStringMinimized(utf8PropertyName, utf8Value);
            }
        }

        private void WriteStringByOptions(ReadOnlySpan<char> propertyName, ReadOnlySpan<byte> utf8Value)
        {
            ValidateWritingProperty();
            if (_options.Indented)
            {
                WriteStringIndented(propertyName, utf8Value);
            }
            else
            {
                WriteStringMinimized(propertyName, utf8Value);
            }
        }

        private void WriteStringByOptions(ReadOnlySpan<byte> utf8PropertyName, ReadOnlySpan<char> value)
        {
            ValidateWritingProperty();
            if (_options.Indented)
            {
                WriteStringIndented(utf8PropertyName, value);
            }
            else
            {
                WriteStringMinimized(utf8PropertyName, value);
            }
        }

        // TODO: https://github.com/dotnet/corefx/issues/36958
        private void WriteStringMinimized(ReadOnlySpan<char> escapedPropertyName, ReadOnlySpan<char> escapedValue)
        {
            Debug.Assert(escapedValue.Length <= JsonConstants.MaxTokenSize);
            Debug.Assert(escapedPropertyName.Length < ((int.MaxValue - 6) / JsonConstants.MaxExpansionFactorWhileTranscoding) - escapedValue.Length);

            // All ASCII, 2 quotes for property name, 2 quotes for value, and 1 colon => escapedPropertyName.Length + escapedValue.Length + 5
            // Optionally, 1 list separator, and up to 3x growth when transcoding
            int maxRequired = ((escapedPropertyName.Length + escapedValue.Length) * JsonConstants.MaxExpansionFactorWhileTranscoding) + 6;

            if (_memory.Length - BytesPending < maxRequired)
            {
                Grow(maxRequired);
            }

            Span<byte> output = _memory.Span;

            if (_currentDepth < 0)
            {
                output[BytesPending++] = JsonConstants.ListSeparator;
            }
            output[BytesPending++] = JsonConstants.Quote;

            TranscodeAndWrite(escapedPropertyName, output);

            output[BytesPending++] = JsonConstants.Quote;
            output[BytesPending++] = JsonConstants.KeyValueSeperator;

            output[BytesPending++] = JsonConstants.Quote;

            TranscodeAndWrite(escapedValue, output);

            output[BytesPending++] = JsonConstants.Quote;
        }

        // TODO: https://github.com/dotnet/corefx/issues/36958
        private void WriteStringMinimized(ReadOnlySpan<byte> escapedPropertyName, ReadOnlySpan<byte> escapedValue)
        {
            Debug.Assert(escapedValue.Length <= JsonConstants.MaxTokenSize);
            Debug.Assert(escapedPropertyName.Length < int.MaxValue - escapedValue.Length - 6);

            int minRequired = escapedPropertyName.Length + escapedValue.Length + 5; // 2 quotes for property name, 2 quotes for value, and 1 colon
            int maxRequired = minRequired + 1; // Optionally, 1 list separator

            if (_memory.Length - BytesPending < maxRequired)
            {
                Grow(maxRequired);
            }

            Span<byte> output = _memory.Span;

            if (_currentDepth < 0)
            {
                output[BytesPending++] = JsonConstants.ListSeparator;
            }
            output[BytesPending++] = JsonConstants.Quote;

            escapedPropertyName.CopyTo(output.Slice(BytesPending));
            BytesPending += escapedPropertyName.Length;

            output[BytesPending++] = JsonConstants.Quote;
            output[BytesPending++] = JsonConstants.KeyValueSeperator;

            output[BytesPending++] = JsonConstants.Quote;

            escapedValue.CopyTo(output.Slice(BytesPending));
            BytesPending += escapedValue.Length;

            output[BytesPending++] = JsonConstants.Quote;
        }

        // TODO: https://github.com/dotnet/corefx/issues/36958
        private void WriteStringMinimized(ReadOnlySpan<char> escapedPropertyName, ReadOnlySpan<byte> escapedValue)
        {
            Debug.Assert(escapedValue.Length <= JsonConstants.MaxTokenSize);
            Debug.Assert(escapedPropertyName.Length < (int.MaxValue / JsonConstants.MaxExpansionFactorWhileTranscoding) - escapedValue.Length - 6);

            // All ASCII, 2 quotes for property name, 2 quotes for value, and 1 colon => escapedPropertyName.Length + escapedValue.Length + 5
            // Optionally, 1 list separator, and up to 3x growth when transcoding
            int maxRequired = (escapedPropertyName.Length * JsonConstants.MaxExpansionFactorWhileTranscoding) + escapedValue.Length + 6;

            if (_memory.Length - BytesPending < maxRequired)
            {
                Grow(maxRequired);
            }

            Span<byte> output = _memory.Span;

            if (_currentDepth < 0)
            {
                output[BytesPending++] = JsonConstants.ListSeparator;
            }
            output[BytesPending++] = JsonConstants.Quote;

            TranscodeAndWrite(escapedPropertyName, output);

            output[BytesPending++] = JsonConstants.Quote;
            output[BytesPending++] = JsonConstants.KeyValueSeperator;

            output[BytesPending++] = JsonConstants.Quote;

            escapedValue.CopyTo(output.Slice(BytesPending));
            BytesPending += escapedValue.Length;

            output[BytesPending++] = JsonConstants.Quote;
        }

        // TODO: https://github.com/dotnet/corefx/issues/36958
        private void WriteStringMinimized(ReadOnlySpan<byte> escapedPropertyName, ReadOnlySpan<char> escapedValue)
        {
            Debug.Assert(escapedValue.Length <= JsonConstants.MaxTokenSize);
            Debug.Assert(escapedPropertyName.Length < (int.MaxValue / JsonConstants.MaxExpansionFactorWhileTranscoding) - escapedValue.Length - 6);

            // All ASCII, 2 quotes for property name, 2 quotes for value, and 1 colon => escapedPropertyName.Length + escapedValue.Length + 5
            // Optionally, 1 list separator, and up to 3x growth when transcoding
            int maxRequired = (escapedValue.Length * JsonConstants.MaxExpansionFactorWhileTranscoding) + escapedPropertyName.Length + 6;

            if (_memory.Length - BytesPending < maxRequired)
            {
                Grow(maxRequired);
            }

            Span<byte> output = _memory.Span;

            if (_currentDepth < 0)
            {
                output[BytesPending++] = JsonConstants.ListSeparator;
            }
            output[BytesPending++] = JsonConstants.Quote;

            escapedPropertyName.CopyTo(output.Slice(BytesPending));
            BytesPending += escapedPropertyName.Length;

            output[BytesPending++] = JsonConstants.Quote;
            output[BytesPending++] = JsonConstants.KeyValueSeperator;

            output[BytesPending++] = JsonConstants.Quote;

            TranscodeAndWrite(escapedValue, output);

            output[BytesPending++] = JsonConstants.Quote;
        }

        // TODO: https://github.com/dotnet/corefx/issues/36958
        private void WriteStringIndented(ReadOnlySpan<char> escapedPropertyName, ReadOnlySpan<char> escapedValue)
        {
            int indent = Indentation;
            Debug.Assert(indent <= 2 * JsonConstants.MaxWriterDepth);

            Debug.Assert(escapedValue.Length <= JsonConstants.MaxTokenSize);
            Debug.Assert(escapedPropertyName.Length < ((int.MaxValue - 7 - indent - s_newLineLength) / JsonConstants.MaxExpansionFactorWhileTranscoding) - escapedValue.Length);

            // All ASCII, 2 quotes for property name, 2 quotes for value, 1 colon, and 1 space => escapedPropertyName.Length + escapedValue.Length + 6
            // Optionally, 1 list separator, 1-2 bytes for new line, and up to 3x growth when transcoding
            int maxRequired = indent + ((escapedPropertyName.Length + escapedValue.Length) * JsonConstants.MaxExpansionFactorWhileTranscoding) + 7 + s_newLineLength;

            if (_memory.Length - BytesPending < maxRequired)
            {
                Grow(maxRequired);
            }

            Span<byte> output = _memory.Span;

            if (_currentDepth < 0)
            {
                output[BytesPending++] = JsonConstants.ListSeparator;
            }

            Debug.Assert(_options.SkipValidation || _tokenType != JsonTokenType.PropertyName);

            if (_tokenType != JsonTokenType.None)
            {
                WriteNewLine(output);
            }

            JsonWriterHelper.WriteIndentation(output.Slice(BytesPending), indent);
            BytesPending += indent;

            output[BytesPending++] = JsonConstants.Quote;

            TranscodeAndWrite(escapedPropertyName, output);

            output[BytesPending++] = JsonConstants.Quote;
            output[BytesPending++] = JsonConstants.KeyValueSeperator;
            output[BytesPending++] = JsonConstants.Space;

            output[BytesPending++] = JsonConstants.Quote;

            TranscodeAndWrite(escapedValue, output);

            output[BytesPending++] = JsonConstants.Quote;
        }

        // TODO: https://github.com/dotnet/corefx/issues/36958
        private void WriteStringIndented(ReadOnlySpan<byte> escapedPropertyName, ReadOnlySpan<byte> escapedValue)
        {
            int indent = Indentation;
            Debug.Assert(indent <= 2 * JsonConstants.MaxWriterDepth);

            Debug.Assert(escapedValue.Length <= JsonConstants.MaxTokenSize);
            Debug.Assert(escapedPropertyName.Length < int.MaxValue - indent - escapedValue.Length - 7 - s_newLineLength);

            int minRequired = indent + escapedPropertyName.Length + escapedValue.Length + 6; // 2 quotes for property name, 2 quotes for value, 1 colon, and 1 space
            int maxRequired = minRequired + 1 + s_newLineLength; // Optionally, 1 list separator and 1-2 bytes for new line

            if (_memory.Length - BytesPending < maxRequired)
            {
                Grow(maxRequired);
            }

            Span<byte> output = _memory.Span;

            if (_currentDepth < 0)
            {
                output[BytesPending++] = JsonConstants.ListSeparator;
            }

            Debug.Assert(_options.SkipValidation || _tokenType != JsonTokenType.PropertyName);

            if (_tokenType != JsonTokenType.None)
            {
                WriteNewLine(output);
            }

            JsonWriterHelper.WriteIndentation(output.Slice(BytesPending), indent);
            BytesPending += indent;

            output[BytesPending++] = JsonConstants.Quote;

            escapedPropertyName.CopyTo(output.Slice(BytesPending));
            BytesPending += escapedPropertyName.Length;

            output[BytesPending++] = JsonConstants.Quote;
            output[BytesPending++] = JsonConstants.KeyValueSeperator;
            output[BytesPending++] = JsonConstants.Space;

            output[BytesPending++] = JsonConstants.Quote;

            escapedValue.CopyTo(output.Slice(BytesPending));
            BytesPending += escapedValue.Length;

            output[BytesPending++] = JsonConstants.Quote;
        }

        // TODO: https://github.com/dotnet/corefx/issues/36958
        private void WriteStringIndented(ReadOnlySpan<char> escapedPropertyName, ReadOnlySpan<byte> escapedValue)
        {
            int indent = Indentation;
            Debug.Assert(indent <= 2 * JsonConstants.MaxWriterDepth);

            Debug.Assert(escapedValue.Length <= JsonConstants.MaxTokenSize);
            Debug.Assert(escapedPropertyName.Length < (int.MaxValue / JsonConstants.MaxExpansionFactorWhileTranscoding) - escapedValue.Length - 7 - indent - s_newLineLength);

            // All ASCII, 2 quotes for property name, 2 quotes for value, 1 colon, and 1 space => escapedPropertyName.Length + escapedValue.Length + 6
            // Optionally, 1 list separator, 1-2 bytes for new line, and up to 3x growth when transcoding
            int maxRequired = indent + (escapedPropertyName.Length * JsonConstants.MaxExpansionFactorWhileTranscoding) + escapedValue.Length + 7 + s_newLineLength;

            if (_memory.Length - BytesPending < maxRequired)
            {
                Grow(maxRequired);
            }

            Span<byte> output = _memory.Span;

            if (_currentDepth < 0)
            {
                output[BytesPending++] = JsonConstants.ListSeparator;
            }

            Debug.Assert(_options.SkipValidation || _tokenType != JsonTokenType.PropertyName);

            if (_tokenType != JsonTokenType.None)
            {
                WriteNewLine(output);
            }

            JsonWriterHelper.WriteIndentation(output.Slice(BytesPending), indent);
            BytesPending += indent;

            output[BytesPending++] = JsonConstants.Quote;

            TranscodeAndWrite(escapedPropertyName, output);

            output[BytesPending++] = JsonConstants.Quote;
            output[BytesPending++] = JsonConstants.KeyValueSeperator;
            output[BytesPending++] = JsonConstants.Space;

            output[BytesPending++] = JsonConstants.Quote;

            escapedValue.CopyTo(output.Slice(BytesPending));
            BytesPending += escapedValue.Length;

            output[BytesPending++] = JsonConstants.Quote;
        }

        // TODO: https://github.com/dotnet/corefx/issues/36958
        private void WriteStringIndented(ReadOnlySpan<byte> escapedPropertyName, ReadOnlySpan<char> escapedValue)
        {
            int indent = Indentation;
            Debug.Assert(indent <= 2 * JsonConstants.MaxWriterDepth);

            Debug.Assert(escapedValue.Length <= JsonConstants.MaxTokenSize);
            Debug.Assert(escapedPropertyName.Length < (int.MaxValue / JsonConstants.MaxExpansionFactorWhileTranscoding) - escapedValue.Length - 7 - indent - s_newLineLength);

            // All ASCII, 2 quotes for property name, 2 quotes for value, 1 colon, and 1 space => escapedPropertyName.Length + escapedValue.Length + 6
            // Optionally, 1 list separator, 1-2 bytes for new line, and up to 3x growth when transcoding
            int maxRequired = indent + (escapedValue.Length * JsonConstants.MaxExpansionFactorWhileTranscoding) + escapedPropertyName.Length + 7 + s_newLineLength;

            if (_memory.Length - BytesPending < maxRequired)
            {
                Grow(maxRequired);
            }

            Span<byte> output = _memory.Span;

            if (_currentDepth < 0)
            {
                output[BytesPending++] = JsonConstants.ListSeparator;
            }

            Debug.Assert(_options.SkipValidation || _tokenType != JsonTokenType.PropertyName);

            if (_tokenType != JsonTokenType.None)
            {
                WriteNewLine(output);
            }

            JsonWriterHelper.WriteIndentation(output.Slice(BytesPending), indent);
            BytesPending += indent;

            output[BytesPending++] = JsonConstants.Quote;

            escapedPropertyName.CopyTo(output.Slice(BytesPending));
            BytesPending += escapedPropertyName.Length;

            output[BytesPending++] = JsonConstants.Quote;
            output[BytesPending++] = JsonConstants.KeyValueSeperator;
            output[BytesPending++] = JsonConstants.Space;

            output[BytesPending++] = JsonConstants.Quote;

            TranscodeAndWrite(escapedValue, output);

            output[BytesPending++] = JsonConstants.Quote;
        }
    }
}<|MERGE_RESOLUTION|>--- conflicted
+++ resolved
@@ -400,12 +400,17 @@
         /// <summary>
         /// Writes the property name and string text value (as a JSON string) as part of a name/value pair of a JSON object.
         /// </summary>
-<<<<<<< HEAD
         /// <param name="propertyName">The name of the property to write.</param>
         /// <param name="value">The value to write.</param>
-=======
-        /// <param name="propertyName">The property name of the JSON object to be transcoded and written as UTF-8.</param>
-        /// <param name="value">The value to be written as a UTF-8 transcoded JSON string as part of the name/value pair.</param>
+        /// <exception cref="ArgumentException">
+        /// Thrown when the specified property name or value is too large.
+        /// </exception>
+        /// <exception cref="ArgumentNullException">
+        /// The <paramref name="propertyName"/> parameter is <see langword="null"/>.
+        /// </exception>
+        /// <exception cref="InvalidOperationException">
+        /// Thrown if this would result in invalid JSON being written (while validation is enabled).
+        /// </exception>
         /// <remarks>
         /// <para>
         /// The property name and value is escaped before writing.
@@ -415,7 +420,143 @@
         /// as if <see cref="WriteNull(System.ReadOnlySpan{byte})"/> were called.
         /// </para>
         /// </remarks>
->>>>>>> 7fe5f158
+        public void WriteString(string propertyName, string value)
+        {
+            if (propertyName == null)
+            {
+                throw new ArgumentNullException(nameof(propertyName));
+            }
+
+            if (value == null)
+            {
+                WriteNull(propertyName.AsSpan());
+            }
+            else
+            {
+                WriteString(propertyName.AsSpan(), value.AsSpan());
+            }
+        }
+
+        /// <summary>
+        /// Writes the property name and text value (as a JSON string) as part of a name/value pair of a JSON object.
+        /// </summary>
+        /// <param name="propertyName">The name of the property to write.</param>
+        /// <param name="value">The value to write.</param>
+        /// <exception cref="ArgumentException">
+        /// Thrown when the specified property name or value is too large.
+        /// </exception>
+        /// <exception cref="InvalidOperationException">
+        /// Thrown if this would result in invalid JSON being written (while validation is enabled).
+        /// </exception>
+        /// <remarks>
+        /// The property name and value is escaped before writing.
+        /// </remarks>
+        public void WriteString(ReadOnlySpan<char> propertyName, ReadOnlySpan<char> value)
+        {
+            JsonWriterHelper.ValidatePropertyAndValue(propertyName, value);
+
+            WriteStringEscape(propertyName, value);
+
+            SetFlagToAddListSeparatorBeforeNextItem();
+            _tokenType = JsonTokenType.String;
+        }
+
+        /// <summary>
+        /// Writes the UTF-8 property name and UTF-8 text value (as a JSON string) as part of a name/value pair of a JSON object.
+        /// </summary>
+        /// <param name="utf8PropertyName">The UTF-8 encoded name of the property to write.</param>
+        /// <param name="utf8Value">The UTF-8 encoded value to write.</param>
+        /// <exception cref="ArgumentException">
+        /// Thrown when the specified property name or value is too large.
+        /// </exception>
+        /// <exception cref="InvalidOperationException">
+        /// Thrown if this would result in invalid JSON being written (while validation is enabled).
+        /// </exception>
+        /// <remarks>
+        /// The property name and value is escaped before writing.
+        /// </remarks>
+        public void WriteString(ReadOnlySpan<byte> utf8PropertyName, ReadOnlySpan<byte> utf8Value)
+        {
+            JsonWriterHelper.ValidatePropertyAndValue(utf8PropertyName, utf8Value);
+
+            WriteStringEscape(utf8PropertyName, utf8Value);
+
+            SetFlagToAddListSeparatorBeforeNextItem();
+            _tokenType = JsonTokenType.String;
+        }
+
+        /// <summary>
+        /// Writes the pre-encoded property name and string text value (as a JSON string) as part of a name/value pair of a JSON object.
+        /// </summary>
+        /// <param name="propertyName">The JSON-encoded name of the property to write.</param>
+        /// <param name="value">The value to write.</param>
+        /// <exception cref="ArgumentException">
+        /// Thrown when the specified value is too large.
+        /// </exception>
+        /// <exception cref="InvalidOperationException">
+        /// Thrown if this would result in invalid JSON being written (while validation is enabled).
+        /// </exception>
+        /// <remarks>
+        /// If <paramref name="value"/> is <see langword="null"/> the JSON null value is written,
+        /// as if <see cref="WriteNull(System.Text.Json.JsonEncodedText)"/> was called.
+        /// </remarks>
+        public void WriteString(JsonEncodedText propertyName, string value)
+        {
+            if (value == null)
+            {
+                WriteNull(propertyName);
+            }
+            else
+            {
+                WriteString(propertyName, value.AsSpan());
+            }
+        }
+
+        /// <summary>
+        /// Writes the pre-encoded property name and text value (as a JSON string) as part of a name/value pair of a JSON object.
+        /// </summary>
+        /// <param name="propertyName">The JSON-encoded name of the property to write.</param>
+        /// <param name="value">The value to write.</param>
+        /// <exception cref="ArgumentException">
+        /// Thrown when the specified value is too large.
+        /// </exception>
+        /// <exception cref="InvalidOperationException">
+        /// Thrown if this would result in invalid JSON being written (while validation is enabled).
+        /// </exception>
+        /// <remarks>
+        /// The value is escaped before writing.
+        /// </remarks>
+        public void WriteString(JsonEncodedText propertyName, ReadOnlySpan<char> value)
+            => WriteStringHelperEscapeValue(propertyName.EncodedUtf8Bytes, value);
+
+        private void WriteStringHelperEscapeValue(ReadOnlySpan<byte> utf8PropertyName, ReadOnlySpan<char> value)
+        {
+            Debug.Assert(utf8PropertyName.Length <= JsonConstants.MaxTokenSize);
+
+            JsonWriterHelper.ValidateValue(value);
+
+            int valueIdx = JsonWriterHelper.NeedsEscaping(value, _options.Encoder);
+
+            Debug.Assert(valueIdx >= -1 && valueIdx < value.Length && valueIdx < int.MaxValue / 2);
+
+            if (valueIdx != -1)
+            {
+                WriteStringEscapeValueOnly(utf8PropertyName, value, valueIdx);
+            }
+            else
+            {
+                WriteStringByOptions(utf8PropertyName, value);
+            }
+
+            SetFlagToAddListSeparatorBeforeNextItem();
+            _tokenType = JsonTokenType.String;
+        }
+
+        /// <summary>
+        /// Writes the property name and text value (as a JSON string) as part of a name/value pair of a JSON object.
+        /// </summary>
+        /// <param name="propertyName">The name of the property to write.</param>
+        /// <param name="value">The value to write.</param>
         /// <exception cref="ArgumentException">
         /// Thrown when the specified property name or value is too large.
         /// </exception>
@@ -426,27 +567,161 @@
         /// Thrown if this would result in invalid JSON being written (while validation is enabled).
         /// </exception>
         /// <remarks>
+        /// The property name and value is escaped before writing.
+        /// </remarks>
+        public void WriteString(string propertyName, ReadOnlySpan<char> value)
+            => WriteString((propertyName ?? throw new ArgumentNullException(nameof(propertyName))).AsSpan(), value);
+
+        /// <summary>
+        /// Writes the UTF-8 property name and text value (as a JSON string) as part of a name/value pair of a JSON object.
+        /// </summary>
+        /// <param name="utf8PropertyName">The UTF-8 encoded property name of the JSON object to be written.</param>
+        /// <param name="value">The value to write.</param>
+        /// <exception cref="ArgumentException">
+        /// Thrown when the specified property name or value is too large.
+        /// </exception>
+        /// <exception cref="InvalidOperationException">
+        /// Thrown if this would result in invalid JSON being written (while validation is enabled).
+        /// </exception>
+        /// <remarks>
+        /// The property name and value is escaped before writing.
+        /// </remarks>
+        public void WriteString(ReadOnlySpan<byte> utf8PropertyName, ReadOnlySpan<char> value)
+        {
+            JsonWriterHelper.ValidatePropertyAndValue(utf8PropertyName, value);
+
+            WriteStringEscape(utf8PropertyName, value);
+
+            SetFlagToAddListSeparatorBeforeNextItem();
+            _tokenType = JsonTokenType.String;
+        }
+
+        /// <summary>
+        /// Writes the pre-encoded property name and UTF-8 text value (as a JSON string) as part of a name/value pair of a JSON object.
+        /// </summary>
+        /// <param name="propertyName">The JSON-encoded name of the property to write.</param>
+        /// <param name="utf8Value">The UTF-8 encoded value to write.</param>
+        /// <exception cref="ArgumentException">
+        /// Thrown when the specified value is too large.
+        /// </exception>
+        /// <exception cref="InvalidOperationException">
+        /// Thrown if this would result in invalid JSON being written (while validation is enabled).
+        /// </exception>
+        /// <remarks>
+        /// The value is escaped before writing.
+        /// </remarks>
+        public void WriteString(JsonEncodedText propertyName, ReadOnlySpan<byte> utf8Value)
+            => WriteStringHelperEscapeValue(propertyName.EncodedUtf8Bytes, utf8Value);
+
+        private void WriteStringHelperEscapeValue(ReadOnlySpan<byte> utf8PropertyName, ReadOnlySpan<byte> utf8Value)
+        {
+            Debug.Assert(utf8PropertyName.Length <= JsonConstants.MaxTokenSize);
+
+            JsonWriterHelper.ValidateValue(utf8Value);
+
+            int valueIdx = JsonWriterHelper.NeedsEscaping(utf8Value, _options.Encoder);
+
+            Debug.Assert(valueIdx >= -1 && valueIdx < utf8Value.Length && valueIdx < int.MaxValue / 2);
+
+            if (valueIdx != -1)
+            {
+                WriteStringEscapeValueOnly(utf8PropertyName, utf8Value, valueIdx);
+            }
+            else
+            {
+                WriteStringByOptions(utf8PropertyName, utf8Value);
+            }
+
+            SetFlagToAddListSeparatorBeforeNextItem();
+            _tokenType = JsonTokenType.String;
+        }
+
+        /// <summary>
+        /// Writes the property name and UTF-8 text value (as a JSON string) as part of a name/value pair of a JSON object.
+        /// </summary>
+        /// <param name="propertyName">The name of the property to write.</param>
+        /// <param name="utf8Value">The UTF-8 encoded value to write.</param>
+        /// <exception cref="ArgumentException">
+        /// Thrown when the specified property name or value is too large.
+        /// </exception>
+        /// <exception cref="ArgumentNullException">
+        /// The <paramref name="propertyName"/> parameter is <see langword="null"/>.
+        /// </exception>
+        /// <exception cref="InvalidOperationException">
+        /// Thrown if this would result in invalid JSON being written (while validation is enabled).
+        /// </exception>
+        /// <remarks>
+        /// The property name and value is escaped before writing.
+        /// </remarks>
+        public void WriteString(string propertyName, ReadOnlySpan<byte> utf8Value)
+            => WriteString((propertyName ?? throw new ArgumentNullException(nameof(propertyName))).AsSpan(), utf8Value);
+
+        /// <summary>
+        /// Writes the property name and UTF-8 text value (as a JSON string) as part of a name/value pair of a JSON object.
+        /// </summary>
+        /// <param name="propertyName">The name of the property to write.</param>
+        /// <param name="utf8Value">The UTF-8 encoded value to write.</param>
+        /// <exception cref="ArgumentException">
+        /// Thrown when the specified property name or value is too large.
+        /// </exception>
+        /// <exception cref="InvalidOperationException">
+        /// Thrown if this would result in invalid JSON being written (while validation is enabled).
+        /// </exception>
+        /// <remarks>
+        /// The property name and value is escaped before writing.
+        /// </remarks>
+        public void WriteString(ReadOnlySpan<char> propertyName, ReadOnlySpan<byte> utf8Value)
+        {
+            JsonWriterHelper.ValidatePropertyAndValue(propertyName, utf8Value);
+
+            WriteStringEscape(propertyName, utf8Value);
+
+            SetFlagToAddListSeparatorBeforeNextItem();
+            _tokenType = JsonTokenType.String;
+        }
+
+        /// <summary>
+        /// Writes the property name and pre-encoded value (as a JSON string) as part of a name/value pair of a JSON object.
+        /// </summary>
+        /// <param name="propertyName">The name of the property to write.</param>
+        /// <param name="value">The JSON-encoded value to write.</param>
+        /// <exception cref="ArgumentException">
+        /// Thrown when the specified property name is too large.
+        /// </exception>
+        /// <exception cref="InvalidOperationException">
+        /// Thrown if this would result in invalid JSON being written (while validation is enabled).
+        /// </exception>
+        /// <remarks>
         /// The property name is escaped before writing.
         /// </remarks>
-        public void WriteString(string propertyName, string value)
-        {
-            if (propertyName == null)
-            {
-                throw new ArgumentNullException(nameof(propertyName));
-            }
-
-            if (value == null)
-            {
-                WriteNull(propertyName.AsSpan());
-            }
-            else
-            {
-                WriteString(propertyName.AsSpan(), value.AsSpan());
-            }
-        }
-
-        /// <summary>
-        /// Writes the property name and text value (as a JSON string) as part of a name/value pair of a JSON object.
+        public void WriteString(ReadOnlySpan<char> propertyName, JsonEncodedText value)
+            => WriteStringHelperEscapeProperty(propertyName, value.EncodedUtf8Bytes);
+
+        private void WriteStringHelperEscapeProperty(ReadOnlySpan<char> propertyName, ReadOnlySpan<byte> utf8Value)
+        {
+            Debug.Assert(utf8Value.Length <= JsonConstants.MaxTokenSize);
+
+            JsonWriterHelper.ValidateProperty(propertyName);
+
+            int propertyIdx = JsonWriterHelper.NeedsEscaping(propertyName, _options.Encoder);
+
+            Debug.Assert(propertyIdx >= -1 && propertyIdx < propertyName.Length && propertyIdx < int.MaxValue / 2);
+
+            if (propertyIdx != -1)
+            {
+                WriteStringEscapePropertyOnly(propertyName, utf8Value, propertyIdx);
+            }
+            else
+            {
+                WriteStringByOptions(propertyName, utf8Value);
+            }
+
+            SetFlagToAddListSeparatorBeforeNextItem();
+            _tokenType = JsonTokenType.String;
+        }
+
+        /// <summary>
+        /// Writes the property name and string text value (as a JSON string) as part of a name/value pair of a JSON object.
         /// </summary>
         /// <param name="propertyName">The name of the property to write.</param>
         /// <param name="value">The value to write.</param>
@@ -456,292 +731,6 @@
         /// <exception cref="InvalidOperationException">
         /// Thrown if this would result in invalid JSON being written (while validation is enabled).
         /// </exception>
-        /// <remarks>
-        /// The property name is escaped before writing.
-        /// </remarks>
-        public void WriteString(ReadOnlySpan<char> propertyName, ReadOnlySpan<char> value)
-        {
-            JsonWriterHelper.ValidatePropertyAndValue(propertyName, value);
-
-            WriteStringEscape(propertyName, value);
-
-            SetFlagToAddListSeparatorBeforeNextItem();
-            _tokenType = JsonTokenType.String;
-        }
-
-        /// <summary>
-        /// Writes the UTF-8 property name and UTF-8 text value (as a JSON string) as part of a name/value pair of a JSON object.
-        /// </summary>
-        /// <param name="utf8PropertyName">The UTF-8 encoded name of the property to write.</param>
-        /// <param name="utf8Value">The UTF-8 encoded value to write.</param>
-        /// <exception cref="ArgumentException">
-        /// Thrown when the specified property name or value is too large.
-        /// </exception>
-        /// <exception cref="InvalidOperationException">
-        /// Thrown if this would result in invalid JSON being written (while validation is enabled).
-        /// </exception>
-        /// <remarks>
-        /// The property name is escaped before writing.
-        /// </remarks>
-        public void WriteString(ReadOnlySpan<byte> utf8PropertyName, ReadOnlySpan<byte> utf8Value)
-        {
-            JsonWriterHelper.ValidatePropertyAndValue(utf8PropertyName, utf8Value);
-
-            WriteStringEscape(utf8PropertyName, utf8Value);
-
-            SetFlagToAddListSeparatorBeforeNextItem();
-            _tokenType = JsonTokenType.String;
-        }
-
-        /// <summary>
-        /// Writes the pre-encoded property name and string text value (as a JSON string) as part of a name/value pair of a JSON object.
-        /// </summary>
-<<<<<<< HEAD
-        /// <param name="propertyName">The JSON-encoded name of the property to write.</param>
-        /// <param name="value">The value to write.</param>
-=======
-        /// <param name="propertyName">The JSON encoded property name of the JSON object to be transcoded and written as UTF-8.</param>
-        /// <param name="value">The value to be written as a UTF-8 transcoded JSON string as part of the name/value pair.</param>
-        /// <remarks>
-        /// <para>
-        /// The property name should already be escaped when the instance of <see cref="JsonEncodedText"/> was created.
-        /// The value is escaped before writing.
-        /// </para>
-        /// <para>
-        /// If <paramref name="value"/> is <see langword="null"/> the JSON null value is written,
-        /// as if <see cref="WriteNull(System.Text.Json.JsonEncodedText)"/> was called.
-        /// </para>
-        /// </remarks>
->>>>>>> 7fe5f158
-        /// <exception cref="ArgumentException">
-        /// Thrown when the specified value is too large.
-        /// </exception>
-        /// <exception cref="InvalidOperationException">
-        /// Thrown if this would result in invalid JSON being written (while validation is enabled).
-        /// </exception>
-        public void WriteString(JsonEncodedText propertyName, string value)
-        {
-            if (value == null)
-            {
-                WriteNull(propertyName);
-            }
-            else
-            {
-                WriteString(propertyName, value.AsSpan());
-            }
-        }
-
-        /// <summary>
-        /// Writes the pre-encoded property name and text value (as a JSON string) as part of a name/value pair of a JSON object.
-        /// </summary>
-        /// <param name="propertyName">The JSON-encoded name of the property to write.</param>
-        /// <param name="value">The value to write.</param>
-        /// <exception cref="ArgumentException">
-        /// Thrown when the specified value is too large.
-        /// </exception>
-        /// <exception cref="InvalidOperationException">
-        /// Thrown if this would result in invalid JSON being written (while validation is enabled).
-        /// </exception>
-        public void WriteString(JsonEncodedText propertyName, ReadOnlySpan<char> value)
-            => WriteStringHelperEscapeValue(propertyName.EncodedUtf8Bytes, value);
-
-        private void WriteStringHelperEscapeValue(ReadOnlySpan<byte> utf8PropertyName, ReadOnlySpan<char> value)
-        {
-            Debug.Assert(utf8PropertyName.Length <= JsonConstants.MaxTokenSize);
-
-            JsonWriterHelper.ValidateValue(value);
-
-            int valueIdx = JsonWriterHelper.NeedsEscaping(value, _options.Encoder);
-
-            Debug.Assert(valueIdx >= -1 && valueIdx < value.Length && valueIdx < int.MaxValue / 2);
-
-            if (valueIdx != -1)
-            {
-                WriteStringEscapeValueOnly(utf8PropertyName, value, valueIdx);
-            }
-            else
-            {
-                WriteStringByOptions(utf8PropertyName, value);
-            }
-
-            SetFlagToAddListSeparatorBeforeNextItem();
-            _tokenType = JsonTokenType.String;
-        }
-
-        /// <summary>
-        /// Writes the property name and text value (as a JSON string) as part of a name/value pair of a JSON object.
-        /// </summary>
-        /// <param name="propertyName">The name of the property to write.</param>
-        /// <param name="value">The value to write.</param>
-        /// <exception cref="ArgumentException">
-        /// Thrown when the specified property name or value is too large.
-        /// </exception>
-        /// <exception cref="ArgumentNullException">
-        /// The <paramref name="propertyName"/> parameter is <see langword="null"/>.
-        /// </exception>
-        /// <exception cref="InvalidOperationException">
-        /// Thrown if this would result in invalid JSON being written (while validation is enabled).
-        /// </exception>
-        /// <remarks>
-        /// The property name is escaped before writing.
-        /// </remarks>
-        public void WriteString(string propertyName, ReadOnlySpan<char> value)
-            => WriteString((propertyName ?? throw new ArgumentNullException(nameof(propertyName))).AsSpan(), value);
-
-        /// <summary>
-        /// Writes the UTF-8 property name and text value (as a JSON string) as part of a name/value pair of a JSON object.
-        /// </summary>
-        /// <param name="utf8PropertyName">The UTF-8 encoded property name of the JSON object to be written.</param>
-        /// <param name="value">The value to write.</param>
-        /// <exception cref="ArgumentException">
-        /// Thrown when the specified property name or value is too large.
-        /// </exception>
-        /// <exception cref="InvalidOperationException">
-        /// Thrown if this would result in invalid JSON being written (while validation is enabled).
-        /// </exception>
-        /// <remarks>
-        /// The property name is escaped before writing.
-        /// </remarks>
-        public void WriteString(ReadOnlySpan<byte> utf8PropertyName, ReadOnlySpan<char> value)
-        {
-            JsonWriterHelper.ValidatePropertyAndValue(utf8PropertyName, value);
-
-            WriteStringEscape(utf8PropertyName, value);
-
-            SetFlagToAddListSeparatorBeforeNextItem();
-            _tokenType = JsonTokenType.String;
-        }
-
-        /// <summary>
-        /// Writes the pre-encoded property name and UTF-8 text value (as a JSON string) as part of a name/value pair of a JSON object.
-        /// </summary>
-        /// <param name="propertyName">The JSON-encoded name of the property to write.</param>
-        /// <param name="utf8Value">The UTF-8 encoded value to write.</param>
-        /// <exception cref="ArgumentException">
-        /// Thrown when the specified value is too large.
-        /// </exception>
-        /// <exception cref="InvalidOperationException">
-        /// Thrown if this would result in invalid JSON being written (while validation is enabled).
-        /// </exception>
-        public void WriteString(JsonEncodedText propertyName, ReadOnlySpan<byte> utf8Value)
-            => WriteStringHelperEscapeValue(propertyName.EncodedUtf8Bytes, utf8Value);
-
-        private void WriteStringHelperEscapeValue(ReadOnlySpan<byte> utf8PropertyName, ReadOnlySpan<byte> utf8Value)
-        {
-            Debug.Assert(utf8PropertyName.Length <= JsonConstants.MaxTokenSize);
-
-            JsonWriterHelper.ValidateValue(utf8Value);
-
-            int valueIdx = JsonWriterHelper.NeedsEscaping(utf8Value, _options.Encoder);
-
-            Debug.Assert(valueIdx >= -1 && valueIdx < utf8Value.Length && valueIdx < int.MaxValue / 2);
-
-            if (valueIdx != -1)
-            {
-                WriteStringEscapeValueOnly(utf8PropertyName, utf8Value, valueIdx);
-            }
-            else
-            {
-                WriteStringByOptions(utf8PropertyName, utf8Value);
-            }
-
-            SetFlagToAddListSeparatorBeforeNextItem();
-            _tokenType = JsonTokenType.String;
-        }
-
-        /// <summary>
-        /// Writes the property name and UTF-8 text value (as a JSON string) as part of a name/value pair of a JSON object.
-        /// </summary>
-        /// <param name="propertyName">The name of the property to write.</param>
-        /// <param name="utf8Value">The UTF-8 encoded value to write.</param>
-        /// <exception cref="ArgumentException">
-        /// Thrown when the specified property name or value is too large.
-        /// </exception>
-        /// <exception cref="ArgumentNullException">
-        /// The <paramref name="propertyName"/> parameter is <see langword="null"/>.
-        /// </exception>
-        /// <exception cref="InvalidOperationException">
-        /// Thrown if this would result in invalid JSON being written (while validation is enabled).
-        /// </exception>
-        /// <remarks>
-        /// The property name is escaped before writing.
-        /// </remarks>
-        public void WriteString(string propertyName, ReadOnlySpan<byte> utf8Value)
-            => WriteString((propertyName ?? throw new ArgumentNullException(nameof(propertyName))).AsSpan(), utf8Value);
-
-        /// <summary>
-        /// Writes the property name and UTF-8 text value (as a JSON string) as part of a name/value pair of a JSON object.
-        /// </summary>
-        /// <param name="propertyName">The name of the property to write.</param>
-        /// <param name="utf8Value">The UTF-8 encoded value to write.</param>
-        /// <exception cref="ArgumentException">
-        /// Thrown when the specified property name or value is too large.
-        /// </exception>
-        /// <exception cref="InvalidOperationException">
-        /// Thrown if this would result in invalid JSON being written (while validation is enabled).
-        /// </exception>
-        /// <remarks>
-        /// The property name is escaped before writing.
-        /// </remarks>
-        public void WriteString(ReadOnlySpan<char> propertyName, ReadOnlySpan<byte> utf8Value)
-        {
-            JsonWriterHelper.ValidatePropertyAndValue(propertyName, utf8Value);
-
-            WriteStringEscape(propertyName, utf8Value);
-
-            SetFlagToAddListSeparatorBeforeNextItem();
-            _tokenType = JsonTokenType.String;
-        }
-
-        /// <summary>
-        /// Writes the property name and pre-encoded value (as a JSON string) as part of a name/value pair of a JSON object.
-        /// </summary>
-        /// <param name="propertyName">The name of the property to write.</param>
-        /// <param name="value">The JSON-encoded value to write.</param>
-        /// <exception cref="ArgumentException">
-        /// Thrown when the specified property name is too large.
-        /// </exception>
-        /// <exception cref="InvalidOperationException">
-        /// Thrown if this would result in invalid JSON being written (while validation is enabled).
-        /// </exception>
-        /// <remarks>
-        /// The property name is escaped before writing.
-        /// </remarks>
-        public void WriteString(ReadOnlySpan<char> propertyName, JsonEncodedText value)
-            => WriteStringHelperEscapeProperty(propertyName, value.EncodedUtf8Bytes);
-
-        private void WriteStringHelperEscapeProperty(ReadOnlySpan<char> propertyName, ReadOnlySpan<byte> utf8Value)
-        {
-            Debug.Assert(utf8Value.Length <= JsonConstants.MaxTokenSize);
-
-            JsonWriterHelper.ValidateProperty(propertyName);
-
-            int propertyIdx = JsonWriterHelper.NeedsEscaping(propertyName, _options.Encoder);
-
-            Debug.Assert(propertyIdx >= -1 && propertyIdx < propertyName.Length && propertyIdx < int.MaxValue / 2);
-
-            if (propertyIdx != -1)
-            {
-                WriteStringEscapePropertyOnly(propertyName, utf8Value, propertyIdx);
-            }
-            else
-            {
-                WriteStringByOptions(propertyName, utf8Value);
-            }
-
-            SetFlagToAddListSeparatorBeforeNextItem();
-            _tokenType = JsonTokenType.String;
-        }
-
-        /// <summary>
-        /// Writes the property name and string text value (as a JSON string) as part of a name/value pair of a JSON object.
-        /// </summary>
-<<<<<<< HEAD
-        /// <param name="propertyName">The name of the property to write.</param>
-        /// <param name="value">The value to write.</param>
-=======
-        /// <param name="propertyName">The property name of the JSON object to be transcoded and written as UTF-8.</param>
-        /// <param name="value">The value to be written as a UTF-8 transcoded JSON string as part of the name/value pair.</param>
         /// <remarks>
         /// <para>
         /// The property name and value are escaped before writing.
@@ -751,16 +740,6 @@
         /// as if <see cref="WriteNull(System.ReadOnlySpan{char})"/> was called.
         /// </para>
         /// </remarks>
->>>>>>> 7fe5f158
-        /// <exception cref="ArgumentException">
-        /// Thrown when the specified property name or value is too large.
-        /// </exception>
-        /// <exception cref="InvalidOperationException">
-        /// Thrown if this would result in invalid JSON being written (while validation is enabled).
-        /// </exception>
-        /// <remarks>
-        /// The property name is escaped before writing.
-        /// </remarks>
         public void WriteString(ReadOnlySpan<char> propertyName, string value)
         {
             if (value == null)
@@ -817,10 +796,13 @@
         /// Writes the UTF-8 property name and string text value (as a JSON string) as part of a name/value pair of a JSON object.
         /// </summary>
         /// <param name="utf8PropertyName">The UTF-8 encoded property name of the JSON object to be written.</param>
-<<<<<<< HEAD
         /// <param name="value">The value to write.</param>
-=======
-        /// <param name="value">The value to be written as a UTF-8 transcoded JSON string as part of the name/value pair.</param>
+        /// <exception cref="ArgumentException">
+        /// Thrown when the specified property name or value is too large.
+        /// </exception>
+        /// <exception cref="InvalidOperationException">
+        /// Thrown if this would result in invalid JSON being written (while validation is enabled).
+        /// </exception>
         /// <remarks>
         /// <para>
         /// The property name and value are escaped before writing.
@@ -830,16 +812,6 @@
         /// as if <see cref="WriteNull(System.ReadOnlySpan{byte})"/> was called.
         /// </para>
         /// </remarks>
->>>>>>> 7fe5f158
-        /// <exception cref="ArgumentException">
-        /// Thrown when the specified property name or value is too large.
-        /// </exception>
-        /// <exception cref="InvalidOperationException">
-        /// Thrown if this would result in invalid JSON being written (while validation is enabled).
-        /// </exception>
-        /// <remarks>
-        /// The property name is escaped before writing.
-        /// </remarks>
         public void WriteString(ReadOnlySpan<byte> utf8PropertyName, string value)
         {
             if (value == null)
