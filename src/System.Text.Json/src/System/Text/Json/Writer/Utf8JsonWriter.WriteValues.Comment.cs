--- conflicted
+++ resolved
@@ -20,15 +20,12 @@
         /// <exception cref="ArgumentException">
         /// Thrown when the specified value is too large OR if the given string text value contains a comment delimiter (i.e. */).
         /// </exception>
-<<<<<<< HEAD
+        /// <exception cref="ArgumentNullException">
+        /// The <paramref name="value"/> parameter is <see langword="null"/>.
+        /// </exception>
         /// <remarks>
         /// The comment value is not escaped before writing.
         /// </remarks>
-=======
-        /// <exception cref="ArgumentNullException">
-        /// The <paramref name="value"/> parameter is <see langword="null"/>.
-        /// </exception>
->>>>>>> 7fe5f158
         public void WriteCommentValue(string value)
             => WriteCommentValue((value ?? throw new ArgumentNullException(nameof(value))).AsSpan());
 
