﻿// Licensed to the .NET Foundation under one or more agreements.
// The .NET Foundation licenses this file to you under the MIT license.
// See the LICENSE file in the project root for more information.

using System.Diagnostics;
using System.Runtime.CompilerServices;

namespace System.Text.Json
{
    internal static partial class ThrowHelper
    {
<<<<<<< HEAD
        public static ArgumentOutOfRangeException GetArgumentOutOfRangeException_MaxDepthMustBePositive()
=======
        // If the exception source is this value, the serializer will re-throw as JsonException.
        public const string ExceptionSourceValueToRethrowAsJsonException = "System.Text.Json.Rethrowable";

        public static ArgumentException GetArgumentException_MaxDepthMustBePositive()
>>>>>>> b2af402e
        {
            return GetArgumentOutOfRangeException(SR.MaxDepthMustBePositive);
        }

        [MethodImpl(MethodImplOptions.NoInlining)]
        private static ArgumentOutOfRangeException GetArgumentOutOfRangeException(string message)
        {
            return new ArgumentOutOfRangeException(message);
        }

        public static ArgumentOutOfRangeException GetArgumentOutOfRangeException_CommentEnumMustBeInRange()
        {
            return GetArgumentOutOfRangeException(SR.CommentHandlingMustBeValid);
        }

        [MethodImpl(MethodImplOptions.NoInlining)]
        private static ArgumentException GetArgumentException(string message)
        {
            return new ArgumentException(message);
        }

        public static void ThrowArgumentException(string message)
        {
            throw GetArgumentException(message);
        }

        public static InvalidOperationException GetInvalidOperationException_CallFlushFirst(int _buffered)
        {
            return GetInvalidOperationException(SR.Format(SR.CallFlushToAvoidDataLoss, _buffered));
        }

        public static void ThrowArgumentException_PropertyNameTooLarge(int tokenLength)
        {
            throw GetArgumentException(SR.Format(SR.PropertyNameTooLarge, tokenLength));
        }

        public static void ThrowArgumentException_ValueTooLarge(int tokenLength)
        {
            throw GetArgumentException(SR.Format(SR.ValueTooLarge, tokenLength));
        }

        public static void ThrowArgumentException_ValueNotSupported()
        {
            throw GetArgumentException(SR.SpecialNumberValuesNotSupported);
        }

        public static void ThrowInvalidOperationException_NeedLargerSpan()
        {
            throw GetInvalidOperationException(SR.FailedToGetLargerSpan);
        }

        public static void ThrowArgumentException(ReadOnlySpan<byte> propertyName, ReadOnlySpan<byte> value)
        {
            if (propertyName.Length > JsonConstants.MaxTokenSize)
            {
                ThrowArgumentException(SR.Format(SR.PropertyNameTooLarge, propertyName.Length));
            }
            else
            {
                Debug.Assert(value.Length > JsonConstants.MaxTokenSize);
                ThrowArgumentException(SR.Format(SR.ValueTooLarge, value.Length));
            }
        }

        public static void ThrowArgumentException(ReadOnlySpan<byte> propertyName, ReadOnlySpan<char> value)
        {
            if (propertyName.Length > JsonConstants.MaxTokenSize)
            {
                ThrowArgumentException(SR.Format(SR.PropertyNameTooLarge, propertyName.Length));
            }
            else
            {
                Debug.Assert(value.Length > JsonConstants.MaxCharacterTokenSize);
                ThrowArgumentException(SR.Format(SR.ValueTooLarge, value.Length));
            }
        }

        public static void ThrowArgumentException(ReadOnlySpan<char> propertyName, ReadOnlySpan<byte> value)
        {
            if (propertyName.Length > JsonConstants.MaxCharacterTokenSize)
            {
                ThrowArgumentException(SR.Format(SR.PropertyNameTooLarge, propertyName.Length));
            }
            else
            {
                Debug.Assert(value.Length > JsonConstants.MaxTokenSize);
                ThrowArgumentException(SR.Format(SR.ValueTooLarge, value.Length));
            }
        }

        public static void ThrowArgumentException(ReadOnlySpan<char> propertyName, ReadOnlySpan<char> value)
        {
            if (propertyName.Length > JsonConstants.MaxCharacterTokenSize)
            {
                ThrowArgumentException(SR.Format(SR.PropertyNameTooLarge, propertyName.Length));
            }
            else
            {
                Debug.Assert(value.Length > JsonConstants.MaxCharacterTokenSize);
                ThrowArgumentException(SR.Format(SR.ValueTooLarge, value.Length));
            }
        }

        public static void ThrowInvalidOperationOrArgumentException(ReadOnlySpan<byte> propertyName, int currentDepth)
        {
            currentDepth &= JsonConstants.RemoveFlagsBitMask;
            if (currentDepth >= JsonConstants.MaxWriterDepth)
            {
                ThrowInvalidOperationException(SR.Format(SR.DepthTooLarge, currentDepth, JsonConstants.MaxWriterDepth));
            }
            else
            {
                Debug.Assert(propertyName.Length > JsonConstants.MaxCharacterTokenSize);
                ThrowArgumentException(SR.Format(SR.PropertyNameTooLarge, propertyName.Length));
            }
        }

        public static void ThrowInvalidOperationException(int currentDepth)
        {
            currentDepth &= JsonConstants.RemoveFlagsBitMask;
            Debug.Assert(currentDepth >= JsonConstants.MaxWriterDepth);
            ThrowInvalidOperationException(SR.Format(SR.DepthTooLarge, currentDepth, JsonConstants.MaxWriterDepth));
        }

        public static void ThrowInvalidOperationException(string message)
        {
            throw GetInvalidOperationException(message);
        }

        [MethodImpl(MethodImplOptions.NoInlining)]
        private static InvalidOperationException GetInvalidOperationException(string message)
        {
            var ex = new InvalidOperationException(message);
            ex.Source = ExceptionSourceValueToRethrowAsJsonException;
            return ex;
        }

        public static void ThrowInvalidOperationException_DepthNonZeroOrEmptyJson(int currentDepth)
        {
            throw GetInvalidOperationException(currentDepth);
        }

        [MethodImpl(MethodImplOptions.NoInlining)]
        private static InvalidOperationException GetInvalidOperationException(int currentDepth)
        {
            currentDepth &= JsonConstants.RemoveFlagsBitMask;
            if (currentDepth != 0)
            {
                return GetInvalidOperationException(SR.Format(SR.ZeroDepthAtEnd, currentDepth));
            }
            else
            {
                return GetInvalidOperationException(SR.EmptyJsonIsInvalid);
            }
        }

        public static void ThrowInvalidOperationOrArgumentException(ReadOnlySpan<char> propertyName, int currentDepth)
        {
            currentDepth &= JsonConstants.RemoveFlagsBitMask;
            if (currentDepth >= JsonConstants.MaxWriterDepth)
            {
                ThrowInvalidOperationException(SR.Format(SR.DepthTooLarge, currentDepth, JsonConstants.MaxWriterDepth));
            }
            else
            {
                Debug.Assert(propertyName.Length > JsonConstants.MaxCharacterTokenSize);
                ThrowArgumentException(SR.Format(SR.PropertyNameTooLarge, propertyName.Length));
            }
        }

        public static InvalidOperationException GetInvalidOperationException_ExpectedNumber(JsonTokenType tokenType)
        {
            return GetInvalidOperationException("number", tokenType);
        }

        public static InvalidOperationException GetInvalidOperationException_ExpectedBoolean(JsonTokenType tokenType)
        {
            return GetInvalidOperationException("boolean", tokenType);
        }

        public static InvalidOperationException GetInvalidOperationException_ExpectedString(JsonTokenType tokenType)
        {
            return GetInvalidOperationException("string", tokenType);
        }

        public static InvalidOperationException GetInvalidOperationException_ExpectedStringComparison(JsonTokenType tokenType)
        {
            return GetInvalidOperationException(tokenType);
        }

        public static InvalidOperationException GetInvalidOperationException_ExpectedComment(JsonTokenType tokenType)
        {
            return GetInvalidOperationException("comment", tokenType);
        }

        [MethodImpl(MethodImplOptions.NoInlining)]
        public static InvalidOperationException GetInvalidOperationException_CannotSkipOnPartial()
        {
            return GetInvalidOperationException(SR.CannotSkip);
        }

        [MethodImpl(MethodImplOptions.NoInlining)]
        private static InvalidOperationException GetInvalidOperationException(string message, JsonTokenType tokenType)
        {
            return GetInvalidOperationException(SR.Format(SR.InvalidCast, tokenType, message));
        }

        [MethodImpl(MethodImplOptions.NoInlining)]
        private static InvalidOperationException GetInvalidOperationException(JsonTokenType tokenType)
        {
            return GetInvalidOperationException(SR.Format(SR.InvalidComparison, tokenType));
        }

        [MethodImpl(MethodImplOptions.NoInlining)]
        internal static InvalidOperationException GetJsonElementWrongTypeException(
            JsonTokenType expectedType,
            JsonTokenType actualType)
        {
            return GetInvalidOperationException(
                SR.Format(SR.JsonElementHasWrongType, expectedType.ToValueType(), actualType.ToValueType()));
        }

        [MethodImpl(MethodImplOptions.NoInlining)]
        internal static InvalidOperationException GetJsonElementWrongTypeException(
            string expectedTypeName,
            JsonTokenType actualType)
        {
            return GetInvalidOperationException(
                SR.Format(SR.JsonElementHasWrongType, expectedTypeName, actualType.ToValueType()));
        }

        public static void ThrowJsonReaderException(ref Utf8JsonReader json, ExceptionResource resource, byte nextByte = default, ReadOnlySpan<byte> bytes = default)
        {
            throw GetJsonReaderException(ref json, resource, nextByte, bytes);
        }

        [MethodImpl(MethodImplOptions.NoInlining)]
        public static JsonException GetJsonReaderException(ref Utf8JsonReader json, ExceptionResource resource, byte nextByte, ReadOnlySpan<byte> bytes)
        {
            string message = GetResourceString(ref json, resource, nextByte, JsonHelpers.Utf8GetString(bytes));

            long lineNumber = json.CurrentState._lineNumber;
            long bytePositionInLine = json.CurrentState._bytePositionInLine;

            message += $" LineNumber: {lineNumber} | BytePositionInLine: {bytePositionInLine}.";
            return new JsonReaderException(message, lineNumber, bytePositionInLine);
        }

        private static bool IsPrintable(byte value) => value >= 0x20 && value < 0x7F;

        [MethodImpl(MethodImplOptions.AggressiveInlining)]
        internal static string GetPrintableString(byte value)
        {
            return IsPrintable(value) ? ((char)value).ToString() : $"0x{value:X2}";
        }

        // This function will convert an ExceptionResource enum value to the resource string.
        [MethodImpl(MethodImplOptions.NoInlining)]
        private static string GetResourceString(ref Utf8JsonReader json, ExceptionResource resource, byte nextByte, string characters)
        {
            string character = GetPrintableString(nextByte);

            string message = "";
            switch (resource)
            {
                case ExceptionResource.ArrayDepthTooLarge:
                    message = SR.Format(SR.ArrayDepthTooLarge, json.CurrentState.Options.MaxDepth);
                    break;
                case ExceptionResource.MismatchedObjectArray:
                    message = SR.Format(SR.MismatchedObjectArray, character);
                    break;
                case ExceptionResource.TrailingCommaNotAllowedBeforeArrayEnd:
                    message = SR.TrailingCommaNotAllowedBeforeArrayEnd;
                    break;
                case ExceptionResource.TrailingCommaNotAllowedBeforeObjectEnd:
                    message = SR.TrailingCommaNotAllowedBeforeObjectEnd;
                    break;
                case ExceptionResource.EndOfStringNotFound:
                    message = SR.EndOfStringNotFound;
                    break;
                case ExceptionResource.RequiredDigitNotFoundAfterSign:
                    message = SR.Format(SR.RequiredDigitNotFoundAfterSign, character);
                    break;
                case ExceptionResource.RequiredDigitNotFoundAfterDecimal:
                    message = SR.Format(SR.RequiredDigitNotFoundAfterDecimal, character);
                    break;
                case ExceptionResource.RequiredDigitNotFoundEndOfData:
                    message = SR.RequiredDigitNotFoundEndOfData;
                    break;
                case ExceptionResource.ExpectedEndAfterSingleJson:
                    message = SR.Format(SR.ExpectedEndAfterSingleJson, character);
                    break;
                case ExceptionResource.ExpectedEndOfDigitNotFound:
                    message = SR.Format(SR.ExpectedEndOfDigitNotFound, character);
                    break;
                case ExceptionResource.ExpectedNextDigitEValueNotFound:
                    message = SR.Format(SR.ExpectedNextDigitEValueNotFound, character);
                    break;
                case ExceptionResource.ExpectedSeparatorAfterPropertyNameNotFound:
                    message = SR.Format(SR.ExpectedSeparatorAfterPropertyNameNotFound, character);
                    break;
                case ExceptionResource.ExpectedStartOfPropertyNotFound:
                    message = SR.Format(SR.ExpectedStartOfPropertyNotFound, character);
                    break;
                case ExceptionResource.ExpectedStartOfPropertyOrValueNotFound:
                    message = SR.ExpectedStartOfPropertyOrValueNotFound;
                    break;
                case ExceptionResource.ExpectedStartOfPropertyOrValueAfterComment:
                    message = SR.Format(SR.ExpectedStartOfPropertyOrValueAfterComment, character);
                    break;
                case ExceptionResource.ExpectedStartOfValueNotFound:
                    message = SR.Format(SR.ExpectedStartOfValueNotFound, character);
                    break;
                case ExceptionResource.ExpectedValueAfterPropertyNameNotFound:
                    message = SR.ExpectedValueAfterPropertyNameNotFound;
                    break;
                case ExceptionResource.FoundInvalidCharacter:
                    message = SR.Format(SR.FoundInvalidCharacter, character);
                    break;
                case ExceptionResource.InvalidEndOfJsonNonPrimitive:
                    message = SR.Format(SR.InvalidEndOfJsonNonPrimitive, json.TokenType);
                    break;
                case ExceptionResource.ObjectDepthTooLarge:
                    message = SR.Format(SR.ObjectDepthTooLarge, json.CurrentState.Options.MaxDepth);
                    break;
                case ExceptionResource.ExpectedFalse:
                    message = SR.Format(SR.ExpectedFalse, characters);
                    break;
                case ExceptionResource.ExpectedNull:
                    message = SR.Format(SR.ExpectedNull, characters);
                    break;
                case ExceptionResource.ExpectedTrue:
                    message = SR.Format(SR.ExpectedTrue, characters);
                    break;
                case ExceptionResource.InvalidCharacterWithinString:
                    message = SR.Format(SR.InvalidCharacterWithinString, character);
                    break;
                case ExceptionResource.InvalidCharacterAfterEscapeWithinString:
                    message = SR.Format(SR.InvalidCharacterAfterEscapeWithinString, character);
                    break;
                case ExceptionResource.InvalidHexCharacterWithinString:
                    message = SR.Format(SR.InvalidHexCharacterWithinString, character);
                    break;
                case ExceptionResource.EndOfCommentNotFound:
                    message = SR.EndOfCommentNotFound;
                    break;
                case ExceptionResource.ZeroDepthAtEnd:
                    message = SR.Format(SR.ZeroDepthAtEnd);
                    break;
                case ExceptionResource.ExpectedJsonTokens:
                    message = SR.ExpectedJsonTokens;
                    break;
                case ExceptionResource.NotEnoughData:
                    message = SR.NotEnoughData;
                    break;
                case ExceptionResource.ExpectedOneCompleteToken:
                    message = SR.ExpectedOneCompleteToken;
                    break;
                case ExceptionResource.InvalidCharacterAtStartOfComment:
                    message = SR.Format(SR.InvalidCharacterAtStartOfComment, character);
                    break;
                case ExceptionResource.UnexpectedEndOfDataWhileReadingComment:
                    message = SR.Format(SR.UnexpectedEndOfDataWhileReadingComment);
                    break;
                default:
                    Debug.Fail($"The ExceptionResource enum value: {resource} is not part of the switch. Add the appropriate case and exception message.");
                    break;
            }

            return message;
        }

        public static void ThrowInvalidOperationException(ExceptionResource resource, int currentDepth, byte token, JsonTokenType tokenType)
        {
            throw GetInvalidOperationException(resource, currentDepth, token, tokenType);
        }

        public static void ThrowArgumentException_InvalidCommentValue()
        {
            throw new ArgumentException(SR.CannotWriteCommentWithEmbeddedDelimiter);
        }

        public static void ThrowArgumentException_InvalidUTF8(ReadOnlySpan<byte> value)
        {
            var builder = new StringBuilder();

            int printFirst10 = Math.Min(value.Length, 10);

            for (int i = 0; i < printFirst10; i++)
            {
                byte nextByte = value[i];
                if (IsPrintable(nextByte))
                {
                    builder.Append((char)nextByte);
                }
                else
                {
                    builder.Append($"0x{nextByte:X2}");
                }
            }

            if (printFirst10 < value.Length)
            {
                builder.Append("...");
            }

            throw new ArgumentException(SR.Format(SR.CannotEncodeInvalidUTF8, builder));
        }

        public static void ThrowArgumentException_InvalidUTF16(int charAsInt)
        {
            throw new ArgumentException(SR.Format(SR.CannotEncodeInvalidUTF16, $"0x{charAsInt:X2}"));
        }

        public static void ThrowInvalidOperationException_ReadInvalidUTF16(int charAsInt)
        {
            throw GetInvalidOperationException(SR.Format(SR.CannotReadInvalidUTF16, $"0x{charAsInt:X2}"));
        }

        public static void ThrowInvalidOperationException_ReadInvalidUTF16()
        {
            throw GetInvalidOperationException(SR.CannotReadIncompleteUTF16);
        }

        public static InvalidOperationException GetInvalidOperationException_ReadInvalidUTF8(DecoderFallbackException innerException)
        {
            return GetInvalidOperationException(SR.CannotTranscodeInvalidUtf8, innerException);
        }

        public static ArgumentException GetArgumentException_ReadInvalidUTF16(EncoderFallbackException innerException)
        {
            return new ArgumentException(SR.CannotTranscodeInvalidUtf16, innerException);
        }

        public static InvalidOperationException GetInvalidOperationException(string message, Exception innerException)
        {
            InvalidOperationException ex = new InvalidOperationException(message, innerException);
            ex.Source = ExceptionSourceValueToRethrowAsJsonException;
            return ex;
        }

        [MethodImpl(MethodImplOptions.NoInlining)]
        public static InvalidOperationException GetInvalidOperationException(ExceptionResource resource, int currentDepth, byte token, JsonTokenType tokenType)
        {
            string message = GetResourceString(resource, currentDepth, token, tokenType);
            InvalidOperationException ex = GetInvalidOperationException(message);
            ex.Source = ExceptionSourceValueToRethrowAsJsonException;
            return ex;
        }

        // This function will convert an ExceptionResource enum value to the resource string.
        [MethodImpl(MethodImplOptions.NoInlining)]
        private static string GetResourceString(ExceptionResource resource, int currentDepth, byte token, JsonTokenType tokenType)
        {
            string message = "";
            switch (resource)
            {
                case ExceptionResource.MismatchedObjectArray:
                    Debug.Assert(token == JsonConstants.CloseBracket || token == JsonConstants.CloseBrace);
                    message = SR.Format(SR.MismatchedObjectArray, (char)token);
                    break;
                case ExceptionResource.DepthTooLarge:
                    message = SR.Format(SR.DepthTooLarge, currentDepth & JsonConstants.RemoveFlagsBitMask, JsonConstants.MaxWriterDepth);
                    break;
                case ExceptionResource.CannotStartObjectArrayWithoutProperty:
                    message = SR.Format(SR.CannotStartObjectArrayWithoutProperty, tokenType);
                    break;
                case ExceptionResource.CannotStartObjectArrayAfterPrimitiveOrClose:
                    message = SR.Format(SR.CannotStartObjectArrayAfterPrimitiveOrClose, tokenType);
                    break;
                case ExceptionResource.CannotWriteValueWithinObject:
                    message = SR.Format(SR.CannotWriteValueWithinObject, tokenType);
                    break;
                case ExceptionResource.CannotWritePropertyWithinArray:
                    message = SR.Format(SR.CannotWritePropertyWithinArray, tokenType);
                    break;
                case ExceptionResource.CannotWriteValueAfterPrimitive:
                    message = SR.Format(SR.CannotWriteValueAfterPrimitive, tokenType);
                    break;
                default:
                    Debug.Fail($"The ExceptionResource enum value: {resource} is not part of the switch. Add the appropriate case and exception message.");
                    break;
            }

            return message;
        }

        public static FormatException GetFormatException()
        {
            var ex = new FormatException();
            ex.Source = ExceptionSourceValueToRethrowAsJsonException;
            return ex;
        }

        [MethodImpl(MethodImplOptions.NoInlining)]
        public static FormatException GetFormatException(NumericType numericType)
        {
            string message = "";

            switch (numericType)
            {
                case NumericType.Byte:
                    message = SR.FormatByte;
                    break;
                case NumericType.SByte:
                    message = SR.FormatSByte;
                    break;
                case NumericType.Int16:
                    message = SR.FormatInt16;
                    break;
                case NumericType.Int32:
                    message = SR.FormatInt32;
                    break;
                case NumericType.Int64:
                    message = SR.FormatInt64;
                    break;
                case NumericType.UInt16:
                    message = SR.FormatUInt16;
                    break;
                case NumericType.UInt32:
                    message = SR.FormatUInt32;
                    break;
                case NumericType.UInt64:
                    message = SR.FormatUInt64;
                    break;
                case NumericType.Single:
                    message = SR.FormatSingle;
                    break;
                case NumericType.Double:
                    message = SR.FormatDouble;
                    break;
                case NumericType.Decimal:
                    message = SR.FormatDecimal;
                    break;
                default:
                    Debug.Fail($"The NumericType enum value: {numericType} is not part of the switch. Add the appropriate case and exception message.");
                    break;
            }

            var ex = new FormatException(message);
            ex.Source = ExceptionSourceValueToRethrowAsJsonException;
            return ex;
        }

        [MethodImpl(MethodImplOptions.NoInlining)]
        public static FormatException GetFormatException(DateType dateType)
        {
            string message = "";

            switch (dateType)
            {
                case DateType.DateTime:
                    message = SR.FormatDateTime;
                    break;
                case DateType.DateTimeOffset:
                    message = SR.FormatDateTimeOffset;
                    break;
                case DateType.Base64String:
                    message = SR.CannotDecodeInvalidBase64;
                    break;
                default:
                    Debug.Fail($"The DateType enum value: {dateType} is not part of the switch. Add the appropriate case and exception message.");
                    break;
            }

            var ex = new FormatException(message);
            ex.Source = ExceptionSourceValueToRethrowAsJsonException;
            return ex;
        }
    }

    internal enum ExceptionResource
    {
        ArrayDepthTooLarge,
        EndOfCommentNotFound,
        EndOfStringNotFound,
        RequiredDigitNotFoundAfterDecimal,
        RequiredDigitNotFoundAfterSign,
        RequiredDigitNotFoundEndOfData,
        ExpectedEndAfterSingleJson,
        ExpectedEndOfDigitNotFound,
        ExpectedFalse,
        ExpectedNextDigitEValueNotFound,
        ExpectedNull,
        ExpectedSeparatorAfterPropertyNameNotFound,
        ExpectedStartOfPropertyNotFound,
        ExpectedStartOfPropertyOrValueNotFound,
        ExpectedStartOfPropertyOrValueAfterComment,
        ExpectedStartOfValueNotFound,
        ExpectedTrue,
        ExpectedValueAfterPropertyNameNotFound,
        FoundInvalidCharacter,
        InvalidCharacterWithinString,
        InvalidCharacterAfterEscapeWithinString,
        InvalidHexCharacterWithinString,
        InvalidEndOfJsonNonPrimitive,
        MismatchedObjectArray,
        ObjectDepthTooLarge,
        ZeroDepthAtEnd,
        DepthTooLarge,
        CannotStartObjectArrayWithoutProperty,
        CannotStartObjectArrayAfterPrimitiveOrClose,
        CannotWriteValueWithinObject,
        CannotWriteValueAfterPrimitive,
        CannotWritePropertyWithinArray,
        ExpectedJsonTokens,
        TrailingCommaNotAllowedBeforeArrayEnd,
        TrailingCommaNotAllowedBeforeObjectEnd,
        InvalidCharacterAtStartOfComment,
        UnexpectedEndOfDataWhileReadingComment,
        ExpectedOneCompleteToken,
        NotEnoughData
    }

    internal enum NumericType
    {
        Byte,
        SByte,
        Int16,
        Int32,
        Int64,
        UInt16,
        UInt32,
        UInt64,
        Single,
        Double,
        Decimal
    }

    internal enum DateType
    {
        DateTime,
        DateTimeOffset,
        Base64String
    }
}<|MERGE_RESOLUTION|>--- conflicted
+++ resolved
@@ -9,14 +9,10 @@
 {
     internal static partial class ThrowHelper
     {
-<<<<<<< HEAD
-        public static ArgumentOutOfRangeException GetArgumentOutOfRangeException_MaxDepthMustBePositive()
-=======
         // If the exception source is this value, the serializer will re-throw as JsonException.
         public const string ExceptionSourceValueToRethrowAsJsonException = "System.Text.Json.Rethrowable";
 
-        public static ArgumentException GetArgumentException_MaxDepthMustBePositive()
->>>>>>> b2af402e
+        public static ArgumentOutOfRangeException GetArgumentOutOfRangeException_MaxDepthMustBePositive()
         {
             return GetArgumentOutOfRangeException(SR.MaxDepthMustBePositive);
         }
