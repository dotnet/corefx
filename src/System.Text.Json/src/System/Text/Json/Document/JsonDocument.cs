--- conflicted
+++ resolved
@@ -1223,12 +1223,8 @@
             JsonDocumentOptions options,
             string paramName = null)
         {
-<<<<<<< HEAD
-            if (options.CommentHandling == JsonCommentHandling.Allow)
-=======
             Debug.Assert(readerOptions.CommentHandling >= 0);
             if (readerOptions.CommentHandling > JsonCommentHandling.Skip)
->>>>>>> 219b6711
             {
                 throw new ArgumentException(
                     SR.JsonDocumentDoesNotSupportComments,
