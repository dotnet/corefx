--- conflicted
+++ resolved
@@ -664,7 +664,6 @@
         /// <summary>
         ///   This is an implementation detail and MUST NOT be called by source-package consumers.
         /// </summary>
-<<<<<<< HEAD
         internal JsonElement DetachElement(int index)
         {
             int endIndex = GetEndIndex(index, true);
@@ -675,7 +674,11 @@
                 new JsonDocument(segmentCopy, newDb, extraRentedBytes: null, isDisposable: false);
 
             return newDocument.RootElement;
-=======
+        }
+
+        /// <summary>
+        ///   This is an implementation detail and MUST NOT be called by source-package consumers.
+        /// </summary>
         internal void WriteElementTo(
             int index,
             ref Utf8JsonWriter writer,
@@ -965,7 +968,6 @@
                 ClearAndReturn(rented);
 
             }
->>>>>>> 2be1075a
         }
 
         private static void Parse(
