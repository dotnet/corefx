﻿// Licensed to the .NET Foundation under one or more agreements.
// The .NET Foundation licenses this file to you under the MIT license.
// See the LICENSE file in the project root for more information.

using System.Buffers;
using System.Buffers.Text;
using System.Diagnostics;
using System.Numerics;
using System.Runtime.CompilerServices;
using System.Runtime.InteropServices;

namespace System.Text.Json
{
    internal static partial class JsonReaderHelper
    {
        public static (int, int) CountNewLines(ReadOnlySpan<byte> data)
        {
            int lastLineFeedIndex = -1;
            int newLines = 0;
            for (int i = 0; i < data.Length; i++)
            {
                if (data[i] == JsonConstants.LineFeed)
                {
                    lastLineFeedIndex = i;
                    newLines++;
                }
            }
            return (newLines, lastLineFeedIndex);
        }

        internal static JsonValueKind ToValueKind(this JsonTokenType tokenType)
        {
            switch (tokenType)
            {
                case JsonTokenType.None:
                    return JsonValueKind.Undefined;
                case JsonTokenType.StartArray:
                    return JsonValueKind.Array;
                case JsonTokenType.StartObject:
                    return JsonValueKind.Object;
                case JsonTokenType.String:
                case JsonTokenType.Number:
                case JsonTokenType.True:
                case JsonTokenType.False:
                case JsonTokenType.Null:
<<<<<<< HEAD
                    // This is the offset between the set of literals within JsonValueType and JsonTokenType
                    // Essentially: JsonTokenType.Null - JsonValueType.Null
                    return (JsonValueType)((byte)tokenType - 4);
=======
                    return (JsonValueKind)((byte)tokenType - 3);
>>>>>>> 70755873
                default:
                    Debug.Fail($"No mapping for token type {tokenType}");
                    return JsonValueKind.Undefined;
            }
        }

        // Returns true if the TokenType is a primitive "value", i.e. String, Number, True, False, and Null
        // Otherwise, return false.
        public static bool IsTokenTypePrimitive(JsonTokenType tokenType) =>
            (tokenType - JsonTokenType.String) <= (JsonTokenType.Null - JsonTokenType.String);

        // A hex digit is valid if it is in the range: [0..9] | [A..F] | [a..f]
        // Otherwise, return false.
        public static bool IsHexDigit(byte nextByte) =>
            (uint)(nextByte - '0') <= '9' - '0' ||
            (uint)(nextByte - 'A') <= 'F' - 'A' ||
            (uint)(nextByte - 'a') <= 'f' - 'a';

        // https://tools.ietf.org/html/rfc8259
        // Does the span contain '"', '\',  or any control characters (i.e. 0 to 31)
        // IndexOfAny(34, 92, < 32)
        // Borrowed and modified from SpanHelpers.Byte:
        // https://github.com/dotnet/corefx/blob/fc169cddedb6820aaabbdb8b7bece2a3df0fd1a5/src/Common/src/CoreLib/System/SpanHelpers.Byte.cs#L473-L604
        [MethodImpl(MethodImplOptions.AggressiveInlining)]
        public static int IndexOfQuoteOrAnyControlOrBackSlash(this ReadOnlySpan<byte> span)
        {
            return IndexOfOrLessThan(
                    ref MemoryMarshal.GetReference(span),
                    JsonConstants.Quote,
                    JsonConstants.BackSlash,
                    lessThan: 32,   // Space ' '
                    span.Length);
        }

        private static unsafe int IndexOfOrLessThan(ref byte searchSpace, byte value0, byte value1, byte lessThan, int length)
        {
            Debug.Assert(length >= 0);

            uint uValue0 = value0; // Use uint for comparisons to avoid unnecessary 8->32 extensions
            uint uValue1 = value1; // Use uint for comparisons to avoid unnecessary 8->32 extensions
            uint uLessThan = lessThan; // Use uint for comparisons to avoid unnecessary 8->32 extensions
            IntPtr index = (IntPtr)0; // Use IntPtr for arithmetic to avoid unnecessary 64->32->64 truncations
            IntPtr nLength = (IntPtr)length;

            if (Vector.IsHardwareAccelerated && length >= Vector<byte>.Count * 2)
            {
                int unaligned = (int)Unsafe.AsPointer(ref searchSpace) & (Vector<byte>.Count - 1);
                nLength = (IntPtr)((Vector<byte>.Count - unaligned) & (Vector<byte>.Count - 1));
            }
        SequentialScan:
            uint lookUp;
            while ((byte*)nLength >= (byte*)8)
            {
                nLength -= 8;

                lookUp = Unsafe.AddByteOffset(ref searchSpace, index);
                if (uValue0 == lookUp || uValue1 == lookUp || uLessThan > lookUp)
                    goto Found;
                lookUp = Unsafe.AddByteOffset(ref searchSpace, index + 1);
                if (uValue0 == lookUp || uValue1 == lookUp || uLessThan > lookUp)
                    goto Found1;
                lookUp = Unsafe.AddByteOffset(ref searchSpace, index + 2);
                if (uValue0 == lookUp || uValue1 == lookUp || uLessThan > lookUp)
                    goto Found2;
                lookUp = Unsafe.AddByteOffset(ref searchSpace, index + 3);
                if (uValue0 == lookUp || uValue1 == lookUp || uLessThan > lookUp)
                    goto Found3;
                lookUp = Unsafe.AddByteOffset(ref searchSpace, index + 4);
                if (uValue0 == lookUp || uValue1 == lookUp || uLessThan > lookUp)
                    goto Found4;
                lookUp = Unsafe.AddByteOffset(ref searchSpace, index + 5);
                if (uValue0 == lookUp || uValue1 == lookUp || uLessThan > lookUp)
                    goto Found5;
                lookUp = Unsafe.AddByteOffset(ref searchSpace, index + 6);
                if (uValue0 == lookUp || uValue1 == lookUp || uLessThan > lookUp)
                    goto Found6;
                lookUp = Unsafe.AddByteOffset(ref searchSpace, index + 7);
                if (uValue0 == lookUp || uValue1 == lookUp || uLessThan > lookUp)
                    goto Found7;

                index += 8;
            }

            if ((byte*)nLength >= (byte*)4)
            {
                nLength -= 4;

                lookUp = Unsafe.AddByteOffset(ref searchSpace, index);
                if (uValue0 == lookUp || uValue1 == lookUp || uLessThan > lookUp)
                    goto Found;
                lookUp = Unsafe.AddByteOffset(ref searchSpace, index + 1);
                if (uValue0 == lookUp || uValue1 == lookUp || uLessThan > lookUp)
                    goto Found1;
                lookUp = Unsafe.AddByteOffset(ref searchSpace, index + 2);
                if (uValue0 == lookUp || uValue1 == lookUp || uLessThan > lookUp)
                    goto Found2;
                lookUp = Unsafe.AddByteOffset(ref searchSpace, index + 3);
                if (uValue0 == lookUp || uValue1 == lookUp || uLessThan > lookUp)
                    goto Found3;

                index += 4;
            }

            while ((byte*)nLength > (byte*)0)
            {
                nLength -= 1;

                lookUp = Unsafe.AddByteOffset(ref searchSpace, index);
                if (uValue0 == lookUp || uValue1 == lookUp || uLessThan > lookUp)
                    goto Found;

                index += 1;
            }

            if (Vector.IsHardwareAccelerated && ((int)(byte*)index < length))
            {
                nLength = (IntPtr)((length - (int)(byte*)index) & ~(Vector<byte>.Count - 1));

                // Get comparison Vector
                Vector<byte> values0 = new Vector<byte>(value0);
                Vector<byte> values1 = new Vector<byte>(value1);
                Vector<byte> valuesLessThan = new Vector<byte>(lessThan);

                while ((byte*)nLength > (byte*)index)
                {
                    Vector<byte> vData = Unsafe.ReadUnaligned<Vector<byte>>(ref Unsafe.AddByteOffset(ref searchSpace, index));

                    var vMatches = Vector.BitwiseOr(
                                    Vector.BitwiseOr(
                                        Vector.Equals(vData, values0),
                                        Vector.Equals(vData, values1)),
                                    Vector.LessThan(vData, valuesLessThan));

                    if (Vector<byte>.Zero.Equals(vMatches))
                    {
                        index += Vector<byte>.Count;
                        continue;
                    }
                    // Find offset of first match
                    return (int)(byte*)index + LocateFirstFoundByte(vMatches);
                }

                if ((int)(byte*)index < length)
                {
                    nLength = (IntPtr)(length - (int)(byte*)index);
                    goto SequentialScan;
                }
            }
            return -1;
        Found: // Workaround for https://github.com/dotnet/coreclr/issues/13549
            return (int)(byte*)index;
        Found1:
            return (int)(byte*)(index + 1);
        Found2:
            return (int)(byte*)(index + 2);
        Found3:
            return (int)(byte*)(index + 3);
        Found4:
            return (int)(byte*)(index + 4);
        Found5:
            return (int)(byte*)(index + 5);
        Found6:
            return (int)(byte*)(index + 6);
        Found7:
            return (int)(byte*)(index + 7);
        }

        // Vector sub-search adapted from https://github.com/aspnet/KestrelHttpServer/pull/1138
        [MethodImpl(MethodImplOptions.AggressiveInlining)]
        private static int LocateFirstFoundByte(Vector<byte> match)
        {
            var vector64 = Vector.AsVectorUInt64(match);
            ulong candidate = 0;
            int i = 0;
            // Pattern unrolled by jit https://github.com/dotnet/coreclr/pull/8001
            for (; i < Vector<ulong>.Count; i++)
            {
                candidate = vector64[i];
                if (candidate != 0)
                {
                    break;
                }
            }

            // Single LEA instruction with jitted const (using function result)
            return i * 8 + LocateFirstFoundByte(candidate);
        }

        [MethodImpl(MethodImplOptions.AggressiveInlining)]
        private static int LocateFirstFoundByte(ulong match)
        {
            // Flag least significant power of two bit
            var powerOfTwoFlag = match ^ (match - 1);
            // Shift all powers of two into the high byte and extract
            return (int)((powerOfTwoFlag * XorPowerOfTwoToHighByte) >> 57);
        }

        private const ulong XorPowerOfTwoToHighByte = (0x07ul |
                                               0x06ul << 8 |
                                               0x05ul << 16 |
                                               0x04ul << 24 |
                                               0x03ul << 32 |
                                               0x02ul << 40 |
                                               0x01ul << 48) + 1;

        [MethodImpl(MethodImplOptions.AggressiveInlining)]
        public static bool IsValidDateTimeOffsetParseLength(int length)
        {
            return JsonHelpers.IsInRangeInclusive(length, JsonConstants.MinimumDateTimeParseLength, JsonConstants.MaximumEscapedDateTimeOffsetParseLength);
        }

        [MethodImpl(MethodImplOptions.AggressiveInlining)]
        public static bool IsValidDateTimeOffsetParseLength(long length)
        {
            return JsonHelpers.IsInRangeInclusive(length, JsonConstants.MinimumDateTimeParseLength, JsonConstants.MaximumEscapedDateTimeOffsetParseLength);
        }

        public static bool TryGetEscapedDateTime(ReadOnlySpan<byte> source, out DateTime value)
        {
            int backslash = source.IndexOf(JsonConstants.BackSlash);
            Debug.Assert(backslash != -1);

            Debug.Assert(source.Length <= JsonConstants.MaximumEscapedDateTimeOffsetParseLength);
            Span<byte> sourceUnescaped = stackalloc byte[source.Length];

            Unescape(source, sourceUnescaped, backslash, out int written);
            Debug.Assert(written > 0);

            sourceUnescaped = sourceUnescaped.Slice(0, written);
            Debug.Assert(!sourceUnescaped.IsEmpty);

            if (sourceUnescaped.Length <= JsonConstants.MaximumDateTimeOffsetParseLength
                && JsonHelpers.TryParseAsISO(sourceUnescaped, out DateTime tmp, out int bytesConsumed)
                && sourceUnescaped.Length == bytesConsumed)
            {
                value = tmp;
                return true;
            }

            value = default;
            return false;
        }

        public static bool TryGetEscapedDateTimeOffset(ReadOnlySpan<byte> source, out DateTimeOffset value)
        {
            int backslash = source.IndexOf(JsonConstants.BackSlash);
            Debug.Assert(backslash != -1);

            Debug.Assert(source.Length <= JsonConstants.MaximumEscapedDateTimeOffsetParseLength);
            Span<byte> sourceUnescaped = stackalloc byte[source.Length];

            Unescape(source, sourceUnescaped, backslash, out int written);
            Debug.Assert(written > 0);

            sourceUnescaped = sourceUnescaped.Slice(0, written);
            Debug.Assert(!sourceUnescaped.IsEmpty);

            if (sourceUnescaped.Length <= JsonConstants.MaximumDateTimeOffsetParseLength
                && JsonHelpers.TryParseAsISO(sourceUnescaped, out DateTimeOffset tmp, out int bytesConsumed)
                && sourceUnescaped.Length == bytesConsumed)
            {
                value = tmp;
                return true;
            }

            value = default;
            return false;
        }

        public static bool TryGetEscapedGuid(ReadOnlySpan<byte> source, out Guid value)
        {
            Debug.Assert(source.Length <= JsonConstants.MaximumEscapedGuidLength);

            int idx = source.IndexOf(JsonConstants.BackSlash);
            Debug.Assert(idx != -1);

            Span<byte> utf8Unescaped = stackalloc byte[source.Length];

            Unescape(source, utf8Unescaped, idx, out int written);
            Debug.Assert(written > 0);

            utf8Unescaped = utf8Unescaped.Slice(0, written);
            Debug.Assert(!utf8Unescaped.IsEmpty);

            if (utf8Unescaped.Length == JsonConstants.MaximumFormatGuidLength 
                && Utf8Parser.TryParse(utf8Unescaped, out Guid tmp, out _, 'D'))
            {
                value = tmp;
                return true;
            }

            value = default;
            return false;
        }
    }
}<|MERGE_RESOLUTION|>--- conflicted
+++ resolved
@@ -43,13 +43,9 @@
                 case JsonTokenType.True:
                 case JsonTokenType.False:
                 case JsonTokenType.Null:
-<<<<<<< HEAD
                     // This is the offset between the set of literals within JsonValueType and JsonTokenType
                     // Essentially: JsonTokenType.Null - JsonValueType.Null
-                    return (JsonValueType)((byte)tokenType - 4);
-=======
-                    return (JsonValueKind)((byte)tokenType - 3);
->>>>>>> 70755873
+                    return (JsonValueKind)((byte)tokenType - 4);
                 default:
                     Debug.Fail($"No mapping for token type {tokenType}");
                     return JsonValueKind.Undefined;
