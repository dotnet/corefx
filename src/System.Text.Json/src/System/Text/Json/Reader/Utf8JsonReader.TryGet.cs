--- conflicted
+++ resolved
@@ -40,28 +40,24 @@
         }
 
         /// <summary>
-<<<<<<< HEAD
+        /// Parses the current JSON token value from the source as a comment, transcoded as a <see cref="string"/>.
+        /// </summary>
+        /// <exception cref="InvalidOperationException">
+        /// Thrown if trying to get the value of the JSON token that is not a comment.
+        /// <seealso cref="TokenType" />
+        /// </exception>
+        public string GetComment()
+        {
+            if (TokenType != JsonTokenType.Comment)
+            {
+                throw ThrowHelper.GetInvalidOperationException_ExpectedComment(TokenType);
+            }
+            ReadOnlySpan<byte> span = HasValueSequence ? ValueSequence.ToArray() : ValueSpan;
+            return JsonReaderHelper.TranscodeHelper(span);
+        }
+
+        /// <summary>
         /// Parses the current JSON token value from the source as a <see cref="bool"/>.
-=======
-        /// Reads the next JSON token value from the source as a comment, transcoded as a <see cref="string"/>.
-        /// </summary>
-        /// <exception cref="InvalidOperationException">
-        /// Thrown if trying to get the value of the JSON token that is not a comment.
-        /// <seealso cref="TokenType" />
-        /// </exception>
-        public string GetComment()
-        {
-            if (TokenType != JsonTokenType.Comment)
-            {
-                throw ThrowHelper.GetInvalidOperationException_ExpectedComment(TokenType);
-            }
-            ReadOnlySpan<byte> span = HasValueSequence ? ValueSequence.ToArray() : ValueSpan;
-            return JsonReaderHelper.TranscodeHelper(span);
-        }
-
-        /// <summary>
-        /// Reads the next JSON token value from the source as a <see cref="bool"/>.
->>>>>>> b3ac650a
         /// Returns true if the TokenType is JsonTokenType.True and false if the TokenType is JsonTokenType.False.
         /// </summary>
         /// <exception cref="InvalidOperationException">
