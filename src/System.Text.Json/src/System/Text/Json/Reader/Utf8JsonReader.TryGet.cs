--- conflicted
+++ resolved
@@ -30,7 +30,6 @@
 
             ReadOnlySpan<byte> span = HasValueSequence ? ValueSequence.ToArray() : ValueSpan;
 
-<<<<<<< HEAD
             int idx = span.IndexOf(JsonConstants.BackSlash);
             if (idx != -1)
             {
@@ -38,7 +37,6 @@
             }
 
             return JsonReaderHelper.s_utf8Encoding.GetString(span);
-=======
 #if BUILDING_INBOX_LIBRARY
             // TODO: https://github.com/dotnet/corefx/issues/33292
             return s_utf8Encoding.GetString(span);
@@ -56,7 +54,6 @@
                 }
             }
 #endif
->>>>>>> 54f3a59c
         }
 
         /// <summary>
