﻿<Project Sdk="Microsoft.NET.Sdk">
  <PropertyGroup>
    <ProjectGuid>{79E7EE4E-E8DF-4D67-B103-6930DAAF6EF4}</ProjectGuid>
    <AssemblyName>System.Text.Json</AssemblyName>
    <AllowUnsafeBlocks>true</AllowUnsafeBlocks>
    <DocumentationFile>$(OutputPath)$(MSBuildProjectName).xml</DocumentationFile>
    <Configurations>net461-Debug;net461-Release;netcoreapp-Debug;netcoreapp-Release;netfx-Debug;netfx-Release;netstandard-Debug;netstandard-Release;uap-Windows_NT-Debug;uap-Windows_NT-Release</Configurations>
    <!-- For the inbox library (that is shipping with the product), this should always be true. -->
    <!-- BUILDING_INBOX_LIBRARY is only false when building the netstandard compatible NuGet package. -->
    <DefineConstants Condition="'$(TargetsNETStandard)' != 'true' AND '$(TargetsNetFx)' != 'true'">$(DefineConstants);BUILDING_INBOX_LIBRARY</DefineConstants>
    <DefineConstants Condition="'$(TargetsNetFx)' == 'true'">$(DefineConstants);netstandard</DefineConstants>
    <!-- Workaround for overriding the XML comments related warnings that are being supressed repo wide (within arcade): -->
    <!-- https://github.com/dotnet/arcade/blob/ea6addfdc65e5df1b2c036f11614a5f922e36267/src/Microsoft.DotNet.Arcade.Sdk/tools/ProjectDefaults.props#L90 -->
    <!-- For this project, we want warnings if there are public APIs/types without properly formatted XML comments (particularly CS1591). -->
    <NoWarn />
  </PropertyGroup>
  <ItemGroup>
    <Compile Include="System\Text\Json\BitStack.cs" />
    <Compile Include="System\Text\Json\JsonCommentHandling.cs" />
    <Compile Include="System\Text\Json\JsonConstants.cs" />
    <Compile Include="System\Text\Json\JsonEncodedText.cs" />
    <Compile Include="System\Text\Json\JsonException.cs" />
    <Compile Include="System\Text\Json\JsonHelpers.cs" />
    <Compile Include="System\Text\Json\JsonHelpers.Date.cs" />
    <Compile Include="System\Text\Json\JsonTokenType.cs" />
    <Compile Include="System\Text\Json\ThrowHelper.cs" />
    <Compile Include="System\Text\Json\ThrowHelper.Serialization.cs" />
    <Compile Include="System\Text\Json\Document\JsonDocument.cs" />
    <Compile Include="System\Text\Json\Document\JsonDocument.DbRow.cs" />
    <Compile Include="System\Text\Json\Document\JsonDocument.MetadataDb.cs" />
    <Compile Include="System\Text\Json\Document\JsonDocument.Parse.cs" />
    <Compile Include="System\Text\Json\Document\JsonDocument.StackRow.cs" />
    <Compile Include="System\Text\Json\Document\JsonDocument.StackRowStack.cs" />
    <Compile Include="System\Text\Json\Document\JsonDocument.TryGetProperty.cs" />
    <Compile Include="System\Text\Json\Document\JsonDocumentOptions.cs" />
    <Compile Include="System\Text\Json\Document\JsonElement.cs" />
    <Compile Include="System\Text\Json\Document\JsonElement.ArrayEnumerator.cs" />
    <Compile Include="System\Text\Json\Document\JsonElement.ObjectEnumerator.cs" />
    <Compile Include="System\Text\Json\Document\JsonProperty.cs" />
    <Compile Include="System\Text\Json\Document\JsonValueKind.cs" />
    <Compile Include="System\Text\Json\Reader\ConsumeNumberResult.cs" />
    <Compile Include="System\Text\Json\Reader\ConsumeTokenResult.cs" />
    <Compile Include="System\Text\Json\Reader\JsonReaderHelper.cs" />
    <Compile Include="System\Text\Json\Reader\JsonReaderHelper.Unescaping.cs" />
    <Compile Include="System\Text\Json\Reader\JsonReaderException.cs" />
    <Compile Include="System\Text\Json\Reader\JsonReaderOptions.cs" />
    <Compile Include="System\Text\Json\Reader\JsonReaderState.cs" />
    <Compile Include="System\Text\Json\Reader\Utf8JsonReader.cs" />
    <Compile Include="System\Text\Json\Reader\Utf8JsonReader.MultiSegment.cs" />
    <Compile Include="System\Text\Json\Reader\Utf8JsonReader.TryGet.cs" />
    <Compile Include="System\Text\Json\Serialization\ClassType.cs" />
    <Compile Include="System\Text\Json\Serialization\ConverterList.cs" />
    <Compile Include="System\Text\Json\Serialization\Converters\DefaultDerivedDictionaryConverter.cs" />
    <Compile Include="System\Text\Json\Serialization\Converters\DefaultDerivedEnumerableConverter.cs" />
    <Compile Include="System\Text\Json\Serialization\Converters\DefaultArrayConverter.cs" />
    <Compile Include="System\Text\Json\Serialization\Converters\DefaultICollectionConverter.cs" />
    <Compile Include="System\Text\Json\Serialization\Converters\DefaultIDictionaryConverter.cs" />
    <Compile Include="System\Text\Json\Serialization\Converters\DefaultImmutableEnumerableConverter.cs" />
    <Compile Include="System\Text\Json\Serialization\Converters\DefaultImmutableDictionaryConverter.cs" />
    <Compile Include="System\Text\Json\Serialization\Converters\EnumConverterOptions.cs" />
    <Compile Include="System\Text\Json\Serialization\Converters\JsonKeyValuePairConverter.cs" />
    <Compile Include="System\Text\Json\Serialization\Converters\JsonValueConverterBoolean.cs" />
    <Compile Include="System\Text\Json\Serialization\Converters\JsonValueConverterByte.cs" />
    <Compile Include="System\Text\Json\Serialization\Converters\JsonValueConverterByteArray.cs" />
    <Compile Include="System\Text\Json\Serialization\Converters\JsonValueConverterChar.cs" />
    <Compile Include="System\Text\Json\Serialization\Converters\JsonValueConverterDateTime.cs" />
    <Compile Include="System\Text\Json\Serialization\Converters\JsonValueConverterDateTimeOffset.cs" />
    <Compile Include="System\Text\Json\Serialization\Converters\JsonValueConverterDecimal.cs" />
    <Compile Include="System\Text\Json\Serialization\Converters\JsonValueConverterDouble.cs" />
    <Compile Include="System\Text\Json\Serialization\Converters\JsonConverterEnum.cs" />
    <Compile Include="System\Text\Json\Serialization\Converters\JsonValueConverterEnum.cs" />
    <Compile Include="System\Text\Json\Serialization\Converters\JsonValueConverterGuid.cs" />
    <Compile Include="System\Text\Json\Serialization\Converters\JsonValueConverterInt16.cs" />
    <Compile Include="System\Text\Json\Serialization\Converters\JsonValueConverterInt32.cs" />
    <Compile Include="System\Text\Json\Serialization\Converters\JsonValueConverterInt64.cs" />
    <Compile Include="System\Text\Json\Serialization\Converters\JsonValueConverterJsonElement.cs" />
    <Compile Include="System\Text\Json\Serialization\Converters\JsonValueConverterKeyValuePair.cs" />
    <Compile Include="System\Text\Json\Serialization\Converters\JsonValueConverterObject.cs" />
    <Compile Include="System\Text\Json\Serialization\Converters\JsonValueConverterSByte.cs" />
    <Compile Include="System\Text\Json\Serialization\Converters\JsonValueConverterSingle.cs" />
    <Compile Include="System\Text\Json\Serialization\Converters\JsonValueConverterString.cs" />
    <Compile Include="System\Text\Json\Serialization\Converters\JsonValueConverterUInt16.cs" />
    <Compile Include="System\Text\Json\Serialization\Converters\JsonValueConverterUInt32.cs" />
    <Compile Include="System\Text\Json\Serialization\Converters\JsonValueConverterUInt64.cs" />
    <Compile Include="System\Text\Json\Serialization\Converters\JsonValueConverterUri.cs" />
    <Compile Include="System\Text\Json\Serialization\ExtensionDataWriteStatus.cs" />
    <Compile Include="System\Text\Json\Serialization\ImmutableCollectionCreator.cs" />
    <Compile Include="System\Text\Json\Serialization\JsonAttribute.cs" />
    <Compile Include="System\Text\Json\Serialization\JsonCamelCaseNamingPolicy.cs" />
    <Compile Include="System\Text\Json\Serialization\JsonClassInfo.cs" />
    <Compile Include="System\Text\Json\Serialization\JsonClassInfo.AddProperty.cs" />
    <Compile Include="System\Text\Json\Serialization\JsonClassInfo.Helpers.cs" />
    <Compile Include="System\Text\Json\Serialization\JsonConverter.cs" />
    <Compile Include="System\Text\Json\Serialization\JsonConverterAttribute.cs" />
    <Compile Include="System\Text\Json\Serialization\JsonConverterFactory.cs" />
    <Compile Include="System\Text\Json\Serialization\JsonConverterOfT.cs" />
    <Compile Include="System\Text\Json\Serialization\JsonDefaultNamingPolicy.cs" />
    <Compile Include="System\Text\Json\Serialization\JsonDictionaryConverter.cs" />
    <Compile Include="System\Text\Json\Serialization\JsonEnumerableConverter.cs" />
    <Compile Include="System\Text\Json\Serialization\JsonExtensionDataAttribute.cs" />
    <Compile Include="System\Text\Json\Serialization\JsonIgnoreAttribute.cs" />
    <Compile Include="System\Text\Json\Serialization\JsonNamingPolicy.cs" />
    <Compile Include="System\Text\Json\Serialization\JsonPropertyInfo.cs" />
    <Compile Include="System\Text\Json\Serialization\JsonPropertyInfoCommon.cs" />
    <Compile Include="System\Text\Json\Serialization\JsonPropertyInfoNotNullable.cs" />
    <Compile Include="System\Text\Json\Serialization\JsonPropertyInfoNotNullableContravariant.cs" />
    <Compile Include="System\Text\Json\Serialization\JsonPropertyInfoNullable.cs" />
    <Compile Include="System\Text\Json\Serialization\JsonPropertyNameAttribute.cs" />
    <Compile Include="System\Text\Json\Serialization\JsonSerializer.Read.HandleArray.cs" />
    <Compile Include="System\Text\Json\Serialization\JsonSerializer.Read.HandleDictionary.cs" />
    <Compile Include="System\Text\Json\Serialization\JsonSerializer.Read.HandleObject.cs" />
    <Compile Include="System\Text\Json\Serialization\JsonSerializer.Read.HandlePropertyName.cs" />
    <Compile Include="System\Text\Json\Serialization\JsonSerializer.Read.HandleValue.cs" />
    <Compile Include="System\Text\Json\Serialization\JsonSerializer.Read.Helpers.cs" />
    <Compile Include="System\Text\Json\Serialization\JsonSerializer.Read.Stream.cs" />
    <Compile Include="System\Text\Json\Serialization\JsonSerializer.Read.String.cs" />
    <Compile Include="System\Text\Json\Serialization\JsonSerializer.Read.cs" />
    <Compile Include="System\Text\Json\Serialization\JsonSerializer.Read.HandleNull.cs" />
    <Compile Include="System\Text\Json\Serialization\JsonSerializer.Read.Span.cs" />
    <Compile Include="System\Text\Json\Serialization\JsonSerializer.Read.Utf8JsonReader.cs" />
    <Compile Include="System\Text\Json\Serialization\JsonSerializer.Write.cs" />
    <Compile Include="System\Text\Json\Serialization\JsonSerializer.Write.ByteArray.cs" />
    <Compile Include="System\Text\Json\Serialization\JsonSerializer.Write.HandleDictionary.cs" />
    <Compile Include="System\Text\Json\Serialization\JsonSerializer.Write.HandleEnumerable.cs" />
    <Compile Include="System\Text\Json\Serialization\JsonSerializer.Write.HandleObject.cs" />
    <Compile Include="System\Text\Json\Serialization\JsonSerializer.Write.Helpers.cs" />
    <Compile Include="System\Text\Json\Serialization\JsonSerializer.Write.Stream.cs" />
    <Compile Include="System\Text\Json\Serialization\JsonSerializer.Write.String.cs" />
    <Compile Include="System\Text\Json\Serialization\JsonSerializer.Write.Utf8JsonWriter.cs" />
    <Compile Include="System\Text\Json\Serialization\JsonSerializerOptions.cs" />
    <Compile Include="System\Text\Json\Serialization\JsonSerializerOptions.Converters.cs" />
    <Compile Include="System\Text\Json\Serialization\JsonStringEnumConverter.cs" />
    <Compile Include="System\Text\Json\Serialization\MemberAccessor.cs" />
    <Compile Include="System\Text\Json\Serialization\PooledByteBufferWriter.cs" />
    <Compile Include="System\Text\Json\Serialization\PropertyRef.cs" />
    <Compile Include="System\Text\Json\Serialization\ReadStack.cs" />
    <Compile Include="System\Text\Json\Serialization\ReadStackFrame.cs" />
    <Compile Include="System\Text\Json\Serialization\ReflectionEmitMemberAccessor.cs" />
    <Compile Include="System\Text\Json\Serialization\ReflectionMemberAccessor.cs" />
    <Compile Include="System\Text\Json\Serialization\WriteStack.cs" />
    <Compile Include="System\Text\Json\Serialization\WriteStackFrame.cs" />
    <Compile Include="System\Text\Json\Writer\JsonWriterHelper.cs" />
    <Compile Include="System\Text\Json\Writer\JsonWriterHelper.Date.cs" />
    <Compile Include="System\Text\Json\Writer\JsonWriterHelper.Escaping.cs" />
    <Compile Include="System\Text\Json\Writer\JsonWriterHelper.Transcoding.cs" />
    <Compile Include="System\Text\Json\Writer\JsonWriterOptions.cs" />
    <Compile Include="System\Text\Json\Writer\SequenceValidity.cs" />
    <Compile Include="System\Text\Json\Writer\Utf8JsonWriter.cs" />
    <Compile Include="System\Text\Json\Writer\Utf8JsonWriter.WriteProperties.Bytes.cs" />
    <Compile Include="System\Text\Json\Writer\Utf8JsonWriter.WriteProperties.DateTime.cs" />
    <Compile Include="System\Text\Json\Writer\Utf8JsonWriter.WriteProperties.DateTimeOffset.cs" />
    <Compile Include="System\Text\Json\Writer\Utf8JsonWriter.WriteProperties.Decimal.cs" />
    <Compile Include="System\Text\Json\Writer\Utf8JsonWriter.WriteProperties.Double.cs" />
    <Compile Include="System\Text\Json\Writer\Utf8JsonWriter.WriteProperties.Float.cs" />
    <Compile Include="System\Text\Json\Writer\Utf8JsonWriter.WriteProperties.FormattedNumber.cs" />
    <Compile Include="System\Text\Json\Writer\Utf8JsonWriter.WriteProperties.Guid.cs" />
    <Compile Include="System\Text\Json\Writer\Utf8JsonWriter.WriteProperties.Helpers.cs" />
    <Compile Include="System\Text\Json\Writer\Utf8JsonWriter.WriteProperties.Literal.cs" />
    <Compile Include="System\Text\Json\Writer\Utf8JsonWriter.WriteProperties.SignedNumber.cs" />
    <Compile Include="System\Text\Json\Writer\Utf8JsonWriter.WriteProperties.String.cs" />
    <Compile Include="System\Text\Json\Writer\Utf8JsonWriter.WriteProperties.UnsignedNumber.cs" />
    <Compile Include="System\Text\Json\Writer\Utf8JsonWriter.WriteValues.Bytes.cs" />
    <Compile Include="System\Text\Json\Writer\Utf8JsonWriter.WriteValues.Comment.cs" />
    <Compile Include="System\Text\Json\Writer\Utf8JsonWriter.WriteValues.DateTime.cs" />
    <Compile Include="System\Text\Json\Writer\Utf8JsonWriter.WriteValues.DateTimeOffset.cs" />
    <Compile Include="System\Text\Json\Writer\Utf8JsonWriter.WriteValues.Decimal.cs" />
    <Compile Include="System\Text\Json\Writer\Utf8JsonWriter.WriteValues.Double.cs" />
    <Compile Include="System\Text\Json\Writer\Utf8JsonWriter.WriteValues.Float.cs" />
    <Compile Include="System\Text\Json\Writer\Utf8JsonWriter.WriteValues.FormattedNumber.cs" />
    <Compile Include="System\Text\Json\Writer\Utf8JsonWriter.WriteValues.Guid.cs" />
    <Compile Include="System\Text\Json\Writer\Utf8JsonWriter.WriteValues.Helpers.cs" />
    <Compile Include="System\Text\Json\Writer\Utf8JsonWriter.WriteValues.Literal.cs" />
    <Compile Include="System\Text\Json\Writer\Utf8JsonWriter.WriteValues.SignedNumber.cs" />
    <Compile Include="System\Text\Json\Writer\Utf8JsonWriter.WriteValues.String.cs" />
    <Compile Include="System\Text\Json\Writer\Utf8JsonWriter.WriteValues.UnsignedNumber.cs" />
  </ItemGroup>
  <ItemGroup Condition="'$(TargetsNETStandard)' == 'true' OR '$(TargetsNetFx)' == 'true'">
    <!-- Common or Common-branched source files -->
    <Compile Include="$(CommonPath)\System\Buffers\ArrayBufferWriter.cs">
      <Link>Common\System\Buffers\ArrayBufferWriter.cs</Link>
    </Compile>
    <Reference Include="mscorlib" />
    <Reference Include="System" />
    <Reference Include="System.Core" />
    <Reference Include="System.ValueTuple" />
    <Reference Include="System.Numerics.Vectors" />
    <Reference Include="Microsoft.Bcl.AsyncInterfaces" />
  </ItemGroup>
  <ItemGroup Condition="'$(TargetsNETStandard)' != 'true' AND '$(TargetsNetFx)' != 'true'">
    <Reference Include="System.Collections" />
    <Reference Include="System.Diagnostics.Debug" />
    <Reference Include="System.Reflection.Primitives" />
    <Reference Include="System.Reflection.Emit.ILGeneration" />
    <Reference Include="System.Reflection.Emit.Lightweight" />
    <Reference Include="System.Resources.ResourceManager" />
    <Reference Include="System.Runtime" />
    <Reference Include="System.Runtime.Extensions" />
    <Reference Include="System.Text.Encoding.Extensions" />
  </ItemGroup>
  <ItemGroup>
    <Reference Include="System.Buffers" />
    <Reference Include="System.Collections.Concurrent" />
    <Reference Include="System.Linq" />
    <Reference Include="System.Memory" />
    <Reference Include="System.Numerics.Vectors" />
    <Reference Include="System.Runtime.CompilerServices.Unsafe" />
    <Reference Include="System.Text.Encodings.Web" />
    <Reference Include="System.Threading.Tasks" />
    <Reference Include="System.Threading.Tasks.Extensions" />
  </ItemGroup>
  <ItemGroup>
<<<<<<< HEAD
    <Compile Include="System\Text\Json\Node\JsonBoolean.cs" />
    <Compile Include="System\Text\Json\Node\JsonNode.cs" />
    <Compile Include="System\Text\Json\Node\JsonString.cs" />
=======
    <Compile Include="System\Text\Json\Node\JsonNode.cs" />
    <Compile Include="System\Text\Json\Node\JsonNumber.cs" />
>>>>>>> 22259d80
  </ItemGroup>
</Project><|MERGE_RESOLUTION|>--- conflicted
+++ resolved
@@ -209,13 +209,9 @@
     <Reference Include="System.Threading.Tasks.Extensions" />
   </ItemGroup>
   <ItemGroup>
-<<<<<<< HEAD
     <Compile Include="System\Text\Json\Node\JsonBoolean.cs" />
     <Compile Include="System\Text\Json\Node\JsonNode.cs" />
+	<Compile Include="System\Text\Json\Node\JsonNumber.cs" />
     <Compile Include="System\Text\Json\Node\JsonString.cs" />
-=======
-    <Compile Include="System\Text\Json\Node\JsonNode.cs" />
-    <Compile Include="System\Text\Json\Node\JsonNumber.cs" />
->>>>>>> 22259d80
   </ItemGroup>
 </Project>