--- conflicted
+++ resolved
@@ -14,7 +14,6 @@
     <Compile Include="System\Text\Json\BitStack.cs" />
     <Compile Include="System\Text\Json\JsonCommentHandling.cs" />
     <Compile Include="System\Text\Json\JsonConstants.cs" />
-<<<<<<< HEAD
     <Compile Include="System\Text\Json\JsonDocument.cs" />
     <Compile Include="System\Text\Json\JsonDocument.DbRow.cs" />
     <Compile Include="System\Text\Json\JsonDocument.MetadataDb.cs" />
@@ -26,12 +25,6 @@
     <Compile Include="System\Text\Json\JsonElement.ArrayEnumerator.cs" />
     <Compile Include="System\Text\Json\JsonElement.ObjectEnumerator.cs" />
     <Compile Include="System\Text\Json\JsonProperty.cs" />
-    <Compile Include="System\Text\Json\JsonReaderException.cs" />
-    <Compile Include="System\Text\Json\JsonReaderHelper.cs" />
-    <Compile Include="System\Text\Json\JsonReaderOptions.cs" />
-    <Compile Include="System\Text\Json\JsonReaderState.cs" />
-=======
->>>>>>> 4eccf3ff
     <Compile Include="System\Text\Json\JsonTokenType.cs" />
     <Compile Include="System\Text\Json\JsonValueType.cs" />
     <Compile Include="System\Text\Json\ThrowHelper.cs" />
