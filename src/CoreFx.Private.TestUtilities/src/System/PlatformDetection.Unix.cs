// Licensed to the .NET Foundation under one or more agreements.
// The .NET Foundation licenses this file to you under the MIT license.
// See the LICENSE file in the project root for more information.

using System.Diagnostics;
using System.IO;
using System.Xml.Linq;
using System.Runtime.InteropServices;
using System.Text;
using Xunit;

namespace System
{
    public static partial class PlatformDetection
    {
        public static bool IsWindowsIoTCore => false;
        public static bool IsWindowsHomeEdition => false;
        public static bool IsWindows => false;
        public static bool IsWindows7 => false;
        public static bool IsWindows8x => false;
        public static bool IsWindows8xOrLater => false;
        public static bool IsWindows10Version1607OrGreater => false;
        public static bool IsWindows10Version1703OrGreater => false;
        public static bool IsWindows10Version1709OrGreater => false;
        public static bool IsWindows10Version1803OrGreater => false;
        public static bool IsNotOneCoreUAP =>  true;
        public static bool IsInAppContainer => false;
        public static int WindowsVersion => -1;

        public static bool IsCentos6 => IsDistroAndVersion("centos", 6);
        public static bool IsAlpine => IsDistroAndVersion("alpine");
        public static bool IsOpenSUSE => IsDistroAndVersion("opensuse");
        public static bool IsUbuntu => IsDistroAndVersion("ubuntu");
        public static bool IsDebian => IsDistroAndVersion("debian");
        public static bool IsDebian8 => IsDistroAndVersion("debian", 8);
        public static bool IsUbuntu1404 => IsDistroAndVersion("ubuntu", 14, 4);
        public static bool IsUbuntu1604 => IsDistroAndVersion("ubuntu", 16, 4);
        public static bool IsUbuntu1704 => IsDistroAndVersion("ubuntu", 17, 4);
        public static bool IsUbuntu1710 => IsDistroAndVersion("ubuntu", 17, 10);
        public static bool IsUbuntu1710OrHigher => IsDistroAndVersionOrHigher("ubuntu", 17, 10);
        public static bool IsUbuntu1804 => IsDistroAndVersion("ubuntu", 18, 04);
        public static bool IsUbuntu1810OrHigher => IsDistroAndVersionOrHigher("ubuntu", 18, 10);
        public static bool IsTizen => IsDistroAndVersion("tizen");
        public static bool IsFedora => IsDistroAndVersion("fedora");
        public static bool IsWindowsNanoServer => false;
        public static bool IsWindowsServerCore => false;
        public static bool IsWindowsAndElevated => false;

        // RedHat family covers RedHat and CentOS
        public static bool IsRedHatFamily => IsRedHatFamilyAndVersion();
        public static bool IsNotRedHatFamily => !IsRedHatFamily;
        public static bool IsRedHatFamily6 => IsRedHatFamilyAndVersion(6);
        public static bool IsNotRedHatFamily6 => !IsRedHatFamily6;
        public static bool IsRedHatFamily7 => IsRedHatFamilyAndVersion(7);
        public static bool IsNotFedoraOrRedHatFamily => !IsFedora && !IsRedHatFamily;

        public static bool TargetsNetFx452OrLower => false;
        public static bool IsNetfx462OrNewer => false;
        public static bool IsNetfx470OrNewer => false;
        public static bool IsNetfx471OrNewer => false;
        public static bool IsNetfx472OrNewer => false;

<<<<<<< HEAD
        public static bool IsDrawingSupported { get; } = GetGdiplusIsAvailable();
        public static bool IsSoundPlaySupported { get; } = false;
        public static bool SupportsSsl3 => (PlatformDetection.IsOSX || (RuntimeInformation.IsOSPlatform(OSPlatform.Linux) && PlatformDetection.OpenSslVersion < new Version(1, 0, 2) && !PlatformDetection.IsDebian));
=======
        public static bool IsDrawingSupported { get; } =
            RuntimeInformation.IsOSPlatform(OSPlatform.OSX)
#if netcoreapp30
                ? NativeLibrary.TryLoad("libgdiplus.dylib", out _)
                : NativeLibrary.TryLoad("libgdiplus.so", out _) || NativeLibrary.TryLoad("libgdiplus.so.0", out _);
#else
                ? dlopen("libgdiplus.dylib", RTLD_LAZY) != IntPtr.Zero
                : dlopen("libgdiplus.so", RTLD_LAZY) != IntPtr.Zero || dlopen("libgdiplus.so.0", RTLD_LAZY) != IntPtr.Zero;
>>>>>>> dedb0f8e

        [DllImport("libdl")]
        private static extern IntPtr dlopen(string libName, int flags);
        private const int RTLD_LAZY = 0x001;
#endif

        public static bool IsSoundPlaySupported { get; } = false;

        public static Version OSXVersion { get; } = ToVersion(PlatformApis.GetOSVersion());

        public static Version OpenSslVersion => !RuntimeInformation.IsOSPlatform(OSPlatform.OSX) ? GetOpenSslVersion() : throw new PlatformNotSupportedException();

        public static string GetDistroVersionString()
        {
            if (RuntimeInformation.IsOSPlatform(OSPlatform.OSX))
            {
                return "OSX Version=" + s_osxProductVersion.ToString();
            }

            var (name, version) = GetDistroInfo();

            return "Distro=" + name + " VersionId=" + version;
        }

        /// <summary>
        /// If gnulibc is available, returns the release, such as "stable".
        /// Otherwise returns "glibc_not_found".
        /// </summary>
        public static string LibcRelease
        {
            get
            {
                try
                {
                    return Marshal.PtrToStringUTF8(gnu_get_libc_release());
                }
                catch (Exception e) when (e is DllNotFoundException || e is EntryPointNotFoundException)
                {
                    return "glibc_not_found";
                }
            }
        }

        /// <summary>
        /// If gnulibc is available, returns the version, such as "2.22".
        /// Otherwise returns "glibc_not_found". (In future could run "ldd -version" for musl)
        /// </summary>
        public static string LibcVersion
        {
            get
            {
                try
                {
                    return Marshal.PtrToStringUTF8(gnu_get_libc_version());
                }
                catch (Exception e) when (e is DllNotFoundException || e is EntryPointNotFoundException)
                {
                    return "glibc_not_found";
                }
            }
        }

        private static readonly Version s_osxProductVersion = GetOSXProductVersion();

        public static bool IsMacOsHighSierraOrHigher { get; } =
            IsOSX && (s_osxProductVersion.Major > 10 || (s_osxProductVersion.Major == 10 && s_osxProductVersion.Minor >= 13));

        private static readonly Version s_icuVersion = GetICUVersion();
        public static Version ICUVersion => s_icuVersion;

        private static Version GetICUVersion()
        {
            int ver = GlobalizationNative_GetICUVersion();
            return new Version( ver & 0xFF,
                               (ver >> 8)  & 0xFF,
                               (ver >> 16) & 0xFF,
                                ver >> 24);
        }

        static Version ToVersion(string versionString)
        {
            if (versionString.IndexOf('.') != -1)
                return new Version(versionString);

            // minor version is required by Version
            // let's default it to 0
            return new Version(int.Parse(versionString), 0);
        }

        private static (string name, Version version) GetDistroInfo() =>
            (PlatformApis.GetOSName(), ToVersion(PlatformApis.GetOSVersion()));

        private static bool IsRedHatFamilyAndVersion(int major = -1, int minor = -1, int build = -1, int revision = -1)
        {
            return IsDistroAndVersion((distro) => distro == "rhel" || distro == "centos", major, minor, build, revision);
        }

        /// <summary>
        /// Get whether the OS platform matches the given Linux distro and optional version.
        /// </summary>
        /// <param name="distroId">The distribution id.</param>
        /// <param name="major">The distro major version. If omitted, this portion of the version is not included in the comparison.</param>
        /// <param name="minor">The distro minor version. If omitted, this portion of the version is not included in the comparison.</param>
        /// <param name="build">The distro build version. If omitted, this portion of the version is not included in the comparison.</param>
        /// <param name="revision">The distro revision version. If omitted, this portion of the version is not included in the comparison.</param>
        /// <returns>Whether the OS platform matches the given Linux distro and optional version.</returns>
        private static bool IsDistroAndVersion(string distroId, int major = -1, int minor = -1, int build = -1, int revision = -1)
        {
            return IsDistroAndVersion(distro => (distro == distroId), major, minor, build, revision);
        }

        /// <summary>
        /// Get whether the OS platform matches the given Linux distro and optional version is same or higher.
        /// </summary>
        /// <param name="distroId">The distribution id.</param>
        /// <param name="major">The distro major version. If omitted, this portion of the version is not included in the comparison.</param>
        /// <param name="minor">The distro minor version. If omitted, this portion of the version is not included in the comparison.</param>
        /// <param name="build">The distro build version. If omitted, this portion of the version is not included in the comparison.</param>
        /// <param name="revision">The distro revision version.  If omitted, this portion of the version is not included in the comparison.</param>
        /// <returns>Whether the OS platform matches the given Linux distro and optional version is same or higher.</returns>
        private static bool IsDistroAndVersionOrHigher(string distroId, int major = -1, int minor = -1, int build = -1, int revision = -1)
        {
            return IsDistroAndVersionOrHigher(distro => (distro == distroId), major, minor, build, revision);
        }

        private static bool IsDistroAndVersion(Predicate<string> distroPredicate, int major = -1, int minor = -1, int build = -1, int revision = -1)
        {
            if (RuntimeInformation.IsOSPlatform(OSPlatform.Linux))
            {
                var (name, version) = GetDistroInfo();
                if (distroPredicate(name) && VersionEquivalentTo(major, minor, build, revision, version))
                {
                    return true;
                }
            }

            return false;
        }

        private static bool IsDistroAndVersionOrHigher(Predicate<string> distroPredicate, int major = -1, int minor = -1, int build = -1, int revision = -1)
        {
            if (RuntimeInformation.IsOSPlatform(OSPlatform.Linux))
            {
                var (name, version) = GetDistroInfo();
                if (distroPredicate(name) && VersionEquivalentToOrHigher(major, minor, build, revision, version))
                {
                    return true;
                }
            }

            return false;
        }

        private static bool VersionEquivalentTo(int major, int minor, int build, int revision, Version actualVersionId)
        {
            return (major == -1 || major == actualVersionId.Major)
                && (minor == -1 || minor == actualVersionId.Minor)
                && (build == -1 || build == actualVersionId.Build)
                && (revision == -1 || revision == actualVersionId.Revision);
        }

        private static bool VersionEquivalentToOrHigher(int major, int minor, int build, int revision, Version actualVersionId)
        {
            return
                VersionEquivalentTo(major, minor, build, revision, actualVersionId) ||
                    (actualVersionId.Major > major ||
                        (actualVersionId.Major == major && (actualVersionId.Minor > minor ||
                            (actualVersionId.Minor == minor && (actualVersionId.Build > build ||
                                (actualVersionId.Build == build && (actualVersionId.Revision > revision ||
                                    (actualVersionId.Revision == revision))))))));
        }

        private static Version GetOSXProductVersion()
        {
            try
            {
                if (IsOSX)
                {
                    // <plist version="1.0">
                    // <dict>
                    //         <key>ProductBuildVersion</key>
                    //         <string>17A330h</string>
                    //         <key>ProductCopyright</key>
                    //         <string>1983-2017 Apple Inc.</string>
                    //         <key>ProductName</key>
                    //         <string>Mac OS X</string>
                    //         <key>ProductUserVisibleVersion</key>
                    //         <string>10.13</string>
                    //         <key>ProductVersion</key>
                    //         <string>10.13</string>
                    // </dict>
                    // </plist>

                    XElement dict = XDocument.Load("/System/Library/CoreServices/SystemVersion.plist").Root.Element("dict");
                    if (dict != null)
                    {
                        foreach (XElement key in dict.Elements("key"))
                        {
                            if ("ProductVersion".Equals(key.Value))
                            {
                                XElement stringElement = key.NextNode as XElement;
                                if (stringElement != null && stringElement.Name.LocalName.Equals("string"))
                                {
                                    string versionString = stringElement.Value;
                                    if (versionString != null)
                                    {
                                        return Version.Parse(versionString);
                                    }
                                }
                            }
                        }
                    }
                }
            }
            catch
            {
            }

            // In case of exception or couldn't get the version 
            return new Version(0, 0, 0);
        }

        private static Version s_opensslVersion;
        private static Version GetOpenSslVersion()
        {
            if (s_opensslVersion == null)
            {
                // OpenSSL version numbers are encoded as
                // 0xMNNFFPPS: major (one nybble), minor (one byte, unaligned),
                // "fix" (one byte, unaligned), patch (one byte, unaligned), status (one nybble)
                //
                // e.g. 1.0.2a final is 0x1000201F
                //
                // Currently they don't exceed 29-bit values, but we use long here to account
                // for the expanded range on their 64-bit C-long return value.
                long versionNumber = Interop.OpenSsl.OpenSslVersionNumber();
                int major = (int)((versionNumber >> 28) & 0xF);
                int minor = (int)((versionNumber >> 20) & 0xFF);
                int fix = (int)((versionNumber >> 12) & 0xFF);

                s_opensslVersion = new Version(major, minor, fix);
            }

            return s_opensslVersion;
        }

        [DllImport("libc", SetLastError = true)]
        private static extern int sysctlbyname(string ctlName, byte[] oldp, ref IntPtr oldpLen, byte[] newp, IntPtr newpLen);

        [DllImport("libc", SetLastError = true)]
        internal static extern unsafe uint geteuid();

        [DllImport("libc", CharSet = CharSet.Ansi, CallingConvention = CallingConvention.Cdecl)]
        private static extern IntPtr gnu_get_libc_release();

        [DllImport("libc", CharSet = CharSet.Ansi, CallingConvention = CallingConvention.Cdecl)]
        private static extern IntPtr gnu_get_libc_version();

        [DllImport("System.Globalization.Native", SetLastError = true)]
        private static extern int GlobalizationNative_GetICUVersion();

        public static bool IsSuperUser => geteuid() == 0;
    }
}<|MERGE_RESOLUTION|>--- conflicted
+++ resolved
@@ -60,11 +60,8 @@
         public static bool IsNetfx471OrNewer => false;
         public static bool IsNetfx472OrNewer => false;
 
-<<<<<<< HEAD
-        public static bool IsDrawingSupported { get; } = GetGdiplusIsAvailable();
-        public static bool IsSoundPlaySupported { get; } = false;
         public static bool SupportsSsl3 => (PlatformDetection.IsOSX || (RuntimeInformation.IsOSPlatform(OSPlatform.Linux) && PlatformDetection.OpenSslVersion < new Version(1, 0, 2) && !PlatformDetection.IsDebian));
-=======
+
         public static bool IsDrawingSupported { get; } =
             RuntimeInformation.IsOSPlatform(OSPlatform.OSX)
 #if netcoreapp30
@@ -73,7 +70,6 @@
 #else
                 ? dlopen("libgdiplus.dylib", RTLD_LAZY) != IntPtr.Zero
                 : dlopen("libgdiplus.so", RTLD_LAZY) != IntPtr.Zero || dlopen("libgdiplus.so.0", RTLD_LAZY) != IntPtr.Zero;
->>>>>>> dedb0f8e
 
         [DllImport("libdl")]
         private static extern IntPtr dlopen(string libName, int flags);
