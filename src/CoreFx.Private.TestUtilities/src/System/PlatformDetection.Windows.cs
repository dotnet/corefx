// Licensed to the .NET Foundation under one or more agreements.
// The .NET Foundation licenses this file to you under the MIT license.
// See the LICENSE file in the project root for more information.

using Microsoft.Win32;
using System.Diagnostics;
using System.IO;
using System.Runtime.InteropServices;
using System.Security;
using System.Text;
using Xunit;

namespace System
{
    public static partial class PlatformDetection
    {
        public static Version OSXVersion => throw new PlatformNotSupportedException();
        public static Version OpenSslVersion => throw new PlatformNotSupportedException();
        public static bool IsDrawingSupported => IsNotWindowsNanoServer && IsNotWindowsServerCore;
        public static bool IsSoundPlaySupported => IsNotWindowsNanoServer;
        public static bool IsSuperUser => throw new PlatformNotSupportedException();
        public static bool IsCentos6 => false;
        public static bool IsOpenSUSE => false;
        public static bool IsUbuntu => false;
        public static bool IsDebian => false;
        public static bool IsAlpine => false;
        public static bool IsDebian8 => false;
        public static bool IsUbuntu1404 => false;
        public static bool IsUbuntu1604 => false;
        public static bool IsUbuntu1704 => false;
        public static bool IsUbuntu1710 => false;
        public static bool IsUbuntu1710OrHigher => false;
        public static bool IsUbuntu1804 => false;
        public static bool IsUbuntu1810OrHigher => false;
        public static bool IsTizen => false;
        public static bool IsNotFedoraOrRedHatFamily => true;
        public static bool IsFedora => false;
        public static bool IsWindowsNanoServer => (IsNotWindowsIoTCore && GetInstallationType().Equals("Nano Server", StringComparison.OrdinalIgnoreCase));
        public static bool IsWindowsServerCore => GetInstallationType().Equals("Server Core", StringComparison.OrdinalIgnoreCase);
        public static int WindowsVersion => (int)GetWindowsVersion();
        public static bool IsMacOsHighSierraOrHigher { get; } = false;
        public static Version ICUVersion => new Version(0, 0, 0, 0);
        public static bool IsRedHatFamily => false;
        public static bool IsNotRedHatFamily => true;
        public static bool IsRedHatFamily6 => false;
        public static bool IsRedHatFamily7 => false;
        public static bool IsNotRedHatFamily6 => true;
<<<<<<< HEAD
        public static bool IsInContainer => !String.IsNullOrEmpty(GetContainerType());
=======
        public static bool SupportsSsl3 => GetSsl3Support();
>>>>>>> 0fa22d4b

        public static bool IsWindows10Version1607OrGreater => 
            GetWindowsVersion() == 10 && GetWindowsMinorVersion() == 0 && GetWindowsBuildNumber() >= 14393;
        public static bool IsWindows10Version1703OrGreater => 
            GetWindowsVersion() == 10 && GetWindowsMinorVersion() == 0 && GetWindowsBuildNumber() >= 15063;
        public static bool IsWindows10Version1709OrGreater => 
            GetWindowsVersion() == 10 && GetWindowsMinorVersion() == 0 && GetWindowsBuildNumber() >= 16299;
        public static bool IsWindows10Version1803OrGreater =>
            GetWindowsVersion() == 10 && GetWindowsMinorVersion() == 0 && GetWindowsBuildNumber() >= 17134;

        // Windows OneCoreUAP SKU doesn't have httpapi.dll
        public static bool IsNotOneCoreUAP =>  
            File.Exists(Path.Combine(Environment.GetFolderPath(Environment.SpecialFolder.Windows), "System32", "httpapi.dll"));

        public static bool IsWindowsIoTCore
        {
            get
            {
                int productType = GetWindowsProductType();
                if ((productType == PRODUCT_IOTUAPCOMMERCIAL) ||
                    (productType == PRODUCT_IOTUAP))
                {
                    return true;
                }
                return false;
            }
        }

        public static bool IsWindowsHomeEdition
        {
            get
            {
                int productType = GetWindowsProductType();
                switch (productType)
                {
                    case PRODUCT_CORE:
                    case PRODUCT_CORE_COUNTRYSPECIFIC:
                    case PRODUCT_CORE_N:
                    case PRODUCT_CORE_SINGLELANGUAGE:
                    case PRODUCT_HOME_BASIC:
                    case PRODUCT_HOME_BASIC_N:
                    case PRODUCT_HOME_PREMIUM:
                    case PRODUCT_HOME_PREMIUM_N:
                        return true;
                    default:
                        return false;
                }
            }
        }

        public static bool IsWindows => true;
        public static bool IsWindows7 => GetWindowsVersion() == 6 && GetWindowsMinorVersion() == 1;
        public static bool IsWindows8x => GetWindowsVersion() == 6 && (GetWindowsMinorVersion() == 2 || GetWindowsMinorVersion() == 3);
        public static bool IsWindows8xOrLater => new Version((int)GetWindowsVersion(), (int)GetWindowsMinorVersion()) >= new Version(6, 2);

        public static string LibcRelease => "glibc_not_found";
        public static string LibcVersion => "glibc_not_found";

        public static string GetDistroVersionString() { return "WindowsProductType=" + GetWindowsProductType() + " WindowsInstallationType=" + GetInstallationType(); }

        private static int s_isInAppContainer = -1;

        public static bool IsInAppContainer
        {
            // This actually checks whether code is running in a modern app. 
            // Currently this is the only situation where we run in app container.
            // If we want to distinguish the two cases in future,
            // EnvironmentHelpers.IsAppContainerProcess in desktop code shows how to check for the AC token.
            get
            {
                if (s_isInAppContainer != -1)
                    return s_isInAppContainer == 1;

                if (!IsWindows || IsWindows7)
                {
                    s_isInAppContainer = 0;
                    return false;
                }

                byte[] buffer = Array.Empty<byte>();
                uint bufferSize = 0;
                try
                {
                    int result = GetCurrentApplicationUserModelId(ref bufferSize, buffer);
                    switch (result)
                    {
                        case 15703: // APPMODEL_ERROR_NO_APPLICATION
                            s_isInAppContainer = 0;
                            break;
                        case 0:     // ERROR_SUCCESS
                        case 122:   // ERROR_INSUFFICIENT_BUFFER
                                    // Success is actually insufficent buffer as we're really only looking for
                                    // not NO_APPLICATION and we're not actually giving a buffer here. The
                                    // API will always return NO_APPLICATION if we're not running under a
                                    // WinRT process, no matter what size the buffer is.
                            s_isInAppContainer = 1;
                            break;
                        default:
                            throw new InvalidOperationException($"Failed to get AppId, result was {result}.");
                    }
                }
                catch (Exception e)
                {
                    // We could catch this here, being friendly with older portable surface area should we
                    // desire to use this method elsewhere.
                    if (e.GetType().FullName.Equals("System.EntryPointNotFoundException", StringComparison.Ordinal))
                    {
                        // API doesn't exist, likely pre Win8
                        s_isInAppContainer = 0;
                    }
                    else
                    {
                        throw;
                    }
                }

                return s_isInAppContainer == 1;
            }
        }

        private static int s_isWindowsElevated = -1;

        public static bool IsWindowsAndElevated
        {
            get
            {
                if (s_isWindowsElevated != -1)
                    return s_isWindowsElevated == 1;

                if (!IsWindows || IsInAppContainer)
                {
                    s_isWindowsElevated = 0;
                    return false;
                }

                s_isWindowsElevated = AdminHelpers.IsProcessElevated() ? 1 : 0;

                return s_isWindowsElevated == 1;
            }
        }

        private static string GetInstallationType()
        {
            string key = @"HKEY_LOCAL_MACHINE\SOFTWARE\Microsoft\Windows NT\CurrentVersion";
            string value = "";

            try
            {
                value = (string)Registry.GetValue(key, "InstallationType", defaultValue: "");
            }
            catch (Exception e) when (e is SecurityException || e is InvalidCastException || e is PlatformNotSupportedException /* UAP */)
            {
            }

            return value;
        }

        private static bool GetSsl3Support()
        {
            string clientKey = @"HKEY_LOCAL_MACHINE\SYSTEM\CurrentControlSet\Control\SecurityProviders\SCHANNEL\Protocols\SSL 3.0\Client";
            string serverKey = @"HKEY_LOCAL_MACHINE\SYSTEM\CurrentControlSet\Control\SecurityProviders\SCHANNEL\Protocols\SSL 3.0\Server";
            bool enabled = true;

            // This may change in future but for now, missing key means protocol is enabled.
            try
            {
                if ((int)Registry.GetValue(clientKey, "Enabled", 1) == 0 || (int)Registry.GetValue(serverKey, "Enabled", 1) == 0)
                {
                    enabled = false;
                }
            }
            catch (Exception e) when (e is SecurityException || e is InvalidCastException || e is NullReferenceException)
            {
            }

            return enabled;
        }

        private static int GetWindowsProductType()
        {
            Assert.True(GetProductInfo(Environment.OSVersion.Version.Major, Environment.OSVersion.Version.Minor, 0, 0, out int productType));
            return productType;
        }

        private static string GetContainerType()
        {
            string key = @"HKEY_LOCAL_MACHINE\SYSTEM\CurrentControlSet\Control";
            string value = "";

            try
            {
                value = (string)Registry.GetValue(key, "ContainerType", defaultValue: "");
            }
            catch ( )
            {
            }

            return value;
        }

        private const int PRODUCT_IOTUAP = 0x0000007B;
        private const int PRODUCT_IOTUAPCOMMERCIAL = 0x00000083;
        private const int PRODUCT_CORE = 0x00000065;
        private const int PRODUCT_CORE_COUNTRYSPECIFIC = 0x00000063;
        private const int PRODUCT_CORE_N = 0x00000062;
        private const int PRODUCT_CORE_SINGLELANGUAGE = 0x00000064;
        private const int PRODUCT_HOME_BASIC = 0x00000002;
        private const int PRODUCT_HOME_BASIC_N = 0x00000005;
        private const int PRODUCT_HOME_PREMIUM = 0x00000003;
        private const int PRODUCT_HOME_PREMIUM_N = 0x0000001A;

        [DllImport("kernel32.dll", SetLastError = false)]
        private static extern bool GetProductInfo(
            int dwOSMajorVersion,
            int dwOSMinorVersion,
            int dwSpMajorVersion,
            int dwSpMinorVersion,
            out int pdwReturnedProductType
        );


        [DllImport("kernel32.dll", ExactSpelling = true)]
        private static extern int GetCurrentApplicationUserModelId(ref uint applicationUserModelIdLength, byte[] applicationUserModelId);

        internal static uint GetWindowsVersion()
        {
            Assert.Equal(0, Interop.NtDll.RtlGetVersionEx(out Interop.NtDll.RTL_OSVERSIONINFOEX osvi));
            return osvi.dwMajorVersion;
        }
        internal static uint GetWindowsMinorVersion()
        {
            Assert.Equal(0, Interop.NtDll.RtlGetVersionEx(out Interop.NtDll.RTL_OSVERSIONINFOEX osvi));
            return osvi.dwMinorVersion;
        }
        internal static uint GetWindowsBuildNumber()
        {
            Assert.Equal(0, Interop.NtDll.RtlGetVersionEx(out Interop.NtDll.RTL_OSVERSIONINFOEX osvi));
            return osvi.dwBuildNumber;
        }
    }
}<|MERGE_RESOLUTION|>--- conflicted
+++ resolved
@@ -45,11 +45,9 @@
         public static bool IsRedHatFamily6 => false;
         public static bool IsRedHatFamily7 => false;
         public static bool IsNotRedHatFamily6 => true;
-<<<<<<< HEAD
         public static bool IsInContainer => !String.IsNullOrEmpty(GetContainerType());
-=======
+
         public static bool SupportsSsl3 => GetSsl3Support();
->>>>>>> 0fa22d4b
 
         public static bool IsWindows10Version1607OrGreater => 
             GetWindowsVersion() == 10 && GetWindowsMinorVersion() == 0 && GetWindowsBuildNumber() >= 14393;
