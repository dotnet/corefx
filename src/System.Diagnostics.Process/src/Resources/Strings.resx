﻿<?xml version="1.0" encoding="utf-8"?>
<root>
  <!-- 
    Microsoft ResX Schema 
    
    Version 2.0
    
    The primary goals of this format is to allow a simple XML format 
    that is mostly human readable. The generation and parsing of the 
    various data types are done through the TypeConverter classes 
    associated with the data types.
    
    Example:
    
    ... ado.net/XML headers & schema ...
    <resheader name="resmimetype">text/microsoft-resx</resheader>
    <resheader name="version">2.0</resheader>
    <resheader name="reader">System.Resources.ResXResourceReader, System.Windows.Forms, ...</resheader>
    <resheader name="writer">System.Resources.ResXResourceWriter, System.Windows.Forms, ...</resheader>
    <data name="Name1"><value>this is my long string</value><comment>this is a comment</comment></data>
    <data name="Color1" type="System.Drawing.Color, System.Drawing">Blue</data>
    <data name="Bitmap1" mimetype="application/x-microsoft.net.object.binary.base64">
        <value>[base64 mime encoded serialized .NET Framework object]</value>
    </data>
    <data name="Icon1" type="System.Drawing.Icon, System.Drawing" mimetype="application/x-microsoft.net.object.bytearray.base64">
        <value>[base64 mime encoded string representing a byte array form of the .NET Framework object]</value>
        <comment>This is a comment</comment>
    </data>
                
    There are any number of "resheader" rows that contain simple 
    name/value pairs.
    
    Each data row contains a name, and value. The row also contains a 
    type or mimetype. Type corresponds to a .NET class that support 
    text/value conversion through the TypeConverter architecture. 
    Classes that don't support this are serialized and stored with the 
    mimetype set.
    
    The mimetype is used for serialized objects, and tells the 
    ResXResourceReader how to depersist the object. This is currently not 
    extensible. For a given mimetype the value must be set accordingly:
    
    Note - application/x-microsoft.net.object.binary.base64 is the format 
    that the ResXResourceWriter will generate, however the reader can 
    read any of the formats listed below.
    
    mimetype: application/x-microsoft.net.object.binary.base64
    value   : The object must be serialized with 
            : System.Runtime.Serialization.Formatters.Binary.BinaryFormatter
            : and then encoded with base64 encoding.
    
    mimetype: application/x-microsoft.net.object.soap.base64
    value   : The object must be serialized with 
            : System.Runtime.Serialization.Formatters.Soap.SoapFormatter
            : and then encoded with base64 encoding.

    mimetype: application/x-microsoft.net.object.bytearray.base64
    value   : The object must be serialized into a byte array 
            : using a System.ComponentModel.TypeConverter
            : and then encoded with base64 encoding.
    -->
  <xsd:schema id="root" xmlns="" xmlns:xsd="http://www.w3.org/2001/XMLSchema" xmlns:msdata="urn:schemas-microsoft-com:xml-msdata">
    <xsd:import namespace="http://www.w3.org/XML/1998/namespace" />
    <xsd:element name="root" msdata:IsDataSet="true">
      <xsd:complexType>
        <xsd:choice maxOccurs="unbounded">
          <xsd:element name="metadata">
            <xsd:complexType>
              <xsd:sequence>
                <xsd:element name="value" type="xsd:string" minOccurs="0" />
              </xsd:sequence>
              <xsd:attribute name="name" use="required" type="xsd:string" />
              <xsd:attribute name="type" type="xsd:string" />
              <xsd:attribute name="mimetype" type="xsd:string" />
              <xsd:attribute ref="xml:space" />
            </xsd:complexType>
          </xsd:element>
          <xsd:element name="assembly">
            <xsd:complexType>
              <xsd:attribute name="alias" type="xsd:string" />
              <xsd:attribute name="name" type="xsd:string" />
            </xsd:complexType>
          </xsd:element>
          <xsd:element name="data">
            <xsd:complexType>
              <xsd:sequence>
                <xsd:element name="value" type="xsd:string" minOccurs="0" msdata:Ordinal="1" />
                <xsd:element name="comment" type="xsd:string" minOccurs="0" msdata:Ordinal="2" />
              </xsd:sequence>
              <xsd:attribute name="name" type="xsd:string" use="required" msdata:Ordinal="1" />
              <xsd:attribute name="type" type="xsd:string" msdata:Ordinal="3" />
              <xsd:attribute name="mimetype" type="xsd:string" msdata:Ordinal="4" />
              <xsd:attribute ref="xml:space" />
            </xsd:complexType>
          </xsd:element>
          <xsd:element name="resheader">
            <xsd:complexType>
              <xsd:sequence>
                <xsd:element name="value" type="xsd:string" minOccurs="0" msdata:Ordinal="1" />
              </xsd:sequence>
              <xsd:attribute name="name" type="xsd:string" use="required" />
            </xsd:complexType>
          </xsd:element>
        </xsd:choice>
      </xsd:complexType>
    </xsd:element>
  </xsd:schema>
  <resheader name="resmimetype">
    <value>text/microsoft-resx</value>
  </resheader>
  <resheader name="version">
    <value>2.0</value>
  </resheader>
  <resheader name="reader">
    <value>System.Resources.ResXResourceReader, System.Windows.Forms, Version=4.0.0.0, Culture=neutral, PublicKeyToken=b77a5c561934e089</value>
  </resheader>
  <resheader name="writer">
    <value>System.Resources.ResXResourceWriter, System.Windows.Forms, Version=4.0.0.0, Culture=neutral, PublicKeyToken=b77a5c561934e089</value>
  </resheader>
  <data name="NoAssociatedProcess" xml:space="preserve">
    <value>No process is associated with this object.</value>
  </data>
  <data name="ProcessIdRequired" xml:space="preserve">
    <value>Feature requires a process identifier.</value>
  </data>
  <data name="NotSupportedRemote" xml:space="preserve">
    <value>Feature is not supported for remote machines.</value>
  </data>
  <data name="NoProcessInfo" xml:space="preserve">
    <value>Process has exited, so the requested information is not available.</value>
  </data>
  <data name="WaitTillExit" xml:space="preserve">
    <value>Process must exit before requested information can be determined.</value>
  </data>
  <data name="NoProcessHandle" xml:space="preserve">
    <value>Process was not started by this object, so requested information cannot be determined.</value>
  </data>
  <data name="MissingProccess" xml:space="preserve">
    <value>Process with an Id of {0} is not running.</value>
  </data>
  <data name="BadMinWorkset" xml:space="preserve">
    <value>Minimum working set size is invalid. It must be less than or equal to the maximum working set size.</value>
  </data>
  <data name="BadMaxWorkset" xml:space="preserve">
    <value>Maximum working set size is invalid. It must be greater than or equal to the minimum working set size.</value>
  </data>
  <data name="ProcessHasExited" xml:space="preserve">
    <value>Cannot process request because the process ({0}) has exited.</value>
  </data>
  <data name="ProcessHasExitedNoId" xml:space="preserve">
    <value>Cannot process request because the process has exited.</value>
  </data>
  <data name="ThreadExited" xml:space="preserve">
    <value>The request cannot be processed because the thread ({0}) has exited.</value>
  </data>
  <data name="ProcessDisabled" xml:space="preserve">
    <value>Process performance counter is disabled, so the requested operation cannot be performed.</value>
  </data>
  <data name="WaitReasonUnavailable" xml:space="preserve">
    <value>WaitReason is only available if the ThreadState is Wait.</value>
  </data>
  <data name="NotSupportedRemoteThread" xml:space="preserve">
    <value>Feature is not supported for threads on remote computers.</value>
  </data>
  <data name="CouldntConnectToRemoteMachine" xml:space="preserve">
    <value>Couldn't connect to remote machine.</value>
  </data>
  <data name="CouldntGetProcessInfos" xml:space="preserve">
    <value>Couldn't get process information from performance counter.</value>
  </data>
  <data name="InputIdleUnkownError" xml:space="preserve">
    <value>WaitForInputIdle failed.  This could be because the process does not have a graphical interface.</value>
  </data>
  <data name="FileNameMissing" xml:space="preserve">
    <value>Cannot start process because a file name has not been provided.</value>
  </data>
  <data name="EnumProcessModuleFailed" xml:space="preserve">
    <value>Unable to enumerate the process modules.</value>
  </data>
  <data name="EnumProcessModuleFailedDueToWow" xml:space="preserve">
    <value>A 32 bit processes cannot access modules of a 64 bit process.</value>
  </data>
  <data name="NoAsyncOperation" xml:space="preserve">
    <value>No async read operation is in progress on the stream.</value>
  </data>
  <data name="InvalidApplication" xml:space="preserve">
    <value>The specified executable is not a valid application for this OS platform.</value>
  </data>
  <data name="StandardOutputEncodingNotAllowed" xml:space="preserve">
    <value>StandardOutputEncoding is only supported when standard output is redirected.</value>
  </data>
  <data name="StandardErrorEncodingNotAllowed" xml:space="preserve">
    <value>StandardErrorEncoding is only supported when standard error is redirected.</value>
  </data>
  <data name="CantGetStandardOut" xml:space="preserve">
    <value>StandardOut has not been redirected or the process hasn't started yet.</value>
  </data>
  <data name="CantGetStandardIn" xml:space="preserve">
    <value>StandardIn has not been redirected.</value>
  </data>
  <data name="CantGetStandardError" xml:space="preserve">
    <value>StandardError has not been redirected.</value>
  </data>
  <data name="CantMixSyncAsyncOperation" xml:space="preserve">
    <value>Cannot mix synchronous and asynchronous operation on process stream.</value>
  </data>
  <data name="CantRedirectStreams" xml:space="preserve">
    <value>The Process object must have the UseShellExecute property set to false in order to redirect IO streams.</value>
  </data>
  <data name="DirectoryNotValidAsInput" xml:space="preserve">
    <value>The FileName property should not be a directory unless UseShellExecute is set.</value>
  </data>
  <data name="PendingAsyncOperation" xml:space="preserve">
    <value>An async read operation has already been started on the stream.</value>
  </data>
  <data name="InvalidParameter" xml:space="preserve">
    <value>Invalid value '{1}' for parameter '{0}'.</value>
  </data>
  <data name="CategoryHelpCorrupt" xml:space="preserve">
    <value>Cannot load Category Help data because an invalid index '{0}' was read from the registry.</value>
  </data>
  <data name="CounterNameCorrupt" xml:space="preserve">
    <value>Cannot load Counter Name data because an invalid index '{0}' was read from the registry.</value>
  </data>
  <data name="CounterDataCorrupt" xml:space="preserve">
    <value>Cannot load Performance Counter data because an unexpected registry key value type was read from '{0}'.</value>
  </data>
  <data name="CantGetProcessStartInfo" xml:space="preserve">
    <value>Process was not started by this object, so requested information cannot be determined.</value>
  </data>
  <data name="CantSetProcessStartInfo" xml:space="preserve">
    <value>Process is already associated with a real process, so the requested operation cannot be performed.</value>
  </data>
  <data name="CantGetAllPids" xml:space="preserve">
    <value>Could not get all running Process IDs.</value>
  </data>
  <data name="NegativePidNotSupported" xml:space="preserve">
    <value>Process IDs cannot be negative.</value>
  </data>
  <data name="ProcessorAffinityNotSupported" xml:space="preserve">
    <value>Processor affinity for processes or threads is not supported on this platform.</value>
  </data>
  <data name="ProcessStartWithPasswordAndDomainNotSupported" xml:space="preserve">
    <value>Starting a process as another user with a specified password and domain is not supported on this platform.</value>
  </data>
  <data name="ProcessStartSingleFeatureNotSupported" xml:space="preserve">
    <value>The {0} property is not supported on this platform.</value>
  </data>
  <data name="RUsageFailure" xml:space="preserve">
    <value>Failed to set or retrieve rusage information. See the error code for OS-specific error information.</value>
  </data>
  <data name="MinimumWorkingSetNotSupported" xml:space="preserve">
    <value>Setting the minimum working set is not supported on this platform.</value>
  </data>
  <data name="OsxExternalProcessWorkingSetNotSupported" xml:space="preserve">
    <value>Getting or setting the working set limits on other processes is not supported on this platform.</value>
  </data>
  <data name="ThreadPriorityNotSupported" xml:space="preserve">
    <value>Getting or setting the thread priority is not supported on this platform.</value>
  </data>
  <data name="ProcessInformationUnavailable" xml:space="preserve">
    <value>Unable to retrieve the specified information about the process or thread.  It may have exited or may be privileged.</value>
  </data>
  <data name="RemoteMachinesNotSupported" xml:space="preserve">
    <value>Access to processes on remote machines is not supported on this platform.</value>
  </data>
  <data name="CantSetDuplicatePassword" xml:space="preserve">
    <value>ProcessStartInfo.Password and ProcessStartInfo.PasswordInClearText cannot both be set. Use only one of them.</value>
  </data>
  <data name="ArgumentNull_Array" xml:space="preserve">
    <value>Array cannot be null.</value>
  </data>
  <data name="ArgumentOutOfRange_IndexCountBuffer" xml:space="preserve">
    <value>Index and count must refer to a location within the buffer.</value>
  </data>
  <data name="ArgumentOutOfRange_IndexCount" xml:space="preserve">
    <value>Index and count must refer to a location within the string.</value>
  </data>
  <data name="ArgumentOutOfRange_Index" xml:space="preserve">
    <value>Index was out of range. Must be non-negative and less than the size of the collection.</value>
  </data>
  <data name="Argument_EncodingConversionOverflowBytes" xml:space="preserve">
    <value>The output byte buffer is too small to contain the encoded data, encoding '{0}' fallback '{1}'.</value>
  </data>
  <data name="Argument_EncodingConversionOverflowChars" xml:space="preserve">
    <value>The output char buffer is too small to contain the decoded characters, encoding '{0}' fallback '{1}'.</value>
  </data>
  <data name="ArgumentOutOfRange_GetByteCountOverflow" xml:space="preserve">
    <value>Too many characters. The resulting number of bytes is larger than what can be returned as an int.</value>
  </data>
  <data name="ArgumentOutOfRange_GetCharCountOverflow" xml:space="preserve">
    <value>Too many bytes. The resulting number of chars is larger than what can be returned as an int.</value>
  </data>
  <data name="Argument_InvalidCharSequenceNoIndex" xml:space="preserve">
    <value>String contains invalid Unicode code points.</value>
  </data>
  <data name="ArgumentOutOfRange_NeedNonNegNum" xml:space="preserve">
    <value>Non-negative number required.</value>
  </data>
  <data name="CantStartAsUser" xml:space="preserve">
    <value>The Process object must have the UseShellExecute property set to false in order to start a process as a user.</value>
  </data>
  <data name="CantUseEnvVars" xml:space="preserve">
    <value>The Process object must have the UseShellExecute property set to false in order to use environment variables.</value>
  </data>
  <data name="UseShellExecuteNotSupported" xml:space="preserve">
    <value>UseShellExecute is not supported on this platform.</value>
  </data>
  <data name="GetProcessInfoNotSupported" xml:space="preserve">
    <value>Retrieving information about local processes is not supported on this platform.</value>
  </data>
  <data name="StandardInputEncodingNotAllowed" xml:space="preserve">
    <value>StandardInputEncoding is only supported when standard input is redirected.</value>
  </data>
  <data name="UserDoesNotExist" xml:space="preserve">
    <value>User with name '{0}' was not found.</value>
  </data>
  <data name="ArgumentAndArgumentListInitialized" xml:space="preserve">
    <value>Only one of Arguments or ArgumentList may be used.</value>
  </data>
<<<<<<< HEAD
  <data name="KillEntireProcessTree_DisallowedBecauseTreeContainsCallingProcess" xml:space="preserve">
    <value>Cannot be used to terminate a process tree containing the calling process.</value>
  </data>
  <data name="KillEntireProcessTree_TerminationIncomplete" xml:space="preserve">
    <value>Not all processes in process tree could be terminated.</value>
=======
  <data name="InvalidSysctl" xml:space="preserve">
    <value>sysctl {0} failed with {1} error.</value>
>>>>>>> 87089ef4
  </data>
</root><|MERGE_RESOLUTION|>--- conflicted
+++ resolved
@@ -318,15 +318,12 @@
   <data name="ArgumentAndArgumentListInitialized" xml:space="preserve">
     <value>Only one of Arguments or ArgumentList may be used.</value>
   </data>
-<<<<<<< HEAD
   <data name="KillEntireProcessTree_DisallowedBecauseTreeContainsCallingProcess" xml:space="preserve">
     <value>Cannot be used to terminate a process tree containing the calling process.</value>
   </data>
   <data name="KillEntireProcessTree_TerminationIncomplete" xml:space="preserve">
     <value>Not all processes in process tree could be terminated.</value>
-=======
   <data name="InvalidSysctl" xml:space="preserve">
     <value>sysctl {0} failed with {1} error.</value>
->>>>>>> 87089ef4
   </data>
 </root>