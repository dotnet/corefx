<Project Sdk="Microsoft.NET.Sdk">
  <PropertyGroup>
    <Platform Condition=" '$(Platform)' == '' ">AnyCPU</Platform>
    <ProjectGuid>{F55047F8-E47B-46E3-B221-C23595AFE168}</ProjectGuid>
    <RootNamespace>System.Diagnostics.Process</RootNamespace>
    <AssemblyName>System.Diagnostics.Process</AssemblyName>
    <DefineConstants Condition="'$(TargetGroup)' != 'uap'">$(DefineConstants);FEATURE_REGISTRY</DefineConstants>
    <AllowUnsafeBlocks>true</AllowUnsafeBlocks>
    <NoWarn>$(NoWarn);CS1573</NoWarn>
    <Configurations>netcoreapp-FreeBSD-Debug;netcoreapp-FreeBSD-Release;netcoreapp-Linux-Debug;netcoreapp-Linux-Release;netcoreapp-OSX-Debug;netcoreapp-OSX-Release;netcoreapp-Windows_NT-Debug;netcoreapp-Windows_NT-Release;uap-Windows_NT-Debug;uap-Windows_NT-Release</Configurations>
  </PropertyGroup>
  <PropertyGroup Condition=" '$(TargetsFreeBSD)' == 'true' OR '$(TargetsUnknownUnix)' == 'true' ">
    <!-- Suppress unused field warnings when using PlatformNotSupportedException stubs -->
    <NoWarn>$(NoWarn);0649</NoWarn>
  </PropertyGroup>
  <ItemGroup>
    <Compile Include="FxCopBaseline.cs" />
  </ItemGroup>
  <ItemGroup>
    <Compile Include="Microsoft\Win32\SafeHandles\SafeProcessHandle.cs" />
    <Compile Include="System\Collections\Specialized\DictionaryWrapper.cs" />
    <Compile Include="System\Diagnostics\AsyncStreamReader.cs" />
    <Compile Include="System\Diagnostics\DataReceivedEventArgs.cs" />
    <Compile Include="System\Diagnostics\Process.cs" />
    <Compile Include="System\Diagnostics\ProcessInfo.cs" />
    <Compile Include="System\Diagnostics\ProcessManager.cs" />
    <Compile Include="System\Diagnostics\ProcessModule.cs" />
    <Compile Include="System\Diagnostics\ProcessModuleCollection.cs" />
    <Compile Include="System\Diagnostics\ProcessPriorityClass.cs" />
    <Compile Include="System\Diagnostics\ProcessStartInfo.cs" />
    <Compile Include="System\Diagnostics\ProcessThread.cs" />
    <Compile Include="System\Diagnostics\ProcessThreadCollection.cs" />
    <Compile Include="System\Diagnostics\ProcessWindowStyle.cs" />
    <Compile Include="System\Diagnostics\ThreadInfo.cs" />
    <Compile Include="System\Diagnostics\ThreadPriorityLevel.cs" />
    <Compile Include="System\Diagnostics\ThreadState.cs" />
    <Compile Include="System\Diagnostics\ThreadWaitReason.cs" />
    <Compile Include="System\Diagnostics\MonitoringDescriptionAttribute.cs" />
    <Compile Include="System\Collections\Specialized\StringDictionaryWrapper.cs" />
    <Compile Include="$(CommonPath)\CoreLib\System\PasteArguments.cs">
      <Link>Common\CoreLib\System\PasteArguments.cs</Link>
    </Compile>
    <Compile Include="$(CommonPath)\Interop\Windows\Interop.Errors.cs">
      <Link>Common\Interop\Windows\Interop.Errors.cs</Link>
    </Compile>
  </ItemGroup>
  <ItemGroup Condition=" '$(TargetsWindows)' == 'true' and '$(TargetGroup)' != 'uap'">
    <Compile Include="$(CommonPath)\Interop\Windows\Kernel32\Interop.EnumProcessModules.cs">
      <Link>Common\Interop\Windows\Kernel32\Interop.EnumProcessModules.cs</Link>
    </Compile>
    <Compile Include="$(CommonPath)\Interop\Windows\NtDll\Interop.NtQueryInformationProcess.cs">
      <Link>Common\Interop\Windows\NtDll\Interop.NtQueryInformationProcess.cs</Link>
    </Compile>
    <Compile Include="$(CommonPath)\Interop\Windows\NtDll\Interop.NtQuerySystemInformation.cs">
      <Link>Common\Interop\Windows\NtDll\Interop.NtQuerySystemInformation.cs</Link>
    </Compile>
    <Compile Include="$(CommonPath)\Interop\Windows\User32\Interop.EnumWindows.cs">
      <Link>Common\Interop\Windows\User32\Interop.EnumWindows.cs</Link>
    </Compile>
    <Compile Include="$(CommonPath)\Interop\Windows\User32\Interop.GetWindow.cs">
      <Link>Common\Interop\Windows\User32\Interop.GetWindow.cs</Link>
    </Compile>
    <Compile Include="$(CommonPath)\Interop\Windows\User32\Interop.GetWindowLong.cs">
      <Link>Common\Interop\Windows\User32\Interop.GetWindowLong.cs</Link>
    </Compile>
    <Compile Include="$(CommonPath)\Interop\Windows\User32\Interop.GetWindowTextLengthW.cs">
      <Link>Common\Interop\Windows\User32\Interop.GetWindowTextLengthW.cs</Link>
    </Compile>
    <Compile Include="$(CommonPath)\Interop\Windows\User32\Interop.GetWindowTextW.cs">
      <Link>Common\Interop\Windows\User32\Interop.GetWindowTextW.cs</Link>
    </Compile>
    <Compile Include="$(CommonPath)\Interop\Windows\User32\Interop.GetWindowThreadProcessId.cs">
      <Link>Common\Interop\Windows\User32\Interop.GetWindowThreadProcessId.cs</Link>
    </Compile>
    <Compile Include="$(CommonPath)\Interop\Windows\User32\Interop.PostMessage.cs">
      <Link>Common\Interop\Windows\User32\Interop.PostMessage.cs</Link>
    </Compile>
    <Compile Include="$(CommonPath)\Interop\Windows\User32\Interop.IsWindowVisible.cs">
      <Link>Common\Interop\Windows\User32\Interop.IsWindowVisible.cs</Link>
    </Compile>
    <Compile Include="$(CommonPath)\Interop\Windows\User32\Interop.SendMessageTimeout.cs">
      <Link>Common\Interop\Windows\User32\Interop.SendMessageTimeout.cs</Link>
    </Compile>
    <Compile Include="$(CommonPath)\Interop\Windows\User32\Interop.WaitForInputIdle.cs">
      <Link>Common\Interop\Windows\User32\Interop.WaitForInputIdle.cs</Link>
    </Compile>
  </ItemGroup>
  <ItemGroup Condition=" '$(TargetsWindows)' == 'true'">
    <Compile Include="$(CommonPath)\Interop\Windows\Interop.Libraries.cs">
      <Link>Common\Interop\Windows\Interop.Libraries.cs</Link>
    </Compile>
    <Compile Include="$(CommonPath)\CoreLib\Interop\Windows\Kernel32\Interop.CloseHandle.cs">
      <Link>Common\CoreLib\Interop\Windows\Kernel32\Interop.CloseHandle.cs</Link>
    </Compile>
    <Compile Include="$(CommonPath)\Interop\Windows\Advapi32\Interop.PERF_INFO.cs">
      <Link>Common\Interop\Windows\Advapi32\Interop.PERF_INFO.cs</Link>
    </Compile>
    <Compile Include="$(CommonPath)\Interop\Windows\Kernel32\Interop.IsWow64Process_SafeProcessHandle.cs">
      <Link>Common\Interop\Windows\Kernel32\Interop.IsWow64Process_SafeProcessHandle.cs</Link>
    </Compile>
    <Compile Include="$(CommonPath)\Interop\Windows\Kernel32\Interop.GetExitCodeProcess.cs">
      <Link>Common\Interop\Windows\Kernel32\Interop.GetExitCodeProcess.cs</Link>
    </Compile>
    <Compile Include="$(CommonPath)\Interop\Windows\Kernel32\Interop.GetProcessTimes.cs">
      <Link>Common\Interop\Windows\Kernel32\Interop.GetProcessTimes.cs</Link>
    </Compile>
    <Compile Include="$(CommonPath)\Interop\Windows\Kernel32\Interop.GetThreadTimes.cs">
      <Link>Common\Interop\Windows\Kernel32\Interop.GetThreadTimes.cs</Link>
    </Compile>
    <Compile Include="$(CommonPath)\Interop\Windows\Kernel32\Interop.GetStdHandle.cs">
      <Link>Common\Interop\Windows\Kernel32\Interop.GetStdHandle.cs</Link>
    </Compile>
    <Compile Include="$(CommonPath)\Interop\Windows\Kernel32\Interop.CreateProcess.cs">
      <Link>Common\Interop\Windows\Kernel32\Interop.CreateProcess.cs</Link>
    </Compile>
    <Compile Include="$(CommonPath)\Interop\Windows\Kernel32\Interop.TerminateProcess.cs">
      <Link>Common\Interop\Windows\Kernel32\Interop.TerminateProcess.cs</Link>
    </Compile>
    <Compile Include="$(CommonPath)\Interop\Windows\Kernel32\Interop.GetCurrentProcess_SafeProcessHandle.cs">
      <Link>Common\Interop\Windows\kernel32\Interop.GetCurrentProcess.cs</Link>
    </Compile>
    <Compile Include="$(CommonPath)\Interop\Windows\Kernel32\Interop.OpenProcess.cs">
      <Link>Common\Interop\Windows\Kernel32\Interop.OpenProcess.cs</Link>
    </Compile>
    <Compile Include="$(CommonPath)\Interop\Windows\Kernel32\Interop.EnumProcesses.cs">
      <Link>Common\Interop\Windows\Kernel32\Interop.EnumProcesses.cs</Link>
    </Compile>
    <Compile Include="$(CommonPath)\Interop\Windows\Kernel32\Interop.GetModuleInformation.cs">
      <Link>Common\Interop\Windows\Kernel32\Interop.GetModuleInformation.cs</Link>
    </Compile>
    <Compile Include="$(CommonPath)\Interop\Windows\Kernel32\Interop.GetModuleBaseName.cs">
      <Link>Common\Interop\Windows\Kernel32\Interop.GetModuleBaseName.cs</Link>
    </Compile>
    <Compile Include="$(CommonPath)\Interop\Windows\Kernel32\Interop.GetModuleFileNameEx.cs">
      <Link>Common\Interop\Windows\Kernel32\Interop.GetModuleFileNameEx.cs</Link>
    </Compile>
    <Compile Include="$(CommonPath)\Interop\Windows\Kernel32\Interop.SetProcessWorkingSetSizeEx.cs">
      <Link>Common\Interop\Windows\Kernel32\Interop.SetProcessWorkingSetSizeEx.cs</Link>
    </Compile>
    <Compile Include="$(CommonPath)\Interop\Windows\Kernel32\Interop.GetProcessWorkingSetSizeEx.cs">
      <Link>Common\Interop\Windows\Kernel32\Interop.GetProcessWorkingSetSizeEx.cs</Link>
    </Compile>
    <Compile Include="$(CommonPath)\Interop\Windows\Kernel32\Interop.SetProcessAffinityMask.cs">
      <Link>Common\Interop\Windows\Kernel32\Interop.SetProcessAffinityMask.cs</Link>
    </Compile>
    <Compile Include="$(CommonPath)\Interop\Windows\Kernel32\Interop.GetProcessAffinityMask.cs">
      <Link>Common\Interop\Windows\Kernel32\Interop.GetProcessAffinityMask.cs</Link>
    </Compile>
    <Compile Include="$(CommonPath)\Interop\Windows\Kernel32\Interop.GetProcessId.cs">
      <Link>Common\Interop\Windows\Kernel32\Interop.GetProcessId.cs</Link>
    </Compile>
    <Compile Include="$(CommonPath)\Interop\Windows\Kernel32\Interop.GetThreadPriorityBoost.cs">
      <Link>Common\Interop\Windows\Kernel32\Interop.GetThreadPriorityBoost.cs</Link>
    </Compile>
    <Compile Include="$(CommonPath)\Interop\Windows\Kernel32\Interop.SetThreadPriorityBoost.cs">
      <Link>Common\Interop\Windows\Kernel32\Interop.SetThreadPriorityBoost.cs</Link>
    </Compile>
    <Compile Include="$(CommonPath)\Interop\Windows\Kernel32\Interop.GetProcessPriorityBoost.cs">
      <Link>Common\Interop\Windows\Kernel32\Interop.GetProcessPriorityBoost.cs</Link>
    </Compile>
    <Compile Include="$(CommonPath)\Interop\Windows\Kernel32\Interop.SetProcessPriorityBoost.cs">
      <Link>Common\Interop\Windows\Kernel32\Interop.SetProcessPriorityBoost.cs</Link>
    </Compile>
    <Compile Include="$(CommonPath)\Interop\Windows\Kernel32\Interop.OpenThread.cs">
      <Link>Common\Interop\Windows\Kernel32\Interop.OpenThread.cs</Link>
    </Compile>
    <Compile Include="$(CommonPath)\Interop\Windows\Kernel32\Interop.SetThreadPriority.cs">
      <Link>Common\Interop\Windows\Kernel32\Interop.SetThreadPriority.cs</Link>
    </Compile>
    <Compile Include="$(CommonPath)\Interop\Windows\Kernel32\Interop.GetThreadPriority.cs">
      <Link>Common\Interop\Windows\Kernel32\Interop.GetThreadPriority.cs</Link>
    </Compile>
    <Compile Include="$(CommonPath)\Interop\Windows\Kernel32\Interop.SetThreadAffinityMask.cs">
      <Link>Common\Interop\Windows\Kernel32\Interop.SetThreadAffinityMask.cs</Link>
    </Compile>
    <Compile Include="$(CommonPath)\Interop\Windows\Kernel32\Interop.SetThreadIdealProcessor.cs">
      <Link>Common\Interop\Windows\Kernel32\Interop.SetThreadIdealProcessor.cs</Link>
    </Compile>
    <Compile Include="$(CommonPath)\Interop\Windows\Kernel32\Interop.GetPriorityClass.cs">
      <Link>Common\Interop\Windows\Kernel32\Interop.GetPriorityClass.cs</Link>
    </Compile>
    <Compile Include="$(CommonPath)\Interop\Windows\Kernel32\Interop.SetPriorityClass.cs">
      <Link>Common\Interop\Windows\Kernel32\Interop.SetPriorityClass.cs</Link>
    </Compile>
    <Compile Include="$(CommonPath)\Interop\Windows\Kernel32\Interop.DuplicateHandle_SafeProcessHandle.cs">
      <Link>Common\Interop\Windows\kernel32\Interop.DuplicateHandle.cs</Link>
    </Compile>
    <Compile Include="$(CommonPath)\Interop\Windows\Kernel32\Interop.ProcessWaitHandle.cs">
      <Link>Common\Interop\Windows\Kernel32\Interop.ProcessWaitHandle.cs</Link>
    </Compile>
    <Compile Include="$(CommonPath)\Interop\Windows\Advapi32\Interop.OpenProcessToken.cs">
      <Link>Common\Interop\Windows\Advapi32\Interop.OpenProcessToken.cs</Link>
    </Compile>
    <Compile Include="$(CommonPath)\Interop\Windows\Advapi32\Interop.LookupPrivilegeValue.cs">
      <Link>Common\Interop\Windows\Advapi32\Interop.LookupPrivilegeValue.cs</Link>
    </Compile>
    <Compile Include="$(CommonPath)\Interop\Windows\Advapi32\Interop.AdjustTokenPrivileges.cs">
      <Link>Common\Interop\Windows\Advapi32\Interop.AdjustTokenPrivileges.cs</Link>
    </Compile>
    <Compile Include="$(CommonPath)\CoreLib\Interop\Windows\Kernel32\Interop.GetComputerName.cs">
      <Link>Common\Interop\Windows\Kernel32\Interop.GetComputerName.cs</Link>
    </Compile>
    <Compile Include="$(CommonPath)\Interop\Windows\Kernel32\Interop.GetCurrentProcessId.cs">
      <Link>Common\Interop\Windows\Kernel32\Interop.GetCurrentProcessId.cs</Link>
    </Compile>
    <Compile Include="$(CommonPath)\Interop\Windows\Kernel32\Interop.GetConsoleCP.cs">
      <Link>Common\Interop\Windows\Kernel32\Interop.GetConsoleCP.cs</Link>
    </Compile>
    <Compile Include="$(CommonPath)\Interop\Windows\Kernel32\Interop.GetConsoleOutputCP.cs">
      <Link>Common\Interop\Windows\Kernel32\Interop.GetConsoleOutputCP.cs</Link>
    </Compile>
    <Compile Include="$(CommonPath)\Interop\Windows\Advapi32\Interop.CreateProcessWithLogon.cs">
      <Link>Common\Interop\Windows\Advapi32\Interop.CreateProcessWithLogon.cs</Link>
    </Compile>
    <Compile Include="$(CommonPath)\CoreLib\Interop\Windows\Interop.BOOL.cs">
      <Link>Common\CoreLib\Interop\Windows\Interop.BOOL.cs</Link>
    </Compile>
    <Compile Include="$(CommonPath)\CoreLib\Interop\Windows\Kernel32\Interop.SECURITY_ATTRIBUTES.cs">
      <Link>Common\CoreLib\Interop\Windows\Kernel32\Interop.SECURITY_ATTRIBUTES.cs</Link>
    </Compile>
    <Compile Include="$(CommonPath)\Interop\Windows\Advapi32\Interop.LUID.cs">
      <Link>Common\Interop\Windows\Advapi32\Interop.LUID.cs</Link>
    </Compile>
    <Compile Include="$(CommonPath)\Interop\Windows\Advapi32\Interop.LUID_AND_ATTRIBUTES.cs">
      <Link>Common\Interop\Windows\Advapi32\Interop.LUID_AND_ATTRIBUTES.cs</Link>
    </Compile>
    <Compile Include="$(CommonPath)\Interop\Windows\Advapi32\Interop.TOKEN_PRIVILEGE.cs">
      <Link>Common\Interop\Windows\Advapi32\Interop.TOKEN_PRIVILEGE.cs</Link>
    </Compile>
    <Compile Include="$(CommonPath)\Interop\Windows\Kernel32\Interop.Constants.cs">
      <Link>Common\Interop\Windows\Kernel32\Interop.Constants.cs</Link>
    </Compile>
    <Compile Include="$(CommonPath)\Interop\Windows\Kernel32\Interop.CreatePipe_SafeFileHandle.cs">
      <Link>Common\Interop\Windows\kernel32\Interop.CreatePipe.cs</Link>
    </Compile>
    <Compile Include="$(CommonPath)\Interop\Windows\Kernel32\Interop.ThreadOptions.cs">
      <Link>Common\Interop\Windows\Kernel32\Interop.ThreadOptions.cs</Link>
    </Compile>
    <Compile Include="$(CommonPath)\Interop\Windows\Kernel32\Interop.HandleTypes.cs">
      <Link>Common\Interop\Windows\Kernel32\Interop.HandleTypes.cs</Link>
    </Compile>
    <Compile Include="$(CommonPath)\Interop\Windows\Advapi32\Interop.ProcessOptions.cs">
      <Link>Common\Interop\Windows\Advapi32\Interop.ProcessOptions.cs</Link>
    </Compile>
    <Compile Include="$(CommonPath)\Interop\Windows\Kernel32\Interop.HandleOptions.cs">
      <Link>Common\Interop\Windows\kernel32\Interop.ProcessOptions.cs</Link>
    </Compile>
    <Compile Include="$(CommonPath)\CoreLib\Interop\Windows\Kernel32\Interop.MultiByteToWideChar.cs">
      <Link>Common\CoreLib\Interop\Windows\Kernel32\Interop.MultiByteToWideChar.cs</Link>
    </Compile>
    <Compile Include="$(CommonPath)\Interop\Windows\Interop.UNICODE_STRING.cs">
      <Link>Common\Interop\Interop.UNICODE_STRING.cs</Link>
    </Compile>
    <Compile Include="$(CommonPath)\CoreLib\Interop\Windows\Kernel32\Interop.WideCharToMultiByte.cs">
      <Link>Common\CoreLib\Interop\Windows\Kernel32\Interop.WideCharToMultiByte.cs</Link>
    </Compile>
    <Compile Include="$(CommonPath)\System\Text\ConsoleEncoding.cs">
      <Link>Common\System\Text\ConsoleEncoding.cs</Link>
    </Compile>
    <Compile Include="$(CommonPath)\System\Text\EncodingHelper.Windows.cs">
      <Link>Common\System\Text\EncodingHelper.Windows.cs</Link>
    </Compile>
    <Compile Include="$(CommonPath)\System\Text\OSEncoding.Windows.cs">
      <Link>Common\System\Text\OSEncoding.Windows.cs</Link>
    </Compile>
    <Compile Include="$(CommonPath)\System\Text\OSEncoder.cs">
      <Link>Common\System\Text\OSEncoder.cs</Link>
    </Compile>
    <Compile Include="$(CommonPath)\System\Text\DBCSDecoder.cs">
      <Link>Common\System\Text\DBCSDecoder.cs</Link>
    </Compile>
    <Compile Include="$(CommonPath)\Interop\Windows\Kernel32\Interop.GetCPInfoEx.cs">
      <Link>Common\Interop\Windows\Kernel32\Interop.GetCPInfoEx.cs</Link>
    </Compile>
    <Compile Include="Microsoft\Win32\SafeHandles\SafeProcessHandle.Windows.cs" />
    <Compile Include="Microsoft\Win32\SafeHandles\SafeThreadHandle.cs" />
    <Compile Include="Microsoft\Win32\SafeHandles\SafeTokenHandle.cs" />
    <Compile Include="System\Diagnostics\PerformanceCounterLib.cs" />
    <Compile Include="System\Diagnostics\Process.Windows.cs" />
    <Compile Include="System\Diagnostics\ProcessManager.Windows.cs" />
    <Compile Include="System\Diagnostics\ProcessStartInfo.Windows.cs" />
    <Compile Include="System\Diagnostics\ProcessThread.Windows.cs" />
    <Compile Include="System\Diagnostics\ProcessThreadTimes.cs" />
  </ItemGroup>
  <ItemGroup Condition=" '$(TargetsUnix)' == 'true'">
    <Compile Include="Microsoft\Win32\SafeHandles\SafeProcessHandle.Unix.cs" />
    <Compile Include="System\Diagnostics\Process.Unix.cs" />
    <Compile Include="System\Diagnostics\ProcessManager.Unix.cs" />
    <Compile Include="System\Diagnostics\ProcessThread.Unix.cs" />
    <Compile Include="System\Diagnostics\ProcessStartInfo.Unix.cs" />
    <Compile Include="System\Diagnostics\ProcessWaitHandle.Unix.cs" />
    <Compile Include="System\Diagnostics\ProcessWaitState.Unix.cs" />
    <Compile Include="$(CommonPath)\CoreLib\System\Text\StringBuilderCache.cs">
      <Link>Common\System\Text\StringBuilderCache.cs</Link>
    </Compile>
    <Compile Include="$(CommonPath)\System\IO\StringParser.cs">
      <Link>Common\System\IO\StringParser.cs</Link>
    </Compile>
    <Compile Include="$(CommonPath)\Interop\Unix\Interop.Libraries.cs">
      <Link>Common\Interop\Unix\Interop.Libraries.cs</Link>
    </Compile>
    <Compile Include="$(CommonPath)\CoreLib\Interop\Unix\Interop.Errors.cs">
      <Link>Common\CoreLib\Interop\Unix\Interop.Errors.cs</Link>
    </Compile>
    <Compile Include="$(CommonPath)\CoreLib\Interop\Unix\System.Native\Interop.Close.cs">
      <Link>Common\Interop\Unix\Interop.Close.cs</Link>
    </Compile>
    <Compile Include="$(CommonPath)\CoreLib\Interop\Unix\System.Native\Interop.GetHostName.cs">
      <Link>Common\Interop\Unix\Interop.GetHostName.cs</Link>
    </Compile>
    <Compile Include="$(CommonPath)\CoreLib\Interop\Unix\System.Native\Interop.SysConf.cs">
      <Link>Common\Interop\Unix\Interop.SysConf.cs</Link>
    </Compile>
    <Compile Include="$(CommonPath)\Interop\Unix\System.Native\Interop.ConfigureConsoleForInteractiveChild.cs">
      <Link>Common\Interop\Unix\Interop.ConfigureConsoleForInteractiveChild.cs</Link>
    </Compile>
    <Compile Include="$(CommonPath)\Interop\Unix\System.Native\Interop.ForkAndExecProcess.cs">
      <Link>Common\Interop\Unix\Interop.ForkAndExecProcess.cs</Link>
    </Compile>
    <Compile Include="$(CommonPath)\Interop\Unix\System.Native\Interop.GetGroupList.cs">
      <Link>Common\Interop\Unix\Interop.GetGroupList.cs</Link>
    </Compile>
    <Compile Include="$(CommonPath)\Interop\Unix\System.Native\Interop.GetLine.cs">
      <Link>Common\Interop\Unix\Interop.GetLine.cs</Link>
    </Compile>
    <Compile Include="$(CommonPath)\Interop\Unix\System.Native\Interop.GetPid.cs">
      <Link>Common\Interop\Unix\Interop.GetPid.cs</Link>
    </Compile>
    <Compile Include="$(CommonPath)\CoreLib\Interop\Unix\System.Native\Interop.GetPwUid.cs">
      <Link>Common\Interop\Unix\Interop.GetPwUid.cs</Link>
    </Compile>
    <Compile Include="$(CommonPath)\Interop\Unix\System.Native\Interop.GetSetPriority.cs">
      <Link>Common\Interop\Unix\Interop.GetSetPriority.cs</Link>
    </Compile>
    <Compile Include="$(CommonPath)\Interop\Unix\System.Native\Interop.GetSid.cs">
      <Link>Common\Interop\Unix\Interop.GetSid.cs</Link>
    </Compile>
<<<<<<< HEAD
    <Compile Include="$(CommonPath)\Interop\Unix\System.Native\Interop.InitializeConsoleAndSignalHandling.cs">
      <Link>Common\Interop\Unix\Interop.InitializeConsoleAndSignalHandling.cs</Link>
=======
    <Compile Include="$(CommonPath)\Interop\Unix\System.Native\Interop.GetUid.cs">
      <Link>Common\Interop\Unix\Interop.GetUid.cs</Link>
>>>>>>> 49c86d5f
    </Compile>
    <Compile Include="$(CommonPath)\Interop\Unix\System.Native\Interop.Kill.cs">
      <Link>Common\Interop\Unix\Interop.Kill.cs</Link>
    </Compile>
    <Compile Include="$(CommonPath)\CoreLib\Interop\Unix\System.Native\Interop.ReadLink.cs">
      <Link>Common\Interop\Unix\Interop.ReadLink.cs</Link>
    </Compile>
    <Compile Include="$(CommonPath)\Interop\Unix\System.Native\Interop.RegisterForSigChld.cs">
      <Link>Common\Interop\Unix\Interop.RegisterForRegisterForSigChld.cs</Link>
    </Compile>
    <Compile Include="$(CommonPath)\Interop\Unix\System.Native\Interop.ResourceLimits.cs">
      <Link>Common\Interop\Unix\Interop.ResourceLimits.cs</Link>
    </Compile>
    <Compile Include="$(CommonPath)\CoreLib\Interop\Unix\System.Native\Interop.PathConf.cs">
      <Link>Common\Interop\Unix\Interop.PathConf.cs</Link>
    </Compile>
    <Compile Include="$(CommonPath)\Interop\Unix\System.Native\Interop.POpen.cs">
      <Link>Common\Interop\Unix\Interop.POpen.cs</Link>
    </Compile>
    <Compile Include="$(CommonPath)\Interop\Unix\System.Native\Interop.WaitId.cs">
      <Link>Common\Interop\Unix\Interop.WaitId.cs</Link>
    </Compile>
    <Compile Include="$(CommonPath)\Interop\Unix\System.Native\Interop.WaitPid.cs">
      <Link>Common\Interop\Unix\Interop.WaitPid.cs</Link>
    </Compile>
    <Compile Include="$(CommonPath)\CoreLib\Interop\Unix\System.Native\Interop.Access.cs">
      <Link>Common\Interop\Unix\System.Native\Interop.Access.cs</Link>
    </Compile>
  </ItemGroup>
  <ItemGroup Condition=" '$(TargetsLinux)' == 'true'">
    <Compile Include="System\Diagnostics\Process.Linux.cs" />
    <Compile Include="System\Diagnostics\ProcessManager.Linux.cs" />
    <Compile Include="System\Diagnostics\ProcessThread.Linux.cs" />
    <Compile Include="$(CommonPath)\Interop\Linux\procfs\Interop.ProcFsStat.cs">
      <Link>Common\Interop\Linux\Interop.ProcFsStat.cs</Link>
    </Compile>
    <Compile Include="$(CommonPath)\Interop\Unix\System.Native\Interop.SchedGetSetAffinity.cs">
      <Link>Common\Interop\Linux\Interop.SchedGetSetAffinity.cs</Link>
    </Compile>
    <Compile Include="$(CommonPath)\System\Text\ReusableTextReader.cs">
      <Link>Common\System\Text\ReusableTextReader.cs</Link>
    </Compile>
  </ItemGroup>
  <ItemGroup Condition=" '$(TargetsOSX)' == 'true'">
    <Compile Include="System\Diagnostics\Process.BSD.cs" />
    <Compile Include="System\Diagnostics\Process.OSX.cs" />
    <Compile Include="System\Diagnostics\ProcessManager.BSD.cs" />
    <Compile Include="System\Diagnostics\ProcessManager.OSX.cs" />
    <Compile Include="System\Diagnostics\ProcessThread.OSX.cs" />
    <Compile Include="$(CommonPath)\Interop\OSX\Interop.libproc.cs">
      <Link>Common\Interop\OSX\Interop.libproc.cs</Link>
    </Compile>
    <Compile Include="$(CommonPath)\Interop\OSX\Interop.Libraries.cs">
      <Link>Common\Interop\OSX\Interop.Libraries.cs</Link>
    </Compile>
    <Compile Include="$(CommonPath)\System\StringExtensions.cs">
      <Link>Common\System\StringExtensions.cs</Link>
    </Compile>
    <Compile Include="$(CommonPath)\Interop\Unix\System.Native\Interop.GetAbsoluteTime.cs">
      <Link>Common\Unix\System.Native\Interop.GetAbsoluteTime.cs</Link>
    </Compile>
  </ItemGroup>
  <ItemGroup Condition="'$(TargetGroup)' == 'netcoreapp' AND '$(TargetsWindows)' == 'true'">
    <Compile Include="$(CommonPath)\Interop\Windows\Shell32\Interop.ShellExecuteExW.cs">
      <Link>Common\Interop\Windows\Shell32\Interop.ShellExecuteExW.cs</Link>
    </Compile>
    <Compile Include="System\Diagnostics\Process.Win32.cs" />
    <Compile Include="System\Diagnostics\ProcessManager.Win32.cs" />
    <Compile Include="System\Diagnostics\ProcessStartInfo.Win32.cs" />
  </ItemGroup>
  <ItemGroup Condition="'$(TargetGroup)' == 'uap'">
    <Compile Include="System\Diagnostics\Process.Uap.cs" />
    <Compile Include="System\Diagnostics\ProcessManager.Uap.cs" />
    <Compile Include="System\Diagnostics\ProcessStartInfo.Uap.cs" />
  </ItemGroup>
  <ItemGroup Condition="'$(TargetGroup)' != 'uap'">
    <Compile Include="System\Diagnostics\Process.NonUap.cs" />
  </ItemGroup>
  <ItemGroup Condition=" '$(TargetsFreeBSD)' == 'true'">
    <Compile Include="System\Diagnostics\Process.BSD.cs" />
    <Compile Include="System\Diagnostics\Process.FreeBSD.cs" />
    <Compile Include="System\Diagnostics\ProcessManager.BSD.cs" />
    <Compile Include="System\Diagnostics\ProcessManager.FreeBSD.cs" />
    <Compile Include="System\Diagnostics\ProcessThread.FreeBSD.cs" />
    <Compile Include="$(CommonPath)\Interop\BSD\System.Native\Interop.Sysctl.cs">
      <Link>Common\Interop\BSD\System.Native\Interop.Sysctl.cs</Link>
    </Compile>
    <Compile Include="$(CommonPath)\Interop\FreeBSD\Interop.Process.cs">
      <Link>Common\Interop\FreeBSD\Interop.Process.cs</Link>
    </Compile>
    <Compile Include="$(CommonPath)\CoreLib\Interop\Unix\System.Native\Interop.Stat.cs">
      <Link>Common\Unix\System.Native\Interop.Stat.cs</Link>
    </Compile>
  </ItemGroup>
  <ItemGroup Condition=" ('$(TargetsUnknownUnix)' == 'true')">
    <Compile Include="System\Diagnostics\Process.UnknownUnix.cs" />
    <Compile Include="System\Diagnostics\ProcessManager.UnknownUnix.cs" />
    <Compile Include="System\Diagnostics\ProcessThread.UnknownUnix.cs" />
  </ItemGroup>
  <ItemGroup>
    <Reference Include="Microsoft.Win32.Primitives" />
    <Reference Condition="'$(TargetGroup)' != 'uap'" Include="Microsoft.Win32.Registry" />
    <Reference Include="System.Buffers" />
    <Reference Include="System.Collections" />
    <Reference Include="System.Collections.Concurrent" />
    <Reference Include="System.Collections.NonGeneric" />
    <Reference Include="System.Collections.Specialized" />
    <Reference Include="System.ComponentModel.Primitives" />
    <Reference Include="System.ComponentModel.TypeConverter" />
    <Reference Include="System.Diagnostics.Debug" />
    <Reference Include="System.Diagnostics.FileVersionInfo" />
    <Reference Include="System.Diagnostics.Tools" />
    <Reference Include="System.IO.FileSystem" />
    <Reference Include="System.Linq" />
    <Reference Include="System.Memory" />
    <Reference Include="System.Resources.ResourceManager" />
    <Reference Include="System.Runtime" />
    <Reference Include="System.Runtime.Extensions" />
    <Reference Include="System.Runtime.InteropServices" />
    <Reference Include="System.Text.Encoding.Extensions" />
    <Reference Include="System.Threading" />
    <Reference Include="System.Threading.Tasks" />
    <Reference Include="System.Threading.Thread" />
    <Reference Include="System.Threading.ThreadPool" />
  </ItemGroup>
</Project><|MERGE_RESOLUTION|>--- conflicted
+++ resolved
@@ -335,13 +335,11 @@
     <Compile Include="$(CommonPath)\Interop\Unix\System.Native\Interop.GetSid.cs">
       <Link>Common\Interop\Unix\Interop.GetSid.cs</Link>
     </Compile>
-<<<<<<< HEAD
+    <Compile Include="$(CommonPath)\Interop\Unix\System.Native\Interop.GetUid.cs">
+      <Link>Common\Interop\Unix\Interop.GetUid.cs</Link>
+    </Compile>
     <Compile Include="$(CommonPath)\Interop\Unix\System.Native\Interop.InitializeConsoleAndSignalHandling.cs">
       <Link>Common\Interop\Unix\Interop.InitializeConsoleAndSignalHandling.cs</Link>
-=======
-    <Compile Include="$(CommonPath)\Interop\Unix\System.Native\Interop.GetUid.cs">
-      <Link>Common\Interop\Unix\Interop.GetUid.cs</Link>
->>>>>>> 49c86d5f
     </Compile>
     <Compile Include="$(CommonPath)\Interop\Unix\System.Native\Interop.Kill.cs">
       <Link>Common\Interop\Unix\Interop.Kill.cs</Link>
