--- conflicted
+++ resolved
@@ -454,10 +454,6 @@
                 ForkAndExecProcess(filename, argv, envp, cwd,
                     startInfo.RedirectStandardInput, startInfo.RedirectStandardOutput, startInfo.RedirectStandardError,
                     setCredentials, userId, groupId,
-<<<<<<< HEAD
-                    out childPid,
-=======
->>>>>>> 87089ef4
                     out stdinFd, out stdoutFd, out stderrFd);
             }
 
