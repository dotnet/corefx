--- conflicted
+++ resolved
@@ -400,13 +400,8 @@
 
                     isExecuting = ForkAndExecProcess(filename, argv, envp, cwd,
                         startInfo.RedirectStandardInput, startInfo.RedirectStandardOutput, startInfo.RedirectStandardError,
-<<<<<<< HEAD
-                        setCredentials, userId, groupId,
+                        setCredentials, userId, groupId, groups,
                         out stdinFd, out stdoutFd, out stderrFd, isInteractiveChild,
-=======
-                        setCredentials, userId, groupId, groups,
-                        out stdinFd, out stdoutFd, out stderrFd,
->>>>>>> 49c86d5f
                         throwOnNoExec: false); // return false instead of throwing on ENOEXEC
                 }
 
@@ -418,13 +413,8 @@
 
                     ForkAndExecProcess(filename, argv, envp, cwd,
                         startInfo.RedirectStandardInput, startInfo.RedirectStandardOutput, startInfo.RedirectStandardError,
-<<<<<<< HEAD
-                        setCredentials, userId, groupId,
+                        setCredentials, userId, groupId, groups,
                         out stdinFd, out stdoutFd, out stderrFd, isInteractiveChild);
-=======
-                        setCredentials, userId, groupId, groups,
-                        out stdinFd, out stdoutFd, out stderrFd);
->>>>>>> 49c86d5f
                 }
             }
             else
@@ -438,13 +428,8 @@
 
                 ForkAndExecProcess(filename, argv, envp, cwd,
                     startInfo.RedirectStandardInput, startInfo.RedirectStandardOutput, startInfo.RedirectStandardError,
-<<<<<<< HEAD
-                    setCredentials, userId, groupId,
+                    setCredentials, userId, groupId, groups,
                     out stdinFd, out stdoutFd, out stderrFd, isInteractiveChild);
-=======
-                    setCredentials, userId, groupId, groups,
-                    out stdinFd, out stdoutFd, out stderrFd);
->>>>>>> 49c86d5f
             }
 
             // Configure the parent's ends of the redirection streams.
