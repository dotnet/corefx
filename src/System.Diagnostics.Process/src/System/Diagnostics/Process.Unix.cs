// Licensed to the .NET Foundation under one or more agreements.
// The .NET Foundation licenses this file to you under the MIT license.
// See the LICENSE file in the project root for more information.

using Microsoft.Win32.SafeHandles;
using System.Collections.Generic;
using System.ComponentModel;
using System.Globalization;
using System.IO;
using System.Runtime.InteropServices;
using System.Security;
using System.Text;
using System.Threading;

namespace System.Diagnostics
{
    public partial class Process : IDisposable
    {
        private static readonly UTF8Encoding s_utf8NoBom =
            new UTF8Encoding(encoderShouldEmitUTF8Identifier: false);
        private static bool s_sigchildHandlerRegistered = false;
        private static readonly object s_sigchildGate = new object();
        private static readonly Interop.Sys.SigChldCallback s_sigChildHandler = OnSigChild;
        private static readonly ReaderWriterLock s_processStartLock = new ReaderWriterLock();

        /// <summary>
        /// Puts a Process component in state to interact with operating system processes that run in a 
        /// special mode by enabling the native property SeDebugPrivilege on the current thread.
        /// </summary>
        public static void EnterDebugMode()
        {
            // Nop.
        }

        /// <summary>
        /// Takes a Process component out of the state that lets it interact with operating system processes 
        /// that run in a special mode.
        /// </summary>
        public static void LeaveDebugMode()
        {
            // Nop.
        }

        [CLSCompliant(false)]
        public static Process Start(string fileName, string userName, SecureString password, string domain)
        {
            throw new PlatformNotSupportedException(SR.ProcessStartIdentityNotSupported);
        }

        [CLSCompliant(false)]
        public static Process Start(string fileName, string arguments, string userName, SecureString password, string domain)
        {
            throw new PlatformNotSupportedException(SR.ProcessStartIdentityNotSupported);
        }

        /// <summary>Stops the associated process immediately.</summary>
        public void Kill()
        {
            EnsureState(State.HaveId);
            if (Interop.Sys.Kill(_processId, Interop.Sys.Signals.SIGKILL) != 0)
            {
                throw new Win32Exception(); // same exception as on Windows
            }
        }

        /// <summary>Discards any information about the associated process.</summary>
        private void RefreshCore()
        {
            // Nop.  No additional state to reset.
        }

        /// <summary>Additional logic invoked when the Process is closed.</summary>
        private void CloseCore()
        {
            if (_waitStateHolder != null)
            {
                _waitStateHolder.Dispose();
                _waitStateHolder = null;
            }
        }

        /// <summary>Additional configuration when a process ID is set.</summary>
        partial void ConfigureAfterProcessIdSet()
        {
            // Make sure that we configure the wait state holder for this process object, which we can only do once we have a process ID.
            Debug.Assert(_haveProcessId, $"{nameof(ConfigureAfterProcessIdSet)} should only be called once a process ID is set");
            GetWaitState(); // lazily initializes the wait state
        }

        /// <devdoc>
        ///     Make sure we are watching for a process exit.
        /// </devdoc>
        /// <internalonly/>
        private void EnsureWatchingForExit()
        {
            if (!_watchingForExit)
            {
                lock (this)
                {
                    if (!_watchingForExit)
                    {
                        Debug.Assert(_haveProcessHandle, "Process.EnsureWatchingForExit called with no process handle");
                        Debug.Assert(Associated, "Process.EnsureWatchingForExit called with no associated process");
                        _watchingForExit = true;
                        try
                        {
                            _waitHandle = new ProcessWaitHandle(_processHandle);
                            _registeredWaitHandle = ThreadPool.RegisterWaitForSingleObject(_waitHandle,
                                new WaitOrTimerCallback(CompletionCallback), null, -1, true);
                        }
                        catch
                        {
                            _watchingForExit = false;
                            throw;
                        }
                    }
                }
            }
        }

        /// <summary>
        /// Instructs the Process component to wait the specified number of milliseconds for the associated process to exit.
        /// </summary>
        private bool WaitForExitCore(int milliseconds)
        {
            bool exited = GetWaitState().WaitForExit(milliseconds);
            Debug.Assert(exited || milliseconds != Timeout.Infinite);

            if (exited && milliseconds == Timeout.Infinite) // if we have a hard timeout, we cannot wait for the streams
            {
                if (_output != null)
                {
                    _output.WaitUtilEOF();
                }
                if (_error != null)
                {
                    _error.WaitUtilEOF();
                }
            }

            return exited;
        }

        /// <summary>Gets the main module for the associated process.</summary>
        public ProcessModule MainModule
        {
            get
            {
                ProcessModuleCollection pmc = Modules;
                return pmc.Count > 0 ? pmc[0] : null;
            }
        }

        /// <summary>Checks whether the process has exited and updates state accordingly.</summary>
        private void UpdateHasExited()
        {
            int? exitCode;
            _exited = GetWaitState().GetExited(out exitCode);
            if (_exited && exitCode != null)
            {
                _exitCode = exitCode.Value;
            }
        }

        /// <summary>Gets the time that the associated process exited.</summary>
        private DateTime ExitTimeCore
        {
            get { return GetWaitState().ExitTime; }
        }

        /// <summary>
        /// Gets or sets a value indicating whether the associated process priority
        /// should be temporarily boosted by the operating system when the main window
        /// has focus.
        /// </summary>
        private bool PriorityBoostEnabledCore
        {
            get { return false; } //Nop
            set { } // Nop
        }

        /// <summary>
        /// Gets or sets the overall priority category for the associated process.
        /// </summary>
        private ProcessPriorityClass PriorityClassCore
        {
            // This mapping is relatively arbitrary.  0 is normal based on the man page,
            // and the other values above and below are simply distributed evenly.
            get
            {
                EnsureState(State.HaveId);

                int pri = 0;
                int errno = Interop.Sys.GetPriority(Interop.Sys.PriorityWhich.PRIO_PROCESS, _processId, out pri);
                if (errno != 0) // Interop.Sys.GetPriority returns GetLastWin32Error()
                {
                    throw new Win32Exception(errno); // match Windows exception
                }

                Debug.Assert(pri >= -20 && pri <= 20);
                return
                    pri < -15 ? ProcessPriorityClass.RealTime :
                    pri < -10 ? ProcessPriorityClass.High :
                    pri < -5 ? ProcessPriorityClass.AboveNormal :
                    pri == 0 ? ProcessPriorityClass.Normal :
                    pri <= 10 ? ProcessPriorityClass.BelowNormal :
                    ProcessPriorityClass.Idle;
            }
            set
            {
                int pri = 0; // Normal
                switch (value)
                {
                    case ProcessPriorityClass.RealTime: pri = -19; break;
                    case ProcessPriorityClass.High: pri = -11; break;
                    case ProcessPriorityClass.AboveNormal: pri = -6; break;
                    case ProcessPriorityClass.BelowNormal: pri = 10; break;
                    case ProcessPriorityClass.Idle: pri = 19; break;
                    default:
                        Debug.Assert(value == ProcessPriorityClass.Normal, "Input should have been validated by caller");
                        break;
                }

                int result = Interop.Sys.SetPriority(Interop.Sys.PriorityWhich.PRIO_PROCESS, _processId, pri);
                if (result == -1)
                {
                    throw new Win32Exception(); // match Windows exception
                }
            }
        }

        /// <summary>Gets the ID of the current process.</summary>
        private static int GetCurrentProcessId()
        {
            return Interop.Sys.GetPid();
        }

        /// <summary>
        /// Gets a short-term handle to the process, with the given access.  If a handle exists,
        /// then it is reused.  If the process has exited, it throws an exception.
        /// </summary>
        private SafeProcessHandle GetProcessHandle()
        {
            if (_haveProcessHandle)
            {
                if (GetWaitState().HasExited)
                {
                    throw new InvalidOperationException(SR.Format(SR.ProcessHasExited, _processId.ToString(CultureInfo.CurrentCulture)));
                }
                return _processHandle;
            }

            EnsureState(State.HaveId | State.IsLocal);
            return new SafeProcessHandle(_processId);
        }

        /// <summary>
        /// Starts the process using the supplied start info. 
        /// With UseShellExecute option, we'll try the shell tools to launch it(e.g. "open fileName")
        /// </summary>
        /// <param name="startInfo">The start info with which to start the process.</param>
        private bool StartCore(ProcessStartInfo startInfo)
        {
            EnsureSigChildHandler();

            string filename;
            string[] argv;

            if (startInfo.UseShellExecute)
            {
                if (startInfo.RedirectStandardInput || startInfo.RedirectStandardOutput || startInfo.RedirectStandardError)
                {
                    throw new InvalidOperationException(SR.CantRedirectStreams);
                }
            }

            int childPid, stdinFd, stdoutFd, stderrFd;
            string[] envp = CreateEnvp(startInfo);
            string cwd = !string.IsNullOrWhiteSpace(startInfo.WorkingDirectory) ? startInfo.WorkingDirectory : null;

            if (startInfo.UseShellExecute)
            {
                // use default program to open file/url
                filename = GetPathToOpenFile();
                argv = ParseArgv(startInfo, filename);
            }
            else
            {
                filename = ResolvePath(startInfo.FileName);
                argv = ParseArgv(startInfo);
                if (Directory.Exists(filename))
                {
                    throw new Win32Exception(SR.DirectoryNotValidAsInput);
                }
            }

            if (string.IsNullOrEmpty(filename))
            {
                throw new Win32Exception(Interop.Error.ENOENT.Info().RawErrno);
            }

<<<<<<< HEAD
            // Lock to avoid races with OnSigChild
            // By using a ReaderWriterLock we allow multiple processes to start concurrently.
            s_processStartLock.AcquireReaderLock(Timeout.Infinite);
            try
            {
                // Invoke the shim fork/execve routine.  It will create pipes for all requested
                // redirects, fork a child process, map the pipe ends onto the appropriate stdin/stdout/stderr
                // descriptors, and execve to execute the requested process.  The shim implementation
                // is used to fork/execve as executing managed code in a forked process is not safe (only
                // the calling thread will transfer, thread IDs aren't stable across the fork, etc.)
                Interop.Sys.ForkAndExecProcess(
                        filename, argv, envp, cwd,
                        startInfo.RedirectStandardInput, startInfo.RedirectStandardOutput, startInfo.RedirectStandardError,
                        out childPid,
                        out stdinFd, out stdoutFd, out stderrFd);

                // Store the child's information into this Process object.
                Debug.Assert(childPid >= 0);
                SetProcessId(childPid);
                SetProcessHandle(new SafeProcessHandle(childPid));

                // Ensure we'll reap this process.
                _waitStateHolder = new ProcessWaitState.Holder(_processId, isNewChild: true);
            }
            finally
            {
                s_processStartLock.ReleaseReaderLock();
            }
=======
            bool setCredentials = !string.IsNullOrEmpty(startInfo.UserName);
            uint userId = 0;
            uint groupId = 0;
            if (setCredentials)
            {
                (userId, groupId) = GetUserAndGroupIds(startInfo);
            }

            // Invoke the shim fork/execve routine.  It will create pipes for all requested
            // redirects, fork a child process, map the pipe ends onto the appropriate stdin/stdout/stderr
            // descriptors, and execve to execute the requested process.  The shim implementation
            // is used to fork/execve as executing managed code in a forked process is not safe (only
            // the calling thread will transfer, thread IDs aren't stable across the fork, etc.)
            Interop.Sys.ForkAndExecProcess(
                    filename, argv, envp, cwd,
                    startInfo.RedirectStandardInput, startInfo.RedirectStandardOutput, startInfo.RedirectStandardError,
                    setCredentials, userId, groupId, 
                    out childPid,
                    out stdinFd, out stdoutFd, out stderrFd);

            // Store the child's information into this Process object.
            Debug.Assert(childPid >= 0);
            SetProcessId(childPid);
            SetProcessHandle(new SafeProcessHandle(childPid));
>>>>>>> 4fd86200

            // Configure the parent's ends of the redirection streams.
            // We use UTF8 encoding without BOM by-default(instead of Console encoding as on Windows)
            // as there is no good way to get this information from the native layer
            // and we do not want to take dependency on Console contract.
            if (startInfo.RedirectStandardInput)
            {
                Debug.Assert(stdinFd >= 0);
                _standardInput = new StreamWriter(OpenStream(stdinFd, FileAccess.Write),
                    startInfo.StandardInputEncoding ?? s_utf8NoBom, StreamBufferSize) { AutoFlush = true };
            }
            if (startInfo.RedirectStandardOutput)
            {
                Debug.Assert(stdoutFd >= 0);
                _standardOutput = new StreamReader(OpenStream(stdoutFd, FileAccess.Read),
                    startInfo.StandardOutputEncoding ?? s_utf8NoBom, true, StreamBufferSize);
            }
            if (startInfo.RedirectStandardError)
            {
                Debug.Assert(stderrFd >= 0);
                _standardError = new StreamReader(OpenStream(stderrFd, FileAccess.Read),
                    startInfo.StandardErrorEncoding ?? s_utf8NoBom, true, StreamBufferSize);
            }

            return true;
        }

        // -----------------------------
        // ---- PAL layer ends here ----
        // -----------------------------

        /// <summary>Finalizable holder for the underlying shared wait state object.</summary>
        private ProcessWaitState.Holder _waitStateHolder;

        /// <summary>Size to use for redirect streams and stream readers/writers.</summary>
        private const int StreamBufferSize = 4096;


        /// <summary>Converts the filename and arguments information from a ProcessStartInfo into an argv array.</summary>
        /// <param name="psi">The ProcessStartInfo.</param>
        /// <param name="alternativePath">alternative resolved path to use as first argument</param>
        /// <returns>The argv array.</returns>
        private static string[] ParseArgv(ProcessStartInfo psi, string alternativePath = null)
        {
            string argv0 = psi.FileName; // when no alternative path exists, pass filename (instead of resolved path) as argv[0], to match what caller supplied
            if (string.IsNullOrEmpty(psi.Arguments) && string.IsNullOrEmpty(alternativePath))
            {
                return new string[] { argv0 };
            }

            var argvList = new List<string>();
            if (!string.IsNullOrEmpty(alternativePath))
            {
                argvList.Add(alternativePath);
                if (alternativePath.Contains("kfmclient"))
                {
                    argvList.Add("openURL"); // kfmclient needs OpenURL
                }
            }
            argvList.Add(argv0);
            ParseArgumentsIntoList(psi.Arguments, argvList);
            return argvList.ToArray();
        }

        /// <summary>Converts the environment variables information from a ProcessStartInfo into an envp array.</summary>
        /// <param name="psi">The ProcessStartInfo.</param>
        /// <returns>The envp array.</returns>
        private static string[] CreateEnvp(ProcessStartInfo psi)
        {
            var envp = new string[psi.Environment.Count];
            int index = 0;
            foreach (var pair in psi.Environment)
            {
                envp[index++] = pair.Key + "=" + pair.Value;
            }
            return envp;
        }

        /// <summary>Resolves a path to the filename passed to ProcessStartInfo. </summary>
        /// <param name="filename">The filename.</param>
        /// <returns>The resolved path. It can return null in case of URLs.</returns>
        private static string ResolvePath(string filename)
        {
            // Follow the same resolution that Windows uses with CreateProcess:
            // 1. First try the exact path provided
            // 2. Then try the file relative to the executable directory
            // 3. Then try the file relative to the current directory
            // 4. then try the file in each of the directories specified in PATH
            // Windows does additional Windows-specific steps between 3 and 4,
            // and we ignore those here.

            // If the filename is a complete path, use it, regardless of whether it exists.
            if (Path.IsPathRooted(filename))
            {
                // In this case, it doesn't matter whether the file exists or not;
                // it's what the caller asked for, so it's what they'll get
                return filename;
            }

            // Then check the executable's directory
            string path = GetExePath();
            if (path != null)
            {
                try
                {
                    path = Path.Combine(Path.GetDirectoryName(path), filename);
                    if (File.Exists(path))
                    {
                        return path;
                    }
                }
                catch (ArgumentException) { } // ignore any errors in data that may come from the exe path
            }

            // Then check the current directory
            path = Path.Combine(Directory.GetCurrentDirectory(), filename);
            if (File.Exists(path))
            {
                return path;
            }

            // Then check each directory listed in the PATH environment variables
            return FindProgramInPath(filename);
        }

        /// <summary>
        /// Gets the path to the program
        /// </summary>
        /// <param name="program"></param>
        /// <returns></returns>
        private static string FindProgramInPath(string program)
        {
            string path;
            string pathEnvVar = Environment.GetEnvironmentVariable("PATH");
            if (pathEnvVar != null)
            {
                var pathParser = new StringParser(pathEnvVar, ':', skipEmpty: true);
                while (pathParser.MoveNext())
                {
                    string subPath = pathParser.ExtractCurrent();
                    path = Path.Combine(subPath, program);
                    if (File.Exists(path))
                    {
                        return path;
                    }
                }
            }
            return null;
        }

        /// <summary>Convert a number of "jiffies", or ticks, to a TimeSpan.</summary>
        /// <param name="ticks">The number of ticks.</param>
        /// <returns>The equivalent TimeSpan.</returns>
        internal static TimeSpan TicksToTimeSpan(double ticks)
        {
            // Look up the number of ticks per second in the system's configuration,
            // then use that to convert to a TimeSpan
            long ticksPerSecond = Interop.Sys.SysConf(Interop.Sys.SysConfName._SC_CLK_TCK);
            if (ticksPerSecond <= 0)
            {
                throw new Win32Exception();
            }
            return TimeSpan.FromSeconds(ticks / (double)ticksPerSecond);
        }

        /// <summary>Opens a stream around the specified file descriptor and with the specified access.</summary>
        /// <param name="fd">The file descriptor.</param>
        /// <param name="access">The access mode.</param>
        /// <returns>The opened stream.</returns>
        private static FileStream OpenStream(int fd, FileAccess access)
        {
            Debug.Assert(fd >= 0);
            return new FileStream(
                new SafeFileHandle((IntPtr)fd, ownsHandle: true),
                access, StreamBufferSize, isAsync: false);
        }

        /// <summary>Parses a command-line argument string into a list of arguments.</summary>
        /// <param name="arguments">The argument string.</param>
        /// <param name="results">The list into which the component arguments should be stored.</param>
        /// <remarks>
        /// This follows the rules outlined in "Parsing C++ Command-Line Arguments" at 
        /// https://msdn.microsoft.com/en-us/library/17w5ykft.aspx.
        /// </remarks>
        private static void ParseArgumentsIntoList(string arguments, List<string> results)
        {
            // Iterate through all of the characters in the argument string.
            for (int i = 0; i < arguments.Length; i++)
            {
                while (i < arguments.Length && (arguments[i] == ' ' || arguments[i] == '\t'))
                    i++;

                if (i == arguments.Length)
                    break;

                results.Add(GetNextArgument(arguments, ref i));
            }
        }

        private static string GetNextArgument(string arguments, ref int i)
        {
            var currentArgument = StringBuilderCache.Acquire();
            bool inQuotes = false;

            while (i < arguments.Length)
            {
                // From the current position, iterate through contiguous backslashes.
                int backslashCount = 0;
                while (i < arguments.Length && arguments[i] == '\\')
                {
                    i++;
                    backslashCount++;
                }

                if (backslashCount > 0)
                {
                    if (i >= arguments.Length || arguments[i] != '"')
                    {
                        // Backslashes not followed by a double quote:
                        // they should all be treated as literal backslashes.
                        currentArgument.Append('\\', backslashCount);
                    }
                    else
                    {
                        // Backslashes followed by a double quote:
                        // - Output a literal slash for each complete pair of slashes
                        // - If one remains, use it to make the subsequent quote a literal.
                        currentArgument.Append('\\', backslashCount / 2);
                        if (backslashCount % 2 != 0)
                        {
                            currentArgument.Append('"');
                            i++;
                        }
                    }

                    continue;
                }

                char c = arguments[i];

                // If this is a double quote, track whether we're inside of quotes or not.
                // Anything within quotes will be treated as a single argument, even if
                // it contains spaces.
                if (c == '"')
                {
                    if (inQuotes && i < arguments.Length - 1 && arguments[i + 1] == '"')
                    {
                        // Two consecutive double quotes inside an inQuotes region should result in a literal double quote 
                        // (the parser is left in the inQuotes region).
                        // This behavior is not part of the spec of code:ParseArgumentsIntoList, but is compatible with CRT 
                        // and .NET Framework.
                        currentArgument.Append('"');
                        i++;
                    }
                    else
                    {
                        inQuotes = !inQuotes;
                    }

                    i++;
                    continue;
                }

                // If this is a space/tab and we're not in quotes, we're done with the current
                // argument, it should be added to the results and then reset for the next one.
                if ((c == ' ' || c == '\t') && !inQuotes)
                {
                    break;
                }

                // Nothing special; add the character to the current argument.
                currentArgument.Append(c);
                i++;
            }

            return StringBuilderCache.GetStringAndRelease(currentArgument);
        }

        /// <summary>Gets the wait state for this Process object.</summary>
        private ProcessWaitState GetWaitState()
        {
            if (_waitStateHolder == null)
            {
                EnsureState(State.HaveId);
                _waitStateHolder = new ProcessWaitState.Holder(_processId);
            }
            return _waitStateHolder._state;
        }

        private static (uint userId, uint groupId) GetUserAndGroupIds(ProcessStartInfo startInfo)
        {
            Debug.Assert(!string.IsNullOrEmpty(startInfo.UserName));

            (uint? userId, uint? groupId) = GetUserAndGroupIds(startInfo.UserName);

            Debug.Assert(userId.HasValue == groupId.HasValue, "userId and groupId both need to have values, or both need to be null.");
            if (!userId.HasValue)
            {
                throw new Win32Exception(SR.Format(SR.UserDoesNotExist, startInfo.UserName));
            }

            return (userId.Value, groupId.Value);
        }

        private unsafe static (uint? userId, uint? groupId) GetUserAndGroupIds(string userName)
        {
            Interop.Sys.Passwd? passwd;
#if DEBUG
            // Use an artificially small buffer in DEBUG to test the fallback path
            const int BufLen = 2;
#else
            // First try with a buffer that should suffice for 99% of cases.
            const int BufLen = 1024;
#endif
            byte* stackBuf = stackalloc byte[BufLen];
            if (TryGetPasswd(userName, stackBuf, BufLen, out passwd))
            {
                if (passwd == null)
                {
                    return (null, null);
                }
                return (passwd.Value.UserId, passwd.Value.GroupId);
            }

            // Fallback to heap allocations if necessary, growing the buffer until
            // we succeed.  TryGetPasswd will throw if there's an unexpected error.
            int lastBufLen = BufLen;
            while (true)
            {
                lastBufLen *= 2;
                byte[] heapBuf = new byte[lastBufLen];
                fixed (byte* buf = &heapBuf[0])
                {
                    if (TryGetPasswd(userName, buf, heapBuf.Length, out passwd))
                    {
                        if (passwd == null)
                        {
                            return (null, null);
                        }
                        return (passwd.Value.UserId, passwd.Value.GroupId);
                    }
                }
            }
        }

        private static unsafe bool TryGetPasswd(string name, byte* buf, int bufLen, out Interop.Sys.Passwd? passwd)
        {
            // Call getpwnam_r to get the passwd struct
            Interop.Sys.Passwd tempPasswd;
            int error = Interop.Sys.GetPwNamR(name, out tempPasswd, buf, bufLen);

            // If the call succeeds, give back the passwd retrieved
            if (error == 0)
            {
                passwd = tempPasswd;
                return true;
            }

            // If the current user's entry could not be found, give back null,
            // but still return true as false indicates the buffer was too small.
            if (error == -1)
            {
                passwd = null;
                return true;
            }

            var errorInfo = new Interop.ErrorInfo(error);

            // If the call failed because the buffer was too small, return false to 
            // indicate the caller should try again with a larger buffer.
            if (errorInfo.Error == Interop.Error.ERANGE)
            {
                passwd = null;
                return false;
            }

            // Otherwise, fail.
            throw new Win32Exception(errorInfo.RawErrno, errorInfo.GetErrorMessage());
        }

        public IntPtr MainWindowHandle => IntPtr.Zero;

        private bool CloseMainWindowCore() => false;

        public string MainWindowTitle => string.Empty;

        public bool Responding => true;

        private bool WaitForInputIdleCore(int milliseconds) => throw new InvalidOperationException(SR.InputIdleUnkownError);

        private static void EnsureSigChildHandler()
        {
            if (s_sigchildHandlerRegistered)
            {
                return;
            }

            lock (s_sigchildGate)
            {
                if (!s_sigchildHandlerRegistered)
                {
                    // Ensure signal handling is setup and register our callback.
                    if (!Interop.Sys.RegisterForSigChld(s_sigChildHandler))
                    {
                        throw new Win32Exception();
                    }

                    s_sigchildHandlerRegistered = true;
                }
            }
        }

        private static void OnSigChild(bool reapAll)
        {
            // Lock to avoid races with Process.Start
            s_processStartLock.AcquireWriterLock(Timeout.Infinite);
            try
            {
                ProcessWaitState.CheckChildren(reapAll);
            }
            finally
            {
                s_processStartLock.ReleaseWriterLock();
            }
        }
    }
}<|MERGE_RESOLUTION|>--- conflicted
+++ resolved
@@ -299,7 +299,14 @@
                 throw new Win32Exception(Interop.Error.ENOENT.Info().RawErrno);
             }
 
-<<<<<<< HEAD
+            bool setCredentials = !string.IsNullOrEmpty(startInfo.UserName);
+            uint userId = 0;
+            uint groupId = 0;
+            if (setCredentials)
+            {
+                (userId, groupId) = GetUserAndGroupIds(startInfo);
+            }
+
             // Lock to avoid races with OnSigChild
             // By using a ReaderWriterLock we allow multiple processes to start concurrently.
             s_processStartLock.AcquireReaderLock(Timeout.Infinite);
@@ -311,49 +318,24 @@
                 // is used to fork/execve as executing managed code in a forked process is not safe (only
                 // the calling thread will transfer, thread IDs aren't stable across the fork, etc.)
                 Interop.Sys.ForkAndExecProcess(
-                        filename, argv, envp, cwd,
-                        startInfo.RedirectStandardInput, startInfo.RedirectStandardOutput, startInfo.RedirectStandardError,
-                        out childPid,
-                        out stdinFd, out stdoutFd, out stderrFd);
-
-                // Store the child's information into this Process object.
-                Debug.Assert(childPid >= 0);
-                SetProcessId(childPid);
-                SetProcessHandle(new SafeProcessHandle(childPid));
-
-                // Ensure we'll reap this process.
-                _waitStateHolder = new ProcessWaitState.Holder(_processId, isNewChild: true);
-            }
-            finally
-            {
-                s_processStartLock.ReleaseReaderLock();
-            }
-=======
-            bool setCredentials = !string.IsNullOrEmpty(startInfo.UserName);
-            uint userId = 0;
-            uint groupId = 0;
-            if (setCredentials)
-            {
-                (userId, groupId) = GetUserAndGroupIds(startInfo);
-            }
-
-            // Invoke the shim fork/execve routine.  It will create pipes for all requested
-            // redirects, fork a child process, map the pipe ends onto the appropriate stdin/stdout/stderr
-            // descriptors, and execve to execute the requested process.  The shim implementation
-            // is used to fork/execve as executing managed code in a forked process is not safe (only
-            // the calling thread will transfer, thread IDs aren't stable across the fork, etc.)
-            Interop.Sys.ForkAndExecProcess(
                     filename, argv, envp, cwd,
                     startInfo.RedirectStandardInput, startInfo.RedirectStandardOutput, startInfo.RedirectStandardError,
                     setCredentials, userId, groupId, 
                     out childPid,
                     out stdinFd, out stdoutFd, out stderrFd);
 
-            // Store the child's information into this Process object.
-            Debug.Assert(childPid >= 0);
-            SetProcessId(childPid);
-            SetProcessHandle(new SafeProcessHandle(childPid));
->>>>>>> 4fd86200
+                // Store the child's information into this Process object.
+                Debug.Assert(childPid >= 0);
+                SetProcessId(childPid);
+                SetProcessHandle(new SafeProcessHandle(childPid));
+
+                // Ensure we'll reap this process.
+                _waitStateHolder = new ProcessWaitState.Holder(_processId, isNewChild: true);
+            }
+            finally
+            {
+                s_processStartLock.ReleaseReaderLock();
+            }
 
             // Configure the parent's ends of the redirection streams.
             // We use UTF8 encoding without BOM by-default(instead of Console encoding as on Windows)
