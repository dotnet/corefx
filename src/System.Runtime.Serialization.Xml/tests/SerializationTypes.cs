﻿// Licensed to the .NET Foundation under one or more agreements.
// The .NET Foundation licenses this file to you under the MIT license.
// See the LICENSE file in the project root for more information.

using System;
using System.Collections;
using System.Collections.Generic;
using System.ComponentModel;
using System.Globalization;
using System.Runtime.CompilerServices;
using System.Runtime.Serialization;
using System.Xml;
using System.Xml.Linq;
using System.Xml.Schema;
using System.Xml.Serialization;
using System.IO;
using System.Text;
using System.Reflection;
using System.Threading.Tasks;
using System.Runtime.Serialization.Json;

namespace SerializationTypes
{
    public class TypeWithDateTimeStringProperty
    {
        public string DateTimeString;
        public DateTime CurrentDateTime;

        public TypeWithDateTimeStringProperty() { }
    }
    public class SimpleType
    {
        public string P1 { get; set; }
        public int P2 { get; set; }

        public static bool AreEqual(SimpleType x, SimpleType y)
        {
            if (x == null)
            {
                return y == null;
            }
            else if (y == null)
            {
                return x == null;
            }
            else
            {
                return (x.P1 == y.P1) && (x.P2 == y.P2);
            }
        }
    }

    public class TypeWithGetSetArrayMembers
    {
        public SimpleType[] F1;
        public int[] F2;

        public SimpleType[] P1 { get; set; }
        public int[] P2 { get; set; }
    }

    public class TypeWithGetOnlyArrayProperties
    {
        private SimpleType[] _p1 = new SimpleType[2];
        private int[] _p2 = new int[2];
        public SimpleType[] P1
        {
            get
            {
                return _p1;
            }
        }

        public int[] P2
        {
            get
            {
                return _p2;
            }
        }
    }

    public struct StructNotSerializable
    {
        public int value;

        public override int GetHashCode()
        {
            return value;
        }
    }

    public class MyCollection<T> : ICollection<T>
    {
        private List<T> _items = new List<T>();

        public MyCollection()
        {
        }

        public MyCollection(params T[] values)
        {
            _items.AddRange(values);
        }

        public void Add(T item)
        {
            _items.Add(item);
        }

        public void Clear()
        {
            _items.Clear();
        }

        public bool Contains(T item)
        {
            return _items.Contains(item);
        }

        public void CopyTo(T[] array, int arrayIndex)
        {
            _items.CopyTo(array, arrayIndex);
        }

        public int Count
        {
            get { return _items.Count; }
        }

        public bool IsReadOnly
        {
            get { return ((ICollection<T>)_items).IsReadOnly; }
        }

        public bool Remove(T item)
        {
            return _items.Remove(item);
        }

        public IEnumerator<T> GetEnumerator()
        {
            return ((ICollection<T>)_items).GetEnumerator();
        }

        IEnumerator IEnumerable.GetEnumerator()
        {
            return ((IEnumerable)_items).GetEnumerator();
        }
    }

    public class TypeWithMyCollectionField
    {
        public MyCollection<string> Collection;
    }

    public class TypeWithReadOnlyMyCollectionProperty
    {
        private MyCollection<string> _ro = new MyCollection<string>();
        public MyCollection<string> Collection
        {
            get
            {
                return _ro;
            }
        }
    }

    public class MyList : IList
    {
        private List<object> _items = new List<object>();

        public MyList()
        {
        }

        public MyList(params object[] values)
        {
            _items.AddRange(values);
        }

        public int Add(object value)
        {
            return ((IList)_items).Add(value);
        }

        public void Clear()
        {
            throw new NotImplementedException();
        }

        public bool Contains(object value)
        {
            return _items.Contains(value);
        }

        public int IndexOf(object value)
        {
            throw new NotImplementedException();
        }

        public void Insert(int index, object value)
        {
            throw new NotImplementedException();
        }

        public bool IsFixedSize
        {
            get { throw new NotImplementedException(); }
        }

        public bool IsReadOnly
        {
            get { throw new NotImplementedException(); }
        }

        public void Remove(object value)
        {
            throw new NotImplementedException();
        }

        public void RemoveAt(int index)
        {
            throw new NotImplementedException();
        }

        public object this[int index]
        {
            get
            {
                return _items[index];
            }
            set
            {
                throw new NotImplementedException();
            }
        }

        public void CopyTo(Array array, int index)
        {
            throw new NotImplementedException();
        }

        public int Count
        {
            get { return _items.Count; }
        }

        public bool IsSynchronized
        {
            get { throw new NotImplementedException(); }
        }

        public object SyncRoot
        {
            get { throw new NotImplementedException(); }
        }

        public IEnumerator GetEnumerator()
        {
            return ((IEnumerable)_items).GetEnumerator();
        }
    }
    public enum MyEnum
    {
        [EnumMember]
        One,
        Two,
        [EnumMember]
        Three
    }

    public class TypeWithEnumMembers
    {
        public MyEnum F1;
        public MyEnum P1 { get; set; }
    }

    [DataContract]
    public struct DCStruct
    {
        [DataMember]
        public string Data;
        public DCStruct(bool init)
        {
            Data = "Data";
        }
    }

    [DataContract]
    public class DCClassWithEnumAndStruct
    {
        [DataMember]
        public DCStruct MyStruct;

        [DataMember]
        public MyEnum MyEnum1;

        public DCClassWithEnumAndStruct() { }
        public DCClassWithEnumAndStruct(bool init)
        {
            MyStruct = new DCStruct(init);
        }
    }
    public class BuiltInTypes
    {
        public byte[] ByteArray { get; set; }
    }

    public class TypeA
    {
        public string Name;
    }

    public class TypeB
    {
        public string Name;

        public static implicit operator TypeA(TypeB i)
        {
            return new TypeA { Name = i.Name };
        }

        public static implicit operator TypeB(TypeA i)
        {
            return new TypeB { Name = i.Name };
        }
    }

    public class TypeHasArrayOfASerializedAsB
    {
        public TypeA[] Items;

        public TypeHasArrayOfASerializedAsB() { }
        public TypeHasArrayOfASerializedAsB(bool init)
        {
            Items = new TypeA[]
            {
                new TypeA { Name = "typeAValue" },
                new TypeB { Name = "typeBValue" },
            };
        }
    }

    public class __TypeNameWithSpecialCharacters漢ñ
    {
        public string PropertyNameWithSpecialCharacters漢ñ { get; set; }
    }

    public class BaseClassWithSamePropertyName
    {
        [DataMember]
        public string StringProperty;

        [DataMember]
        public int IntProperty;

        [DataMember]
        public DateTime DateTimeProperty;

        [DataMember]
        public List<string> ListProperty;
    }

    public class DerivedClassWithSameProperty : BaseClassWithSamePropertyName
    {
        [DataMember]
        public new string StringProperty;

        [DataMember]
        public new int IntProperty;

        [DataMember]
        public new DateTime DateTimeProperty;

        [DataMember]
        public new List<string> ListProperty;
    }

    public class DerivedClassWithSameProperty2 : DerivedClassWithSameProperty
    {
        [DataMember]
        public new DateTime DateTimeProperty;

        [DataMember]
        public new List<string> ListProperty;
    }

    public class TypeWithDateTimePropertyAsXmlTime
    {
        DateTime _value;

        [XmlText(DataType = "time")]
        public DateTime Value
        {
            get { return _value; }
            set { _value = value; }
        }
    }

    public class TypeWithByteArrayAsXmlText
    {
        [XmlText(DataType = "base64Binary")]
        public byte[] Value;
    }

    [DataContract(IsReference = false)]
    public class SimpleDC
    {
        [DataMember]
        public string Data;
        public SimpleDC() { }
        public SimpleDC(bool init)
        {
            Data = DateTime.MaxValue.ToString("T", CultureInfo.InvariantCulture);
        }
    }

    [XmlRoot(Namespace = "http://schemas.xmlsoap.org/ws/2005/04/discovery", IsNullable = false)]
    public class TypeWithXmlTextAttributeOnArray
    {
        [XmlText]
        public string[] Text;
    }

    [Flags]
    public enum EnumFlags
    {
        [EnumMember]
        One = 0x01,
        [EnumMember]
        Two = 0x02,
        [EnumMember]
        Three = 0x04,
        [EnumMember]
        Four = 0x08
    }

    public interface IBaseInterface
    {
        string ClassID { get; }

        string DisplayName { get; set; }

        string Id { get; set; }

        bool IsLoaded { get; set; }
    }

    [DataContract]
    public class ClassImplementsInterface : IBaseInterface
    {
        public virtual string ClassID { get; set; }

        [DataMember]
        public string DisplayName { get; set; }

        [DataMember]
        public string Id { get; set; }

        public bool IsLoaded { get; set; }
    }


    #region XmlSerializer specific
    public class WithStruct
    {
        public SomeStruct Some { get; set; }
    }

    public struct SomeStruct
    {
        public int A;
        public int B;
    }

    public class WithEnums
    {
        public IntEnum Int { get; set; }
        public ShortEnum Short { get; set; }
    }

    public class WithNullables
    {
        public IntEnum? Optional { get; set; }
        public IntEnum? Optionull { get; set; }
        public int? OptionalInt { get; set; }
        public Nullable<int> OptionullInt { get; set; }
        public SomeStruct? Struct1 { get; set; }
        public SomeStruct? Struct2 { get; set; }
    }

    public enum ByteEnum : byte
    {
        Option0, Option1, Option2
    }

    public enum SByteEnum : sbyte
    {
        Option0, Option1, Option2
    }

    public enum ShortEnum : short
    {
        Option0, Option1, Option2
    }

    public enum IntEnum
    {
        Option0, Option1, Option2
    }

    public enum UIntEnum : uint
    {
        Option0, Option1, Option2
    }

    public enum LongEnum : long
    {
        Option0, Option1, Option2
    }

    public enum ULongEnum : ulong
    {
        Option0, Option1, Option2
    }

    [XmlRoot(DataType = "XmlSerializerAttributes", ElementName = "AttributeTesting", IsNullable = false)]
    [XmlInclude(typeof(ItemChoiceType))]
    public class XmlSerializerAttributes
    {
        public XmlSerializerAttributes()
        {
            XmlElementProperty = 1;
            XmlAttributeProperty = 2;
            XmlArrayProperty = new string[] { "one", "two", "three" };
            EnumType = ItemChoiceType.Word;
            MyChoice = "String choice value";
            XmlIncludeProperty = ItemChoiceType.DecimalNumber;
            XmlEnumProperty = new ItemChoiceType[] { ItemChoiceType.DecimalNumber, ItemChoiceType.Number, ItemChoiceType.Word, ItemChoiceType.None };
            XmlTextProperty = "<xml>Hello XML</xml>";
            XmlNamespaceDeclarationsProperty = "XmlNamespaceDeclarationsPropertyValue";
        }

        [XmlElement(DataType = "int", ElementName = "XmlElementPropertyNode", Namespace = "http://element", Type = typeof(int))]
        public int XmlElementProperty { get; set; }

        [XmlAttribute(AttributeName = "XmlAttributeName")]
        public int XmlAttributeProperty { get; set; }

        [XmlArray(ElementName = "CustomXmlArrayProperty", Namespace = "http://mynamespace")]
        [XmlArrayItem(typeof(string))]
        public object[] XmlArrayProperty { get; set; }

        [XmlChoiceIdentifier("EnumType")]
        [XmlElement("Word", typeof(string))]
        [XmlElement("Number", typeof(int))]
        [XmlElement("DecimalNumber", typeof(double))]
        public object MyChoice;

        // Don't serialize this field. The EnumType field contains the enumeration value that corresponds to the MyChoice field value.
        [XmlIgnore]
        public ItemChoiceType EnumType;

        [XmlElement]
        public object XmlIncludeProperty;

        [XmlEnum("EnumProperty")]
        public ItemChoiceType[] XmlEnumProperty;

        [XmlText]
        public string XmlTextProperty;

        [XmlNamespaceDeclarations]
        public string XmlNamespaceDeclarationsProperty;
    }

    [XmlType(IncludeInSchema = false)]
    public enum ItemChoiceType
    {
        None,
        Word,
        Number,
        DecimalNumber
    }

    public class TypeWithAnyAttribute
    {
        public string Name;

        [XmlAttribute]
        public int IntProperty { get; set; }

        [XmlAnyAttribute]
        public XmlAttribute[] Attributes { get; set; }
    }

    public class KnownTypesThroughConstructor
    {
        public object EnumValue;

        public object SimpleTypeValue;
    }

    public class SimpleKnownTypeValue
    {
        public string StrProperty { get; set; }
    }

    public class ClassImplementingIXmlSerialiable : IXmlSerializable
    {
        public static bool WriteXmlInvoked = false;
        public static bool ReadXmlInvoked = false;

        public string StringValue { get; set; }
        private bool BoolValue { get; set; }

        public ClassImplementingIXmlSerialiable()
        {
            BoolValue = true;
        }

        public bool GetPrivateMember()
        {
            return BoolValue;
        }

        public System.Xml.Schema.XmlSchema GetSchema()
        {
            return null;
        }

        public void ReadXml(System.Xml.XmlReader reader)
        {
            ReadXmlInvoked = true;
            reader.MoveToContent();
            StringValue = reader.GetAttribute("StringValue");
            BoolValue = bool.Parse(reader.GetAttribute("BoolValue"));
        }

        public void WriteXml(System.Xml.XmlWriter writer)
        {
            WriteXmlInvoked = true;
            writer.WriteAttributeString("StringValue", StringValue);
            writer.WriteAttributeString("BoolValue", BoolValue.ToString());
        }
    }
    public class TypeWithPropertyNameSpecified
    {
        public string MyField;

        [XmlIgnore]
        public bool MyFieldSpecified;

        public int MyFieldIgnored;

<<<<<<< HEAD
        public string @Name5 { get; set; }

        public virtual string Name6 { get; set; }
=======
        [XmlIgnore]
        public bool MyFieldIgnoredSpecified;
>>>>>>> a671d624
    }

    [XmlType(Namespace = ""), XmlRoot(Namespace = "", IsNullable = true)]
    public class TypeWithXmlSchemaFormAttribute
    {
        [XmlArray(Form = XmlSchemaForm.Unqualified)]
        public List<int> UnqualifiedSchemaFormListProperty { get; set; }

        [XmlArray(Form = XmlSchemaForm.None), XmlArrayItem("NoneParameter", Form = XmlSchemaForm.None, IsNullable = false)]
        public List<string> NoneSchemaFormListProperty { get; set; }

<<<<<<< HEAD
        new public string Name5 { get; set; }

        public override string Name6 { get; set; }
    }

    public class DerivedTypeWithDifferentOverrides2 : DerivedTypeWithDifferentOverrides
    {
        public override string Name1 { get; set; }

        new public string Name2 { get; set; }

        new public string Name3 { get; set; }

        new internal string Name4 { get; set; }

        new internal string Name5 { get; set; }

        new internal string Name6 { get; set; }
=======
        [XmlArray(Form = XmlSchemaForm.Qualified), XmlArrayItem("QualifiedParameter", Form = XmlSchemaForm.Qualified, IsNullable = false)]
        public List<bool> QualifiedSchemaFormListProperty { get; set; }
>>>>>>> a671d624
    }

    [XmlType(TypeName = "MyXmlType")]
    public class TypeWithTypeNameInXmlTypeAttribute
    {
        [XmlAttribute(Form = XmlSchemaForm.Qualified)]
        public string XmlAttributeForm;
    }

    [XmlType(AnonymousType = true)]
    public class TypeWithSchemaFormInXmlAttribute
    {
        [XmlAttribute(Form = XmlSchemaForm.Qualified, Namespace = "http://test.com")]
        public string TestProperty;
    }


    #endregion

    public class TypeWithNonPublicDefaultConstructor
    {
        private static string s_prefix;
        static TypeWithNonPublicDefaultConstructor()
        {
            s_prefix = "Mr. ";
        }

        private TypeWithNonPublicDefaultConstructor()
        {
            Name = s_prefix + "FooName";
        }
        public string Name { get; set; }
    }

    // Comes from app: The Weather Channel. See bug 1101076 for details
    public class ServerSettings
    {
        public string DS2Root { get; set; }
        public string MetricConfigUrl { get; set; }
    }

    [DataContract]
    public class TypeWithXmlQualifiedName
    {
        [DataMember(IsRequired = true, EmitDefaultValue = false)]
        public XmlQualifiedName Value { get; set; }
    }

    public class TypeWith2DArrayProperty2
    {
        [System.Xml.Serialization.XmlArrayItemAttribute("SimpleType", typeof(SimpleType[]), IsNullable = false)]
        public SimpleType[][] TwoDArrayOfSimpleType;
    }

    public class TypeWithPropertiesHavingDefaultValue
    {
        [DefaultValue("")]
        public string EmptyStringProperty { get; set; } = "";

        [DefaultValue("DefaultString")]
        public string StringProperty { get; set; } = "DefaultString";

        [DefaultValue(11)]
        public int IntProperty { get; set; } = 11;

        [DefaultValue('m')]
        public char CharProperty { get; set; } = 'm';
    }

    public class TypeWithEnumPropertyHavingDefaultValue
    {
        [DefaultValue(1)]
        public IntEnum EnumProperty { get; set; } = IntEnum.Option1;
    }

    public class TypeWithEnumFlagPropertyHavingDefaultValue
    {
        [DefaultValue(EnumFlags.One | EnumFlags.Four)]
        public EnumFlags EnumProperty { get; set; } = EnumFlags.One | EnumFlags.Four;
    }

    public class TypeWithShouldSerializeMethod
    {
        private static readonly string DefaultFoo = "default";

        public string Foo { get; set; } = DefaultFoo;

        public bool ShouldSerializeFoo()
        {
            return Foo != DefaultFoo;
        }
    }

<<<<<<< HEAD
        public void Add(DateTime value)
        {
            _values.Add(value);
        }
    }

    public class TypeWithDateTimePropertyAsXmlTime
    {
        DateTime _value;

        [XmlText(DataType = "time")]
        public DateTime Value
        {
            get { return _value; }
            set { _value = value; }
        }
    }

    public class TypeWithByteArrayAsXmlText
    {
        [XmlText(DataType = "base64Binary")]
        public byte[] Value;
    }

    [DataContract(IsReference = false)]
    public class SimpleDC
    {
        [DataMember]
        public string Data;
        public SimpleDC() { }
        public SimpleDC(bool init)
        {
            Data = DateTime.MaxValue.ToString("T", CultureInfo.InvariantCulture);
        }
    }

    [DataContract(IsReference = false)]
    public class SimpleDCWithRef
    {
        [DataMember]
        public SimpleDC Data;

        [DataMember]
        public SimpleDC RefData;

        public SimpleDCWithRef() { }
        public SimpleDCWithRef(bool init)
        {
            Data = new SimpleDC(true);
            RefData = Data;
        }
    }

    [DataContract]
    public class ContainsLinkedList
    {
        [DataMember]
        public LinkedList<SimpleDCWithRef> Data;

        public ContainsLinkedList() { }
        public ContainsLinkedList(bool init)
        {
            this.Data = new LinkedList<SimpleDCWithRef>();
            SimpleDCWithRef d1 = new SimpleDCWithRef(true);
            SimpleDCWithRef d2 = new SimpleDCWithRef(true);
            d2.Data.Data = d1.RefData.Data;
            Data.AddLast(d1);
            Data.AddLast(d2);
            Data.AddLast(d2);
            Data.AddLast(d1);
            SimpleDCWithRef d3 = new SimpleDCWithRef(true);
            SimpleDCWithRef d4 = new SimpleDCWithRef(true);
            d4.Data = d3.RefData;
            Data.AddLast(d4);
            Data.AddLast(d3);
            SimpleDCWithRef d5 = new SimpleDCWithRef(true);
            SimpleDCWithRef d6 = new SimpleDCWithRef(true);
            SimpleDCWithRef d7 = new SimpleDCWithRef(true);
            d6.Data = d5.Data;
            d7.Data = d5.RefData;
            d7.RefData = d6.RefData;
            Data.AddLast(d7);
        }
    }

    [CollectionDataContract(Name = "SimpleCDC", ItemName = "Item")]
    public class SimpleCDC : ICollection<string>
    {
        private List<string> _data = new List<string>();
        public SimpleCDC() { }
        public SimpleCDC(bool init)
        {
            _data.Add("One");
            _data.Add("Two");
            _data.Add("Three");
        }

        #region ICollection<string> Members

        public void Add(string item)
        {
            _data.Add(item);
        }

        public void Clear()
        {
            _data.Clear();
        }

        public bool Contains(string item)
        {
            return _data.Contains(item);
        }

        public void CopyTo(string[] array, int arrayIndex)
        {
            _data.CopyTo(array, arrayIndex);
        }

        public int Count
        {
            get { return _data.Count; }
        }

        public bool IsReadOnly
        {
            get { return false; }
        }

        public bool Remove(string item)
        {
            return _data.Remove(item);
        }

        #endregion

        #region IEnumerable<string> Members

        public IEnumerator<string> GetEnumerator()
        {
            return _data.GetEnumerator();
        }

        #endregion

        #region IEnumerable Members

        System.Collections.IEnumerator System.Collections.IEnumerable.GetEnumerator()
        {
            return _data.GetEnumerator();
        }
        #endregion
    }

    [XmlRoot(Namespace = "http://www.w3.org/2003/05/soap-envelope", ElementName = "Envelope")]
    public class TypeWithMemberWithXmlNamespaceDeclarationsAttribute
    {
        public string header;
        public string body;
        [XmlNamespaceDeclarations]
        public XmlSerializerNamespaces xmlns;
    }

    [XmlRoot(Namespace = "http://schemas.xmlsoap.org/ws/2005/04/discovery", IsNullable = false)]
    public class TypeWithXmlTextAttributeOnArray
    {
        [XmlText]
        public string[] Text;
    }

    [CollectionDataContract]
    public class MyDerivedCollection : LinkedList<string>
    {
        public MyDerivedCollection() { }
    }

    [DataContract]
    public class MyDerivedCollectionContainer
    {
        public MyDerivedCollectionContainer() { Items = new MyDerivedCollection(); }

        [DataMember]
        public MyDerivedCollection Items { get; set; }
    }

    [Flags]
    public enum EnumFlags
    {
        [EnumMember]
        One = 0x01,
        [EnumMember]
        Two = 0x02,
        [EnumMember]
        Three = 0x04,
        [EnumMember]
        Four = 0x08
    }

    public interface IBaseInterface
    {
        string ClassID { get; }

        string DisplayName { get; set; }

        string Id { get; set; }

        bool IsLoaded { get; set; }
    }

    [DataContract]
    public class ClassImplementsInterface : IBaseInterface
    {
        public virtual string ClassID { get; set; }

        [DataMember]
        public string DisplayName { get; set; }

        [DataMember]
        public string Id { get; set; }

        public bool IsLoaded { get; set; }
    }

    #region XmlSerializer specific

    public class LocalReadingPosition
    {
        public string Ean { get; set; }
        public DateTime LastReadTime { get; set; }
        public int PageCount { get; set; }
        public string PageNumber { get; set; }
        public string PlatformOffset { get; set; }
    }

    public class WithStruct
    {
        public SomeStruct Some { get; set; }
    }

    public struct SomeStruct
    {
        public int A;
        public int B;
    }

    public struct SimpleStructWithProperties
    {
        public int Num { get; set; }
        public string Text { get; set; }
    }

    public class WithEnums
    {
        public IntEnum Int { get; set; }
        public ShortEnum Short { get; set; }
    }

    public class WithNullables
    {
        public IntEnum? Optional { get; set; }
        public IntEnum? Optionull { get; set; }
        public int? OptionalInt { get; set; }
        public Nullable<int> OptionullInt { get; set; }
        public SomeStruct? Struct1 { get; set; }
        public SomeStruct? Struct2 { get; set; }
    }

    public enum ByteEnum : byte
    {
        Option0, Option1, Option2
    }

    public enum SByteEnum : sbyte
    {
        Option0, Option1, Option2
    }

    public enum ShortEnum : short
    {
        Option0, Option1, Option2
    }

    public enum UShortEnum : ushort
    {
        Option0, Option1, Option2
    }

    public enum IntEnum
    {
        Option0, Option1, Option2
    }

    public enum UIntEnum : uint
    {
        Option0, Option1, Option2
    }

    public enum LongEnum : long
    {
        Option0, Option1, Option2
    }

    public enum ULongEnum : ulong
    {
        Option0, Option1, Option2
    }

    [XmlRoot(DataType = "XmlSerializerAttributes", ElementName = "AttributeTesting", IsNullable = false)]
    [XmlInclude(typeof(ItemChoiceType))]
    public class XmlSerializerAttributes
    {
        public XmlSerializerAttributes()
        {
            XmlElementProperty = 1;
            XmlAttributeProperty = 2;
            XmlArrayProperty = new string[] { "one", "two", "three" };
            EnumType = ItemChoiceType.Word;
            MyChoice = "String choice value";
            XmlIncludeProperty = ItemChoiceType.DecimalNumber;
            XmlEnumProperty = new ItemChoiceType[] { ItemChoiceType.DecimalNumber, ItemChoiceType.Number, ItemChoiceType.Word, ItemChoiceType.None };
            XmlTextProperty = "<xml>Hello XML</xml>";
            XmlNamespaceDeclarationsProperty = "XmlNamespaceDeclarationsPropertyValue";
        }

        [XmlElement(DataType = "int", ElementName = "XmlElementPropertyNode", Namespace = "http://element", Type = typeof(int))]
        public int XmlElementProperty { get; set; }

        [XmlAttribute(AttributeName = "XmlAttributeName")]
        public int XmlAttributeProperty { get; set; }

        [XmlArray(ElementName = "CustomXmlArrayProperty", Namespace = "http://mynamespace")]
        [XmlArrayItem(typeof(string))]
        public object[] XmlArrayProperty { get; set; }

        [XmlChoiceIdentifier("EnumType")]
        [XmlElement("Word", typeof(string))]
        [XmlElement("Number", typeof(int))]
        [XmlElement("DecimalNumber", typeof(double))]
        public object MyChoice;

        // Don't serialize this field. The EnumType field contains the enumeration value that corresponds to the MyChoice field value.
        [XmlIgnore]
        public ItemChoiceType EnumType;

        [XmlElement]
        public object XmlIncludeProperty;

        [XmlEnum("EnumProperty")]
        public ItemChoiceType[] XmlEnumProperty;

        [XmlText]
        public string XmlTextProperty;

        [XmlNamespaceDeclarations]
        public string XmlNamespaceDeclarationsProperty;
    }

    [XmlType(IncludeInSchema = false)]
    public enum ItemChoiceType
    {
        None,
        Word,
        Number,
        DecimalNumber
    }

    public class TypeWithAnyAttribute
    {
        public string Name;

        [XmlAttribute]
        public int IntProperty { get; set; }

        [XmlAnyAttribute]
        public XmlAttribute[] Attributes { get; set; }
    }

    public class KnownTypesThroughConstructor
    {
        public object EnumValue;

        public object SimpleTypeValue;
    }

    public class SimpleKnownTypeValue
    {
        public string StrProperty { get; set; }
    }

    public class ClassImplementingIXmlSerialiable : IXmlSerializable
    {
        public static bool WriteXmlInvoked = false;
        public static bool ReadXmlInvoked = false;

        public string StringValue { get; set; }
        private bool BoolValue { get; set; }

        public ClassImplementingIXmlSerialiable()
        {
            BoolValue = true;
        }

        public bool GetPrivateMember()
        {
            return BoolValue;
        }

        public System.Xml.Schema.XmlSchema GetSchema()
        {
            return null;
        }

        public void ReadXml(System.Xml.XmlReader reader)
        {
            ReadXmlInvoked = true;
            reader.MoveToContent();
            StringValue = reader.GetAttribute("StringValue");
            BoolValue = bool.Parse(reader.GetAttribute("BoolValue"));
        }

        public void WriteXml(System.Xml.XmlWriter writer)
        {
            WriteXmlInvoked = true;
            writer.WriteAttributeString("StringValue", StringValue);
            writer.WriteAttributeString("BoolValue", BoolValue.ToString());
        }
    }

    public class TypeWithNestedGenericClassImplementingIXmlSerialiable
    {
        // T can only be string
        public class NestedGenericClassImplementingIXmlSerialiable<T> : IXmlSerializable
        {
            public static bool WriteXmlInvoked = false;
            public static bool ReadXmlInvoked = false;

            public string StringValue { get; set; }
            private T GenericValue { get; set; }

            public NestedGenericClassImplementingIXmlSerialiable()
            {
                GenericValue = default(T);
            }

            public T GetPrivateMember()
            {
                return GenericValue;
            }

            public System.Xml.Schema.XmlSchema GetSchema()
            {
                return null;
            }

            public void ReadXml(System.Xml.XmlReader reader)
            {
                ReadXmlInvoked = true;
                reader.MoveToContent();
                StringValue = reader.GetAttribute("StringValue");
            }

            public void WriteXml(System.Xml.XmlWriter writer)
            {
                WriteXmlInvoked = true;
                writer.WriteAttributeString("StringValue", StringValue);
            }
        }
    }

    public class TypeWithPropertyNameSpecified
    {
        public string MyField;

        [XmlIgnore]
        public bool MyFieldSpecified;

        public int MyFieldIgnored;

        [XmlIgnore]
        public bool MyFieldIgnoredSpecified;
    }

    [XmlType(Namespace = ""), XmlRoot(Namespace = "", IsNullable = true)]
    public class TypeWithXmlSchemaFormAttribute
    {
        [XmlArray(Form = XmlSchemaForm.Unqualified)]
        public List<int> UnqualifiedSchemaFormListProperty { get; set; }

        [XmlArray(Form = XmlSchemaForm.None), XmlArrayItem("NoneParameter", Form = XmlSchemaForm.None, IsNullable = false)]
        public List<string> NoneSchemaFormListProperty { get; set; }

        [XmlArray(Form = XmlSchemaForm.Qualified), XmlArrayItem("QualifiedParameter", Form = XmlSchemaForm.Qualified, IsNullable = false)]
        public List<bool> QualifiedSchemaFormListProperty { get; set; }
    }

    [XmlType(TypeName = "MyXmlType")]
    public class TypeWithTypeNameInXmlTypeAttribute
    {
        [XmlAttribute(Form = XmlSchemaForm.Qualified)]
        public string XmlAttributeForm;
    }

    [XmlType(AnonymousType = true)]
    public class TypeWithSchemaFormInXmlAttribute
    {
        [XmlAttribute(Form = XmlSchemaForm.Qualified, Namespace = "http://test.com")]
        public string TestProperty;
    }


    #endregion

    public class UnspecifiedRootSerializationType
    {
        public int MyIntProperty { get; set; }

        public string MyStringProperty { get; set; }
    }

    [DataContract]
    internal class InternalType
    {
        public InternalType()
        {
            PrivateProperty = 100;
        }

        [DataMember]
        internal int InternalProperty { get; set; }

        [DataMember]
        private int PrivateProperty { get; set; }

        public int GetPrivatePropertyValue()
        {
            return PrivateProperty;
        }
    }

    [DataContract]
    public class TypeWithUriTypeProperty
    {
        [DataMember]
        public Uri ConfigUri
        {
            get;
            set;
        }
    }

    [DataContract]
    public class TypeWithDateTimeOffsetTypeProperty
    {
        [DataMember]
        public DateTimeOffset ModifiedTime
        {
            get;
            set;
        }
    }

    public class TypeWithCommonTypeProperties
    {
        public Guid Id { get; set; }
        public TimeSpan Ts { get; set; }

        public override bool Equals(object obj)
        {
            if (obj is TypeWithCommonTypeProperties)
            {
                TypeWithCommonTypeProperties other = (TypeWithCommonTypeProperties)obj;
                return (this.Id == other.Id && this.Ts == other.Ts);
            }
            return false;
        }

        public override int GetHashCode()
        {
            return Id.GetHashCode() + Ts.GetHashCode();
        }
    }

    public class BaseClassForInvalidDerivedClass
    {
        public int Id;
    }

    public class InvalidDerivedClass : BaseClassForInvalidDerivedClass
    {
        public ICollection<int> Member1;
    }

    public class AnotherInvalidDerivedClass : BaseClassForInvalidDerivedClass
    {
        public ICollection<int> Member1;
    }

    public class TypeWithTypeProperty
    {
        public int Id { get; set; }
        public Type Type { get; set; }
        public string Name { get; set; }
    }

    [DataContract(Namespace = "SerializationTypes.GenericTypeWithPrivateSetter")]
    public class GenericTypeWithPrivateSetter<T>
    {
        public GenericTypeWithPrivateSetter()
        {
        }

        public GenericTypeWithPrivateSetter(string value)
        {
            PropertyWithPrivateSetter = value;
        }

        [DataMember]
        public string PropertyWithPrivateSetter { get; private set; }
    }

    public class TypeWithExplicitIEnumerableImplementation : IEnumerable
    {
        private List<string> _innerCollection = new List<string>();

        IEnumerator IEnumerable.GetEnumerator()
        {
            return _innerCollection.GetEnumerator();
        }
        public int Count { get { return _innerCollection.Count; } }
        public void Add(object item)
        {
            _innerCollection.Add((string)item);
        }
    }

    public class TypeWithNonPublicDefaultConstructor
    {
        private static string s_prefix;
        static TypeWithNonPublicDefaultConstructor()
        {
            s_prefix = "Mr. ";
        }

        private TypeWithNonPublicDefaultConstructor()
        {
            Name = s_prefix + "FooName";
        }
        public string Name { get; set; }
    }

    [XmlRoot("RootElement")]
    public class TypeWithMismatchBetweenAttributeAndPropertyType
    {
        private int _intValue = 120;

        [DefaultValue(true), XmlAttribute("IntValue")]
        public int IntValue
        {
            get
            {
                return _intValue;
            }
            set
            {
                _intValue = value;
            }
        }
    }

    public class Level
    {
        public string Name { get; set; }
        public int LevelNo { get; set; }
    }

    [KnownType(typeof(Dictionary<int, Level>))]
    public class TypeWithGenericDictionaryAsKnownType
    {
        [DataMember]
        public Dictionary<int, Level> Foo = new Dictionary<int, Level>();
    }

    public interface IArticle
    {
        string Title { get; set; }
        string Category { get; set; }
    }

    [DataContract]
    public class ArticleBase : IArticle
    {
        public ArticleBase() : this("Untitled", "Uncategorized") { }

        public ArticleBase(string title, string category)
        {
            _title = title;
            _category = category;
        }

        private string _title;

        [DataMember]
        public string Title { get { return _title; } set { _title = value; } }

        private string _category;

        [DataMember]
        public string Category { get { return _category; } set { _category = value; } }

        public override string ToString()
        {
            return Category + " - " + Title;
        }
    }

    public class NewsArticle : ArticleBase
    {
        public NewsArticle() : base("Untitled News", "News") { }
    }

    public class SummaryArticle : ArticleBase
    {
        public SummaryArticle() : base("Untitled Summary", "Summary") { }
    }

    [DataContract]
    [KnownType(typeof(ArticleBase))]
    [KnownType(typeof(NewsArticle))]
    [KnownType(typeof(SummaryArticle))]
    public class TypeWithKnownTypeAttributeAndInterfaceMember
    {
        [DataMember]
        public IArticle HeadLine { get; set; }
    }

    [DataContract]
    [KnownType(typeof(ArticleBase))]
    [KnownType(typeof(NewsArticle))]
    [KnownType(typeof(SummaryArticle))]
    public class TypeWithKnownTypeAttributeAndListOfInterfaceMember
    {
        [DataMember]
        public List<IArticle> Articles { get; set; }
    }

    // Comes from app: The Weather Channel. See bug 1101076 for details
    public class ServerSettings
    {
        public string DS2Root { get; set; }
        public string MetricConfigUrl { get; set; }
    }

    public class MyGenericList<T> : IList<T>
    {
        private List<T> _internalList = new List<T>();

        public int IndexOf(T item)
        {
            return _internalList.IndexOf(item);
        }

        public void Insert(int index, T item)
        {
            _internalList.Insert(index, item);
        }

        public void RemoveAt(int index)
        {
            _internalList.RemoveAt(index);
        }

        public T this[int index]
        {
            get
            {
                return _internalList[index];
            }
            set
            {
                _internalList[index] = value;
            }
        }

        public void Add(T item)
        {
            _internalList.Add(item);
        }

        public void Clear()
        {
            _internalList.Clear();
        }

        public bool Contains(T item)
        {
            return _internalList.Contains(item);
        }

        public void CopyTo(T[] array, int arrayIndex)
        {
            _internalList.CopyTo(array, arrayIndex);
        }

        public int Count
        {
            get { return _internalList.Count; }
        }

        public bool IsReadOnly
        {
            get { return false; }
        }

        public bool Remove(T item)
        {
            return _internalList.Remove(item);
        }

        public IEnumerator<T> GetEnumerator()
        {
            return _internalList.GetEnumerator();
        }

        IEnumerator IEnumerable.GetEnumerator()
        {
            return _internalList.GetEnumerator();
        }
    }

    public class TypeWithListPropertiesWithoutPublicSetters
    {
        private List<string> _anotherStringList = new List<string>();

        static TypeWithListPropertiesWithoutPublicSetters()
        {
            StaticProperty = "Static property should not be checked for public setter";
        }

        public TypeWithListPropertiesWithoutPublicSetters()
        {
            PropertyWithXmlElementAttribute = new List<string>();
            IntList = new MyGenericList<int>();
            StringList = new List<string>();
            PrivateIntListField = new List<int>();
            PublicIntListField = new List<int>();
            PublicIntListFieldWithXmlElementAttribute = new List<int>();
        }

        public static string StaticProperty { get; private set; }


        [XmlElement("PropWithXmlElementAttr")]
        public List<string> PropertyWithXmlElementAttribute { get; private set; }
        public MyGenericList<int> IntList { get; private set; }
        public List<string> StringList { get; private set; }
        public List<string> AnotherStringList { get { return _anotherStringList; } }

        private List<int> PrivateIntListField;
        public List<int> PublicIntListField;
        [XmlElement("FieldWithXmlElementAttr")]
        public List<int> PublicIntListFieldWithXmlElementAttribute;
    }

    public abstract class HighScoreManager<T> where T : HighScoreManager<T>.HighScoreBase
    {
        public abstract class HighScoreBase
        {
        }
    }

    public class HighScores : HighScoreManager<HighScores.BridgeGameHighScore>
    {
        public class BridgeGameHighScore : HighScoreManager<HighScores.BridgeGameHighScore>.HighScoreBase
        {
            public int Id { get; set; }
            public string Name { get; set; }
        }
    }

    public class TypeWithNestedPublicType
    {
        public TypeWithNestedPublicType()
        {
            Level = 10;
        }

        public uint Level { get; private set; }
        public class LevelData
        {
            public string Name { get; set; }
        }
    }

    public class PublicTypeWithNestedPublicTypeWithNestedPublicType
    {
        public PublicTypeWithNestedPublicTypeWithNestedPublicType()
        {
            Level = 10;
        }

        public uint Level { get; private set; }

        public class NestedPublicType
        {
            public class LevelData
            {
                public string Name { get; set; }
            }
        }
    }

    internal class InternalTypeWithNestedPublicType
    {
        public InternalTypeWithNestedPublicType()
        {
            Level = 10;
        }

        public uint Level { get; private set; }
        public class LevelData
        {
            public string Name { get; set; }
        }
    }

    internal class InternalTypeWithNestedPublicTypeWithNestedPublicType
    {
        public InternalTypeWithNestedPublicTypeWithNestedPublicType()
        {
            Level = 10;
        }

        public uint Level { get; private set; }

        public class NestedPublicType
        {
            public class LevelData
            {
                public string Name { get; set; }
            }
        }
    }

    [DataContract]
    public class BaseTypeWithDataMember
    {
        [DataMember]
        public TypeAsEmbeddedDataMember EmbeddedDataMember { get; set; }
    }

    [DataContract]
    public class DerivedTypeWithDataMemberInBaseType : BaseTypeWithDataMember
    {
    }

    [DataContract]
    public class TypeAsEmbeddedDataMember
    {
        [DataMember]
        public string Name { get; set; }
    }

    public class PocoBaseTypeWithDataMember
    {
        public PocoTypeAsEmbeddedDataMember EmbeddedDataMember { get; set; }
    }

    public class PocoDerivedTypeWithDataMemberInBaseType : PocoBaseTypeWithDataMember
    {
    }

    public class PocoTypeAsEmbeddedDataMember
    {
        public string Name { get; set; }
    }

    public class SpotlightDescription
    {
        public SpotlightDescription() { }
        public bool IsDynamic { get; set; }
        public string Value { get; set; }
    }

    public enum SlideEventType
    {
        None,
        LaunchURL,
        LaunchSection,
        LaunchVideo,
        LaunchImage
    }

    public class SerializableSlide
    {
        public SerializableSlide() { }
        public SpotlightDescription Description { get; set; }
        public string DisplayCondition { get; set; }
        public string EventData { get; set; }
        public SlideEventType EventType { get; set; }
        public string ImageName { get; set; }
        public string ImagePath { get; set; }
        public string Title { get; set; }
    }

    public class GenericTypeWithNestedGenerics<T>
    {
        public class InnerGeneric<U>
        {
            public T data1;
            public U data2;
        }
    }

    [DataContract]
    public class TypeWithXmlQualifiedName
    {
        [DataMember(IsRequired = true, EmitDefaultValue = false)]
        public XmlQualifiedName Value { get; set; }
    }

    public class TypeWithNoDefaultCtor
    {
        public TypeWithNoDefaultCtor(string id)
        {
            ID = id;
        }
        public string ID { get; set; }
    }

    public class TypeWithPropertyWithoutDefaultCtor
    {
        public TypeWithPropertyWithoutDefaultCtor()
        {
        }

        public string Name { get; set; }
        public TypeWithNoDefaultCtor MemberWithInvalidDataContract { get; set; }
    }


    [DataContract(Name = "DCWith.InName")]
    public class DataContractWithDotInName
    {
        [DataMember]
        public string Name { get; set; }
    }

    [DataContract(Name = "DCWith-InName")]
    public class DataContractWithMinusSignInName
    {
        [DataMember]
        public string Name { get; set; }
    }

    [DataContract(Name = "DCWith{}[]().,:;+-*/%&|^!~=<>?++--&&||<<>>==!=<=>=+=-=*=/=%=&=|=^=<<=>>=->InName")]
    public class DataContractWithOperatorsInName
    {
        [DataMember]
        public string Name { get; set; }
    }

    [DataContract(Name = "DCWith`@#$'\" 	InName")]
    public class DataContractWithOtherSymbolsInName
    {
        [DataMember]
        public string Name { get; set; }
    }

    [CollectionDataContract(Name = "MyHeaders", Namespace = "http://schemas.microsoft.com/netservices/2010/10/servicebus/connect", ItemName = "MyHeader", KeyName = "MyKey", ValueName = "MyValue")]
    public sealed class CollectionDataContractWithCustomKeyName : Dictionary<int, int>
    {
        public CollectionDataContractWithCustomKeyName()
        {
        }
    }

    // Dictionary<int, int> is already used above so there will be a conflict.
    [CollectionDataContract(Name = "MyHeaders2", Namespace = "http://schemas.microsoft.com/netservices/2010/10/servicebus/connect", ItemName = "MyHeader2", KeyName = "MyKey2", ValueName = "MyValue2")]
    public sealed class CollectionDataContractWithCustomKeyNameDuplicate : Dictionary<int, int>
    {
        public CollectionDataContractWithCustomKeyNameDuplicate()
        {
        }
    }

    public class CollectionWithoutDefaultConstructor : MyCollection<string>
    {
        internal CollectionWithoutDefaultConstructor(string name) : base()
        {
            Name = name;
        }

        public string Name { get; set; }
    }

    public class TypeWithCollectionWithoutDefaultConstructor
    {
        public TypeWithCollectionWithoutDefaultConstructor()
        {
            _collectionWithoutDefaultConstructor = new CollectionWithoutDefaultConstructor("MyName");
        }

        CollectionWithoutDefaultConstructor _collectionWithoutDefaultConstructor;
        public CollectionWithoutDefaultConstructor CollectionProperty { get { return _collectionWithoutDefaultConstructor; } }
    }

    public class TypeMissingSerializationCodeBase
    {
    }

    public class TypeMissingSerializationCodeDerived : TypeMissingSerializationCodeBase
    {
        public string Name { get; set; }
    }

    public class SimpleTypeWihtMoreProperties
    {
        public string StringProperty { get; set; }
        public int IntProperty { get; set; }
        public MyEnum EnumProperty { get; set; }
        public List<string> CollectionProperty { get; set; }
        public List<SimpleTypeWihtMoreProperties> SimpleTypeList { get; set; }
    }

    public class TypeWith2DArrayProperty1
    {
        [System.Xml.Serialization.XmlArrayItemAttribute("SimpleType", typeof(SimpleType), NestingLevel = 1, IsNullable = false)]
        public SimpleType[][] TwoDArrayOfSimpleType;
    }

    public class SimpleTypeWithMoreFields
    {
        public string StringField;
        public int IntField;
        public MyEnum EnumField;
        public List<string> CollectionField;
        public List<SimpleTypeWithMoreFields> SimpleTypeList;
    }

    // New types
    public class TypeWithPrimitiveProperties
    {
        public string P1 { get; set; }
        public int P2 { get; set; }
        public override bool Equals(object obj)
        {
            TypeWithPrimitiveProperties other = obj as TypeWithPrimitiveProperties;
            if (other == this)
            {
                return true;
            }
            if (other == null)
            {
                return false;
            }
            return this.P1 == other.P1 && this.P2 == other.P2;
        }
        public override int GetHashCode()
        {
            return P1.GetHashCode() ^ P2.GetHashCode();
        }
    }

    public class TypeWithPrimitiveFields
    {
        public string P1;
        public int P2;
    }

    public class TypeWithAllPrimitiveProperties
    {
        public bool BooleanMember { get; set; }
        //public byte[] ByteArrayMember { get; set; }
        public char CharMember { get; set; }
        public DateTime DateTimeMember { get; set; }
        public decimal DecimalMember { get; set; }
        public double DoubleMember { get; set; }
        public float FloatMember { get; set; }
        public Guid GuidMember { get; set; }
        //public byte[] HexBinaryMember { get; set; }
        public string StringMember { get; set; }
        public int IntMember { get; set; }
    }

    public class TypeImplementsGenericICollection<T> : ICollection<T>
    {
        private List<T> _items = new List<T>();

        public TypeImplementsGenericICollection()
        {
        }

        public TypeImplementsGenericICollection(params T[] values)
        {
            _items.AddRange(values);
        }

        public void Add(T item)
        {
            _items.Add(item);
        }

        public void Clear()
        {
            _items.Clear();
        }

        public bool Contains(T item)
        {
            return _items.Contains(item);
        }

        public void CopyTo(T[] array, int arrayIndex)
        {
            _items.CopyTo(array, arrayIndex);
        }

        public int Count
        {
            get { return _items.Count; }
        }

        public bool IsReadOnly
        {
            get { return ((ICollection<T>)_items).IsReadOnly; }
        }

        public bool Remove(T item)
        {
            return _items.Remove(item);
        }

        public IEnumerator<T> GetEnumerator()
        {
            return ((ICollection<T>)_items).GetEnumerator();
        }

        IEnumerator IEnumerable.GetEnumerator()
        {
            return ((IEnumerable)_items).GetEnumerator();
        }
    }

    public class MyNonGenericDictionary : IDictionary
    {
        private Dictionary<object, object> _d = new Dictionary<object, object>();

        public void Add(object key, object value)
        {
            _d.Add(key, value);
        }

        public void Clear()
        {
            _d.Clear();
        }

        public bool Contains(object key)
        {
            return _d.ContainsKey(key);
        }

        public IDictionaryEnumerator GetEnumerator()
        {
            return ((IDictionary)_d).GetEnumerator();
        }

        public bool IsFixedSize
        {
            get { return ((IDictionary)_d).IsFixedSize; }
        }

        public bool IsReadOnly
        {
            get { return ((IDictionary)_d).IsReadOnly; }
        }

        public ICollection Keys
        {
            get { return _d.Keys; }
        }

        public void Remove(object key)
        {
            _d.Remove(key);
        }

        public ICollection Values
        {
            get { return _d.Values; }
        }

        public object this[object key]
        {
            get
            {
                return _d[key];
            }
            set
            {
                _d[key] = value;
            }
        }

        public void CopyTo(Array array, int index)
        {
            ((IDictionary)_d).CopyTo(array, index);
        }

        public int Count
        {
            get { return _d.Count; }
        }

        public bool IsSynchronized
        {
            get { return ((IDictionary)_d).IsSynchronized; }
        }

        public object SyncRoot
        {
            get { return ((IDictionary)_d).SyncRoot; }
        }

        IEnumerator IEnumerable.GetEnumerator()
        {
            return ((IEnumerable)_d).GetEnumerator();
        }
    }

    public class TypeWith2DArrayProperty2
    {
        [System.Xml.Serialization.XmlArrayItemAttribute("SimpleType", typeof(SimpleType[]), IsNullable = false)]
        public SimpleType[][] TwoDArrayOfSimpleType;
    }

    [XmlType(TypeName = "MyXmlType")]
    public class TypeWithStringArrayAsXmlAttribute
    {
        [XmlAttribute(Form = XmlSchemaForm.Qualified)]
        public string[] XmlAttributeForms;
    }

    [XmlType(TypeName = "MyXmlType")]
    public class TypeWithArrayLikeXmlAttributeWithFields
    {
        public string StringField;

        [XmlAttribute(Form = XmlSchemaForm.Qualified)]
        public string[] XmlAttributeForms;

        public int IntField;
    }

    [XmlType(TypeName = "MyXmlType")]
    public class TypeWithQNameArrayAsXmlAttribute
    {
        [XmlAttribute(Form = XmlSchemaForm.Qualified)]
        public XmlQualifiedName[] XmlAttributeForms;
    }

    [XmlType(TypeName = "MyXmlType")]
    public class TypeWithEnumArrayAsXmlAttribute
    {
        [XmlAttribute(Form = XmlSchemaForm.Qualified)]
        public IntEnum[] XmlAttributeForms;
    }

    [XmlType(TypeName = "MyXmlType")]
    public class TypeWithByteArrayAsXmlAttribute
    {
        [XmlAttribute(Form = XmlSchemaForm.Qualified)]
        public byte[] XmlAttributeForms;
    }

    [XmlType(TypeName = "MyXmlType")]
    public class TypeWithByteArrayArrayAsXmlAttribute
    {
        [XmlAttribute(Form = XmlSchemaForm.Qualified)]
        public byte[][] XmlAttributeForms;
    }

    public class TypeWithPropertiesHavingDefaultValue
    {
        [DefaultValue("")]
        public string EmptyStringProperty { get; set; } = "";

        [DefaultValue("DefaultString")]
        public string StringProperty { get; set; } = "DefaultString";

        [DefaultValue(11)]
        public int IntProperty { get; set; } = 11;

        [DefaultValue('m')]
        public char CharProperty { get; set; } = 'm';
    }

    public class TypeWithEnumPropertyHavingDefaultValue
    {
        [DefaultValue(1)]
        public IntEnum EnumProperty { get; set; } = IntEnum.Option1;
    }

    public class TypeWithEnumFlagPropertyHavingDefaultValue
    {
        [DefaultValue(EnumFlags.One | EnumFlags.Four)]
        public EnumFlags EnumProperty { get; set; } = EnumFlags.One | EnumFlags.Four;
    }

    public class TypeWithShouldSerializeMethod
    {
        private static readonly string DefaultFoo = "default";

        public string Foo { get; set; } = DefaultFoo;

        public bool ShouldSerializeFoo()
        {
            return Foo != DefaultFoo;
        }
    }

    public class KnownTypesThroughConstructorWithArrayProperties
    {
        public object StringArrayValue;
        public object IntArrayValue;
    }

    public class KnownTypesThroughConstructorWithValue
    {
        public object Value;
    }

    public class TypeWithTypesHavingCustomFormatter
    {
        [XmlElement(DataType = "dateTime")]
        public DateTime DateTimeContent;

        [XmlElement(DataType = "QName")]
        public XmlQualifiedName QNameContent;

        // The case where DataType = "date" is verified by Xml_TypeWithDateTimePropertyAsXmlTime.
        [XmlElement(DataType = "date")]
        public DateTime DateContent;

        [XmlElement(DataType = "Name")]
        public string NameContent;

        [XmlElement(DataType = "NCName")]
        public string NCNameContent;

        [XmlElement(DataType = "NMTOKEN")]
        public string NMTOKENContent;

        [XmlElement(DataType = "NMTOKENS")]
        public string NMTOKENSContent;

        [XmlElement(DataType = "base64Binary")]
        public byte[] Base64BinaryContent;

        [XmlElement(DataType = "hexBinary")]
        public byte[] HexBinaryContent;
    }

    [XmlType(TypeName = "MyXmlType")]
    [XmlRoot]
    public class TypeWithXmlElementsAndUnnamedXmlAny
    {
        [XmlElement(Type = typeof(string))]
        [XmlElement(Type = typeof(int))]
        [XmlAnyElement]
        public object[] Things;
    }

    [XmlType(TypeName = "MyXmlType")]
    [XmlRoot]
    public class TypeWithMultiNamedXmlAnyElement
    {
        [XmlAnyElement(Name = "name1", Namespace = "ns1")]
        [XmlAnyElement(Name = "name2", Namespace = "ns2")]
        public object[] Things;
    }

    [XmlType(TypeName = "MyXmlType")]
    [XmlRoot]
    public class TypeWithMultiNamedXmlAnyElementAndOtherFields
    {
        [XmlAnyElement(Name = "name1", Namespace = "ns1")]
        [XmlAnyElement(Name = "name2", Namespace = "ns2")]
        public object[] Things;

        public string StringField;

        public int IntField;
    }

    public class TypeWithArrayPropertyHavingChoice
    {
        // The ManyChoices field can contain an array
        // of choices. Each choice must be matched to
        // an array item in the ChoiceArray field.
        [XmlChoiceIdentifier("ChoiceArray")]
        [XmlElement("Item", typeof(string))]
        [XmlElement("Amount", typeof(int))]
        public object[] ManyChoices;

        // TheChoiceArray field contains the enumeration
        // values, one for each item in the ManyChoices array.
        [XmlIgnore]
        public MoreChoices[] ChoiceArray;
    }

    public enum MoreChoices {
        None,
        Item,
        Amount
    }

    public class TypeWithPropertyHavingChoice
    {
        // The ManyChoices field can contain an array
        // of choices. Each choice must be matched to
        // an array item in the ChoiceArray field.
        [XmlChoiceIdentifier("ChoiceArray")]
        [XmlElement("Item", typeof(string))]
        [XmlElement("Amount", typeof(int))]
        public object[] ManyChoices { get; set; }

        // TheChoiceArray field contains the enumeration
        // values, one for each item in the ManyChoices array.
        [XmlIgnore]
        public MoreChoices[] ChoiceArray;
    }

    public class TypeWithFieldsOrdered
    {
        [XmlElement(Order = 0)]
        public int IntField1;
        [XmlElement(Order = 1)]
        public int IntField2;
        [XmlElement(Order = 3)]
        public string StringField1;
        [XmlElement(Order = 2)]
        public string StringField2;
    }

    internal class MyFileStreamSurrogateProvider : ISerializationSurrogateProvider
    {
        static MyFileStreamSurrogateProvider()
        {
            Singleton = new MyFileStreamSurrogateProvider();
        }

        internal static MyFileStreamSurrogateProvider Singleton { get; private set; }

        public Type GetSurrogateType(Type type)
        {
            if (type == typeof(MyFileStream))
            {
                return typeof(MyFileStreamReference);
            }

            return type;
        }

        public object GetObjectToSerialize(object obj, Type targetType)
        {
            if (obj == null)
            {
                return null;
            }
            MyFileStream myFileStream = obj as MyFileStream;
            if (null != myFileStream)
            {
                if (targetType != typeof(MyFileStreamReference))
                {
                    throw new ArgumentException("Target type for serialization must be MyFileStream");
                }
                return MyFileStreamReference.Create(myFileStream);
            }

            return obj;
        }

        public object GetDeserializedObject(object obj, Type targetType)
        {
            if (obj == null)
            {
                return null;
            }
            MyFileStreamReference myFileStreamRef = obj as MyFileStreamReference;
            if (null != myFileStreamRef)
            {
                if (targetType != typeof(MyFileStream))
                {
                    throw new ArgumentException("Target type for deserialization must be MyFileStream");
                }
                return myFileStreamRef.ToMyFileStream();
            }
            return obj;
        }
    }

    public class MyPersonSurrogateProvider : ISerializationSurrogateProvider
    {
        public Type GetSurrogateType(Type type)
        {
            if (type == typeof(NonSerializablePerson))
            {
                return typeof(NonSerializablePersonSurrogate);
            }
            else if (type == typeof(NonSerializablePersonForStress))
            {
                return typeof(NonSerializablePersonForStressSurrogate);
            }
            else
            {
                return type;
            }
        }

        public object GetDeserializedObject(object obj, Type targetType)
        {
            if (obj is NonSerializablePersonSurrogate)
            {
                NonSerializablePersonSurrogate person = (NonSerializablePersonSurrogate)obj;
                return new NonSerializablePerson(person.Name, person.Age);
            }
            else if (obj is NonSerializablePersonForStressSurrogate)
            {
                NonSerializablePersonForStressSurrogate person = (NonSerializablePersonForStressSurrogate)obj;
                return new NonSerializablePersonForStress(person.Name, person.Age);
            }

            return obj;
        }

        public object GetObjectToSerialize(object obj, Type targetType)
        {
            if (obj is NonSerializablePerson)
            {
                NonSerializablePerson nsp = (NonSerializablePerson)obj;
                NonSerializablePersonSurrogate serializablePerson = new NonSerializablePersonSurrogate
                {
                    Name = nsp.Name,
                    Age = nsp.Age,
                };

                return serializablePerson;
            }
            else if (obj is NonSerializablePersonForStress)
            {
                NonSerializablePersonForStress nsp = (NonSerializablePersonForStress)obj;
                NonSerializablePersonForStressSurrogate serializablePerson = new NonSerializablePersonForStressSurrogate
                {
                    Name = nsp.Name,
                    Age = nsp.Age,
                };

                return serializablePerson;
            }

            return obj;
        }
    }
}

namespace DuplicateTypeNamesTest.ns1
{
    public class ClassA
    {
        public string Name;
    }

    public struct StructA
    {
        public string Text;
    }

    public enum EnumA
    {
        one, two, three,
    }
}

namespace DuplicateTypeNamesTest.ns2
{
    public class ClassA
    {
        public string Nombre;
    }

    public struct StructA
    {
        public string Texto;
    }

    public enum EnumA
    {
        uno, dos, tres,
    }
}

public class TypeWithPrivateFieldAndPrivateGetPublicSetProperty
{
    private string _name;

    public string Name
    {
        private get
        {
            return _name;
        }
        set
        {
            _name = value;
        }
    }

    public string GetName()
    {
        return _name;
    }
}

public class TypeWithoutPublicSetter
{
    public string Name { get; private set; }

    [XmlIgnore]
    public int Age { get; private set; }

    public Type MyType { get; private set; }

    public string ValidProperty { get; set; }

    public string PropertyWrapper
    {
        get
        {
            return ValidProperty;
        }
    }
}

[CompilerGenerated]
public class TypeWithCompilerGeneratedAttributeButWithoutPublicSetter
{
    [CompilerGenerated]
    public string Name { get; private set; }
}

public class TestableDerivedException : System.Exception
{
    public TestableDerivedException()
        : base()
    { }

    public TestableDerivedException(string message)
        : base(message)
    { }

    public TestableDerivedException(string message, Exception innerException)
        : base(message, innerException)
    { }

    public string TestProperty { get; set; }
}

namespace DirectRef
{
    public class TypeWithIndirectRef
    {
        public static implicit operator Task<object>(TypeWithIndirectRef v)
        {
            throw new NotImplementedException();
        }

        public string Name { get; set; }
    }
}

public class NookAppLocalState
{
    public int ArticleViewCount { get; set; }
    public string CurrentlyReadingProductEAN { get; set; }
    public PaymentType CurrentPaymentType { get; set; }
    public bool IsFirstRun { get; set; }
    public List<LocalReadingPosition> LocalReadingPositionState { get; set; }
    public List<string> PreviousSearchQueries { get; set; }
    public System.Drawing.Color TextColor;

    [XmlIgnore]
    public int IgnoreProperty;

    public bool IsFirstRunDuplicate { get; set; }
    // Nested Types
    public enum PaymentType
    {
        Unconfigured,
        Nook,
        Microsoft
    }
}

public class LocalReadingPosition
{
    public string Ean { get; set; }
    public DateTime LastReadTime { get; set; }
    public int PageCount { get; set; }
    public string PageNumber { get; set; }
    public string PlatformOffset { get; set; }
}

public class TypeWithXmlElementProperty
{
    [XmlAnyElement]
    public XmlElement[] Elements;
}

public class TypeWithXmlDocumentProperty
{
    public XmlDocument Document;
}

public class TypeWithNonParameterlessConstructor
{
    public string StringProperty { get; set; }

    public TypeWithNonParameterlessConstructor(string value)
    {
        StringProperty = value;
    }
}

[DataContract]
public class AppEnvironment
{
    [DataMember(Name = "screen:orientation")]
    public string ScreenOrientation { get; set; }

    [DataMember(Name = "screen_dpi(x:y)")]
    public int ScreenDpi { get; set; }
}

#region Types for data contract surrogate tests

public class NonSerializablePerson
{
    public string Name { get; private set; }
    public int Age { get; private set; }

    public NonSerializablePerson(string name, int age)
    {
        this.Name = name;
        this.Age = age;
    }

    public override string ToString()
    {
        return string.Format("Person[Name={0},Age={1}]", this.Name, this.Age);
    }
}

public class NonSerializablePersonForStress
{
    public string Name { get; private set; }
    public int Age { get; private set; }

    public NonSerializablePersonForStress(string name, int age)
    {
        this.Name = name;
        this.Age = age;
    }

    public override string ToString()
    {
        return string.Format("Person[Name={0},Age={1}]", this.Name, this.Age);
    }
}

public class Family
{
    public NonSerializablePerson[] Members;

    public override string ToString()
    {
        StringBuilder sb = new StringBuilder();
        sb.AppendLine("Family members:");
        foreach (var member in this.Members)
        {
            sb.AppendLine("  " + member);
        }

        return sb.ToString();
    }
}

public class FamilyForStress
{
    public NonSerializablePersonForStress[] Members;

    public override string ToString()
    {
        StringBuilder sb = new StringBuilder();
        sb.AppendLine("Family members:");
        foreach (var member in this.Members)
        {
            sb.AppendLine("  " + member);
        }

        return sb.ToString();
    }
}

[DataContract]
public class NonSerializablePersonSurrogate
{
    [DataMember(Name = "PersonName")]
    public string Name { get; set; }
    [DataMember(Name = "PersonAge")]
    public int Age { get; set; }
}

// Note that DataContractAttribute.IsReference is set to true.
[DataContract(IsReference = true)]
public class NonSerializablePersonForStressSurrogate
{
    [DataMember(Name = "PersonName")]
    public string Name { get; set; }
    [DataMember(Name = "PersonAge")]
    public int Age { get; set; }
}

[DataContract]
class MyFileStream : IDisposable
{
    private FileStream stream;

    internal string Name
    {
        get
        {
            return this.stream.Name;
        }
    }

    internal MyFileStream(string fileName)
    {
        this.stream = new FileStream(
                            fileName,
                            FileMode.OpenOrCreate,
                            FileAccess.ReadWrite,
                            FileShare.ReadWrite);
    }

    internal void WriteLine(string line)
    {
        using (StreamWriter writer = new StreamWriter(this.stream))
        {
            writer.WriteLine(line);
        }
    }

    internal string ReadLine()
    {
        using (StreamReader reader = new StreamReader(this.stream))
        {
            return reader.ReadLine();
        }
    }

    public void Dispose()
    {
        this.stream.Dispose();
    }
}

[DataContract]
class MyFileStreamReference
{
    [DataMember]
    private string fileStreamName;

    private MyFileStreamReference(string fileStreamName)
    {
        this.fileStreamName = fileStreamName;
    }

    internal static MyFileStreamReference Create(MyFileStream myFileStream)
    {
        return new MyFileStreamReference(myFileStream.Name);
    }

    internal MyFileStream ToMyFileStream()
    {
        return new MyFileStream(fileStreamName);
    }
}

#endregion

public class TypeWithBinaryProperty
{
    [XmlElement(DataType = "hexBinary")]
    public byte[] BinaryHexContent { get; set; }
    [XmlElement(DataType = "base64Binary")]
    public byte[] Base64Content { get; set; }
}

public class TypeWithTimeSpanProperty
{
    public TimeSpan TimeSpanProperty;
}

public class TypeWithDefaultTimeSpanProperty
{
    public TypeWithDefaultTimeSpanProperty()
    {
        TimeSpanProperty = GetDefaultValue("TimeSpanProperty");
        TimeSpanProperty2 = GetDefaultValue("TimeSpanProperty2");
    }

    [DefaultValue(typeof(TimeSpan), "00:01:00")]
    public TimeSpan TimeSpanProperty { get; set; }

    [DefaultValue(typeof(TimeSpan), "00:00:01")]
    public TimeSpan TimeSpanProperty2 { get; set; }

    public TimeSpan GetDefaultValue(string propertyName)
    {
        var property = this.GetType().GetProperty(propertyName);

        var attribute = property.GetCustomAttribute(typeof(DefaultValueAttribute))
                as DefaultValueAttribute;

        if (attribute != null)
        {
            return (TimeSpan)attribute.Value;
        }
        else
        {
            return new TimeSpan(0, 0, 0);
        }
    }
}

public class TypeWithByteProperty
{
    public byte ByteProperty;
}

[DataContract(Name = "TypeWithIntAndStringProperty", Namespace = "")]
public class TypeWithIntAndStringProperty
{
    [DataMember]
    public int SampleInt { get; set; }

    [DataMember]
    public string SampleString { get; set; }
}

[DataContract(Name = "TypeWithTypeWithIntAndStringPropertyProperty", Namespace = "")]
public class TypeWithTypeWithIntAndStringPropertyProperty
{
    [DataMember]
    public TypeWithIntAndStringProperty ObjectProperty { get; set; }
}

[DataContract]
public class TypeWithCollectionInterfaceGetOnlyCollection
{
    List<string> items;

    [DataMember]
    public ICollection<string> Items
    {
        get
        {
            if (items == null)
            {
                items = new List<string>();
            }
            return this.items;
        }
    }

    public TypeWithCollectionInterfaceGetOnlyCollection() { }

    public TypeWithCollectionInterfaceGetOnlyCollection(List<string> items)
    {
        this.items = items;
    }
}

[DataContract]
public class TypeWithEnumerableInterfaceGetOnlyCollection
{
    List<string> items;

    [DataMember]
    public IEnumerable<string> Items
    {
        get
        {
            if (items == null)
            {
                items = new List<string>();
            }
            return this.items;
        }
    }

    public TypeWithEnumerableInterfaceGetOnlyCollection() { }

    public TypeWithEnumerableInterfaceGetOnlyCollection(List<string> items)
    {
        this.items = items;
    }
}

[CollectionDataContract]
public class RecursiveCollection : List<RecursiveCollection2>
{

}

[CollectionDataContract]
public class RecursiveCollection2 : List<RecursiveCollection3>
{

}

[CollectionDataContract]
public class RecursiveCollection3 : List<RecursiveCollection>
{

}

[XmlRoot()]
public class TypeWithXmlNodeArrayProperty
{
    [XmlText]
    public XmlNode[] CDATA { get; set; }
}

[DataContract]
public class TypeWithListOfReferenceChildren
{
    [DataMember]
    public List<TypeOfReferenceChild> Children { get; set; }
}

[DataContract(IsReference = true)]
public class TypeOfReferenceChild
{
    [DataMember]
    public TypeWithListOfReferenceChildren Root { get; set; }
    [DataMember]
    public string Name { get; set; }
}

[DataContract]
public sealed class TypeWithInternalDefaultConstructor
{
    internal TypeWithInternalDefaultConstructor()
    {
    }

    internal static TypeWithInternalDefaultConstructor CreateInstance()
    {
        return new TypeWithInternalDefaultConstructor();
    }

    [DataMember]
    public string Name { get; set; }
}

public sealed class TypeWithInternalDefaultConstructorWithoutDataContractAttribute
{
    internal TypeWithInternalDefaultConstructorWithoutDataContractAttribute()
    {
    }

    internal static TypeWithInternalDefaultConstructorWithoutDataContractAttribute CreateInstance()
    {
        return new TypeWithInternalDefaultConstructorWithoutDataContractAttribute();
    }

    [DataMember]
    public string Name { get; set; }
}

[DataContract]
public class TypeWithEmitDefaultValueFalse
{
    [DataMember(EmitDefaultValue = false)]
    public string Name = null;
    [DataMember(EmitDefaultValue = false)]
    public int ID = 0;
}

[DataContract(Namespace = "ItemTypeNamespace")]
public class TypeWithNonDefaultNamcespace
{
    [DataMember]
    public string Name;
}

[CollectionDataContract(Namespace = "CollectionNamespace")]
public class CollectionOfTypeWithNonDefaultNamcespace : List<TypeWithNonDefaultNamcespace>
{

}

#region Type for Xml_ConstructorWithXmlAttributeOverrides

namespace Music
{
    public class Orchestra
    {
        public Instrument[] Instruments;
    }

    public class Instrument
    {
        public string Name;
    }

    public class Brass : Instrument
    {
        public bool IsValved;
    }
}

#endregion
[DataContract]
public class ObjectContainer
{
    [DataMember]
    private object _data;

    public ObjectContainer(object input)
    {
        _data = input;
    }

    public object Data
    {
        get { return _data; }
    }
}

[DataContract]
public class DTOContainer
{
    [DataMember]
    public object nDTO = DateTimeOffset.MaxValue;
}

[DataContract]
public class DTOResolver : DataContractResolver
{
    public override bool TryResolveType(Type dcType, Type declaredType, DataContractResolver knownTypeResolver, out XmlDictionaryString typeName, out XmlDictionaryString typeNamespace)
    {
        string resolvedTypeName = string.Empty;
        string resolvedNamespace = string.Empty;
        resolvedNamespace = "http://www.default.com";
        switch (dcType.Name)
        {
            case "ObjectContainer":
            case "DTOContainer":
                {
                    resolvedTypeName = dcType.Name;
                }
                break;
            case "DateTimeOffset":
                {
                    resolvedTypeName = "DTO";
                }
                break;
            default:
                {
                    return knownTypeResolver.TryResolveType(dcType, declaredType, null, out typeName, out typeNamespace);
                }
        }
        XmlDictionary dic = new XmlDictionary();
        typeName = dic.Add(resolvedTypeName);
        typeNamespace = dic.Add(resolvedNamespace);
        return true;
    }

    public override Type ResolveName(string typeName, string typeNamespace, Type declaredType, DataContractResolver knownTypeResolver)
    {
        switch (typeNamespace)
        {
            case "http://www.default.com":
                {
                    switch (typeName)
                    {
                        case "ObjectContainer":
                            {
                                return typeof(ObjectContainer);
                            }
                        case "DTOContainer":
                            {
                                return typeof(DTOContainer);
                            }
                        case "DTO":
                            {
                                return typeof(DateTimeOffset);
                            }
                        default: break;
                    }
                }
                break;
        }
        Type result = knownTypeResolver.ResolveName(typeName, typeNamespace, declaredType, null);
        return result;
    }
}

public class Animal
{
    public int Age;
    public string Name;
}

public class Dog : Animal
{
    public DogBreed Breed;
}

public enum DogBreed
{
    GermanShepherd,
    LabradorRetriever
}

public class Group
{
    public string GroupName;
    public Vehicle GroupVehicle;
}

public class Vehicle
{
    public string LicenseNumber;
}

public class Person1
{
    public String Name;
    public int Age;
}

[DataContract(Name = "Person", Namespace = "http://www.msn.com/employees")]
class Person : IExtensibleDataObject
{
    private ExtensionDataObject extensionDataObject_value;
    public ExtensionDataObject ExtensionData
    {
        get
        {
            return extensionDataObject_value;
        }
        set
        {
            extensionDataObject_value = value;
        }
    }
    [DataMember]
    public string Name=string.Empty;
}

[DataContract(Name = "Person", Namespace = "http://www.msn.com/employees")]
class PersonV2 : IExtensibleDataObject
{
    // Best practice: add an Order number to new members.
    [DataMember(Order = 2)]
    public int ID = 0;

    [DataMember]
    public string Name = string.Empty;

    private ExtensionDataObject extensionDataObject_value;
    public ExtensionDataObject ExtensionData
    {
        get
        {
            return extensionDataObject_value;
        }
        set
        {
            extensionDataObject_value = value;
        }
    }
}

[DataContract(Namespace = "www.msn.com/Examples/")]
public class Employee
{
    [DataMember]
    public string EmployeeName;
    [DataMember]
    private string ID = string.Empty;
}


[DataContract]
public class Name
{
    [DataMember]
    public string firstName;
    public string middlename;
    [DataMember]
    public string lastName;
}

[DataContract(Namespace = "http://msn.com")]
public class Order
{
    private string productValue;
    private int quantityValue;
    private decimal valueValue;

    [DataMember(Name = "cost")]
    public decimal Value
    {
        get { return valueValue; }
        set { valueValue = value; }
    }

    [DataMember(Name = "quantity")]
    public int Quantity
    {
        get { return quantityValue; }
        set { quantityValue = value; }
    }

    [DataMember(Name = "productName")]
    public string Product
    {
        get { return productValue; }
        set { productValue = value; }
    }
}

[DataContract(Namespace = "http://www.msn.com/")]
public class Line
{
    private Order[] itemsValue;

    [DataMember]
    public Order[] Items
    {
        get { return itemsValue; }
        set { itemsValue = value; }
    }
}

public class MyReader : XmlSerializationReader
{
    protected override void InitCallbacks() { }
    protected override void InitIDs() { }

    public static byte[] HexToBytes(string value)
    {
        return ToByteArrayHex(value);
    }
}

public class MyWriter : XmlSerializationWriter
{
    protected override void InitCallbacks() { }

    public static string BytesToHex(byte[] by)
    {
        return FromByteArrayHex(by);
    }
}

class MyStreamProvider : IStreamProvider
{
    Stream stream;
    bool streamReleased;
    public MyStreamProvider(Stream stream)
    {
        this.stream = stream;
        this.streamReleased = false;
    }
    public bool StreamReleased
    {
        get { return this.streamReleased; }
    }
    public Stream GetStream()
    {
        return this.stream;
    }
    public void ReleaseStream(Stream stream)
    {
        this.streamReleased = true;
    }
}

public class ReaderWriterFactory
{
    public enum ReaderWriterType
    {
        Binary,
        Text,
        MTOM,
        WebData,
        WrappedWebData
    };

    public enum TransferMode
    {
        Buffered,
        Streamed
    };

    public enum ReaderMode
    {
        Buffered,
        Streamed
    };

    public static ReaderWriterType Binary = ReaderWriterType.Binary;
    public static ReaderWriterType Text = ReaderWriterType.Text;
    public static ReaderWriterType MTOM = ReaderWriterType.MTOM;
    public static ReaderWriterType WebData = ReaderWriterType.WebData;
    public static ReaderWriterType WrappedWebData = ReaderWriterType.WrappedWebData;

    public static XmlReader CreateXmlReader(ReaderWriterType rwType, byte[] buffer, Encoding encoding, XmlDictionaryReaderQuotas quotas, IXmlDictionary dictionary, OnXmlDictionaryReaderClose onClose)
    {
        XmlReader result = null;
        switch (rwType)
        {
            case ReaderWriterType.Binary:
                result = XmlDictionaryReader.CreateBinaryReader(buffer, 0, buffer.Length, dictionary, quotas, null, onClose);
                break;
            case ReaderWriterType.Text:
                result = XmlDictionaryReader.CreateTextReader(buffer, 0, buffer.Length, encoding, quotas, onClose);
                break;
            case ReaderWriterType.WebData:
                if (quotas != XmlDictionaryReaderQuotas.Max)
                {
                    throw new Exception("Cannot enforce quotas on the Webdata readers!");
                }
                if (onClose != null)
                {
                    throw new Exception("Webdata readers do not support the OnClose callback!");
                }
                XmlParserContext context = new XmlParserContext(null, null, null, XmlSpace.Default, encoding);
                result = XmlReader.Create(new MemoryStream(buffer), new XmlReaderSettings(), context);
                break;
            case ReaderWriterType.MTOM:
                result = XmlDictionaryReader.CreateMtomReader(buffer, 0, buffer.Length, new Encoding[] { encoding }, null, quotas, int.MaxValue, onClose);
                break;
            case ReaderWriterType.WrappedWebData:
                if (quotas != XmlDictionaryReaderQuotas.Max)
                {
                    throw new Exception("There is no overload to create the webdata readers with quotas!");
                }
                if (onClose != null)
                {
                    throw new Exception("Webdata readers do not support the OnClose callback!");
                }
                XmlParserContext context2 = new XmlParserContext(null, null, null, XmlSpace.Default, encoding);
                result = XmlReader.Create(new MemoryStream(buffer), new XmlReaderSettings(), context2);
                result = XmlDictionaryReader.CreateDictionaryReader(result);
                break;
            default:
                throw new ArgumentOutOfRangeException("rwType");
        }
        return result;
    }

    public static XmlReader CreateXmlReader(ReaderWriterType rwType, Stream stream, Encoding encoding, XmlDictionaryReaderQuotas quotas, IXmlDictionary dictionary, OnXmlDictionaryReaderClose onClose)
    {
        XmlReader result = null;
        switch (rwType)
        {
            case ReaderWriterType.Binary:
                result = XmlDictionaryReader.CreateBinaryReader(stream, dictionary, quotas, null, onClose);
                break;
            case ReaderWriterType.Text:
                result = XmlDictionaryReader.CreateTextReader(stream, encoding, quotas, onClose);
                break;
            case ReaderWriterType.MTOM:
                result = XmlDictionaryReader.CreateMtomReader(stream, new Encoding[] { encoding }, null, quotas, int.MaxValue, onClose);
                break;
            case ReaderWriterType.WebData:
            case ReaderWriterType.WrappedWebData:
                if (quotas != XmlDictionaryReaderQuotas.Max)
                {
                    throw new Exception("Webdata readers do not support quotas!");
                }
                if (onClose != null)
                {
                    throw new Exception("Webdata readers do not support the OnClose callback!");
                }
                XmlParserContext context = new XmlParserContext(null, null, null, XmlSpace.Default, encoding);
                result = XmlReader.Create(stream, new XmlReaderSettings(), context);
                if (rwType == ReaderWriterType.WrappedWebData)
                {
                    result = XmlDictionaryReader.CreateDictionaryReader(result);
                }
                break;
            default:
                throw new ArgumentOutOfRangeException("rwType");
        }
        return result;
    }

    public static XmlReader CreateXmlReader(ReaderWriterType rwType, byte[] buffer, Encoding encoding, XmlDictionaryReaderQuotas quotas, IXmlDictionary dictionary)
    {
        return CreateXmlReader(rwType, buffer, encoding, quotas, dictionary, null);
    }

    public static XmlReader CreateXmlReader(ReaderWriterType rwType, Stream stream, Encoding encoding, XmlDictionaryReaderQuotas quotas, IXmlDictionary dictionary)
    {
        return CreateXmlReader(rwType, stream, encoding, quotas, dictionary, null);
    }

    public static XmlReader CreateXmlReader(ReaderWriterType rwType, byte[] buffer, Encoding encoding, XmlDictionaryReaderQuotas quotas)
    {
        return CreateXmlReader(rwType, buffer, encoding, quotas, null);
    }

    public static XmlReader CreateXmlReader(ReaderWriterType rwType, Stream stream, Encoding encoding, XmlDictionaryReaderQuotas quotas)
    {
        return CreateXmlReader(rwType, stream, encoding, quotas, null);
    }

    public static XmlReader CreateXmlReader(ReaderWriterType rwType, byte[] buffer, Encoding encoding)
    {
        return CreateXmlReader(rwType, buffer, encoding, XmlDictionaryReaderQuotas.Max);
    }

    public static XmlReader CreateXmlReader(ReaderWriterType rwType, Stream stream, Encoding encoding)
    {
        return CreateXmlReader(rwType, stream, encoding, XmlDictionaryReaderQuotas.Max);
    }

    public static XmlWriter CreateXmlWriter(ReaderWriterType rwType, Stream stream, Encoding encoding)
    {
        return CreateXmlWriter(rwType, stream, encoding, null);
    }

    public static XmlWriter CreateXmlWriter(ReaderWriterType rwType, Stream stream, Encoding encoding, IXmlDictionary dictionary)
    {
        XmlWriter result = null;
        switch (rwType)
        {
            case ReaderWriterType.Binary:
                result = XmlDictionaryWriter.CreateBinaryWriter(stream, dictionary);
                break;
            case ReaderWriterType.Text:
                result = XmlDictionaryWriter.CreateTextWriter(stream, encoding);
                break;
            case ReaderWriterType.MTOM:
                result = XmlDictionaryWriter.CreateMtomWriter(stream, encoding, int.MaxValue, "myStartInfo", null, null, true, false);
                break;
            case ReaderWriterType.WebData:
                XmlWriterSettings settings = new XmlWriterSettings();
                settings.Encoding = encoding;
                result = XmlWriter.Create(stream, settings);
                break;
            case ReaderWriterType.WrappedWebData:
                XmlWriterSettings settings2 = new XmlWriterSettings();
                settings2.Encoding = encoding;
                result = XmlWriter.Create(stream, settings2);
                result = XmlDictionaryWriter.CreateDictionaryWriter(result);
                break;
            default:
                throw new ArgumentOutOfRangeException("rwType");
        }
        return result;
    }

}

[DataContract]
public class TestData
{
    [DataMember]
    public String TestString;
}

[Serializable]
public class MyISerializableType : ISerializable
{
    public MyISerializableType()
    {
    }

    private string _stringValue;

    public string StringValue
    {
        get { return _stringValue; }
        set { _stringValue = value; }
    }

    public void GetObjectData(SerializationInfo info, StreamingContext context)
    {
        info.AddValue(nameof(_stringValue), _stringValue, typeof(string));

    }

    public MyISerializableType(SerializationInfo info, StreamingContext context)
    {
        _stringValue = (string)info.GetValue(nameof(_stringValue), typeof(string));
    }
}

[DataContract]
public class TypeForRootNameTest
{
    [DataMember]
    public string StringProperty { get; set; }
}

[Serializable]
public class TypeWithSerializableAttributeAndNonSerializedField
{
    public int Member1;
    private string _member2;
    private int _member3;

    [NonSerialized()]
    public string Member4;

    public string Member2
    {
        get
        {
            return _member2;
        }

        set
        {
            _member2 = value;
        }
    }

    public int Member3
    {
        get
        {
            return _member3;
        }
    }

    public void SetMember3(int value)
    {
        _member3 = value;
    }
}

[Serializable]
public class TypeWithOptionalField
{
    public int Member1;
    [OptionalField]
    public int Member2;
}

[Serializable]
public enum SerializableEnumWithNonSerializedValue
{
    One = 1,
    [NonSerialized]
    Two = 2,
}

public class TypeWithSerializableEnum
{
    public SerializableEnumWithNonSerializedValue EnumField;
}

[DataContract]
public class Poseesions
{
    [DataMember]
    public string ItemName;
}

public static class ReaderWriterConstants
{
    public const string ReaderWriterType = "ReaderWriterType";
    public const string Encoding = "Encoding";
    public const string TransferMode = "TransferMode";
    public const string ReaderMode = "ReaderMode";
    public const string ReaderMode_Streamed = "Streamed";
    public const string ReaderMode_Buffered = "Buffered";

    public const string RootElementName = "Root";
    public const string XmlNamespace = "http://www.w3.org/XML/1998/namespace";
}

public static class FragmentHelper
{
    public static bool CanFragment(XmlDictionaryWriter writer)
    {
        IFragmentCapableXmlDictionaryWriter fragmentWriter = writer as IFragmentCapableXmlDictionaryWriter;
        return fragmentWriter != null && fragmentWriter.CanFragment;
    }

    public static void Start(XmlDictionaryWriter writer, Stream stream)
    {
        Start(writer, stream, false);
    }

    public static void Start(XmlDictionaryWriter writer, Stream stream, bool generateSelfContainedText)
    {
        EnsureWriterCanFragment(writer);
        ((IFragmentCapableXmlDictionaryWriter)writer).StartFragment(stream, generateSelfContainedText);
    }

    public static void End(XmlDictionaryWriter writer)
    {
        EnsureWriterCanFragment(writer);
        ((IFragmentCapableXmlDictionaryWriter)writer).EndFragment();
    }

    public static void Write(XmlDictionaryWriter writer, byte[] buffer, int offset, int count)
    {
        EnsureWriterCanFragment(writer);
        ((IFragmentCapableXmlDictionaryWriter)writer).WriteFragment(buffer, offset, count);
    }

    static void EnsureWriterCanFragment(XmlDictionaryWriter writer)
    {
        if (!CanFragment(writer))
        {
            throw new InvalidOperationException("Fragment cannot be done using writer " + writer.GetType());
        }
    }
}

[System.Xml.Serialization.XmlTypeAttribute(Namespace = "http://schemas.xmlsoap.org/ws/2003/03/addressing")]
[System.Xml.Serialization.XmlRootAttribute("Action", Namespace = "http://schemas.xmlsoap.org/ws/2003/03/addressing", IsNullable = false)]
public class AttributedURI
{
    [XmlText]
    public string Value;

    public bool[] BooleanValues = new bool[] { false, true, false, true, true };
}

public class SerializeIm : XmlSerializerImplementation
{
    public override XmlSerializer GetSerializer(Type type)
    {
        return new XmlSerializer(type);
    }
}

[XmlSerializerAssembly(AssemblyName = "AssemblyAttrTestClass")]
public class AssemblyAttrTestClass
{
    public string TestString { get; set;  }
}

public class MyXmlTextParser : IXmlTextParser
{
    private XmlTextReader _myreader;
    public MyXmlTextParser(XmlTextReader reader)
    {
        _myreader = reader;
    }
    bool IXmlTextParser.Normalized
    {
        get
        {
            return _myreader.Normalization;
        }

        set
        {
            _myreader.Normalization = value;
        }
    }

    WhitespaceHandling IXmlTextParser.WhitespaceHandling
    {
        get
        {
            return _myreader.WhitespaceHandling;
        }

        set
        {
            _myreader.WhitespaceHandling = value;
        }
    }
}

[Serializable]
public class SquareWithDeserializationCallback : IDeserializationCallback
{

    public int Edge;

    [NonSerialized]
    private int _area;

    public int Area => _area;

    public SquareWithDeserializationCallback(int edge)
    {
        Edge = edge;
        _area = edge * edge;
    }

    void IDeserializationCallback.OnDeserialization(object sender)
    {
        // After being deserialized, initialize the _area field 
        // using the deserialized Radius value.
        _area = Edge * Edge;
    }
}

public class SampleTextWriter : IXmlTextWriterInitializer
{
    public Encoding Encoding;
    public Stream Stream;
    public SampleTextWriter()
    {

    }
    public void SetOutput(Stream stream, Encoding encoding, bool ownsStream)
    {
        Encoding = encoding;
        Stream = stream;
    }
}

public class MycodeGenerator : XmlSerializationGeneratedCode
{

}

public class SoapEncodedTestType1
{
    public int IntValue;
    public double DoubleValue;
    public string StringValue;
    public DateTime DateTimeValue;
}

public enum SoapEncodedTestEnum
{
    [SoapEnum("Small")]
    A,
    [SoapEnum("Large")]
    B
}

public class SoapEncodedTestType2
{
    [SoapElement(IsNullable = true)]
    public SoapEncodedTestType3 TestType3;

}

public class SoapEncodedTestType3
{
    [SoapElement(IsNullable = true)]
    public string StringValue;
}

public class SoapEncodedTestType4
{
    [SoapElement(IsNullable = true)]
    public int? IntValue;
    [SoapElement(IsNullable = true)]
    public double? DoubleValue;
}

public class SoapEncodedTestType5
{
    public string Name;

    [SoapElement(DataType = "nonNegativeInteger", ElementName = "PosInt")]
    public string PostitiveInt;

    public DateTime Today;
}

public class MyCircularLink
{
    public MyCircularLink Link;
    public int IntValue;

    public MyCircularLink() { }
    public MyCircularLink(bool init)
    {
        Link = new MyCircularLink() { IntValue = 1 };
        Link.Link = new MyCircularLink() { IntValue = 2 };
        Link.Link.Link = this;
    }
}
public class MyGroup
{
    public string GroupName;
    public MyItem[] MyItems;
}

public class MyGroup2
{
    public string GroupName;
    public List<MyItem> MyItems;
}

public class MyGroup3
{
    public string GroupName;
    public Dictionary<int, MyItem> MyItems;
}

public class MyItem
{
    public string ItemName;
}

public class MyOrder
{
    public int ID;
    public string Name;
}

public class MySpecialOrder : MyOrder
{
    public int SecondaryID;
}

public class MySpecialOrder2 : MyOrder
{
    public int SecondaryID;
}

[System.Runtime.Serialization.DataContractAttribute(Namespace = "http://tempuri.org/")]
public partial class GetDataRequestBody
{
    [System.Runtime.Serialization.DataMemberAttribute(Order = 0)]
    public int value;

    public GetDataRequestBody()
    {
    }

    public GetDataRequestBody(int value)
    {
        this.value = value;
    }
}

[System.Runtime.Serialization.DataContractAttribute(Namespace = "http://tempuri.org/")]
public partial class GetDataUsingDataContractRequestBody
{
    [System.Runtime.Serialization.DataMemberAttribute(EmitDefaultValue = false, Order = 0)]
    public CompositeTypeForXmlMembersMapping composite;

    public GetDataUsingDataContractRequestBody()
    {
    }

    public GetDataUsingDataContractRequestBody(CompositeTypeForXmlMembersMapping composite)
    {
        this.composite = composite;
    }
}

[System.Runtime.Serialization.DataContractAttribute(Name = "CompositeType", Namespace = "http://tempuri.org/")]
[System.SerializableAttribute()]
public partial class CompositeTypeForXmlMembersMapping
{
    private bool BoolValueField;

    [System.Runtime.Serialization.OptionalFieldAttribute()]
    private string StringValueField;

    [System.Runtime.Serialization.DataMemberAttribute(IsRequired = true)]
    public bool BoolValue
    {
        get
        {
            return BoolValueField;
        }
        set
        {
            BoolValueField = value;
        }
    }

    [System.Runtime.Serialization.DataMemberAttribute(EmitDefaultValue = false)]
    public string StringValue
    {
        get
        {
            return StringValueField;
        }
        set
        {
            StringValueField = value;
        }
    }
}

public class XmlMembersMappingTypeHavingIntArray
{
    public int[] IntArray;
}

public class TypeWithXmlAttributes
{
    [XmlAttribute(Namespace = "http://www.MyNs.org")]
    public string MyName;

    [XmlAttribute(DataType = "date", AttributeName = "CreationDate")]
    public DateTime Today;
}

public class TypeWithNullableObject
{
    [SoapElement(IsNullable = true)]
    public object MyObject;
}

public delegate void MyDelegate();

[Serializable]
public class TypeWithDelegate : ISerializable
{
    public TypeWithDelegate()
    {

    }

    public TypeWithDelegate(SerializationInfo info, StreamingContext context)
    {
        IntProperty = info.GetInt32("IntValue");
    }

    public int IntProperty { get; set; }

    public MyDelegate DelegateProperty { get; set; }

    public void GetObjectData(SerializationInfo info, StreamingContext context)
    {
        info.AddValue("IntValue", IntProperty);
    }
}

[XmlInclude(typeof(DerivedClass))]
public class BaseClass
{
    public string value { get; set; }
    public string Value;
}

public class DerivedClass : BaseClass
{
    public new string value;
    public new string Value { get; set; }
}

public class DefaultValuesSetToNaN
{
    [DefaultValue(double.NaN)]
    public double DoubleProp { get; set; }

    [DefaultValue(float.NaN)]
    public float FloatProp { get; set; }

    [DefaultValue(Double.NaN)]
    public Double DoubleField;

    [DefaultValue(Single.NaN)]
    public Single SingleField;

    public override bool Equals(object obj)
    {
        var other = obj as DefaultValuesSetToNaN;
        return other == null ? false :
            other.DoubleProp == this.DoubleProp && other.FloatProp == this.FloatProp &&
            other.DoubleField == this.DoubleField && other.SingleField == this.SingleField;
    }

    public override int GetHashCode()
=======
    public class KnownTypesThroughConstructorWithArrayProperties
>>>>>>> a671d624
    {
        public object StringArrayValue;
        public object IntArrayValue;
    }

    public class KnownTypesThroughConstructorWithValue
    {
        public object Value;
    }

    public class TypeWithTypesHavingCustomFormatter
    {
        [XmlElement(DataType = "dateTime")]
        public DateTime DateTimeContent;

        [XmlElement(DataType = "QName")]
        public XmlQualifiedName QNameContent;

        // The case where DataType = "date" is verified by Xml_TypeWithDateTimePropertyAsXmlTime.
        [XmlElement(DataType = "date")]
        public DateTime DateContent;

        [XmlElement(DataType = "Name")]
        public string NameContent;

        [XmlElement(DataType = "NCName")]
        public string NCNameContent;

        [XmlElement(DataType = "NMTOKEN")]
        public string NMTOKENContent;

        [XmlElement(DataType = "NMTOKENS")]
        public string NMTOKENSContent;

        [XmlElement(DataType = "base64Binary")]
        public byte[] Base64BinaryContent;

        [XmlElement(DataType = "hexBinary")]
        public byte[] HexBinaryContent;
    }

    public class TypeWithArrayPropertyHavingChoice
    {
        // The ManyChoices field can contain an array
        // of choices. Each choice must be matched to
        // an array item in the ChoiceArray field.
        [XmlChoiceIdentifier("ChoiceArray")]
        [XmlElement("Item", typeof(string))]
        [XmlElement("Amount", typeof(int))]
        public object[] ManyChoices;

        // TheChoiceArray field contains the enumeration
        // values, one for each item in the ManyChoices array.
        [XmlIgnore]
        public MoreChoices[] ChoiceArray;
    }

    public enum MoreChoices
    {
        None,
        Item,
        Amount
    }

    public class TypeWithFieldsOrdered
    {
        [XmlElement(Order = 0)]
        public int IntField1;
        [XmlElement(Order = 1)]
        public int IntField2;
        [XmlElement(Order = 3)]
        public string StringField1;
        [XmlElement(Order = 2)]
        public string StringField2;
    }

}

public class TypeWithXmlElementProperty
{
    [XmlAnyElement]
    public XmlElement[] Elements;
}

public class TypeWithXmlDocumentProperty
{
    public XmlDocument Document;
}

public class TypeWithBinaryProperty
{
    [XmlElement(DataType = "hexBinary")]
    public byte[] BinaryHexContent { get; set; }
    [XmlElement(DataType = "base64Binary")]
    public byte[] Base64Content { get; set; }
}

public class TypeWithTimeSpanProperty
{
    public TimeSpan TimeSpanProperty;
}

public class TypeWithDefaultTimeSpanProperty
{
    public TypeWithDefaultTimeSpanProperty()
    {
        TimeSpanProperty = GetDefaultValue("TimeSpanProperty");
        TimeSpanProperty2 = GetDefaultValue("TimeSpanProperty2");
    }

    [DefaultValue(typeof(TimeSpan), "00:01:00")]
    public TimeSpan TimeSpanProperty { get; set; }

    [DefaultValue(typeof(TimeSpan), "00:00:01")]
    public TimeSpan TimeSpanProperty2 { get; set; }

    public TimeSpan GetDefaultValue(string propertyName)
    {
        var property = this.GetType().GetProperty(propertyName);

        var attribute = property.GetCustomAttribute(typeof(DefaultValueAttribute))
                as DefaultValueAttribute;

        if (attribute != null)
        {
            return (TimeSpan)attribute.Value;
        }
        else
        {
            return new TimeSpan(0, 0, 0);
        }
    }
}

public class TypeWithByteProperty
{
    public byte ByteProperty;
}


[XmlRoot()]
public class TypeWithXmlNodeArrayProperty
{
    [XmlText]
    public XmlNode[] CDATA { get; set; }
}


public class Animal
{
    public int Age;
    public string Name;
}

public class Dog : Animal
{
    public DogBreed Breed;
}

public enum DogBreed
{
    GermanShepherd,
    LabradorRetriever
}

public class Group
{
    public string GroupName;
    public Vehicle GroupVehicle;
}

public class Vehicle
{
    public string LicenseNumber;
}

[DataContract(Namespace = "www.msn.com/Examples/")]
public class Employee
{
    [DataMember]
    public string EmployeeName;
    [DataMember]
    private string ID = string.Empty;
}

public class SerializeIm : XmlSerializerImplementation
{
    public override XmlSerializer GetSerializer(Type type)
    {
        return new XmlSerializer(type);
    }
}

[XmlInclude(typeof(DerivedClass))]
public class BaseClass
{
    public string value { get; set; }
    public string Value;
}

public class DerivedClass : BaseClass
{
    public new string value;
    public new string Value { get; set; }
}

[XmlRootAttribute("PurchaseOrder", Namespace = "http://www.contoso1.com", IsNullable = false)]
public class PurchaseOrder
{
    public Address ShipTo;
    public string OrderDate;

    [XmlArrayAttribute("Items")]
    public OrderedItem[] OrderedItems;
    public decimal SubTotal;
    public decimal ShipCost;
    public decimal TotalCost;

    public static PurchaseOrder CreateInstance()
    {
        PurchaseOrder po = new PurchaseOrder();
        Address billAddress = new Address();
        billAddress.Name = "John Doe";
        billAddress.Line1 = "1 Main St.";
        billAddress.City = "AnyTown";
        billAddress.State = "WA";
        billAddress.Zip = "00000";
        po.ShipTo = billAddress;
        po.OrderDate = new DateTime(2017, 4, 10).ToString("D", CultureInfo.InvariantCulture);

        OrderedItem item = new OrderedItem();
        item.ItemName = "Widget S";
        item.Description = "Small widget";
        item.UnitPrice = (decimal)5.23;
        item.Quantity = 3;
        item.Calculate();

        OrderedItem[] items = { item };
        po.OrderedItems = items;
        decimal subTotal = new decimal();
        foreach (OrderedItem oi in items)
        {
            subTotal += oi.LineTotal;
        }
        po.SubTotal = subTotal;
        po.ShipCost = (decimal)12.51;
        po.TotalCost = po.SubTotal + po.ShipCost;
        return po;
    }
}

public class Address
{
    [XmlAttribute]
    public string Name;
    public string Line1;

    [XmlElementAttribute(IsNullable = false)]
    public string City;
    public string State;
    public string Zip;

    public static void CreateInstance()
    {
        Address obj = new Address();
        obj.City = "Pune";
        obj.State = "WA";
        obj.Zip = "98052";
    }
}

public class OrderedItem
{
    public string ItemName;
    public string Description;
    public decimal UnitPrice;
    public int Quantity;
    public decimal LineTotal;

    public void Calculate()
    {
        LineTotal = UnitPrice * Quantity;
    }
}

[XmlType("AliasedTestType")]
public class AliasedTestType
{
    [XmlElement("X", typeof(List<int>))]
    [XmlElement("Y", typeof(List<string>))]
    [XmlElement("Z", typeof(List<double>))]
    public object Aliased { get; set; }
}

public class BaseClass1
{
    [XmlElement]
    public MyCollection1 Prop;
}

public class DerivedClass1 : BaseClass1
{
    [XmlElement]
    new public MyCollection1 Prop;
}

public class MyCollection1 : IEnumerable<DateTime>, IEnumerable
{
    private List<DateTime> _values = new List<DateTime>();

    public void Add(DateTime value)
    {
        _values.Add(value);
    }

    IEnumerator<DateTime> IEnumerable<DateTime>.GetEnumerator()
    {
        return _values.GetEnumerator();
    }

    IEnumerator IEnumerable.GetEnumerator()
    {
        return _values.GetEnumerator();
    }
}

public static class Outer
{
    public class Person
    {
        public string FirstName { get; set; }
        public string MiddleName { get; set; }
        public string LastName { get; set; }
    }
}

public class Orchestra
{
    public Instrument[] Instruments;
}

public class Instrument
{
    public string Name;
}

public class Brass : Instrument
{
    public bool IsValved;
}

public class Trumpet : Brass
{
    public char Modulation;
}

public class Pet
{
    [DefaultValueAttribute("Dog")]
    public string Animal;
    [XmlIgnoreAttribute]
    public string Comment;
    public string Comment2;
}

public class TypeWithVirtualGenericProperty<T>
{
    public virtual T Value { get; set; }
}

public class TypeWithVirtualGenericPropertyDerived<T> : TypeWithVirtualGenericProperty<T>
{
    public override T Value { get; set; }
}

public class DefaultValuesSetToNaN
{
    [DefaultValue(double.NaN)]
    public double DoubleProp { get; set; }

    [DefaultValue(float.NaN)]
    public float FloatProp { get; set; }

    [DefaultValue(Double.NaN)]
    public Double DoubleField;

    [DefaultValue(Single.NaN)]
    public Single SingleField;

    public override bool Equals(object obj)
    {
        var other = obj as DefaultValuesSetToNaN;
        return other == null ? false :
            other.DoubleProp == this.DoubleProp && other.FloatProp == this.FloatProp &&
            other.DoubleField == this.DoubleField && other.SingleField == this.SingleField;
    }

    public override int GetHashCode()
    {
        return this.DoubleProp.GetHashCode() ^ this.FloatProp.GetHashCode() ^
            this.DoubleField.GetHashCode() ^ this.SingleField.GetHashCode();
    }
}

public class TypeWithoutPublicSetter
{
    public string Name { get; private set; }

    [XmlIgnore]
    public int Age { get; private set; }

    public Type MyType { get; private set; }

    public string ValidProperty { get; set; }

    public string PropertyWrapper
    {
        get
        {
            return ValidProperty;
        }
    }
<<<<<<< HEAD

    [DataMember]
    public int age;

    [DataMember]
    public EmployeeC[] emps;
}

public class TypeWithVirtualGenericProperty<T>
{
    public virtual T Value { get; set; }
}

public class TypeWithVirtualGenericPropertyDerived<T> : TypeWithVirtualGenericProperty<T>
{
    public override T Value { get; set; }
}

[Serializable]
public class MyArgumentException : Exception, ISerializable
{
    private string _paramName;

    public MyArgumentException() : base() { }

    public MyArgumentException(string message) : base(message)
    {
    }

    public MyArgumentException(string message, string paramName) : base(message)
    {
        _paramName = paramName;
    }

    protected MyArgumentException(SerializationInfo info, StreamingContext context) : base(info, context) {
        _paramName = info.GetString("ParamName");
    }

    public string ParamName
    {
        get
        {
            return _paramName;
        }
        internal set
        {
            _paramName = value;
        }
    }

    public override void GetObjectData(SerializationInfo info, StreamingContext context)
    {
        if (info == null)
        {
            throw new ArgumentNullException("info");
        }

        base.GetObjectData(info, context);
        info.AddValue("ParamName", _paramName, typeof(string));
    }
}

[DataContract(IsReference = true)]
public class DC
{
    [DataMember]
    public string Data = new DateTime().ToLongDateString();

    [DataMember]
    public DC Next;
}

[CollectionDataContract(Name = "SampleICollectionTExplicitWithoutDC")]
public class SampleICollectionTExplicitWithoutDC : ICollection<DC>
{
    private List<DC> _internalList = new List<DC>();
    public SampleICollectionTExplicitWithoutDC() { }
    public SampleICollectionTExplicitWithoutDC(bool init)
    {
        DC dc1 = new DC();
        _internalList.Add(dc1);
        _internalList.Add(new DC());
        _internalList.Add(dc1);
    }

    void ICollection<DC>.Add(DC item)
    {
        _internalList.Add(item);
    }

    void ICollection<DC>.Clear()
    {
        _internalList.Clear();
    }

    bool ICollection<DC>.Contains(DC item)
    {
        return _internalList.Contains(item);
    }

    void ICollection<DC>.CopyTo(DC[] array, int arrayIndex)
    {
        _internalList.CopyTo(array, arrayIndex);
    }

    int ICollection<DC>.Count
    {
        get { return _internalList.Count; }
    }

    bool ICollection<DC>.IsReadOnly
    {
        get { return false; }
    }

    bool ICollection<DC>.Remove(DC item)
    {
        return _internalList.Remove(item);
    }

    IEnumerator<DC> IEnumerable<DC>.GetEnumerator()
    {
        return _internalList.GetEnumerator();
    }

    IEnumerator IEnumerable.GetEnumerator()
    {
        return _internalList.GetEnumerator();
    }
}

public class NetNativeTestData
{
    public static NetNativeTestData[] InvalidTypes = new NetNativeTestData[] {
            new NetNativeTestData(typeof(Invalid_Class_No_Parameterless_Ctor),
                () => new Invalid_Class_No_Parameterless_Ctor("test"),
                "Type 'Invalid_Class_No_Parameterless_Ctor' cannot be serialized. Consider marking it with the DataContractAttribute attribute, and marking all of its members you want serialized with the DataMemberAttribute attribute.  If the type is a collection, consider marking it with the CollectionDataContractAttribute.  See the Microsoft .NET Framework documentation for other supported types."),
            new NetNativeTestData(typeof(Invalid_Class_Derived_With_DataContract),
                () => new Invalid_Class_Derived_With_DataContract(),
                "Type 'Invalid_Class_Derived_With_DataContract' cannot inherit from a type that is not marked with DataContractAttribute or SerializableAttribute.  Consider marking the base type 'Invalid_Class_Base_Without_DataContract' with DataContractAttribute or SerializableAttribute, or removing them from the derived type." ),
            new NetNativeTestData(typeof(Invalid_Class_KnownType_Invalid_Type),
                () => new Invalid_Class_KnownType_Invalid_Type(),
                "Type 'Invalid_Class_No_Parameterless_Ctor' cannot be serialized. Consider marking it with the DataContractAttribute attribute, and marking all of its members you want serialized with the DataMemberAttribute attribute.  If the type is a collection, consider marking it with the CollectionDataContractAttribute.  See the Microsoft .NET Framework documentation for other supported types." ),
        };

    // This list exists solely to expose all the root objects being serialized.
    // Without this ILC removes our test data types
    // All new test data types *must* be added to one of these lists to appear to the ILC.
    // Test data now added here will result in "serializer not found" exception at runtime.
    public static DataContractSerializer[] Serializers = new DataContractSerializer[]
    {
            new DataContractSerializer(typeof(Invalid_Class_No_Parameterless_Ctor)),
            new DataContractSerializer(typeof(List<Invalid_Class_No_Parameterless_Ctor>)),
            new DataContractSerializer(typeof(Invalid_Class_Derived_With_DataContract)),
            new DataContractSerializer(typeof(Invalid_Class_KnownType_Invalid_Type))
    };

    public NetNativeTestData(Type type, Func<object> instantiate, string errorMessage)
    {
        Type = type;
        ErrorMessage = errorMessage;
        Instantiate = instantiate;
    }

    public Type Type { get; set; }

    public String ErrorMessage { get; set; }

    public Func<object> Instantiate
    {
        get; set;
    }
}
public abstract class Invalid_Class_Base_Without_DataContract
{

}

// Invalid because it is a derived [DataContract] class whose base class is not 
[DataContract]
public class Invalid_Class_Derived_With_DataContract : Invalid_Class_Base_Without_DataContract
{

}

// Invalid because its [KnownType] is an invalid type
[KnownType(typeof(Invalid_Class_No_Parameterless_Ctor))]
public class Invalid_Class_KnownType_Invalid_Type
{
    public Invalid_Class_KnownType_Invalid_Type()
    {

    }
}

public class Invalid_Class_No_Parameterless_Ctor
{
    public Invalid_Class_No_Parameterless_Ctor(string id)
    {
        ID = id;
    }

    public string ID { get; set; }
}

public class NativeJsonTestData
{
    public static NativeJsonTestData[] Json_InvalidTypes = new NativeJsonTestData[] {
                new NativeJsonTestData(typeof(Invalid_Class_No_Parameterless_Ctor),
                    () => new Invalid_Class_No_Parameterless_Ctor("test")),
                new NativeJsonTestData(typeof(Invalid_Class_Derived_With_DataContract),
                    () => new Invalid_Class_Derived_With_DataContract()),
            };

    // This list exists solely to expose all the root objects being serialized.
    // Without this ILC removes our test data types
    // All new test data types *must* be added to one of these lists to appear to the ILC.
    // Test data now added here will result in "serializer not found" exception at runtime.
    public static DataContractJsonSerializer[] JsonSerializers = new DataContractJsonSerializer[]
    {
                new DataContractJsonSerializer(typeof(Invalid_Class_No_Parameterless_Ctor)),
                new DataContractJsonSerializer(typeof(List<Invalid_Class_No_Parameterless_Ctor>)),
                new DataContractJsonSerializer(typeof(Invalid_Class_Derived_With_DataContract)),
    };

    public NativeJsonTestData(Type type, Func<object> instantiate)
    {
        Type = type;
        Instantiate = instantiate;
    }

    public Type Type { get; set; }
    public Func<object> Instantiate { get; set; }
=======
>>>>>>> a671d624
}<|MERGE_RESOLUTION|>--- conflicted
+++ resolved
@@ -654,14 +654,8 @@
 
         public int MyFieldIgnored;
 
-<<<<<<< HEAD
-        public string @Name5 { get; set; }
-
-        public virtual string Name6 { get; set; }
-=======
         [XmlIgnore]
         public bool MyFieldIgnoredSpecified;
->>>>>>> a671d624
     }
 
     [XmlType(Namespace = ""), XmlRoot(Namespace = "", IsNullable = true)]
@@ -673,29 +667,8 @@
         [XmlArray(Form = XmlSchemaForm.None), XmlArrayItem("NoneParameter", Form = XmlSchemaForm.None, IsNullable = false)]
         public List<string> NoneSchemaFormListProperty { get; set; }
 
-<<<<<<< HEAD
-        new public string Name5 { get; set; }
-
-        public override string Name6 { get; set; }
-    }
-
-    public class DerivedTypeWithDifferentOverrides2 : DerivedTypeWithDifferentOverrides
-    {
-        public override string Name1 { get; set; }
-
-        new public string Name2 { get; set; }
-
-        new public string Name3 { get; set; }
-
-        new internal string Name4 { get; set; }
-
-        new internal string Name5 { get; set; }
-
-        new internal string Name6 { get; set; }
-=======
         [XmlArray(Form = XmlSchemaForm.Qualified), XmlArrayItem("QualifiedParameter", Form = XmlSchemaForm.Qualified, IsNullable = false)]
         public List<bool> QualifiedSchemaFormListProperty { get; set; }
->>>>>>> a671d624
     }
 
     [XmlType(TypeName = "MyXmlType")]
@@ -789,3203 +762,7 @@
         }
     }
 
-<<<<<<< HEAD
-        public void Add(DateTime value)
-        {
-            _values.Add(value);
-        }
-    }
-
-    public class TypeWithDateTimePropertyAsXmlTime
-    {
-        DateTime _value;
-
-        [XmlText(DataType = "time")]
-        public DateTime Value
-        {
-            get { return _value; }
-            set { _value = value; }
-        }
-    }
-
-    public class TypeWithByteArrayAsXmlText
-    {
-        [XmlText(DataType = "base64Binary")]
-        public byte[] Value;
-    }
-
-    [DataContract(IsReference = false)]
-    public class SimpleDC
-    {
-        [DataMember]
-        public string Data;
-        public SimpleDC() { }
-        public SimpleDC(bool init)
-        {
-            Data = DateTime.MaxValue.ToString("T", CultureInfo.InvariantCulture);
-        }
-    }
-
-    [DataContract(IsReference = false)]
-    public class SimpleDCWithRef
-    {
-        [DataMember]
-        public SimpleDC Data;
-
-        [DataMember]
-        public SimpleDC RefData;
-
-        public SimpleDCWithRef() { }
-        public SimpleDCWithRef(bool init)
-        {
-            Data = new SimpleDC(true);
-            RefData = Data;
-        }
-    }
-
-    [DataContract]
-    public class ContainsLinkedList
-    {
-        [DataMember]
-        public LinkedList<SimpleDCWithRef> Data;
-
-        public ContainsLinkedList() { }
-        public ContainsLinkedList(bool init)
-        {
-            this.Data = new LinkedList<SimpleDCWithRef>();
-            SimpleDCWithRef d1 = new SimpleDCWithRef(true);
-            SimpleDCWithRef d2 = new SimpleDCWithRef(true);
-            d2.Data.Data = d1.RefData.Data;
-            Data.AddLast(d1);
-            Data.AddLast(d2);
-            Data.AddLast(d2);
-            Data.AddLast(d1);
-            SimpleDCWithRef d3 = new SimpleDCWithRef(true);
-            SimpleDCWithRef d4 = new SimpleDCWithRef(true);
-            d4.Data = d3.RefData;
-            Data.AddLast(d4);
-            Data.AddLast(d3);
-            SimpleDCWithRef d5 = new SimpleDCWithRef(true);
-            SimpleDCWithRef d6 = new SimpleDCWithRef(true);
-            SimpleDCWithRef d7 = new SimpleDCWithRef(true);
-            d6.Data = d5.Data;
-            d7.Data = d5.RefData;
-            d7.RefData = d6.RefData;
-            Data.AddLast(d7);
-        }
-    }
-
-    [CollectionDataContract(Name = "SimpleCDC", ItemName = "Item")]
-    public class SimpleCDC : ICollection<string>
-    {
-        private List<string> _data = new List<string>();
-        public SimpleCDC() { }
-        public SimpleCDC(bool init)
-        {
-            _data.Add("One");
-            _data.Add("Two");
-            _data.Add("Three");
-        }
-
-        #region ICollection<string> Members
-
-        public void Add(string item)
-        {
-            _data.Add(item);
-        }
-
-        public void Clear()
-        {
-            _data.Clear();
-        }
-
-        public bool Contains(string item)
-        {
-            return _data.Contains(item);
-        }
-
-        public void CopyTo(string[] array, int arrayIndex)
-        {
-            _data.CopyTo(array, arrayIndex);
-        }
-
-        public int Count
-        {
-            get { return _data.Count; }
-        }
-
-        public bool IsReadOnly
-        {
-            get { return false; }
-        }
-
-        public bool Remove(string item)
-        {
-            return _data.Remove(item);
-        }
-
-        #endregion
-
-        #region IEnumerable<string> Members
-
-        public IEnumerator<string> GetEnumerator()
-        {
-            return _data.GetEnumerator();
-        }
-
-        #endregion
-
-        #region IEnumerable Members
-
-        System.Collections.IEnumerator System.Collections.IEnumerable.GetEnumerator()
-        {
-            return _data.GetEnumerator();
-        }
-        #endregion
-    }
-
-    [XmlRoot(Namespace = "http://www.w3.org/2003/05/soap-envelope", ElementName = "Envelope")]
-    public class TypeWithMemberWithXmlNamespaceDeclarationsAttribute
-    {
-        public string header;
-        public string body;
-        [XmlNamespaceDeclarations]
-        public XmlSerializerNamespaces xmlns;
-    }
-
-    [XmlRoot(Namespace = "http://schemas.xmlsoap.org/ws/2005/04/discovery", IsNullable = false)]
-    public class TypeWithXmlTextAttributeOnArray
-    {
-        [XmlText]
-        public string[] Text;
-    }
-
-    [CollectionDataContract]
-    public class MyDerivedCollection : LinkedList<string>
-    {
-        public MyDerivedCollection() { }
-    }
-
-    [DataContract]
-    public class MyDerivedCollectionContainer
-    {
-        public MyDerivedCollectionContainer() { Items = new MyDerivedCollection(); }
-
-        [DataMember]
-        public MyDerivedCollection Items { get; set; }
-    }
-
-    [Flags]
-    public enum EnumFlags
-    {
-        [EnumMember]
-        One = 0x01,
-        [EnumMember]
-        Two = 0x02,
-        [EnumMember]
-        Three = 0x04,
-        [EnumMember]
-        Four = 0x08
-    }
-
-    public interface IBaseInterface
-    {
-        string ClassID { get; }
-
-        string DisplayName { get; set; }
-
-        string Id { get; set; }
-
-        bool IsLoaded { get; set; }
-    }
-
-    [DataContract]
-    public class ClassImplementsInterface : IBaseInterface
-    {
-        public virtual string ClassID { get; set; }
-
-        [DataMember]
-        public string DisplayName { get; set; }
-
-        [DataMember]
-        public string Id { get; set; }
-
-        public bool IsLoaded { get; set; }
-    }
-
-    #region XmlSerializer specific
-
-    public class LocalReadingPosition
-    {
-        public string Ean { get; set; }
-        public DateTime LastReadTime { get; set; }
-        public int PageCount { get; set; }
-        public string PageNumber { get; set; }
-        public string PlatformOffset { get; set; }
-    }
-
-    public class WithStruct
-    {
-        public SomeStruct Some { get; set; }
-    }
-
-    public struct SomeStruct
-    {
-        public int A;
-        public int B;
-    }
-
-    public struct SimpleStructWithProperties
-    {
-        public int Num { get; set; }
-        public string Text { get; set; }
-    }
-
-    public class WithEnums
-    {
-        public IntEnum Int { get; set; }
-        public ShortEnum Short { get; set; }
-    }
-
-    public class WithNullables
-    {
-        public IntEnum? Optional { get; set; }
-        public IntEnum? Optionull { get; set; }
-        public int? OptionalInt { get; set; }
-        public Nullable<int> OptionullInt { get; set; }
-        public SomeStruct? Struct1 { get; set; }
-        public SomeStruct? Struct2 { get; set; }
-    }
-
-    public enum ByteEnum : byte
-    {
-        Option0, Option1, Option2
-    }
-
-    public enum SByteEnum : sbyte
-    {
-        Option0, Option1, Option2
-    }
-
-    public enum ShortEnum : short
-    {
-        Option0, Option1, Option2
-    }
-
-    public enum UShortEnum : ushort
-    {
-        Option0, Option1, Option2
-    }
-
-    public enum IntEnum
-    {
-        Option0, Option1, Option2
-    }
-
-    public enum UIntEnum : uint
-    {
-        Option0, Option1, Option2
-    }
-
-    public enum LongEnum : long
-    {
-        Option0, Option1, Option2
-    }
-
-    public enum ULongEnum : ulong
-    {
-        Option0, Option1, Option2
-    }
-
-    [XmlRoot(DataType = "XmlSerializerAttributes", ElementName = "AttributeTesting", IsNullable = false)]
-    [XmlInclude(typeof(ItemChoiceType))]
-    public class XmlSerializerAttributes
-    {
-        public XmlSerializerAttributes()
-        {
-            XmlElementProperty = 1;
-            XmlAttributeProperty = 2;
-            XmlArrayProperty = new string[] { "one", "two", "three" };
-            EnumType = ItemChoiceType.Word;
-            MyChoice = "String choice value";
-            XmlIncludeProperty = ItemChoiceType.DecimalNumber;
-            XmlEnumProperty = new ItemChoiceType[] { ItemChoiceType.DecimalNumber, ItemChoiceType.Number, ItemChoiceType.Word, ItemChoiceType.None };
-            XmlTextProperty = "<xml>Hello XML</xml>";
-            XmlNamespaceDeclarationsProperty = "XmlNamespaceDeclarationsPropertyValue";
-        }
-
-        [XmlElement(DataType = "int", ElementName = "XmlElementPropertyNode", Namespace = "http://element", Type = typeof(int))]
-        public int XmlElementProperty { get; set; }
-
-        [XmlAttribute(AttributeName = "XmlAttributeName")]
-        public int XmlAttributeProperty { get; set; }
-
-        [XmlArray(ElementName = "CustomXmlArrayProperty", Namespace = "http://mynamespace")]
-        [XmlArrayItem(typeof(string))]
-        public object[] XmlArrayProperty { get; set; }
-
-        [XmlChoiceIdentifier("EnumType")]
-        [XmlElement("Word", typeof(string))]
-        [XmlElement("Number", typeof(int))]
-        [XmlElement("DecimalNumber", typeof(double))]
-        public object MyChoice;
-
-        // Don't serialize this field. The EnumType field contains the enumeration value that corresponds to the MyChoice field value.
-        [XmlIgnore]
-        public ItemChoiceType EnumType;
-
-        [XmlElement]
-        public object XmlIncludeProperty;
-
-        [XmlEnum("EnumProperty")]
-        public ItemChoiceType[] XmlEnumProperty;
-
-        [XmlText]
-        public string XmlTextProperty;
-
-        [XmlNamespaceDeclarations]
-        public string XmlNamespaceDeclarationsProperty;
-    }
-
-    [XmlType(IncludeInSchema = false)]
-    public enum ItemChoiceType
-    {
-        None,
-        Word,
-        Number,
-        DecimalNumber
-    }
-
-    public class TypeWithAnyAttribute
-    {
-        public string Name;
-
-        [XmlAttribute]
-        public int IntProperty { get; set; }
-
-        [XmlAnyAttribute]
-        public XmlAttribute[] Attributes { get; set; }
-    }
-
-    public class KnownTypesThroughConstructor
-    {
-        public object EnumValue;
-
-        public object SimpleTypeValue;
-    }
-
-    public class SimpleKnownTypeValue
-    {
-        public string StrProperty { get; set; }
-    }
-
-    public class ClassImplementingIXmlSerialiable : IXmlSerializable
-    {
-        public static bool WriteXmlInvoked = false;
-        public static bool ReadXmlInvoked = false;
-
-        public string StringValue { get; set; }
-        private bool BoolValue { get; set; }
-
-        public ClassImplementingIXmlSerialiable()
-        {
-            BoolValue = true;
-        }
-
-        public bool GetPrivateMember()
-        {
-            return BoolValue;
-        }
-
-        public System.Xml.Schema.XmlSchema GetSchema()
-        {
-            return null;
-        }
-
-        public void ReadXml(System.Xml.XmlReader reader)
-        {
-            ReadXmlInvoked = true;
-            reader.MoveToContent();
-            StringValue = reader.GetAttribute("StringValue");
-            BoolValue = bool.Parse(reader.GetAttribute("BoolValue"));
-        }
-
-        public void WriteXml(System.Xml.XmlWriter writer)
-        {
-            WriteXmlInvoked = true;
-            writer.WriteAttributeString("StringValue", StringValue);
-            writer.WriteAttributeString("BoolValue", BoolValue.ToString());
-        }
-    }
-
-    public class TypeWithNestedGenericClassImplementingIXmlSerialiable
-    {
-        // T can only be string
-        public class NestedGenericClassImplementingIXmlSerialiable<T> : IXmlSerializable
-        {
-            public static bool WriteXmlInvoked = false;
-            public static bool ReadXmlInvoked = false;
-
-            public string StringValue { get; set; }
-            private T GenericValue { get; set; }
-
-            public NestedGenericClassImplementingIXmlSerialiable()
-            {
-                GenericValue = default(T);
-            }
-
-            public T GetPrivateMember()
-            {
-                return GenericValue;
-            }
-
-            public System.Xml.Schema.XmlSchema GetSchema()
-            {
-                return null;
-            }
-
-            public void ReadXml(System.Xml.XmlReader reader)
-            {
-                ReadXmlInvoked = true;
-                reader.MoveToContent();
-                StringValue = reader.GetAttribute("StringValue");
-            }
-
-            public void WriteXml(System.Xml.XmlWriter writer)
-            {
-                WriteXmlInvoked = true;
-                writer.WriteAttributeString("StringValue", StringValue);
-            }
-        }
-    }
-
-    public class TypeWithPropertyNameSpecified
-    {
-        public string MyField;
-
-        [XmlIgnore]
-        public bool MyFieldSpecified;
-
-        public int MyFieldIgnored;
-
-        [XmlIgnore]
-        public bool MyFieldIgnoredSpecified;
-    }
-
-    [XmlType(Namespace = ""), XmlRoot(Namespace = "", IsNullable = true)]
-    public class TypeWithXmlSchemaFormAttribute
-    {
-        [XmlArray(Form = XmlSchemaForm.Unqualified)]
-        public List<int> UnqualifiedSchemaFormListProperty { get; set; }
-
-        [XmlArray(Form = XmlSchemaForm.None), XmlArrayItem("NoneParameter", Form = XmlSchemaForm.None, IsNullable = false)]
-        public List<string> NoneSchemaFormListProperty { get; set; }
-
-        [XmlArray(Form = XmlSchemaForm.Qualified), XmlArrayItem("QualifiedParameter", Form = XmlSchemaForm.Qualified, IsNullable = false)]
-        public List<bool> QualifiedSchemaFormListProperty { get; set; }
-    }
-
-    [XmlType(TypeName = "MyXmlType")]
-    public class TypeWithTypeNameInXmlTypeAttribute
-    {
-        [XmlAttribute(Form = XmlSchemaForm.Qualified)]
-        public string XmlAttributeForm;
-    }
-
-    [XmlType(AnonymousType = true)]
-    public class TypeWithSchemaFormInXmlAttribute
-    {
-        [XmlAttribute(Form = XmlSchemaForm.Qualified, Namespace = "http://test.com")]
-        public string TestProperty;
-    }
-
-
-    #endregion
-
-    public class UnspecifiedRootSerializationType
-    {
-        public int MyIntProperty { get; set; }
-
-        public string MyStringProperty { get; set; }
-    }
-
-    [DataContract]
-    internal class InternalType
-    {
-        public InternalType()
-        {
-            PrivateProperty = 100;
-        }
-
-        [DataMember]
-        internal int InternalProperty { get; set; }
-
-        [DataMember]
-        private int PrivateProperty { get; set; }
-
-        public int GetPrivatePropertyValue()
-        {
-            return PrivateProperty;
-        }
-    }
-
-    [DataContract]
-    public class TypeWithUriTypeProperty
-    {
-        [DataMember]
-        public Uri ConfigUri
-        {
-            get;
-            set;
-        }
-    }
-
-    [DataContract]
-    public class TypeWithDateTimeOffsetTypeProperty
-    {
-        [DataMember]
-        public DateTimeOffset ModifiedTime
-        {
-            get;
-            set;
-        }
-    }
-
-    public class TypeWithCommonTypeProperties
-    {
-        public Guid Id { get; set; }
-        public TimeSpan Ts { get; set; }
-
-        public override bool Equals(object obj)
-        {
-            if (obj is TypeWithCommonTypeProperties)
-            {
-                TypeWithCommonTypeProperties other = (TypeWithCommonTypeProperties)obj;
-                return (this.Id == other.Id && this.Ts == other.Ts);
-            }
-            return false;
-        }
-
-        public override int GetHashCode()
-        {
-            return Id.GetHashCode() + Ts.GetHashCode();
-        }
-    }
-
-    public class BaseClassForInvalidDerivedClass
-    {
-        public int Id;
-    }
-
-    public class InvalidDerivedClass : BaseClassForInvalidDerivedClass
-    {
-        public ICollection<int> Member1;
-    }
-
-    public class AnotherInvalidDerivedClass : BaseClassForInvalidDerivedClass
-    {
-        public ICollection<int> Member1;
-    }
-
-    public class TypeWithTypeProperty
-    {
-        public int Id { get; set; }
-        public Type Type { get; set; }
-        public string Name { get; set; }
-    }
-
-    [DataContract(Namespace = "SerializationTypes.GenericTypeWithPrivateSetter")]
-    public class GenericTypeWithPrivateSetter<T>
-    {
-        public GenericTypeWithPrivateSetter()
-        {
-        }
-
-        public GenericTypeWithPrivateSetter(string value)
-        {
-            PropertyWithPrivateSetter = value;
-        }
-
-        [DataMember]
-        public string PropertyWithPrivateSetter { get; private set; }
-    }
-
-    public class TypeWithExplicitIEnumerableImplementation : IEnumerable
-    {
-        private List<string> _innerCollection = new List<string>();
-
-        IEnumerator IEnumerable.GetEnumerator()
-        {
-            return _innerCollection.GetEnumerator();
-        }
-        public int Count { get { return _innerCollection.Count; } }
-        public void Add(object item)
-        {
-            _innerCollection.Add((string)item);
-        }
-    }
-
-    public class TypeWithNonPublicDefaultConstructor
-    {
-        private static string s_prefix;
-        static TypeWithNonPublicDefaultConstructor()
-        {
-            s_prefix = "Mr. ";
-        }
-
-        private TypeWithNonPublicDefaultConstructor()
-        {
-            Name = s_prefix + "FooName";
-        }
-        public string Name { get; set; }
-    }
-
-    [XmlRoot("RootElement")]
-    public class TypeWithMismatchBetweenAttributeAndPropertyType
-    {
-        private int _intValue = 120;
-
-        [DefaultValue(true), XmlAttribute("IntValue")]
-        public int IntValue
-        {
-            get
-            {
-                return _intValue;
-            }
-            set
-            {
-                _intValue = value;
-            }
-        }
-    }
-
-    public class Level
-    {
-        public string Name { get; set; }
-        public int LevelNo { get; set; }
-    }
-
-    [KnownType(typeof(Dictionary<int, Level>))]
-    public class TypeWithGenericDictionaryAsKnownType
-    {
-        [DataMember]
-        public Dictionary<int, Level> Foo = new Dictionary<int, Level>();
-    }
-
-    public interface IArticle
-    {
-        string Title { get; set; }
-        string Category { get; set; }
-    }
-
-    [DataContract]
-    public class ArticleBase : IArticle
-    {
-        public ArticleBase() : this("Untitled", "Uncategorized") { }
-
-        public ArticleBase(string title, string category)
-        {
-            _title = title;
-            _category = category;
-        }
-
-        private string _title;
-
-        [DataMember]
-        public string Title { get { return _title; } set { _title = value; } }
-
-        private string _category;
-
-        [DataMember]
-        public string Category { get { return _category; } set { _category = value; } }
-
-        public override string ToString()
-        {
-            return Category + " - " + Title;
-        }
-    }
-
-    public class NewsArticle : ArticleBase
-    {
-        public NewsArticle() : base("Untitled News", "News") { }
-    }
-
-    public class SummaryArticle : ArticleBase
-    {
-        public SummaryArticle() : base("Untitled Summary", "Summary") { }
-    }
-
-    [DataContract]
-    [KnownType(typeof(ArticleBase))]
-    [KnownType(typeof(NewsArticle))]
-    [KnownType(typeof(SummaryArticle))]
-    public class TypeWithKnownTypeAttributeAndInterfaceMember
-    {
-        [DataMember]
-        public IArticle HeadLine { get; set; }
-    }
-
-    [DataContract]
-    [KnownType(typeof(ArticleBase))]
-    [KnownType(typeof(NewsArticle))]
-    [KnownType(typeof(SummaryArticle))]
-    public class TypeWithKnownTypeAttributeAndListOfInterfaceMember
-    {
-        [DataMember]
-        public List<IArticle> Articles { get; set; }
-    }
-
-    // Comes from app: The Weather Channel. See bug 1101076 for details
-    public class ServerSettings
-    {
-        public string DS2Root { get; set; }
-        public string MetricConfigUrl { get; set; }
-    }
-
-    public class MyGenericList<T> : IList<T>
-    {
-        private List<T> _internalList = new List<T>();
-
-        public int IndexOf(T item)
-        {
-            return _internalList.IndexOf(item);
-        }
-
-        public void Insert(int index, T item)
-        {
-            _internalList.Insert(index, item);
-        }
-
-        public void RemoveAt(int index)
-        {
-            _internalList.RemoveAt(index);
-        }
-
-        public T this[int index]
-        {
-            get
-            {
-                return _internalList[index];
-            }
-            set
-            {
-                _internalList[index] = value;
-            }
-        }
-
-        public void Add(T item)
-        {
-            _internalList.Add(item);
-        }
-
-        public void Clear()
-        {
-            _internalList.Clear();
-        }
-
-        public bool Contains(T item)
-        {
-            return _internalList.Contains(item);
-        }
-
-        public void CopyTo(T[] array, int arrayIndex)
-        {
-            _internalList.CopyTo(array, arrayIndex);
-        }
-
-        public int Count
-        {
-            get { return _internalList.Count; }
-        }
-
-        public bool IsReadOnly
-        {
-            get { return false; }
-        }
-
-        public bool Remove(T item)
-        {
-            return _internalList.Remove(item);
-        }
-
-        public IEnumerator<T> GetEnumerator()
-        {
-            return _internalList.GetEnumerator();
-        }
-
-        IEnumerator IEnumerable.GetEnumerator()
-        {
-            return _internalList.GetEnumerator();
-        }
-    }
-
-    public class TypeWithListPropertiesWithoutPublicSetters
-    {
-        private List<string> _anotherStringList = new List<string>();
-
-        static TypeWithListPropertiesWithoutPublicSetters()
-        {
-            StaticProperty = "Static property should not be checked for public setter";
-        }
-
-        public TypeWithListPropertiesWithoutPublicSetters()
-        {
-            PropertyWithXmlElementAttribute = new List<string>();
-            IntList = new MyGenericList<int>();
-            StringList = new List<string>();
-            PrivateIntListField = new List<int>();
-            PublicIntListField = new List<int>();
-            PublicIntListFieldWithXmlElementAttribute = new List<int>();
-        }
-
-        public static string StaticProperty { get; private set; }
-
-
-        [XmlElement("PropWithXmlElementAttr")]
-        public List<string> PropertyWithXmlElementAttribute { get; private set; }
-        public MyGenericList<int> IntList { get; private set; }
-        public List<string> StringList { get; private set; }
-        public List<string> AnotherStringList { get { return _anotherStringList; } }
-
-        private List<int> PrivateIntListField;
-        public List<int> PublicIntListField;
-        [XmlElement("FieldWithXmlElementAttr")]
-        public List<int> PublicIntListFieldWithXmlElementAttribute;
-    }
-
-    public abstract class HighScoreManager<T> where T : HighScoreManager<T>.HighScoreBase
-    {
-        public abstract class HighScoreBase
-        {
-        }
-    }
-
-    public class HighScores : HighScoreManager<HighScores.BridgeGameHighScore>
-    {
-        public class BridgeGameHighScore : HighScoreManager<HighScores.BridgeGameHighScore>.HighScoreBase
-        {
-            public int Id { get; set; }
-            public string Name { get; set; }
-        }
-    }
-
-    public class TypeWithNestedPublicType
-    {
-        public TypeWithNestedPublicType()
-        {
-            Level = 10;
-        }
-
-        public uint Level { get; private set; }
-        public class LevelData
-        {
-            public string Name { get; set; }
-        }
-    }
-
-    public class PublicTypeWithNestedPublicTypeWithNestedPublicType
-    {
-        public PublicTypeWithNestedPublicTypeWithNestedPublicType()
-        {
-            Level = 10;
-        }
-
-        public uint Level { get; private set; }
-
-        public class NestedPublicType
-        {
-            public class LevelData
-            {
-                public string Name { get; set; }
-            }
-        }
-    }
-
-    internal class InternalTypeWithNestedPublicType
-    {
-        public InternalTypeWithNestedPublicType()
-        {
-            Level = 10;
-        }
-
-        public uint Level { get; private set; }
-        public class LevelData
-        {
-            public string Name { get; set; }
-        }
-    }
-
-    internal class InternalTypeWithNestedPublicTypeWithNestedPublicType
-    {
-        public InternalTypeWithNestedPublicTypeWithNestedPublicType()
-        {
-            Level = 10;
-        }
-
-        public uint Level { get; private set; }
-
-        public class NestedPublicType
-        {
-            public class LevelData
-            {
-                public string Name { get; set; }
-            }
-        }
-    }
-
-    [DataContract]
-    public class BaseTypeWithDataMember
-    {
-        [DataMember]
-        public TypeAsEmbeddedDataMember EmbeddedDataMember { get; set; }
-    }
-
-    [DataContract]
-    public class DerivedTypeWithDataMemberInBaseType : BaseTypeWithDataMember
-    {
-    }
-
-    [DataContract]
-    public class TypeAsEmbeddedDataMember
-    {
-        [DataMember]
-        public string Name { get; set; }
-    }
-
-    public class PocoBaseTypeWithDataMember
-    {
-        public PocoTypeAsEmbeddedDataMember EmbeddedDataMember { get; set; }
-    }
-
-    public class PocoDerivedTypeWithDataMemberInBaseType : PocoBaseTypeWithDataMember
-    {
-    }
-
-    public class PocoTypeAsEmbeddedDataMember
-    {
-        public string Name { get; set; }
-    }
-
-    public class SpotlightDescription
-    {
-        public SpotlightDescription() { }
-        public bool IsDynamic { get; set; }
-        public string Value { get; set; }
-    }
-
-    public enum SlideEventType
-    {
-        None,
-        LaunchURL,
-        LaunchSection,
-        LaunchVideo,
-        LaunchImage
-    }
-
-    public class SerializableSlide
-    {
-        public SerializableSlide() { }
-        public SpotlightDescription Description { get; set; }
-        public string DisplayCondition { get; set; }
-        public string EventData { get; set; }
-        public SlideEventType EventType { get; set; }
-        public string ImageName { get; set; }
-        public string ImagePath { get; set; }
-        public string Title { get; set; }
-    }
-
-    public class GenericTypeWithNestedGenerics<T>
-    {
-        public class InnerGeneric<U>
-        {
-            public T data1;
-            public U data2;
-        }
-    }
-
-    [DataContract]
-    public class TypeWithXmlQualifiedName
-    {
-        [DataMember(IsRequired = true, EmitDefaultValue = false)]
-        public XmlQualifiedName Value { get; set; }
-    }
-
-    public class TypeWithNoDefaultCtor
-    {
-        public TypeWithNoDefaultCtor(string id)
-        {
-            ID = id;
-        }
-        public string ID { get; set; }
-    }
-
-    public class TypeWithPropertyWithoutDefaultCtor
-    {
-        public TypeWithPropertyWithoutDefaultCtor()
-        {
-        }
-
-        public string Name { get; set; }
-        public TypeWithNoDefaultCtor MemberWithInvalidDataContract { get; set; }
-    }
-
-
-    [DataContract(Name = "DCWith.InName")]
-    public class DataContractWithDotInName
-    {
-        [DataMember]
-        public string Name { get; set; }
-    }
-
-    [DataContract(Name = "DCWith-InName")]
-    public class DataContractWithMinusSignInName
-    {
-        [DataMember]
-        public string Name { get; set; }
-    }
-
-    [DataContract(Name = "DCWith{}[]().,:;+-*/%&|^!~=<>?++--&&||<<>>==!=<=>=+=-=*=/=%=&=|=^=<<=>>=->InName")]
-    public class DataContractWithOperatorsInName
-    {
-        [DataMember]
-        public string Name { get; set; }
-    }
-
-    [DataContract(Name = "DCWith`@#$'\" 	InName")]
-    public class DataContractWithOtherSymbolsInName
-    {
-        [DataMember]
-        public string Name { get; set; }
-    }
-
-    [CollectionDataContract(Name = "MyHeaders", Namespace = "http://schemas.microsoft.com/netservices/2010/10/servicebus/connect", ItemName = "MyHeader", KeyName = "MyKey", ValueName = "MyValue")]
-    public sealed class CollectionDataContractWithCustomKeyName : Dictionary<int, int>
-    {
-        public CollectionDataContractWithCustomKeyName()
-        {
-        }
-    }
-
-    // Dictionary<int, int> is already used above so there will be a conflict.
-    [CollectionDataContract(Name = "MyHeaders2", Namespace = "http://schemas.microsoft.com/netservices/2010/10/servicebus/connect", ItemName = "MyHeader2", KeyName = "MyKey2", ValueName = "MyValue2")]
-    public sealed class CollectionDataContractWithCustomKeyNameDuplicate : Dictionary<int, int>
-    {
-        public CollectionDataContractWithCustomKeyNameDuplicate()
-        {
-        }
-    }
-
-    public class CollectionWithoutDefaultConstructor : MyCollection<string>
-    {
-        internal CollectionWithoutDefaultConstructor(string name) : base()
-        {
-            Name = name;
-        }
-
-        public string Name { get; set; }
-    }
-
-    public class TypeWithCollectionWithoutDefaultConstructor
-    {
-        public TypeWithCollectionWithoutDefaultConstructor()
-        {
-            _collectionWithoutDefaultConstructor = new CollectionWithoutDefaultConstructor("MyName");
-        }
-
-        CollectionWithoutDefaultConstructor _collectionWithoutDefaultConstructor;
-        public CollectionWithoutDefaultConstructor CollectionProperty { get { return _collectionWithoutDefaultConstructor; } }
-    }
-
-    public class TypeMissingSerializationCodeBase
-    {
-    }
-
-    public class TypeMissingSerializationCodeDerived : TypeMissingSerializationCodeBase
-    {
-        public string Name { get; set; }
-    }
-
-    public class SimpleTypeWihtMoreProperties
-    {
-        public string StringProperty { get; set; }
-        public int IntProperty { get; set; }
-        public MyEnum EnumProperty { get; set; }
-        public List<string> CollectionProperty { get; set; }
-        public List<SimpleTypeWihtMoreProperties> SimpleTypeList { get; set; }
-    }
-
-    public class TypeWith2DArrayProperty1
-    {
-        [System.Xml.Serialization.XmlArrayItemAttribute("SimpleType", typeof(SimpleType), NestingLevel = 1, IsNullable = false)]
-        public SimpleType[][] TwoDArrayOfSimpleType;
-    }
-
-    public class SimpleTypeWithMoreFields
-    {
-        public string StringField;
-        public int IntField;
-        public MyEnum EnumField;
-        public List<string> CollectionField;
-        public List<SimpleTypeWithMoreFields> SimpleTypeList;
-    }
-
-    // New types
-    public class TypeWithPrimitiveProperties
-    {
-        public string P1 { get; set; }
-        public int P2 { get; set; }
-        public override bool Equals(object obj)
-        {
-            TypeWithPrimitiveProperties other = obj as TypeWithPrimitiveProperties;
-            if (other == this)
-            {
-                return true;
-            }
-            if (other == null)
-            {
-                return false;
-            }
-            return this.P1 == other.P1 && this.P2 == other.P2;
-        }
-        public override int GetHashCode()
-        {
-            return P1.GetHashCode() ^ P2.GetHashCode();
-        }
-    }
-
-    public class TypeWithPrimitiveFields
-    {
-        public string P1;
-        public int P2;
-    }
-
-    public class TypeWithAllPrimitiveProperties
-    {
-        public bool BooleanMember { get; set; }
-        //public byte[] ByteArrayMember { get; set; }
-        public char CharMember { get; set; }
-        public DateTime DateTimeMember { get; set; }
-        public decimal DecimalMember { get; set; }
-        public double DoubleMember { get; set; }
-        public float FloatMember { get; set; }
-        public Guid GuidMember { get; set; }
-        //public byte[] HexBinaryMember { get; set; }
-        public string StringMember { get; set; }
-        public int IntMember { get; set; }
-    }
-
-    public class TypeImplementsGenericICollection<T> : ICollection<T>
-    {
-        private List<T> _items = new List<T>();
-
-        public TypeImplementsGenericICollection()
-        {
-        }
-
-        public TypeImplementsGenericICollection(params T[] values)
-        {
-            _items.AddRange(values);
-        }
-
-        public void Add(T item)
-        {
-            _items.Add(item);
-        }
-
-        public void Clear()
-        {
-            _items.Clear();
-        }
-
-        public bool Contains(T item)
-        {
-            return _items.Contains(item);
-        }
-
-        public void CopyTo(T[] array, int arrayIndex)
-        {
-            _items.CopyTo(array, arrayIndex);
-        }
-
-        public int Count
-        {
-            get { return _items.Count; }
-        }
-
-        public bool IsReadOnly
-        {
-            get { return ((ICollection<T>)_items).IsReadOnly; }
-        }
-
-        public bool Remove(T item)
-        {
-            return _items.Remove(item);
-        }
-
-        public IEnumerator<T> GetEnumerator()
-        {
-            return ((ICollection<T>)_items).GetEnumerator();
-        }
-
-        IEnumerator IEnumerable.GetEnumerator()
-        {
-            return ((IEnumerable)_items).GetEnumerator();
-        }
-    }
-
-    public class MyNonGenericDictionary : IDictionary
-    {
-        private Dictionary<object, object> _d = new Dictionary<object, object>();
-
-        public void Add(object key, object value)
-        {
-            _d.Add(key, value);
-        }
-
-        public void Clear()
-        {
-            _d.Clear();
-        }
-
-        public bool Contains(object key)
-        {
-            return _d.ContainsKey(key);
-        }
-
-        public IDictionaryEnumerator GetEnumerator()
-        {
-            return ((IDictionary)_d).GetEnumerator();
-        }
-
-        public bool IsFixedSize
-        {
-            get { return ((IDictionary)_d).IsFixedSize; }
-        }
-
-        public bool IsReadOnly
-        {
-            get { return ((IDictionary)_d).IsReadOnly; }
-        }
-
-        public ICollection Keys
-        {
-            get { return _d.Keys; }
-        }
-
-        public void Remove(object key)
-        {
-            _d.Remove(key);
-        }
-
-        public ICollection Values
-        {
-            get { return _d.Values; }
-        }
-
-        public object this[object key]
-        {
-            get
-            {
-                return _d[key];
-            }
-            set
-            {
-                _d[key] = value;
-            }
-        }
-
-        public void CopyTo(Array array, int index)
-        {
-            ((IDictionary)_d).CopyTo(array, index);
-        }
-
-        public int Count
-        {
-            get { return _d.Count; }
-        }
-
-        public bool IsSynchronized
-        {
-            get { return ((IDictionary)_d).IsSynchronized; }
-        }
-
-        public object SyncRoot
-        {
-            get { return ((IDictionary)_d).SyncRoot; }
-        }
-
-        IEnumerator IEnumerable.GetEnumerator()
-        {
-            return ((IEnumerable)_d).GetEnumerator();
-        }
-    }
-
-    public class TypeWith2DArrayProperty2
-    {
-        [System.Xml.Serialization.XmlArrayItemAttribute("SimpleType", typeof(SimpleType[]), IsNullable = false)]
-        public SimpleType[][] TwoDArrayOfSimpleType;
-    }
-
-    [XmlType(TypeName = "MyXmlType")]
-    public class TypeWithStringArrayAsXmlAttribute
-    {
-        [XmlAttribute(Form = XmlSchemaForm.Qualified)]
-        public string[] XmlAttributeForms;
-    }
-
-    [XmlType(TypeName = "MyXmlType")]
-    public class TypeWithArrayLikeXmlAttributeWithFields
-    {
-        public string StringField;
-
-        [XmlAttribute(Form = XmlSchemaForm.Qualified)]
-        public string[] XmlAttributeForms;
-
-        public int IntField;
-    }
-
-    [XmlType(TypeName = "MyXmlType")]
-    public class TypeWithQNameArrayAsXmlAttribute
-    {
-        [XmlAttribute(Form = XmlSchemaForm.Qualified)]
-        public XmlQualifiedName[] XmlAttributeForms;
-    }
-
-    [XmlType(TypeName = "MyXmlType")]
-    public class TypeWithEnumArrayAsXmlAttribute
-    {
-        [XmlAttribute(Form = XmlSchemaForm.Qualified)]
-        public IntEnum[] XmlAttributeForms;
-    }
-
-    [XmlType(TypeName = "MyXmlType")]
-    public class TypeWithByteArrayAsXmlAttribute
-    {
-        [XmlAttribute(Form = XmlSchemaForm.Qualified)]
-        public byte[] XmlAttributeForms;
-    }
-
-    [XmlType(TypeName = "MyXmlType")]
-    public class TypeWithByteArrayArrayAsXmlAttribute
-    {
-        [XmlAttribute(Form = XmlSchemaForm.Qualified)]
-        public byte[][] XmlAttributeForms;
-    }
-
-    public class TypeWithPropertiesHavingDefaultValue
-    {
-        [DefaultValue("")]
-        public string EmptyStringProperty { get; set; } = "";
-
-        [DefaultValue("DefaultString")]
-        public string StringProperty { get; set; } = "DefaultString";
-
-        [DefaultValue(11)]
-        public int IntProperty { get; set; } = 11;
-
-        [DefaultValue('m')]
-        public char CharProperty { get; set; } = 'm';
-    }
-
-    public class TypeWithEnumPropertyHavingDefaultValue
-    {
-        [DefaultValue(1)]
-        public IntEnum EnumProperty { get; set; } = IntEnum.Option1;
-    }
-
-    public class TypeWithEnumFlagPropertyHavingDefaultValue
-    {
-        [DefaultValue(EnumFlags.One | EnumFlags.Four)]
-        public EnumFlags EnumProperty { get; set; } = EnumFlags.One | EnumFlags.Four;
-    }
-
-    public class TypeWithShouldSerializeMethod
-    {
-        private static readonly string DefaultFoo = "default";
-
-        public string Foo { get; set; } = DefaultFoo;
-
-        public bool ShouldSerializeFoo()
-        {
-            return Foo != DefaultFoo;
-        }
-    }
-
     public class KnownTypesThroughConstructorWithArrayProperties
-    {
-        public object StringArrayValue;
-        public object IntArrayValue;
-    }
-
-    public class KnownTypesThroughConstructorWithValue
-    {
-        public object Value;
-    }
-
-    public class TypeWithTypesHavingCustomFormatter
-    {
-        [XmlElement(DataType = "dateTime")]
-        public DateTime DateTimeContent;
-
-        [XmlElement(DataType = "QName")]
-        public XmlQualifiedName QNameContent;
-
-        // The case where DataType = "date" is verified by Xml_TypeWithDateTimePropertyAsXmlTime.
-        [XmlElement(DataType = "date")]
-        public DateTime DateContent;
-
-        [XmlElement(DataType = "Name")]
-        public string NameContent;
-
-        [XmlElement(DataType = "NCName")]
-        public string NCNameContent;
-
-        [XmlElement(DataType = "NMTOKEN")]
-        public string NMTOKENContent;
-
-        [XmlElement(DataType = "NMTOKENS")]
-        public string NMTOKENSContent;
-
-        [XmlElement(DataType = "base64Binary")]
-        public byte[] Base64BinaryContent;
-
-        [XmlElement(DataType = "hexBinary")]
-        public byte[] HexBinaryContent;
-    }
-
-    [XmlType(TypeName = "MyXmlType")]
-    [XmlRoot]
-    public class TypeWithXmlElementsAndUnnamedXmlAny
-    {
-        [XmlElement(Type = typeof(string))]
-        [XmlElement(Type = typeof(int))]
-        [XmlAnyElement]
-        public object[] Things;
-    }
-
-    [XmlType(TypeName = "MyXmlType")]
-    [XmlRoot]
-    public class TypeWithMultiNamedXmlAnyElement
-    {
-        [XmlAnyElement(Name = "name1", Namespace = "ns1")]
-        [XmlAnyElement(Name = "name2", Namespace = "ns2")]
-        public object[] Things;
-    }
-
-    [XmlType(TypeName = "MyXmlType")]
-    [XmlRoot]
-    public class TypeWithMultiNamedXmlAnyElementAndOtherFields
-    {
-        [XmlAnyElement(Name = "name1", Namespace = "ns1")]
-        [XmlAnyElement(Name = "name2", Namespace = "ns2")]
-        public object[] Things;
-
-        public string StringField;
-
-        public int IntField;
-    }
-
-    public class TypeWithArrayPropertyHavingChoice
-    {
-        // The ManyChoices field can contain an array
-        // of choices. Each choice must be matched to
-        // an array item in the ChoiceArray field.
-        [XmlChoiceIdentifier("ChoiceArray")]
-        [XmlElement("Item", typeof(string))]
-        [XmlElement("Amount", typeof(int))]
-        public object[] ManyChoices;
-
-        // TheChoiceArray field contains the enumeration
-        // values, one for each item in the ManyChoices array.
-        [XmlIgnore]
-        public MoreChoices[] ChoiceArray;
-    }
-
-    public enum MoreChoices {
-        None,
-        Item,
-        Amount
-    }
-
-    public class TypeWithPropertyHavingChoice
-    {
-        // The ManyChoices field can contain an array
-        // of choices. Each choice must be matched to
-        // an array item in the ChoiceArray field.
-        [XmlChoiceIdentifier("ChoiceArray")]
-        [XmlElement("Item", typeof(string))]
-        [XmlElement("Amount", typeof(int))]
-        public object[] ManyChoices { get; set; }
-
-        // TheChoiceArray field contains the enumeration
-        // values, one for each item in the ManyChoices array.
-        [XmlIgnore]
-        public MoreChoices[] ChoiceArray;
-    }
-
-    public class TypeWithFieldsOrdered
-    {
-        [XmlElement(Order = 0)]
-        public int IntField1;
-        [XmlElement(Order = 1)]
-        public int IntField2;
-        [XmlElement(Order = 3)]
-        public string StringField1;
-        [XmlElement(Order = 2)]
-        public string StringField2;
-    }
-
-    internal class MyFileStreamSurrogateProvider : ISerializationSurrogateProvider
-    {
-        static MyFileStreamSurrogateProvider()
-        {
-            Singleton = new MyFileStreamSurrogateProvider();
-        }
-
-        internal static MyFileStreamSurrogateProvider Singleton { get; private set; }
-
-        public Type GetSurrogateType(Type type)
-        {
-            if (type == typeof(MyFileStream))
-            {
-                return typeof(MyFileStreamReference);
-            }
-
-            return type;
-        }
-
-        public object GetObjectToSerialize(object obj, Type targetType)
-        {
-            if (obj == null)
-            {
-                return null;
-            }
-            MyFileStream myFileStream = obj as MyFileStream;
-            if (null != myFileStream)
-            {
-                if (targetType != typeof(MyFileStreamReference))
-                {
-                    throw new ArgumentException("Target type for serialization must be MyFileStream");
-                }
-                return MyFileStreamReference.Create(myFileStream);
-            }
-
-            return obj;
-        }
-
-        public object GetDeserializedObject(object obj, Type targetType)
-        {
-            if (obj == null)
-            {
-                return null;
-            }
-            MyFileStreamReference myFileStreamRef = obj as MyFileStreamReference;
-            if (null != myFileStreamRef)
-            {
-                if (targetType != typeof(MyFileStream))
-                {
-                    throw new ArgumentException("Target type for deserialization must be MyFileStream");
-                }
-                return myFileStreamRef.ToMyFileStream();
-            }
-            return obj;
-        }
-    }
-
-    public class MyPersonSurrogateProvider : ISerializationSurrogateProvider
-    {
-        public Type GetSurrogateType(Type type)
-        {
-            if (type == typeof(NonSerializablePerson))
-            {
-                return typeof(NonSerializablePersonSurrogate);
-            }
-            else if (type == typeof(NonSerializablePersonForStress))
-            {
-                return typeof(NonSerializablePersonForStressSurrogate);
-            }
-            else
-            {
-                return type;
-            }
-        }
-
-        public object GetDeserializedObject(object obj, Type targetType)
-        {
-            if (obj is NonSerializablePersonSurrogate)
-            {
-                NonSerializablePersonSurrogate person = (NonSerializablePersonSurrogate)obj;
-                return new NonSerializablePerson(person.Name, person.Age);
-            }
-            else if (obj is NonSerializablePersonForStressSurrogate)
-            {
-                NonSerializablePersonForStressSurrogate person = (NonSerializablePersonForStressSurrogate)obj;
-                return new NonSerializablePersonForStress(person.Name, person.Age);
-            }
-
-            return obj;
-        }
-
-        public object GetObjectToSerialize(object obj, Type targetType)
-        {
-            if (obj is NonSerializablePerson)
-            {
-                NonSerializablePerson nsp = (NonSerializablePerson)obj;
-                NonSerializablePersonSurrogate serializablePerson = new NonSerializablePersonSurrogate
-                {
-                    Name = nsp.Name,
-                    Age = nsp.Age,
-                };
-
-                return serializablePerson;
-            }
-            else if (obj is NonSerializablePersonForStress)
-            {
-                NonSerializablePersonForStress nsp = (NonSerializablePersonForStress)obj;
-                NonSerializablePersonForStressSurrogate serializablePerson = new NonSerializablePersonForStressSurrogate
-                {
-                    Name = nsp.Name,
-                    Age = nsp.Age,
-                };
-
-                return serializablePerson;
-            }
-
-            return obj;
-        }
-    }
-}
-
-namespace DuplicateTypeNamesTest.ns1
-{
-    public class ClassA
-    {
-        public string Name;
-    }
-
-    public struct StructA
-    {
-        public string Text;
-    }
-
-    public enum EnumA
-    {
-        one, two, three,
-    }
-}
-
-namespace DuplicateTypeNamesTest.ns2
-{
-    public class ClassA
-    {
-        public string Nombre;
-    }
-
-    public struct StructA
-    {
-        public string Texto;
-    }
-
-    public enum EnumA
-    {
-        uno, dos, tres,
-    }
-}
-
-public class TypeWithPrivateFieldAndPrivateGetPublicSetProperty
-{
-    private string _name;
-
-    public string Name
-    {
-        private get
-        {
-            return _name;
-        }
-        set
-        {
-            _name = value;
-        }
-    }
-
-    public string GetName()
-    {
-        return _name;
-    }
-}
-
-public class TypeWithoutPublicSetter
-{
-    public string Name { get; private set; }
-
-    [XmlIgnore]
-    public int Age { get; private set; }
-
-    public Type MyType { get; private set; }
-
-    public string ValidProperty { get; set; }
-
-    public string PropertyWrapper
-    {
-        get
-        {
-            return ValidProperty;
-        }
-    }
-}
-
-[CompilerGenerated]
-public class TypeWithCompilerGeneratedAttributeButWithoutPublicSetter
-{
-    [CompilerGenerated]
-    public string Name { get; private set; }
-}
-
-public class TestableDerivedException : System.Exception
-{
-    public TestableDerivedException()
-        : base()
-    { }
-
-    public TestableDerivedException(string message)
-        : base(message)
-    { }
-
-    public TestableDerivedException(string message, Exception innerException)
-        : base(message, innerException)
-    { }
-
-    public string TestProperty { get; set; }
-}
-
-namespace DirectRef
-{
-    public class TypeWithIndirectRef
-    {
-        public static implicit operator Task<object>(TypeWithIndirectRef v)
-        {
-            throw new NotImplementedException();
-        }
-
-        public string Name { get; set; }
-    }
-}
-
-public class NookAppLocalState
-{
-    public int ArticleViewCount { get; set; }
-    public string CurrentlyReadingProductEAN { get; set; }
-    public PaymentType CurrentPaymentType { get; set; }
-    public bool IsFirstRun { get; set; }
-    public List<LocalReadingPosition> LocalReadingPositionState { get; set; }
-    public List<string> PreviousSearchQueries { get; set; }
-    public System.Drawing.Color TextColor;
-
-    [XmlIgnore]
-    public int IgnoreProperty;
-
-    public bool IsFirstRunDuplicate { get; set; }
-    // Nested Types
-    public enum PaymentType
-    {
-        Unconfigured,
-        Nook,
-        Microsoft
-    }
-}
-
-public class LocalReadingPosition
-{
-    public string Ean { get; set; }
-    public DateTime LastReadTime { get; set; }
-    public int PageCount { get; set; }
-    public string PageNumber { get; set; }
-    public string PlatformOffset { get; set; }
-}
-
-public class TypeWithXmlElementProperty
-{
-    [XmlAnyElement]
-    public XmlElement[] Elements;
-}
-
-public class TypeWithXmlDocumentProperty
-{
-    public XmlDocument Document;
-}
-
-public class TypeWithNonParameterlessConstructor
-{
-    public string StringProperty { get; set; }
-
-    public TypeWithNonParameterlessConstructor(string value)
-    {
-        StringProperty = value;
-    }
-}
-
-[DataContract]
-public class AppEnvironment
-{
-    [DataMember(Name = "screen:orientation")]
-    public string ScreenOrientation { get; set; }
-
-    [DataMember(Name = "screen_dpi(x:y)")]
-    public int ScreenDpi { get; set; }
-}
-
-#region Types for data contract surrogate tests
-
-public class NonSerializablePerson
-{
-    public string Name { get; private set; }
-    public int Age { get; private set; }
-
-    public NonSerializablePerson(string name, int age)
-    {
-        this.Name = name;
-        this.Age = age;
-    }
-
-    public override string ToString()
-    {
-        return string.Format("Person[Name={0},Age={1}]", this.Name, this.Age);
-    }
-}
-
-public class NonSerializablePersonForStress
-{
-    public string Name { get; private set; }
-    public int Age { get; private set; }
-
-    public NonSerializablePersonForStress(string name, int age)
-    {
-        this.Name = name;
-        this.Age = age;
-    }
-
-    public override string ToString()
-    {
-        return string.Format("Person[Name={0},Age={1}]", this.Name, this.Age);
-    }
-}
-
-public class Family
-{
-    public NonSerializablePerson[] Members;
-
-    public override string ToString()
-    {
-        StringBuilder sb = new StringBuilder();
-        sb.AppendLine("Family members:");
-        foreach (var member in this.Members)
-        {
-            sb.AppendLine("  " + member);
-        }
-
-        return sb.ToString();
-    }
-}
-
-public class FamilyForStress
-{
-    public NonSerializablePersonForStress[] Members;
-
-    public override string ToString()
-    {
-        StringBuilder sb = new StringBuilder();
-        sb.AppendLine("Family members:");
-        foreach (var member in this.Members)
-        {
-            sb.AppendLine("  " + member);
-        }
-
-        return sb.ToString();
-    }
-}
-
-[DataContract]
-public class NonSerializablePersonSurrogate
-{
-    [DataMember(Name = "PersonName")]
-    public string Name { get; set; }
-    [DataMember(Name = "PersonAge")]
-    public int Age { get; set; }
-}
-
-// Note that DataContractAttribute.IsReference is set to true.
-[DataContract(IsReference = true)]
-public class NonSerializablePersonForStressSurrogate
-{
-    [DataMember(Name = "PersonName")]
-    public string Name { get; set; }
-    [DataMember(Name = "PersonAge")]
-    public int Age { get; set; }
-}
-
-[DataContract]
-class MyFileStream : IDisposable
-{
-    private FileStream stream;
-
-    internal string Name
-    {
-        get
-        {
-            return this.stream.Name;
-        }
-    }
-
-    internal MyFileStream(string fileName)
-    {
-        this.stream = new FileStream(
-                            fileName,
-                            FileMode.OpenOrCreate,
-                            FileAccess.ReadWrite,
-                            FileShare.ReadWrite);
-    }
-
-    internal void WriteLine(string line)
-    {
-        using (StreamWriter writer = new StreamWriter(this.stream))
-        {
-            writer.WriteLine(line);
-        }
-    }
-
-    internal string ReadLine()
-    {
-        using (StreamReader reader = new StreamReader(this.stream))
-        {
-            return reader.ReadLine();
-        }
-    }
-
-    public void Dispose()
-    {
-        this.stream.Dispose();
-    }
-}
-
-[DataContract]
-class MyFileStreamReference
-{
-    [DataMember]
-    private string fileStreamName;
-
-    private MyFileStreamReference(string fileStreamName)
-    {
-        this.fileStreamName = fileStreamName;
-    }
-
-    internal static MyFileStreamReference Create(MyFileStream myFileStream)
-    {
-        return new MyFileStreamReference(myFileStream.Name);
-    }
-
-    internal MyFileStream ToMyFileStream()
-    {
-        return new MyFileStream(fileStreamName);
-    }
-}
-
-#endregion
-
-public class TypeWithBinaryProperty
-{
-    [XmlElement(DataType = "hexBinary")]
-    public byte[] BinaryHexContent { get; set; }
-    [XmlElement(DataType = "base64Binary")]
-    public byte[] Base64Content { get; set; }
-}
-
-public class TypeWithTimeSpanProperty
-{
-    public TimeSpan TimeSpanProperty;
-}
-
-public class TypeWithDefaultTimeSpanProperty
-{
-    public TypeWithDefaultTimeSpanProperty()
-    {
-        TimeSpanProperty = GetDefaultValue("TimeSpanProperty");
-        TimeSpanProperty2 = GetDefaultValue("TimeSpanProperty2");
-    }
-
-    [DefaultValue(typeof(TimeSpan), "00:01:00")]
-    public TimeSpan TimeSpanProperty { get; set; }
-
-    [DefaultValue(typeof(TimeSpan), "00:00:01")]
-    public TimeSpan TimeSpanProperty2 { get; set; }
-
-    public TimeSpan GetDefaultValue(string propertyName)
-    {
-        var property = this.GetType().GetProperty(propertyName);
-
-        var attribute = property.GetCustomAttribute(typeof(DefaultValueAttribute))
-                as DefaultValueAttribute;
-
-        if (attribute != null)
-        {
-            return (TimeSpan)attribute.Value;
-        }
-        else
-        {
-            return new TimeSpan(0, 0, 0);
-        }
-    }
-}
-
-public class TypeWithByteProperty
-{
-    public byte ByteProperty;
-}
-
-[DataContract(Name = "TypeWithIntAndStringProperty", Namespace = "")]
-public class TypeWithIntAndStringProperty
-{
-    [DataMember]
-    public int SampleInt { get; set; }
-
-    [DataMember]
-    public string SampleString { get; set; }
-}
-
-[DataContract(Name = "TypeWithTypeWithIntAndStringPropertyProperty", Namespace = "")]
-public class TypeWithTypeWithIntAndStringPropertyProperty
-{
-    [DataMember]
-    public TypeWithIntAndStringProperty ObjectProperty { get; set; }
-}
-
-[DataContract]
-public class TypeWithCollectionInterfaceGetOnlyCollection
-{
-    List<string> items;
-
-    [DataMember]
-    public ICollection<string> Items
-    {
-        get
-        {
-            if (items == null)
-            {
-                items = new List<string>();
-            }
-            return this.items;
-        }
-    }
-
-    public TypeWithCollectionInterfaceGetOnlyCollection() { }
-
-    public TypeWithCollectionInterfaceGetOnlyCollection(List<string> items)
-    {
-        this.items = items;
-    }
-}
-
-[DataContract]
-public class TypeWithEnumerableInterfaceGetOnlyCollection
-{
-    List<string> items;
-
-    [DataMember]
-    public IEnumerable<string> Items
-    {
-        get
-        {
-            if (items == null)
-            {
-                items = new List<string>();
-            }
-            return this.items;
-        }
-    }
-
-    public TypeWithEnumerableInterfaceGetOnlyCollection() { }
-
-    public TypeWithEnumerableInterfaceGetOnlyCollection(List<string> items)
-    {
-        this.items = items;
-    }
-}
-
-[CollectionDataContract]
-public class RecursiveCollection : List<RecursiveCollection2>
-{
-
-}
-
-[CollectionDataContract]
-public class RecursiveCollection2 : List<RecursiveCollection3>
-{
-
-}
-
-[CollectionDataContract]
-public class RecursiveCollection3 : List<RecursiveCollection>
-{
-
-}
-
-[XmlRoot()]
-public class TypeWithXmlNodeArrayProperty
-{
-    [XmlText]
-    public XmlNode[] CDATA { get; set; }
-}
-
-[DataContract]
-public class TypeWithListOfReferenceChildren
-{
-    [DataMember]
-    public List<TypeOfReferenceChild> Children { get; set; }
-}
-
-[DataContract(IsReference = true)]
-public class TypeOfReferenceChild
-{
-    [DataMember]
-    public TypeWithListOfReferenceChildren Root { get; set; }
-    [DataMember]
-    public string Name { get; set; }
-}
-
-[DataContract]
-public sealed class TypeWithInternalDefaultConstructor
-{
-    internal TypeWithInternalDefaultConstructor()
-    {
-    }
-
-    internal static TypeWithInternalDefaultConstructor CreateInstance()
-    {
-        return new TypeWithInternalDefaultConstructor();
-    }
-
-    [DataMember]
-    public string Name { get; set; }
-}
-
-public sealed class TypeWithInternalDefaultConstructorWithoutDataContractAttribute
-{
-    internal TypeWithInternalDefaultConstructorWithoutDataContractAttribute()
-    {
-    }
-
-    internal static TypeWithInternalDefaultConstructorWithoutDataContractAttribute CreateInstance()
-    {
-        return new TypeWithInternalDefaultConstructorWithoutDataContractAttribute();
-    }
-
-    [DataMember]
-    public string Name { get; set; }
-}
-
-[DataContract]
-public class TypeWithEmitDefaultValueFalse
-{
-    [DataMember(EmitDefaultValue = false)]
-    public string Name = null;
-    [DataMember(EmitDefaultValue = false)]
-    public int ID = 0;
-}
-
-[DataContract(Namespace = "ItemTypeNamespace")]
-public class TypeWithNonDefaultNamcespace
-{
-    [DataMember]
-    public string Name;
-}
-
-[CollectionDataContract(Namespace = "CollectionNamespace")]
-public class CollectionOfTypeWithNonDefaultNamcespace : List<TypeWithNonDefaultNamcespace>
-{
-
-}
-
-#region Type for Xml_ConstructorWithXmlAttributeOverrides
-
-namespace Music
-{
-    public class Orchestra
-    {
-        public Instrument[] Instruments;
-    }
-
-    public class Instrument
-    {
-        public string Name;
-    }
-
-    public class Brass : Instrument
-    {
-        public bool IsValved;
-    }
-}
-
-#endregion
-[DataContract]
-public class ObjectContainer
-{
-    [DataMember]
-    private object _data;
-
-    public ObjectContainer(object input)
-    {
-        _data = input;
-    }
-
-    public object Data
-    {
-        get { return _data; }
-    }
-}
-
-[DataContract]
-public class DTOContainer
-{
-    [DataMember]
-    public object nDTO = DateTimeOffset.MaxValue;
-}
-
-[DataContract]
-public class DTOResolver : DataContractResolver
-{
-    public override bool TryResolveType(Type dcType, Type declaredType, DataContractResolver knownTypeResolver, out XmlDictionaryString typeName, out XmlDictionaryString typeNamespace)
-    {
-        string resolvedTypeName = string.Empty;
-        string resolvedNamespace = string.Empty;
-        resolvedNamespace = "http://www.default.com";
-        switch (dcType.Name)
-        {
-            case "ObjectContainer":
-            case "DTOContainer":
-                {
-                    resolvedTypeName = dcType.Name;
-                }
-                break;
-            case "DateTimeOffset":
-                {
-                    resolvedTypeName = "DTO";
-                }
-                break;
-            default:
-                {
-                    return knownTypeResolver.TryResolveType(dcType, declaredType, null, out typeName, out typeNamespace);
-                }
-        }
-        XmlDictionary dic = new XmlDictionary();
-        typeName = dic.Add(resolvedTypeName);
-        typeNamespace = dic.Add(resolvedNamespace);
-        return true;
-    }
-
-    public override Type ResolveName(string typeName, string typeNamespace, Type declaredType, DataContractResolver knownTypeResolver)
-    {
-        switch (typeNamespace)
-        {
-            case "http://www.default.com":
-                {
-                    switch (typeName)
-                    {
-                        case "ObjectContainer":
-                            {
-                                return typeof(ObjectContainer);
-                            }
-                        case "DTOContainer":
-                            {
-                                return typeof(DTOContainer);
-                            }
-                        case "DTO":
-                            {
-                                return typeof(DateTimeOffset);
-                            }
-                        default: break;
-                    }
-                }
-                break;
-        }
-        Type result = knownTypeResolver.ResolveName(typeName, typeNamespace, declaredType, null);
-        return result;
-    }
-}
-
-public class Animal
-{
-    public int Age;
-    public string Name;
-}
-
-public class Dog : Animal
-{
-    public DogBreed Breed;
-}
-
-public enum DogBreed
-{
-    GermanShepherd,
-    LabradorRetriever
-}
-
-public class Group
-{
-    public string GroupName;
-    public Vehicle GroupVehicle;
-}
-
-public class Vehicle
-{
-    public string LicenseNumber;
-}
-
-public class Person1
-{
-    public String Name;
-    public int Age;
-}
-
-[DataContract(Name = "Person", Namespace = "http://www.msn.com/employees")]
-class Person : IExtensibleDataObject
-{
-    private ExtensionDataObject extensionDataObject_value;
-    public ExtensionDataObject ExtensionData
-    {
-        get
-        {
-            return extensionDataObject_value;
-        }
-        set
-        {
-            extensionDataObject_value = value;
-        }
-    }
-    [DataMember]
-    public string Name=string.Empty;
-}
-
-[DataContract(Name = "Person", Namespace = "http://www.msn.com/employees")]
-class PersonV2 : IExtensibleDataObject
-{
-    // Best practice: add an Order number to new members.
-    [DataMember(Order = 2)]
-    public int ID = 0;
-
-    [DataMember]
-    public string Name = string.Empty;
-
-    private ExtensionDataObject extensionDataObject_value;
-    public ExtensionDataObject ExtensionData
-    {
-        get
-        {
-            return extensionDataObject_value;
-        }
-        set
-        {
-            extensionDataObject_value = value;
-        }
-    }
-}
-
-[DataContract(Namespace = "www.msn.com/Examples/")]
-public class Employee
-{
-    [DataMember]
-    public string EmployeeName;
-    [DataMember]
-    private string ID = string.Empty;
-}
-
-
-[DataContract]
-public class Name
-{
-    [DataMember]
-    public string firstName;
-    public string middlename;
-    [DataMember]
-    public string lastName;
-}
-
-[DataContract(Namespace = "http://msn.com")]
-public class Order
-{
-    private string productValue;
-    private int quantityValue;
-    private decimal valueValue;
-
-    [DataMember(Name = "cost")]
-    public decimal Value
-    {
-        get { return valueValue; }
-        set { valueValue = value; }
-    }
-
-    [DataMember(Name = "quantity")]
-    public int Quantity
-    {
-        get { return quantityValue; }
-        set { quantityValue = value; }
-    }
-
-    [DataMember(Name = "productName")]
-    public string Product
-    {
-        get { return productValue; }
-        set { productValue = value; }
-    }
-}
-
-[DataContract(Namespace = "http://www.msn.com/")]
-public class Line
-{
-    private Order[] itemsValue;
-
-    [DataMember]
-    public Order[] Items
-    {
-        get { return itemsValue; }
-        set { itemsValue = value; }
-    }
-}
-
-public class MyReader : XmlSerializationReader
-{
-    protected override void InitCallbacks() { }
-    protected override void InitIDs() { }
-
-    public static byte[] HexToBytes(string value)
-    {
-        return ToByteArrayHex(value);
-    }
-}
-
-public class MyWriter : XmlSerializationWriter
-{
-    protected override void InitCallbacks() { }
-
-    public static string BytesToHex(byte[] by)
-    {
-        return FromByteArrayHex(by);
-    }
-}
-
-class MyStreamProvider : IStreamProvider
-{
-    Stream stream;
-    bool streamReleased;
-    public MyStreamProvider(Stream stream)
-    {
-        this.stream = stream;
-        this.streamReleased = false;
-    }
-    public bool StreamReleased
-    {
-        get { return this.streamReleased; }
-    }
-    public Stream GetStream()
-    {
-        return this.stream;
-    }
-    public void ReleaseStream(Stream stream)
-    {
-        this.streamReleased = true;
-    }
-}
-
-public class ReaderWriterFactory
-{
-    public enum ReaderWriterType
-    {
-        Binary,
-        Text,
-        MTOM,
-        WebData,
-        WrappedWebData
-    };
-
-    public enum TransferMode
-    {
-        Buffered,
-        Streamed
-    };
-
-    public enum ReaderMode
-    {
-        Buffered,
-        Streamed
-    };
-
-    public static ReaderWriterType Binary = ReaderWriterType.Binary;
-    public static ReaderWriterType Text = ReaderWriterType.Text;
-    public static ReaderWriterType MTOM = ReaderWriterType.MTOM;
-    public static ReaderWriterType WebData = ReaderWriterType.WebData;
-    public static ReaderWriterType WrappedWebData = ReaderWriterType.WrappedWebData;
-
-    public static XmlReader CreateXmlReader(ReaderWriterType rwType, byte[] buffer, Encoding encoding, XmlDictionaryReaderQuotas quotas, IXmlDictionary dictionary, OnXmlDictionaryReaderClose onClose)
-    {
-        XmlReader result = null;
-        switch (rwType)
-        {
-            case ReaderWriterType.Binary:
-                result = XmlDictionaryReader.CreateBinaryReader(buffer, 0, buffer.Length, dictionary, quotas, null, onClose);
-                break;
-            case ReaderWriterType.Text:
-                result = XmlDictionaryReader.CreateTextReader(buffer, 0, buffer.Length, encoding, quotas, onClose);
-                break;
-            case ReaderWriterType.WebData:
-                if (quotas != XmlDictionaryReaderQuotas.Max)
-                {
-                    throw new Exception("Cannot enforce quotas on the Webdata readers!");
-                }
-                if (onClose != null)
-                {
-                    throw new Exception("Webdata readers do not support the OnClose callback!");
-                }
-                XmlParserContext context = new XmlParserContext(null, null, null, XmlSpace.Default, encoding);
-                result = XmlReader.Create(new MemoryStream(buffer), new XmlReaderSettings(), context);
-                break;
-            case ReaderWriterType.MTOM:
-                result = XmlDictionaryReader.CreateMtomReader(buffer, 0, buffer.Length, new Encoding[] { encoding }, null, quotas, int.MaxValue, onClose);
-                break;
-            case ReaderWriterType.WrappedWebData:
-                if (quotas != XmlDictionaryReaderQuotas.Max)
-                {
-                    throw new Exception("There is no overload to create the webdata readers with quotas!");
-                }
-                if (onClose != null)
-                {
-                    throw new Exception("Webdata readers do not support the OnClose callback!");
-                }
-                XmlParserContext context2 = new XmlParserContext(null, null, null, XmlSpace.Default, encoding);
-                result = XmlReader.Create(new MemoryStream(buffer), new XmlReaderSettings(), context2);
-                result = XmlDictionaryReader.CreateDictionaryReader(result);
-                break;
-            default:
-                throw new ArgumentOutOfRangeException("rwType");
-        }
-        return result;
-    }
-
-    public static XmlReader CreateXmlReader(ReaderWriterType rwType, Stream stream, Encoding encoding, XmlDictionaryReaderQuotas quotas, IXmlDictionary dictionary, OnXmlDictionaryReaderClose onClose)
-    {
-        XmlReader result = null;
-        switch (rwType)
-        {
-            case ReaderWriterType.Binary:
-                result = XmlDictionaryReader.CreateBinaryReader(stream, dictionary, quotas, null, onClose);
-                break;
-            case ReaderWriterType.Text:
-                result = XmlDictionaryReader.CreateTextReader(stream, encoding, quotas, onClose);
-                break;
-            case ReaderWriterType.MTOM:
-                result = XmlDictionaryReader.CreateMtomReader(stream, new Encoding[] { encoding }, null, quotas, int.MaxValue, onClose);
-                break;
-            case ReaderWriterType.WebData:
-            case ReaderWriterType.WrappedWebData:
-                if (quotas != XmlDictionaryReaderQuotas.Max)
-                {
-                    throw new Exception("Webdata readers do not support quotas!");
-                }
-                if (onClose != null)
-                {
-                    throw new Exception("Webdata readers do not support the OnClose callback!");
-                }
-                XmlParserContext context = new XmlParserContext(null, null, null, XmlSpace.Default, encoding);
-                result = XmlReader.Create(stream, new XmlReaderSettings(), context);
-                if (rwType == ReaderWriterType.WrappedWebData)
-                {
-                    result = XmlDictionaryReader.CreateDictionaryReader(result);
-                }
-                break;
-            default:
-                throw new ArgumentOutOfRangeException("rwType");
-        }
-        return result;
-    }
-
-    public static XmlReader CreateXmlReader(ReaderWriterType rwType, byte[] buffer, Encoding encoding, XmlDictionaryReaderQuotas quotas, IXmlDictionary dictionary)
-    {
-        return CreateXmlReader(rwType, buffer, encoding, quotas, dictionary, null);
-    }
-
-    public static XmlReader CreateXmlReader(ReaderWriterType rwType, Stream stream, Encoding encoding, XmlDictionaryReaderQuotas quotas, IXmlDictionary dictionary)
-    {
-        return CreateXmlReader(rwType, stream, encoding, quotas, dictionary, null);
-    }
-
-    public static XmlReader CreateXmlReader(ReaderWriterType rwType, byte[] buffer, Encoding encoding, XmlDictionaryReaderQuotas quotas)
-    {
-        return CreateXmlReader(rwType, buffer, encoding, quotas, null);
-    }
-
-    public static XmlReader CreateXmlReader(ReaderWriterType rwType, Stream stream, Encoding encoding, XmlDictionaryReaderQuotas quotas)
-    {
-        return CreateXmlReader(rwType, stream, encoding, quotas, null);
-    }
-
-    public static XmlReader CreateXmlReader(ReaderWriterType rwType, byte[] buffer, Encoding encoding)
-    {
-        return CreateXmlReader(rwType, buffer, encoding, XmlDictionaryReaderQuotas.Max);
-    }
-
-    public static XmlReader CreateXmlReader(ReaderWriterType rwType, Stream stream, Encoding encoding)
-    {
-        return CreateXmlReader(rwType, stream, encoding, XmlDictionaryReaderQuotas.Max);
-    }
-
-    public static XmlWriter CreateXmlWriter(ReaderWriterType rwType, Stream stream, Encoding encoding)
-    {
-        return CreateXmlWriter(rwType, stream, encoding, null);
-    }
-
-    public static XmlWriter CreateXmlWriter(ReaderWriterType rwType, Stream stream, Encoding encoding, IXmlDictionary dictionary)
-    {
-        XmlWriter result = null;
-        switch (rwType)
-        {
-            case ReaderWriterType.Binary:
-                result = XmlDictionaryWriter.CreateBinaryWriter(stream, dictionary);
-                break;
-            case ReaderWriterType.Text:
-                result = XmlDictionaryWriter.CreateTextWriter(stream, encoding);
-                break;
-            case ReaderWriterType.MTOM:
-                result = XmlDictionaryWriter.CreateMtomWriter(stream, encoding, int.MaxValue, "myStartInfo", null, null, true, false);
-                break;
-            case ReaderWriterType.WebData:
-                XmlWriterSettings settings = new XmlWriterSettings();
-                settings.Encoding = encoding;
-                result = XmlWriter.Create(stream, settings);
-                break;
-            case ReaderWriterType.WrappedWebData:
-                XmlWriterSettings settings2 = new XmlWriterSettings();
-                settings2.Encoding = encoding;
-                result = XmlWriter.Create(stream, settings2);
-                result = XmlDictionaryWriter.CreateDictionaryWriter(result);
-                break;
-            default:
-                throw new ArgumentOutOfRangeException("rwType");
-        }
-        return result;
-    }
-
-}
-
-[DataContract]
-public class TestData
-{
-    [DataMember]
-    public String TestString;
-}
-
-[Serializable]
-public class MyISerializableType : ISerializable
-{
-    public MyISerializableType()
-    {
-    }
-
-    private string _stringValue;
-
-    public string StringValue
-    {
-        get { return _stringValue; }
-        set { _stringValue = value; }
-    }
-
-    public void GetObjectData(SerializationInfo info, StreamingContext context)
-    {
-        info.AddValue(nameof(_stringValue), _stringValue, typeof(string));
-
-    }
-
-    public MyISerializableType(SerializationInfo info, StreamingContext context)
-    {
-        _stringValue = (string)info.GetValue(nameof(_stringValue), typeof(string));
-    }
-}
-
-[DataContract]
-public class TypeForRootNameTest
-{
-    [DataMember]
-    public string StringProperty { get; set; }
-}
-
-[Serializable]
-public class TypeWithSerializableAttributeAndNonSerializedField
-{
-    public int Member1;
-    private string _member2;
-    private int _member3;
-
-    [NonSerialized()]
-    public string Member4;
-
-    public string Member2
-    {
-        get
-        {
-            return _member2;
-        }
-
-        set
-        {
-            _member2 = value;
-        }
-    }
-
-    public int Member3
-    {
-        get
-        {
-            return _member3;
-        }
-    }
-
-    public void SetMember3(int value)
-    {
-        _member3 = value;
-    }
-}
-
-[Serializable]
-public class TypeWithOptionalField
-{
-    public int Member1;
-    [OptionalField]
-    public int Member2;
-}
-
-[Serializable]
-public enum SerializableEnumWithNonSerializedValue
-{
-    One = 1,
-    [NonSerialized]
-    Two = 2,
-}
-
-public class TypeWithSerializableEnum
-{
-    public SerializableEnumWithNonSerializedValue EnumField;
-}
-
-[DataContract]
-public class Poseesions
-{
-    [DataMember]
-    public string ItemName;
-}
-
-public static class ReaderWriterConstants
-{
-    public const string ReaderWriterType = "ReaderWriterType";
-    public const string Encoding = "Encoding";
-    public const string TransferMode = "TransferMode";
-    public const string ReaderMode = "ReaderMode";
-    public const string ReaderMode_Streamed = "Streamed";
-    public const string ReaderMode_Buffered = "Buffered";
-
-    public const string RootElementName = "Root";
-    public const string XmlNamespace = "http://www.w3.org/XML/1998/namespace";
-}
-
-public static class FragmentHelper
-{
-    public static bool CanFragment(XmlDictionaryWriter writer)
-    {
-        IFragmentCapableXmlDictionaryWriter fragmentWriter = writer as IFragmentCapableXmlDictionaryWriter;
-        return fragmentWriter != null && fragmentWriter.CanFragment;
-    }
-
-    public static void Start(XmlDictionaryWriter writer, Stream stream)
-    {
-        Start(writer, stream, false);
-    }
-
-    public static void Start(XmlDictionaryWriter writer, Stream stream, bool generateSelfContainedText)
-    {
-        EnsureWriterCanFragment(writer);
-        ((IFragmentCapableXmlDictionaryWriter)writer).StartFragment(stream, generateSelfContainedText);
-    }
-
-    public static void End(XmlDictionaryWriter writer)
-    {
-        EnsureWriterCanFragment(writer);
-        ((IFragmentCapableXmlDictionaryWriter)writer).EndFragment();
-    }
-
-    public static void Write(XmlDictionaryWriter writer, byte[] buffer, int offset, int count)
-    {
-        EnsureWriterCanFragment(writer);
-        ((IFragmentCapableXmlDictionaryWriter)writer).WriteFragment(buffer, offset, count);
-    }
-
-    static void EnsureWriterCanFragment(XmlDictionaryWriter writer)
-    {
-        if (!CanFragment(writer))
-        {
-            throw new InvalidOperationException("Fragment cannot be done using writer " + writer.GetType());
-        }
-    }
-}
-
-[System.Xml.Serialization.XmlTypeAttribute(Namespace = "http://schemas.xmlsoap.org/ws/2003/03/addressing")]
-[System.Xml.Serialization.XmlRootAttribute("Action", Namespace = "http://schemas.xmlsoap.org/ws/2003/03/addressing", IsNullable = false)]
-public class AttributedURI
-{
-    [XmlText]
-    public string Value;
-
-    public bool[] BooleanValues = new bool[] { false, true, false, true, true };
-}
-
-public class SerializeIm : XmlSerializerImplementation
-{
-    public override XmlSerializer GetSerializer(Type type)
-    {
-        return new XmlSerializer(type);
-    }
-}
-
-[XmlSerializerAssembly(AssemblyName = "AssemblyAttrTestClass")]
-public class AssemblyAttrTestClass
-{
-    public string TestString { get; set;  }
-}
-
-public class MyXmlTextParser : IXmlTextParser
-{
-    private XmlTextReader _myreader;
-    public MyXmlTextParser(XmlTextReader reader)
-    {
-        _myreader = reader;
-    }
-    bool IXmlTextParser.Normalized
-    {
-        get
-        {
-            return _myreader.Normalization;
-        }
-
-        set
-        {
-            _myreader.Normalization = value;
-        }
-    }
-
-    WhitespaceHandling IXmlTextParser.WhitespaceHandling
-    {
-        get
-        {
-            return _myreader.WhitespaceHandling;
-        }
-
-        set
-        {
-            _myreader.WhitespaceHandling = value;
-        }
-    }
-}
-
-[Serializable]
-public class SquareWithDeserializationCallback : IDeserializationCallback
-{
-
-    public int Edge;
-
-    [NonSerialized]
-    private int _area;
-
-    public int Area => _area;
-
-    public SquareWithDeserializationCallback(int edge)
-    {
-        Edge = edge;
-        _area = edge * edge;
-    }
-
-    void IDeserializationCallback.OnDeserialization(object sender)
-    {
-        // After being deserialized, initialize the _area field 
-        // using the deserialized Radius value.
-        _area = Edge * Edge;
-    }
-}
-
-public class SampleTextWriter : IXmlTextWriterInitializer
-{
-    public Encoding Encoding;
-    public Stream Stream;
-    public SampleTextWriter()
-    {
-
-    }
-    public void SetOutput(Stream stream, Encoding encoding, bool ownsStream)
-    {
-        Encoding = encoding;
-        Stream = stream;
-    }
-}
-
-public class MycodeGenerator : XmlSerializationGeneratedCode
-{
-
-}
-
-public class SoapEncodedTestType1
-{
-    public int IntValue;
-    public double DoubleValue;
-    public string StringValue;
-    public DateTime DateTimeValue;
-}
-
-public enum SoapEncodedTestEnum
-{
-    [SoapEnum("Small")]
-    A,
-    [SoapEnum("Large")]
-    B
-}
-
-public class SoapEncodedTestType2
-{
-    [SoapElement(IsNullable = true)]
-    public SoapEncodedTestType3 TestType3;
-
-}
-
-public class SoapEncodedTestType3
-{
-    [SoapElement(IsNullable = true)]
-    public string StringValue;
-}
-
-public class SoapEncodedTestType4
-{
-    [SoapElement(IsNullable = true)]
-    public int? IntValue;
-    [SoapElement(IsNullable = true)]
-    public double? DoubleValue;
-}
-
-public class SoapEncodedTestType5
-{
-    public string Name;
-
-    [SoapElement(DataType = "nonNegativeInteger", ElementName = "PosInt")]
-    public string PostitiveInt;
-
-    public DateTime Today;
-}
-
-public class MyCircularLink
-{
-    public MyCircularLink Link;
-    public int IntValue;
-
-    public MyCircularLink() { }
-    public MyCircularLink(bool init)
-    {
-        Link = new MyCircularLink() { IntValue = 1 };
-        Link.Link = new MyCircularLink() { IntValue = 2 };
-        Link.Link.Link = this;
-    }
-}
-public class MyGroup
-{
-    public string GroupName;
-    public MyItem[] MyItems;
-}
-
-public class MyGroup2
-{
-    public string GroupName;
-    public List<MyItem> MyItems;
-}
-
-public class MyGroup3
-{
-    public string GroupName;
-    public Dictionary<int, MyItem> MyItems;
-}
-
-public class MyItem
-{
-    public string ItemName;
-}
-
-public class MyOrder
-{
-    public int ID;
-    public string Name;
-}
-
-public class MySpecialOrder : MyOrder
-{
-    public int SecondaryID;
-}
-
-public class MySpecialOrder2 : MyOrder
-{
-    public int SecondaryID;
-}
-
-[System.Runtime.Serialization.DataContractAttribute(Namespace = "http://tempuri.org/")]
-public partial class GetDataRequestBody
-{
-    [System.Runtime.Serialization.DataMemberAttribute(Order = 0)]
-    public int value;
-
-    public GetDataRequestBody()
-    {
-    }
-
-    public GetDataRequestBody(int value)
-    {
-        this.value = value;
-    }
-}
-
-[System.Runtime.Serialization.DataContractAttribute(Namespace = "http://tempuri.org/")]
-public partial class GetDataUsingDataContractRequestBody
-{
-    [System.Runtime.Serialization.DataMemberAttribute(EmitDefaultValue = false, Order = 0)]
-    public CompositeTypeForXmlMembersMapping composite;
-
-    public GetDataUsingDataContractRequestBody()
-    {
-    }
-
-    public GetDataUsingDataContractRequestBody(CompositeTypeForXmlMembersMapping composite)
-    {
-        this.composite = composite;
-    }
-}
-
-[System.Runtime.Serialization.DataContractAttribute(Name = "CompositeType", Namespace = "http://tempuri.org/")]
-[System.SerializableAttribute()]
-public partial class CompositeTypeForXmlMembersMapping
-{
-    private bool BoolValueField;
-
-    [System.Runtime.Serialization.OptionalFieldAttribute()]
-    private string StringValueField;
-
-    [System.Runtime.Serialization.DataMemberAttribute(IsRequired = true)]
-    public bool BoolValue
-    {
-        get
-        {
-            return BoolValueField;
-        }
-        set
-        {
-            BoolValueField = value;
-        }
-    }
-
-    [System.Runtime.Serialization.DataMemberAttribute(EmitDefaultValue = false)]
-    public string StringValue
-    {
-        get
-        {
-            return StringValueField;
-        }
-        set
-        {
-            StringValueField = value;
-        }
-    }
-}
-
-public class XmlMembersMappingTypeHavingIntArray
-{
-    public int[] IntArray;
-}
-
-public class TypeWithXmlAttributes
-{
-    [XmlAttribute(Namespace = "http://www.MyNs.org")]
-    public string MyName;
-
-    [XmlAttribute(DataType = "date", AttributeName = "CreationDate")]
-    public DateTime Today;
-}
-
-public class TypeWithNullableObject
-{
-    [SoapElement(IsNullable = true)]
-    public object MyObject;
-}
-
-public delegate void MyDelegate();
-
-[Serializable]
-public class TypeWithDelegate : ISerializable
-{
-    public TypeWithDelegate()
-    {
-
-    }
-
-    public TypeWithDelegate(SerializationInfo info, StreamingContext context)
-    {
-        IntProperty = info.GetInt32("IntValue");
-    }
-
-    public int IntProperty { get; set; }
-
-    public MyDelegate DelegateProperty { get; set; }
-
-    public void GetObjectData(SerializationInfo info, StreamingContext context)
-    {
-        info.AddValue("IntValue", IntProperty);
-    }
-}
-
-[XmlInclude(typeof(DerivedClass))]
-public class BaseClass
-{
-    public string value { get; set; }
-    public string Value;
-}
-
-public class DerivedClass : BaseClass
-{
-    public new string value;
-    public new string Value { get; set; }
-}
-
-public class DefaultValuesSetToNaN
-{
-    [DefaultValue(double.NaN)]
-    public double DoubleProp { get; set; }
-
-    [DefaultValue(float.NaN)]
-    public float FloatProp { get; set; }
-
-    [DefaultValue(Double.NaN)]
-    public Double DoubleField;
-
-    [DefaultValue(Single.NaN)]
-    public Single SingleField;
-
-    public override bool Equals(object obj)
-    {
-        var other = obj as DefaultValuesSetToNaN;
-        return other == null ? false :
-            other.DoubleProp == this.DoubleProp && other.FloatProp == this.FloatProp &&
-            other.DoubleField == this.DoubleField && other.SingleField == this.SingleField;
-    }
-
-    public override int GetHashCode()
-=======
-    public class KnownTypesThroughConstructorWithArrayProperties
->>>>>>> a671d624
     {
         public object StringArrayValue;
         public object IntArrayValue;
@@ -4408,240 +1185,4 @@
             return ValidProperty;
         }
     }
-<<<<<<< HEAD
-
-    [DataMember]
-    public int age;
-
-    [DataMember]
-    public EmployeeC[] emps;
-}
-
-public class TypeWithVirtualGenericProperty<T>
-{
-    public virtual T Value { get; set; }
-}
-
-public class TypeWithVirtualGenericPropertyDerived<T> : TypeWithVirtualGenericProperty<T>
-{
-    public override T Value { get; set; }
-}
-
-[Serializable]
-public class MyArgumentException : Exception, ISerializable
-{
-    private string _paramName;
-
-    public MyArgumentException() : base() { }
-
-    public MyArgumentException(string message) : base(message)
-    {
-    }
-
-    public MyArgumentException(string message, string paramName) : base(message)
-    {
-        _paramName = paramName;
-    }
-
-    protected MyArgumentException(SerializationInfo info, StreamingContext context) : base(info, context) {
-        _paramName = info.GetString("ParamName");
-    }
-
-    public string ParamName
-    {
-        get
-        {
-            return _paramName;
-        }
-        internal set
-        {
-            _paramName = value;
-        }
-    }
-
-    public override void GetObjectData(SerializationInfo info, StreamingContext context)
-    {
-        if (info == null)
-        {
-            throw new ArgumentNullException("info");
-        }
-
-        base.GetObjectData(info, context);
-        info.AddValue("ParamName", _paramName, typeof(string));
-    }
-}
-
-[DataContract(IsReference = true)]
-public class DC
-{
-    [DataMember]
-    public string Data = new DateTime().ToLongDateString();
-
-    [DataMember]
-    public DC Next;
-}
-
-[CollectionDataContract(Name = "SampleICollectionTExplicitWithoutDC")]
-public class SampleICollectionTExplicitWithoutDC : ICollection<DC>
-{
-    private List<DC> _internalList = new List<DC>();
-    public SampleICollectionTExplicitWithoutDC() { }
-    public SampleICollectionTExplicitWithoutDC(bool init)
-    {
-        DC dc1 = new DC();
-        _internalList.Add(dc1);
-        _internalList.Add(new DC());
-        _internalList.Add(dc1);
-    }
-
-    void ICollection<DC>.Add(DC item)
-    {
-        _internalList.Add(item);
-    }
-
-    void ICollection<DC>.Clear()
-    {
-        _internalList.Clear();
-    }
-
-    bool ICollection<DC>.Contains(DC item)
-    {
-        return _internalList.Contains(item);
-    }
-
-    void ICollection<DC>.CopyTo(DC[] array, int arrayIndex)
-    {
-        _internalList.CopyTo(array, arrayIndex);
-    }
-
-    int ICollection<DC>.Count
-    {
-        get { return _internalList.Count; }
-    }
-
-    bool ICollection<DC>.IsReadOnly
-    {
-        get { return false; }
-    }
-
-    bool ICollection<DC>.Remove(DC item)
-    {
-        return _internalList.Remove(item);
-    }
-
-    IEnumerator<DC> IEnumerable<DC>.GetEnumerator()
-    {
-        return _internalList.GetEnumerator();
-    }
-
-    IEnumerator IEnumerable.GetEnumerator()
-    {
-        return _internalList.GetEnumerator();
-    }
-}
-
-public class NetNativeTestData
-{
-    public static NetNativeTestData[] InvalidTypes = new NetNativeTestData[] {
-            new NetNativeTestData(typeof(Invalid_Class_No_Parameterless_Ctor),
-                () => new Invalid_Class_No_Parameterless_Ctor("test"),
-                "Type 'Invalid_Class_No_Parameterless_Ctor' cannot be serialized. Consider marking it with the DataContractAttribute attribute, and marking all of its members you want serialized with the DataMemberAttribute attribute.  If the type is a collection, consider marking it with the CollectionDataContractAttribute.  See the Microsoft .NET Framework documentation for other supported types."),
-            new NetNativeTestData(typeof(Invalid_Class_Derived_With_DataContract),
-                () => new Invalid_Class_Derived_With_DataContract(),
-                "Type 'Invalid_Class_Derived_With_DataContract' cannot inherit from a type that is not marked with DataContractAttribute or SerializableAttribute.  Consider marking the base type 'Invalid_Class_Base_Without_DataContract' with DataContractAttribute or SerializableAttribute, or removing them from the derived type." ),
-            new NetNativeTestData(typeof(Invalid_Class_KnownType_Invalid_Type),
-                () => new Invalid_Class_KnownType_Invalid_Type(),
-                "Type 'Invalid_Class_No_Parameterless_Ctor' cannot be serialized. Consider marking it with the DataContractAttribute attribute, and marking all of its members you want serialized with the DataMemberAttribute attribute.  If the type is a collection, consider marking it with the CollectionDataContractAttribute.  See the Microsoft .NET Framework documentation for other supported types." ),
-        };
-
-    // This list exists solely to expose all the root objects being serialized.
-    // Without this ILC removes our test data types
-    // All new test data types *must* be added to one of these lists to appear to the ILC.
-    // Test data now added here will result in "serializer not found" exception at runtime.
-    public static DataContractSerializer[] Serializers = new DataContractSerializer[]
-    {
-            new DataContractSerializer(typeof(Invalid_Class_No_Parameterless_Ctor)),
-            new DataContractSerializer(typeof(List<Invalid_Class_No_Parameterless_Ctor>)),
-            new DataContractSerializer(typeof(Invalid_Class_Derived_With_DataContract)),
-            new DataContractSerializer(typeof(Invalid_Class_KnownType_Invalid_Type))
-    };
-
-    public NetNativeTestData(Type type, Func<object> instantiate, string errorMessage)
-    {
-        Type = type;
-        ErrorMessage = errorMessage;
-        Instantiate = instantiate;
-    }
-
-    public Type Type { get; set; }
-
-    public String ErrorMessage { get; set; }
-
-    public Func<object> Instantiate
-    {
-        get; set;
-    }
-}
-public abstract class Invalid_Class_Base_Without_DataContract
-{
-
-}
-
-// Invalid because it is a derived [DataContract] class whose base class is not 
-[DataContract]
-public class Invalid_Class_Derived_With_DataContract : Invalid_Class_Base_Without_DataContract
-{
-
-}
-
-// Invalid because its [KnownType] is an invalid type
-[KnownType(typeof(Invalid_Class_No_Parameterless_Ctor))]
-public class Invalid_Class_KnownType_Invalid_Type
-{
-    public Invalid_Class_KnownType_Invalid_Type()
-    {
-
-    }
-}
-
-public class Invalid_Class_No_Parameterless_Ctor
-{
-    public Invalid_Class_No_Parameterless_Ctor(string id)
-    {
-        ID = id;
-    }
-
-    public string ID { get; set; }
-}
-
-public class NativeJsonTestData
-{
-    public static NativeJsonTestData[] Json_InvalidTypes = new NativeJsonTestData[] {
-                new NativeJsonTestData(typeof(Invalid_Class_No_Parameterless_Ctor),
-                    () => new Invalid_Class_No_Parameterless_Ctor("test")),
-                new NativeJsonTestData(typeof(Invalid_Class_Derived_With_DataContract),
-                    () => new Invalid_Class_Derived_With_DataContract()),
-            };
-
-    // This list exists solely to expose all the root objects being serialized.
-    // Without this ILC removes our test data types
-    // All new test data types *must* be added to one of these lists to appear to the ILC.
-    // Test data now added here will result in "serializer not found" exception at runtime.
-    public static DataContractJsonSerializer[] JsonSerializers = new DataContractJsonSerializer[]
-    {
-                new DataContractJsonSerializer(typeof(Invalid_Class_No_Parameterless_Ctor)),
-                new DataContractJsonSerializer(typeof(List<Invalid_Class_No_Parameterless_Ctor>)),
-                new DataContractJsonSerializer(typeof(Invalid_Class_Derived_With_DataContract)),
-    };
-
-    public NativeJsonTestData(Type type, Func<object> instantiate)
-    {
-        Type = type;
-        Instantiate = instantiate;
-    }
-
-    public Type Type { get; set; }
-    public Func<object> Instantiate { get; set; }
-=======
->>>>>>> a671d624
 }