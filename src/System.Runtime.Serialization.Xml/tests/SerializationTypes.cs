--- conflicted
+++ resolved
@@ -5286,7 +5286,75 @@
     }
 }
 
-<<<<<<< HEAD
+[DataContract(IsReference = true)]
+public class DC
+{
+    [DataMember]
+    public string Data = new DateTime().ToLongDateString();
+
+    [DataMember]
+    public DC Next;
+}
+
+[CollectionDataContract(Name = "SampleICollectionTExplicitWithoutDC")]
+public class SampleICollectionTExplicitWithoutDC : ICollection<DC>
+{
+    private List<DC> _internalList = new List<DC>();
+    public SampleICollectionTExplicitWithoutDC() { }
+    public SampleICollectionTExplicitWithoutDC(bool init)
+    {
+        DC dc1 = new DC();
+        _internalList.Add(dc1);
+        _internalList.Add(new DC());
+        _internalList.Add(dc1);
+    }
+
+    void ICollection<DC>.Add(DC item)
+    {
+        _internalList.Add(item);
+    }
+
+    void ICollection<DC>.Clear()
+    {
+        _internalList.Clear();
+    }
+
+    bool ICollection<DC>.Contains(DC item)
+    {
+        return _internalList.Contains(item);
+    }
+
+    void ICollection<DC>.CopyTo(DC[] array, int arrayIndex)
+    {
+        _internalList.CopyTo(array, arrayIndex);
+    }
+
+    int ICollection<DC>.Count
+    {
+        get { return _internalList.Count; }
+    }
+
+    bool ICollection<DC>.IsReadOnly
+    {
+        get { return false; }
+    }
+
+    bool ICollection<DC>.Remove(DC item)
+    {
+        return _internalList.Remove(item);
+    }
+
+    IEnumerator<DC> IEnumerable<DC>.GetEnumerator()
+    {
+        return _internalList.GetEnumerator();
+    }
+
+    IEnumerator IEnumerable.GetEnumerator()
+    {
+        return _internalList.GetEnumerator();
+    }
+}
+
 public class NetNativeTestData
 {
     public static NetNativeTestData[] InvalidTypes = new NetNativeTestData[] {
@@ -5389,73 +5457,4 @@
 
     public Type Type { get; set; }
     public Func<object> Instantiate { get; set; }
-=======
-[DataContract(IsReference = true)]
-public class DC
-{
-    [DataMember]
-    public string Data = new DateTime().ToLongDateString();
-
-    [DataMember]
-    public DC Next;
-}
-
-[CollectionDataContract(Name = "SampleICollectionTExplicitWithoutDC")]
-public class SampleICollectionTExplicitWithoutDC : ICollection<DC>
-{
-    private List<DC> _internalList = new List<DC>();
-    public SampleICollectionTExplicitWithoutDC() { }
-    public SampleICollectionTExplicitWithoutDC(bool init)
-    {
-        DC dc1 = new DC();
-        _internalList.Add(dc1);
-        _internalList.Add(new DC());
-        _internalList.Add(dc1);
-    }
-
-    void ICollection<DC>.Add(DC item)
-    {
-        _internalList.Add(item);
-    }
-
-    void ICollection<DC>.Clear()
-    {
-        _internalList.Clear();
-    }
-
-    bool ICollection<DC>.Contains(DC item)
-    {
-        return _internalList.Contains(item);
-    }
-
-    void ICollection<DC>.CopyTo(DC[] array, int arrayIndex)
-    {
-        _internalList.CopyTo(array, arrayIndex);
-    }
-
-    int ICollection<DC>.Count
-    {
-        get { return _internalList.Count; }
-    }
-
-    bool ICollection<DC>.IsReadOnly
-    {
-        get { return false; }
-    }
-
-    bool ICollection<DC>.Remove(DC item)
-    {
-        return _internalList.Remove(item);
-    }
-
-    IEnumerator<DC> IEnumerable<DC>.GetEnumerator()
-    {
-        return _internalList.GetEnumerator();
-    }
-
-    IEnumerator IEnumerable.GetEnumerator()
-    {
-        return _internalList.GetEnumerator();
-    }
->>>>>>> e70d7030
 }