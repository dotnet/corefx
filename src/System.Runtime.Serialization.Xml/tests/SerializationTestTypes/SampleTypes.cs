using System;
using System.Collections;
using System.Collections.Generic;
using System.Collections.ObjectModel;
using System.Data;
using System.Runtime.Serialization;
using System.Xml;
using System.Xml.Schema;
using System.Xml.Serialization;

namespace SerializationTestTypes
{
    [DataContract]
    public class CircularLinkOne
    {
        [DataMember]
        public CircularLinkOne Link;

        [DataMember]
        public CircularLinkOne RandomHangingLink;

        public CircularLinkOne() { }

        public CircularLinkOne(bool init)
        {
            Link = new CircularLinkOne();
            Link.Link = new CircularLinkOne();
            Link.Link.Link = this;
            RandomHangingLink = new CircularLinkOne();
            RandomHangingLink.Link = new CircularLinkOne();
            RandomHangingLink.Link.Link = new CircularLinkOneDerived();
            RandomHangingLink.Link.Link.Link = RandomHangingLink;
        }
    }

    [DataContract]
    public class CircularLinkOneDerived : CircularLinkOne
    {
        public CircularLinkOneDerived() { }
    }

    [DataContract(IsReference = true)]
    [KnownType(typeof(CircularLinkDerived))]
    public class CircularLink
    {
        [DataMember]
        public CircularLink Link;

        [DataMember]
        public CircularLink RandomHangingLink;

        public CircularLink() { }

        public CircularLink(bool init)
        {
            Link = new CircularLink();
            Link.Link = new CircularLink();
            Link.Link.Link = this;
            RandomHangingLink = new CircularLink();
            RandomHangingLink.Link = new CircularLink();
            RandomHangingLink.Link.Link = new CircularLinkDerived();
            RandomHangingLink.Link.Link.Link = RandomHangingLink;
        }
    }

    [DataContract(IsReference = true)]
    public class CircularLinkDerived : CircularLink
    {
        public CircularLinkDerived() { }
        public CircularLinkDerived(bool inti) : base() { }
    }

    [DataContract(IsReference = true)]
    [KnownType("GetKT")]
    public class KT1Base
    {
        [DataMember]
        public KT1Base BData;

        public KT1Base()
        { }
        public KT1Base(bool init)
        {
            BData = new KT1Derived();
        }

        private static Type[] GetKT()
        {
            return new Type[] { typeof(KT1Derived) };
        }

        public override bool Equals(object obj)
        {
            KT1Base kt1 = obj as KT1Base;
            if (kt1 == null) return false;
            if (this.BData == null || kt1.BData == null)
            {
                if (this.BData == null && kt1.BData == null) { return true; }
                else { return false; }
            }
            else
            {
                return this.BData.Equals(kt1.BData);
            }
        }

        public override int GetHashCode()
        {
            return base.GetHashCode();
        }
    }

    [DataContract(IsReference = true)]
    public class KT1Derived : KT1Base
    {
        [DataMember]
        public string DData;

        public KT1Derived()
        {
            this.DData = DateTimeOffset.MinValue.ToString();
        }

        public override bool Equals(object obj)
        {
            KT1Derived kt1 = obj as KT1Derived;
            if (kt1 == null) return false;
            if (this.DData != kt1.DData) return false;
            return true;
        }

        public override int GetHashCode()
        {
            return base.GetHashCode();
        }
    }

    [DataContract(IsReference = true)]
    [KnownType("GetKT")]
    public class KT2Base
    {
        [DataMember]
        public KT2Base BData;

        public KT2Base()
        { }
        public KT2Base(bool init)
        {
            BData = new KT2Derived();
        }

        public static Type[] GetKT()
        {
            return new Type[] { typeof(KT2Derived) };
        }

        public override bool Equals(object obj)
        {
            KT2Base kt1 = obj as KT2Base;
            if (kt1 == null) return false;
            if (this.BData == null || kt1.BData == null)
            {
                if (this.BData == null && kt1.BData == null)
                {
                    return true;
                }
                else
                {
                    return false;
                }
            }
            else
            {
                return this.BData.Equals(kt1.BData);
            }
        }

        public override int GetHashCode()
        {
            return base.GetHashCode();
        }
    }

    [DataContract(IsReference = true)]
    [KnownType("GetKT")]
    public class KT3BaseKTMReturnsPrivateType
    {
        [DataMember]
        public KT3BaseKTMReturnsPrivateType BData;

        public KT3BaseKTMReturnsPrivateType()
        { }
        public KT3BaseKTMReturnsPrivateType(bool init)
        {
            BData = new KT3DerivedPrivate();
        }

        public static Type[] GetKT()
        {
            return new Type[] { typeof(KT3DerivedPrivate) };
        }

        public override bool Equals(object obj)
        {
            KT3BaseKTMReturnsPrivateType kt1 = obj as KT3BaseKTMReturnsPrivateType;
            if (kt1 == null) return false;
            if (this.BData == null || kt1.BData == null)
            {
                if (this.BData == null && kt1.BData == null) { return true; }
                else { return false; }
            }
            else
            {
                return this.BData.Equals(kt1.BData);
            }
        }

        public override int GetHashCode()
        {
            return base.GetHashCode();
        }
    }

    [DataContract(IsReference = true)]
    internal class KT3DerivedPrivate : KT3BaseKTMReturnsPrivateType
    {
        [DataMember]
        public string DData;

        public KT3DerivedPrivate()
        {
            this.DData = DateTimeOffset.MinValue.ToString();
        }

        public override bool Equals(object obj)
        {
            KT3DerivedPrivate kt1 = obj as KT3DerivedPrivate;
            if (kt1 == null) return false;
            if (this.DData != kt1.DData) return false;
            return true;
        }

        public override int GetHashCode()
        {
            return base.GetHashCode();
        }
    }

    [DataContract(IsReference = true)]
    public class KT2Derived : KT2Base
    {
        [DataMember]
        public string DData;

        public KT2Derived()
        {
            this.DData = DateTimeOffset.MinValue.ToString();
        }

        public override bool Equals(object obj)
        {
            KT2Derived kt1 = obj as KT2Derived;
            if (kt1 == null) return false;
            if (this.DData != kt1.DData) return false;
            return true;
        }

        public override int GetHashCode()
        {
            return base.GetHashCode();
        }
    }

    [CollectionDataContract(IsReference = true)]
    [KnownType(typeof(PublicDC))]
    [KnownType(typeof(PublicDCClassPublicDM))]
    [KnownType(typeof(PublicDCClassPrivateDM_DerivedDCClassPublic))]
    public class CB1 : CollectionBase
    {
        public CB1() { }

        public CB1(bool init)
        {
            this.List.Add(new PublicDC());
            this.List.Add(new PublicDCClassPublicDM());
            this.List.Add(new PublicDCClassPrivateDM_DerivedDCClassPublic());
        }
    }

    [DataContract(IsReference = true)]
    [KnownType(typeof(PublicDC))]
    [KnownType(typeof(PublicDCClassPublicDM))]
    public class ArrayListWithCDCFilledPublicTypes
    {
        [DataMember]
        public ArrayList List = new ArrayList();

        public ArrayListWithCDCFilledPublicTypes() { }

        public ArrayListWithCDCFilledPublicTypes(bool init)
        {
            this.List.Add(new PublicDC());
            this.List.Add(new PublicDCClassPublicDM(true));
        }
    }

    [DataContract(IsReference = true)]
    [KnownType(typeof(PublicDC))]
    [KnownType(typeof(PublicDCClassPublicDM))]
    [KnownType(typeof(PublicDCClassPrivateDM_DerivedDCClassPublic))]
    [KnownType(typeof(PrivateDCClassPublicDM_DerivedDCClassPrivate))]
    [KnownType(typeof(PrivateDCClassPrivateDM))]
    [KnownType(typeof(PrivateCallBackSample_IDeserializationCallback))]
    [KnownType(typeof(PrivateCallBackSample_OnDeserialized))]
    [KnownType(typeof(PrivateCallBackSample_OnSerialized))]
    [KnownType(typeof(PrivateDCStruct))]
    [KnownType(typeof(PrivateDefaultCtorIXmlSerializables))]
    [KnownType(typeof(PrivateIXmlSerializables))]
    [KnownType(typeof(Derived_Override_Prop_GetPrivate_Private))]
    [KnownType(typeof(DerivedFromPriC))]
    public class ArrayListWithCDCFilledWithMixedTypes
    {
        [DataMember]
        public ArrayList List = new ArrayList();
        public ArrayListWithCDCFilledWithMixedTypes() { }

        public ArrayListWithCDCFilledWithMixedTypes(bool init)
        {
            this.List.Add(new PublicDC());
            this.List.Add(new PublicDCClassPublicDM(true));
            this.List.Add(new PublicDCClassPrivateDM_DerivedDCClassPublic());

            this.List.Add(new PrivateDCClassPublicDM_DerivedDCClassPrivate());
            this.List.Add(new PrivateDCClassPrivateDM(true));
            this.List.Add(new PrivateCallBackSample_IDeserializationCallback());
            this.List.Add(new PrivateCallBackSample_OnDeserialized());
            this.List.Add(new PrivateCallBackSample_OnSerialized());
            this.List.Add(new PrivateDCStruct(true));
            this.List.Add(new PrivateDefaultCtorIXmlSerializables(true));
            this.List.Add(new PrivateIXmlSerializables());
            this.List.Add(new Derived_Override_Prop_GetPrivate_Private(true));
            this.List.Add(new DerivedFromPriC(100));
        }
    }

    [CollectionDataContract(IsReference = true)]
    [KnownType(typeof(PublicDC))]
    [KnownType(typeof(PublicDCClassPublicDM))]
    [KnownType(typeof(PublicDCClassPrivateDM_DerivedDCClassPublic))]
    public class CollectionBaseWithCDCFilledPublicTypes : CollectionBase
    {
        public CollectionBaseWithCDCFilledPublicTypes() { }

        public CollectionBaseWithCDCFilledPublicTypes(bool init)
        {
            this.List.Add(new PublicDC());
            this.List.Add(new PublicDCClassPublicDM(true));
        }
    }

    [CollectionDataContract(IsReference = true)]
    [KnownType(typeof(PublicDC))]
    [KnownType(typeof(PublicDCClassPublicDM))]
    [KnownType(typeof(PublicDCClassPrivateDM_DerivedDCClassPublic))]
    [KnownType(typeof(PrivateDCClassPublicDM_DerivedDCClassPrivate))]
    [KnownType(typeof(PrivateDCClassPrivateDM))]
    [KnownType(typeof(PrivateCallBackSample_IDeserializationCallback))]
    [KnownType(typeof(PrivateCallBackSample_OnDeserialized))]
    [KnownType(typeof(PrivateCallBackSample_OnSerialized))]
    [KnownType(typeof(PrivateDCStruct))]
    [KnownType(typeof(PrivateDefaultCtorIXmlSerializables))]
    [KnownType(typeof(PrivateIXmlSerializables))]
    [KnownType(typeof(Derived_Override_Prop_GetPrivate_Private))]
    [KnownType(typeof(DerivedFromPriC))]
    public class CollectionBaseWithCDCFilledWithMixedTypes : CollectionBase
    {
        public CollectionBaseWithCDCFilledWithMixedTypes() { }

        public CollectionBaseWithCDCFilledWithMixedTypes(bool init)
        {
            this.List.Add(new PublicDC());
            this.List.Add(new PublicDCClassPublicDM(true));
            this.List.Add(new PublicDCClassPrivateDM_DerivedDCClassPublic());

            this.List.Add(new PrivateDCClassPublicDM_DerivedDCClassPrivate());
            this.List.Add(new PrivateDCClassPrivateDM(true));
            this.List.Add(new PrivateCallBackSample_IDeserializationCallback());
            this.List.Add(new PrivateCallBackSample_OnDeserialized());
            this.List.Add(new PrivateCallBackSample_OnSerialized());
            this.List.Add(new PrivateDCStruct(true));
            this.List.Add(new PrivateDefaultCtorIXmlSerializables(true));
            this.List.Add(new PrivateIXmlSerializables());
            this.List.Add(new Derived_Override_Prop_GetPrivate_Private(true));
            this.List.Add(new DerivedFromPriC(100));
        }
    }

    [DataContract(IsReference = true)]
    [KnownType(typeof(PublicDC))]
    [KnownType(typeof(PublicDCClassPublicDM))]
    [KnownType(typeof(PublicDCClassPrivateDM_DerivedDCClassPublic))]
    [KnownType(typeof(Guid))]
    [KnownType(typeof(AllTypes))]
    [KnownType(typeof(DateTimeOffset))]
    public class DCHashtableContainerPublic
    {
        [DataMember]
        public Hashtable List = new Hashtable();

        public DCHashtableContainerPublic() { }
        public DCHashtableContainerPublic(bool init)
        {
            this.List.Add(new Guid("2838c886-08d4-4cb4-9995-45f79b4359fe"), new PublicDC());
            this.List.Add(new Guid("881d2d4c-1342-48ee-8403-7ca8ca5b3d18"), new PublicDCClassPublicDM(true));
            this.List.Add(int.MaxValue, int.MinValue);
            this.List.Add("null", null);
            this.List.Add(DateTime.MinValue, DateTime.MaxValue);
            this.List.Add(DateTimeOffset.MaxValue, DateTimeOffset.MinValue);
            this.List.Add(new Guid("26f71fea-e5df-4b55-97a6-0419ec4d2c7e"), new AllTypes());
        }
    }

    [DataContract(IsReference = true)]
    [KnownType(typeof(PublicDC))]
    [KnownType(typeof(PublicDCClassPublicDM))]
    [KnownType(typeof(PublicDCClassPrivateDM_DerivedDCClassPublic))]
    [KnownType(typeof(PrivateDCClassPublicDM_DerivedDCClassPrivate))]
    [KnownType(typeof(PrivateDCClassPrivateDM))]
    [KnownType(typeof(PrivateCallBackSample_IDeserializationCallback))]
    [KnownType(typeof(PrivateCallBackSample_OnDeserialized))]
    [KnownType(typeof(PrivateCallBackSample_OnSerialized))]
    [KnownType(typeof(PrivateDCStruct))]
    [KnownType(typeof(PrivateDefaultCtorIXmlSerializables))]
    [KnownType(typeof(PrivateIXmlSerializables))]
    [KnownType(typeof(Derived_Override_Prop_GetPrivate_Private))]
    [KnownType(typeof(DerivedFromPriC))]
    [KnownType(typeof(Guid))]
    [KnownType(typeof(AllTypes))]
    [KnownType(typeof(DateTimeOffset))]
    public class DCHashtableContainerMixedTypes
    {
        [DataMember]
        public Hashtable List = new Hashtable();

        public DCHashtableContainerMixedTypes() { }
        public DCHashtableContainerMixedTypes(bool init)
        {
<<<<<<< HEAD
            this.List.Add(new Guid("00000000-0000-0000-0000-000000000000"), new PublicDC());
            this.List.Add(new Guid("00000000-0000-0000-0000-000000000001"), new PublicDCClassPublicDM(true));
            this.List.Add(new Guid("00000000-0000-0000-0000-000000000002"), new PublicDCClassPrivateDM_DerivedDCClassPublic());

            this.List.Add(new Guid("00000000-0000-0000-0000-000000000003"), new PrivateDCClassPublicDM_DerivedDCClassPrivate());
            this.List.Add(new Guid("00000000-0000-0000-0000-000000000004"), new PrivateDCClassPrivateDM(true));
            this.List.Add(new Guid("00000000-0000-0000-0000-000000000005"), new PrivateCallBackSample_IDeserializationCallback());
            this.List.Add(new Guid("00000000-0000-0000-0000-000000000006"), new PrivateCallBackSample_OnDeserialized());
            this.List.Add(new Guid("00000000-0000-0000-0000-000000000007"), new PrivateCallBackSample_OnSerialized());
            this.List.Add(new Guid("00000000-0000-0000-0000-000000000008"), new PrivateDCStruct(true));
            this.List.Add(new Guid("00000000-0000-0000-0000-000000000009"), new PrivateDefaultCtorIXmlSerializables(true));
            this.List.Add(new Guid("00000000-0000-0000-0000-000000000010"), new PrivateIXmlSerializables());
            //this.List.Add(new Guid("0c9e174e-cdd8-4b68-a70d-aaeb26c7deeb"), new DCExplicitInterfaceIObjRefReturnsPrivate());
            this.List.Add(new Guid("00000000-0000-0000-0000-000000000011"), new Derived_Override_Prop_GetPrivate_Private(true));
            this.List.Add(new Guid("00000000-0000-0000-0000-000000000012"), new DerivedFromPriC(100));

=======
            this.List.Add(new Guid("0c9e174e-cdd8-4b68-a70d-aaeb26c7deeb"), new PublicDC());
            this.List.Add(new Guid("0c9e174e-cdd8-4b68-a70d-aaeb26c7deeb"), new PublicDCClassPublicDM(true));
            this.List.Add(new Guid("0c9e174e-cdd8-4b68-a70d-aaeb26c7deeb"), new PublicDCClassPrivateDM_DerivedDCClassPublic());
            this.List.Add(new Guid("0c9e174e-cdd8-4b68-a70d-aaeb26c7deeb"), new PrivateDCClassPublicDM_DerivedDCClassPrivate());
            this.List.Add(new Guid("0c9e174e-cdd8-4b68-a70d-aaeb26c7deeb"), new PrivateDCClassPrivateDM(true));
            this.List.Add(new Guid("0c9e174e-cdd8-4b68-a70d-aaeb26c7deeb"), new PrivateCallBackSample_IDeserializationCallback());
            this.List.Add(new Guid("0c9e174e-cdd8-4b68-a70d-aaeb26c7deeb"), new PrivateCallBackSample_OnDeserialized());
            this.List.Add(new Guid("0c9e174e-cdd8-4b68-a70d-aaeb26c7deeb"), new PrivateCallBackSample_OnSerialized());
            this.List.Add(new Guid("0c9e174e-cdd8-4b68-a70d-aaeb26c7deeb"), new PrivateDCStruct(true));
            this.List.Add(new Guid("0c9e174e-cdd8-4b68-a70d-aaeb26c7deeb"), new PrivateDefaultCtorIXmlSerializables(true));
            this.List.Add(new Guid("0c9e174e-cdd8-4b68-a70d-aaeb26c7deeb"), new PrivateIXmlSerializables());
            this.List.Add(new Guid("0c9e174e-cdd8-4b68-a70d-aaeb26c7deeb"), new Derived_Override_Prop_GetPrivate_Private(true));
            this.List.Add(new Guid("0c9e174e-cdd8-4b68-a70d-aaeb26c7deeb"), new DerivedFromPriC(100));
>>>>>>> 8c455420
            this.List.Add(String.Empty, String.Empty);
            this.List.Add("null", null);
            this.List.Add(double.MaxValue, double.MinValue);
            this.List.Add(new DateTime(), DateTime.MaxValue);
            this.List.Add(DateTimeOffset.MaxValue, DateTimeOffset.MinValue);
            this.List.Add(new Guid("00000000-0000-0000-0000-000000000013"), new AllTypes());
        }
    }

    [DataContract(IsReference = true)]
    public class CustomGenericContainerPrivateType1
    {
        [DataMember]
        private CustomGeneric1<PrivateDC> _data1 = new CustomGeneric1<PrivateDC>();
    }

    [DataContract(IsReference = true)]
    public class CustomGenericContainerPrivateType2
    {
        [DataMember]
        private CustomGeneric2<PrivateDC, PrivateDC> _data1 = new CustomGeneric2<PrivateDC, PrivateDC>();
    }

    [DataContract(IsReference = true)]
    public class CustomGenericContainerPrivateType3
    {
        [DataMember]
        private CustomGeneric2<PublicDC, PublicDCClassPublicDM_DerivedDCClassPrivate> _data1 = new CustomGeneric2<PublicDC, PublicDCClassPublicDM_DerivedDCClassPrivate>();
    }

    [DataContract(IsReference = true)]
    public class CustomGenericContainerPrivateType4
    {
        [DataMember]
        private CustomGeneric2<PublicDC, PublicDCClassPrivateDM> _data1 = new CustomGeneric2<PublicDC, PublicDCClassPrivateDM>();
    }

    [DataContract(IsReference = true)]
    public class CustomGenericContainerPublicType1
    {
        [DataMember]
        public CustomGeneric1<PublicDC> data1 = new CustomGeneric1<PublicDC>();
    }

    [DataContract(IsReference = true)]
    public class CustomGenericContainerPublicType2
    {
        [DataMember]
        public CustomGeneric2<PublicDC, PublicDC> data1 = new CustomGeneric2<PublicDC, PublicDC>();
    }

    [DataContract(IsReference = true)]
    public class CustomGenericContainerPublicType3
    {
        [DataMember]
        public CustomGeneric2<PublicDC, PublicDCClassPublicDM_DerivedDCClassPublic> data1 = new CustomGeneric2<PublicDC, PublicDCClassPublicDM_DerivedDCClassPublic>();
    }

    [DataContract(IsReference = true)]
    public class CustomGenericContainerPublicType4
    {
        [DataMember]
        public CustomGeneric2<PublicDC, PublicDCClassPublicDM> data1 = new CustomGeneric2<PublicDC, PublicDCClassPublicDM>();
    }

    [DataContract(IsReference = true)]
    public class CustomGeneric1<T> where T : new()
    {
        [DataMember]
        public T t = new T();
    }

    [DataContract(IsReference = true)]
    public class CustomGeneric2<T, K>
        where T : new()
        where K : new()
    {
        [DataMember]
        public T t = new T();

        [DataMember]
        public K k = new K();
    }

    [DataContract(IsReference = true)]
    [KnownType(typeof(GenericBase<SimpleBaseContainer>))]
    [KnownType(typeof(SimpleBaseContainer))]
    public class GenericContainer
    {
        [DataMember]
        public object GenericData;
        public GenericContainer()
        {
        }
        public GenericContainer(bool init)
        {
            GenericData = new GenericBase<SimpleBaseContainer>();
        }
    }

    [DataContract(IsReference = true)]
    public class GenericBase<T> where T : new()
    {
        [DataMember]
        public object genericData = new T();
    }

    [DataContract(IsReference = true)]
    public class GenericBase2<T, K>
        where T : new()
        where K : new()
    {
        [DataMember]
        public T genericData1 = new T();

        [DataMember]
        public K genericData2 = new K();
    }

    [DataContract(IsReference = true)]
    [KnownType(typeof(SimpleBaseDerived))]
    public class SimpleBase
    {
        [DataMember]
        public string BaseData = String.Empty;
    }

    [DataContract(IsReference = true)]
    public class SimpleBaseDerived : SimpleBase
    {
        [DataMember]
        public string DerivedData = String.Empty;
    }

    [DataContract(IsReference = true)]
    public class SimpleBaseDerived2 : SimpleBase
    {
        [DataMember]
        public string DerivedData = String.Empty;
    }

    [DataContract(IsReference = true)]
    [KnownType(typeof(SimpleBaseDerived2))]
    public class SimpleBaseContainer
    {
        [DataMember]
        public SimpleBase Base1;

        [DataMember]
        public object Base2;

        public SimpleBaseContainer()
        { }
        public SimpleBaseContainer(bool init)
        {
            Base1 = new SimpleBaseDerived();
            Base2 = new SimpleBaseDerived2();
        }
    }

    [DataContract(IsReference = true)]
    [KnownType(typeof(PrivateDC))]
    public class DCListPrivateTContainer2
    {
        [DataMember]
        public List<object> ListData = new List<object>();
        public DCListPrivateTContainer2() { ListData.Add(new PrivateDC()); }
    }

    [DataContract(IsReference = true)]
    public class DCListPrivateTContainer
    {
        [DataMember]
        private List<PrivateDC> _listData = new List<PrivateDC>();
        public DCListPrivateTContainer() { _listData.Add(new PrivateDC()); }
    }

    [DataContract(IsReference = true)]
    public class DCListPublicTContainer
    {
        [DataMember]
        public List<PublicDC> ListData = new List<PublicDC>();
        public DCListPublicTContainer() { ListData.Add(new PublicDC()); }
    }

    [DataContract(IsReference = true)]
    [KnownType(typeof(PrivateDC))]
    [KnownType(typeof(PublicDC))]
    public class DCListMixedTContainer
    {
        [DataMember]
        private List<object> _listData = new List<object>();
        public DCListMixedTContainer()
        {
            _listData.Add(new PublicDC());
            _listData.Add(new PrivateDC());
        }
    }

    [DataContract(IsReference = true)]
    internal class SamplePrivateListImplicitWithDC : IList
    {
        private List<object> _internalList = new List<object>();

        public SamplePrivateListImplicitWithDC() { }

        public SamplePrivateListImplicitWithDC(bool init)
        {
            _internalList.Add(new DateTime());
            _internalList.Add(TimeSpan.MaxValue);
            _internalList.Add(String.Empty);
            _internalList.Add(Double.MaxValue);
            _internalList.Add(Double.NegativeInfinity);
            _internalList.Add(new Guid("0c9e174e-cdd8-4b68-a70d-aaeb26c7deeb"));
        }

        public int Add(object value)
        {
            _internalList.Add(value);
            return _internalList.Count;
        }

        public void Clear()
        {
            _internalList.Clear();
        }

        public bool Contains(object value)
        {
            return _internalList.Contains(value);
        }

        public int IndexOf(object value)
        {
            return _internalList.IndexOf(value);
        }

        public void Insert(int index, object value)
        {
            _internalList.Insert(index, value);
        }

        public bool IsFixedSize
        {
            get { return false; }
        }

        public bool IsReadOnly
        {
            get { return false; }
        }

        public void Remove(object value)
        {
            _internalList.Remove(value);
        }

        public void RemoveAt(int index)
        {
            _internalList.Remove(index);
        }

        public object this[int index]
        {
            get
            {
                return _internalList[index];
            }
            set
            {
                _internalList[index] = value;
            }
        }

        public void CopyTo(Array array, int index)
        {
        }

        public int Count
        {
            get { return _internalList.Count; }
        }

        public bool IsSynchronized
        {
            get { return false; }
        }

        public object SyncRoot
        {
            get { throw new Exception("The method or operation is not implemented."); }
        }

        public IEnumerator GetEnumerator()
        {
            return _internalList.GetEnumerator();
        }
    }

    [CollectionDataContract(Name = "SampleListImplicitWithDC")]
    [KnownType(typeof(SimpleDCWithRef))]
    public class SampleListImplicitWithDC : IList
    {
        private List<object> _internalList = new List<object>();

        public SampleListImplicitWithDC() { }

        public SampleListImplicitWithDC(bool init)
        {
            _internalList.Add(new DateTime());
            _internalList.Add(TimeSpan.MaxValue);
            _internalList.Add(String.Empty);
            _internalList.Add(Double.MaxValue);
            _internalList.Add(Double.NegativeInfinity);
            _internalList.Add(new Guid("0c9e174e-cdd8-4b68-a70d-aaeb26c7deeb"));
            _internalList.Add(new SimpleDCWithRef(true));
        }

        public int Add(object value)
        {
            _internalList.Add(value);
            return _internalList.Count;
        }

        public void Clear()
        {
            _internalList.Clear();
        }

        public bool Contains(object value)
        {
            return _internalList.Contains(value);
        }

        public int IndexOf(object value)
        {
            return _internalList.IndexOf(value);
        }

        public void Insert(int index, object value)
        {
            _internalList.Insert(index, value);
        }

        public bool IsFixedSize
        {
            get { return false; }
        }

        public bool IsReadOnly
        {
            get { return false; }
        }

        public void Remove(object value)
        {
            _internalList.Remove(value);
        }

        public void RemoveAt(int index)
        {
            _internalList.Remove(index);
        }

        public object this[int index]
        {
            get
            {
                return _internalList[index];
            }
            set
            {
                _internalList[index] = value;
            }
        }

        public void CopyTo(Array array, int index)
        {
        }

        public int Count
        {
            get { return _internalList.Count; }
        }

        public bool IsSynchronized
        {
            get { return false; }
        }

        public object SyncRoot
        {
            get { throw new Exception("The method or operation is not implemented."); }
        }

        public IEnumerator GetEnumerator()
        {
            return _internalList.GetEnumerator();
        }
    }

    [CollectionDataContract(Name = "SampleListImplicitWithoutDC")]
    public class SampleListImplicitWithoutDC : IList
    {
        private List<object> _internalList = new List<object>();

        public SampleListImplicitWithoutDC() { }

        public SampleListImplicitWithoutDC(bool init)
        {
            _internalList.Add(new DateTime());
            _internalList.Add(TimeSpan.MaxValue);
            _internalList.Add(String.Empty);
            _internalList.Add(Double.MaxValue);
            _internalList.Add(Double.NegativeInfinity);
            _internalList.Add(new Guid("899288c9-8bee-41c1-a6d4-13c477ec1b29"));
        }

        public int Add(object value)
        {
            _internalList.Add(value);
            return _internalList.Count;
        }

        public void Clear()
        {
            _internalList.Clear();
        }

        public bool Contains(object value)
        {
            return _internalList.Contains(value);
        }

        public int IndexOf(object value)
        {
            return _internalList.IndexOf(value);
        }

        public void Insert(int index, object value)
        {
            _internalList.Insert(index, value);
        }

        public bool IsFixedSize
        {
            get { return false; }
        }

        public bool IsReadOnly
        {
            get { return false; }
        }

        public void Remove(object value)
        {
            _internalList.Remove(value);
        }

        public void RemoveAt(int index)
        {
            _internalList.Remove(index);
        }

        public object this[int index]
        {
            get
            {
                return _internalList[index];
            }
            set
            {
                _internalList[index] = value;
            }
        }

        public void CopyTo(Array array, int index)
        {
        }

        public int Count
        {
            get { return _internalList.Count; }
        }

        public bool IsSynchronized
        {
            get { return false; }
        }

        public object SyncRoot
        {
            get { throw new Exception("The method or operation is not implemented."); }
        }

        public IEnumerator GetEnumerator()
        {
            return _internalList.GetEnumerator();
        }
    }

    [CollectionDataContract(IsReference = true, Name = "SampleListImplicitWithCDC1", Namespace = "Test", ItemName = "Item")]
    public class SampleListImplicitWithCDC : IList
    {
        private List<object> _internalList = new List<object>();

        public SampleListImplicitWithCDC() { }

        public SampleListImplicitWithCDC(bool init)
        {
            _internalList.Add(new DateTime());
            _internalList.Add(TimeSpan.MaxValue);
            _internalList.Add(String.Empty);
            _internalList.Add(Double.MaxValue);
            _internalList.Add(Double.NegativeInfinity);
            _internalList.Add(new Guid("0c9e174e-cdd8-4b68-a70d-aaeb26c7deeb"));
        }

        public int Add(object value)
        {
            _internalList.Add(value);
            return _internalList.Count;
        }

        public void Clear()
        {
            _internalList.Clear();
        }

        public bool Contains(object value)
        {
            return _internalList.Contains(value);
        }

        public int IndexOf(object value)
        {
            return _internalList.IndexOf(value);
        }

        public void Insert(int index, object value)
        {
            _internalList.Insert(index, value);
        }

        public bool IsFixedSize
        {
            get { return false; }
        }

        public bool IsReadOnly
        {
            get { return false; }
        }

        public void Remove(object value)
        {
            _internalList.Remove(value);
        }

        public void RemoveAt(int index)
        {
            _internalList.Remove(index);
        }

        public object this[int index]
        {
            get
            {
                return _internalList[index];
            }
            set
            {
                _internalList[index] = value;
            }
        }

        public void CopyTo(Array array, int index)
        {
        }

        public int Count
        {
            get { return _internalList.Count; }
        }

        public bool IsSynchronized
        {
            get { return false; }
        }

        public object SyncRoot
        {
            get { throw new Exception("The method or operation is not implemented."); }
        }

        public IEnumerator GetEnumerator()
        {
            return _internalList.GetEnumerator();
        }
    }

    [DataContract(IsReference = true)]
    public class SampleListExplicitWithDC : IList
    {
        private List<object> _internalList = new List<object>();
        public SampleListExplicitWithDC() { }
        public SampleListExplicitWithDC(bool init)
        {
            _internalList.Add(new DateTime());
            _internalList.Add(TimeSpan.MaxValue);
            _internalList.Add(String.Empty);
            _internalList.Add(Double.MaxValue);
            _internalList.Add(Double.NegativeInfinity);
            _internalList.Add(new Guid("0c9e174e-cdd8-4b68-a70d-aaeb26c7deeb"));
        }

        int IList.Add(object value)
        {
            _internalList.Add(value);
            return _internalList.Count;
        }

        void IList.Clear()
        {
            _internalList.Clear();
        }

        bool IList.Contains(object value)
        {
            return _internalList.Contains(value);
        }

        int IList.IndexOf(object value)
        {
            return _internalList.IndexOf(value);
        }

        void IList.Insert(int index, object value)
        {
            _internalList.Insert(index, value);
        }

        bool IList.IsFixedSize
        {
            get { return false; }
        }

        bool IList.IsReadOnly
        {
            get { return false; }
        }

        void IList.Remove(object value)
        {
            _internalList.Remove(value);
        }

        void IList.RemoveAt(int index)
        {
            _internalList.Remove(index);
        }

        object IList.this[int index]
        {
            get
            {
                return _internalList[index];
            }
            set
            {
                _internalList[index] = value;
            }
        }

        void ICollection.CopyTo(Array array, int index)
        {
        }

        int ICollection.Count
        {
            get { return _internalList.Count; }
        }

        bool ICollection.IsSynchronized
        {
            get { return false; }
        }

        object ICollection.SyncRoot
        {
            get { throw new Exception("The method or operation is not implemented."); }
        }

        IEnumerator IEnumerable.GetEnumerator()
        {
            return _internalList.GetEnumerator();
        }
    }

    [CollectionDataContract(Name = "SampleListExplicitWithoutDC")]
    public class SampleListExplicitWithoutDC : IList
    {
        private List<object> _internalList = new List<object>();
        public SampleListExplicitWithoutDC() { }

        public SampleListExplicitWithoutDC(bool init)
        {
            _internalList.Add(new DateTime());
            _internalList.Add(TimeSpan.MaxValue);
            _internalList.Add(String.Empty);
            _internalList.Add(Double.MaxValue);
            _internalList.Add(Double.NegativeInfinity);
            _internalList.Add(new Guid("0c9e174e-cdd8-4b68-a70d-aaeb26c7deeb"));
        }

        int IList.Add(object value)
        {
            _internalList.Add(value);
            return _internalList.Count;
        }

        void IList.Clear()
        {
            _internalList.Clear();
        }

        bool IList.Contains(object value)
        {
            return _internalList.Contains(value);
        }

        int IList.IndexOf(object value)
        {
            return _internalList.IndexOf(value);
        }

        void IList.Insert(int index, object value)
        {
            _internalList.Insert(index, value);
        }

        bool IList.IsFixedSize
        {
            get { return false; }
        }

        bool IList.IsReadOnly
        {
            get { return false; }
        }

        void IList.Remove(object value)
        {
            _internalList.Remove(value);
        }

        void IList.RemoveAt(int index)
        {
            _internalList.Remove(index);
        }

        object IList.this[int index]
        {
            get
            {
                return _internalList[index];
            }
            set
            {
                _internalList[index] = value;
            }
        }        

        void ICollection.CopyTo(Array array, int index)
        {
        }

        int ICollection.Count
        {
            get { return _internalList.Count; }
        }

        bool ICollection.IsSynchronized
        {
            get { return false; }
        }

        object ICollection.SyncRoot
        {
            get { throw new Exception("The method or operation is not implemented."); }
        }

        IEnumerator IEnumerable.GetEnumerator()
        {
            return _internalList.GetEnumerator();
        }
    }

    [CollectionDataContract(IsReference = true, Name = "SampleListExplicitWithCDC2", Namespace = "Test", ItemName = "Item")]
    public class SampleListExplicitWithCDC : IList
    {
        private List<object> _internalList = new List<object>();
        public SampleListExplicitWithCDC() { }
        public SampleListExplicitWithCDC(bool init)
        {
            _internalList.Add(new DateTime());
            _internalList.Add(TimeSpan.MaxValue);
            _internalList.Add(String.Empty);
            _internalList.Add(Double.MaxValue);
            _internalList.Add(Double.NegativeInfinity);
            _internalList.Add(new Guid("0c9e174e-cdd8-4b68-a70d-aaeb26c7deeb"));
        }

        int IList.Add(object value)
        {
            _internalList.Add(value);
            return _internalList.Count;
        }

        void IList.Clear()
        {
            _internalList.Clear();
        }

        bool IList.Contains(object value)
        {
            return _internalList.Contains(value);
        }

        int IList.IndexOf(object value)
        {
            return _internalList.IndexOf(value);
        }

        void IList.Insert(int index, object value)
        {
            _internalList.Insert(index, value);
        }

        bool IList.IsFixedSize
        {
            get { return false; }
        }

        bool IList.IsReadOnly
        {
            get { return false; }
        }

        void IList.Remove(object value)
        {
            _internalList.Remove(value);
        }

        void IList.RemoveAt(int index)
        {
            _internalList.Remove(index);
        }

        object IList.this[int index]
        {
            get
            {
                return _internalList[index];
            }
            set
            {
                _internalList[index] = value;
            }
        }

        void ICollection.CopyTo(Array array, int index)
        {
        }

        int ICollection.Count
        {
            get { return _internalList.Count; }
        }

        bool ICollection.IsSynchronized
        {
            get { return false; }
        }

        object ICollection.SyncRoot
        {
            get { throw new Exception("The method or operation is not implemented."); }
        }

        IEnumerator IEnumerable.GetEnumerator()
        {
            return _internalList.GetEnumerator();
        }
    }

    [CollectionDataContract(IsReference = true, Name = "SampleListExplicitWithCDCContainsPrivateDC", Namespace = "Test", ItemName = "Item")]
    [KnownType(typeof(PrivateDC))]
    public class SampleListExplicitWithCDCContainsPrivateDC : IList
    {
        private List<object> _internalList = new List<object>();
        public SampleListExplicitWithCDCContainsPrivateDC() { }
        public SampleListExplicitWithCDCContainsPrivateDC(bool init)
        {
            _internalList.Add(new DateTime());
            _internalList.Add(TimeSpan.MaxValue);
            _internalList.Add(String.Empty);
            _internalList.Add(Double.MaxValue);
            _internalList.Add(Double.NegativeInfinity);
            _internalList.Add(new Guid("0c9e174e-cdd8-4b68-a70d-aaeb26c7deeb"));
            _internalList.Add(new PrivateDC());
        }

        int IList.Add(object value)
        {
            _internalList.Add(value);
            return _internalList.Count;
        }

        void IList.Clear()
        {
            _internalList.Clear();
        }

        bool IList.Contains(object value)
        {
            return _internalList.Contains(value);
        }

        int IList.IndexOf(object value)
        {
            return _internalList.IndexOf(value);
        }

        void IList.Insert(int index, object value)
        {
            _internalList.Insert(index, value);
        }

        bool IList.IsFixedSize
        {
            get { return false; }
        }

        bool IList.IsReadOnly
        {
            get { return false; }
        }

        void IList.Remove(object value)
        {
            _internalList.Remove(value);
        }

        void IList.RemoveAt(int index)
        {
            _internalList.Remove(index);
        }

        object IList.this[int index]
        {
            get
            {
                return _internalList[index];
            }
            set
            {
                _internalList[index] = value;
            }
        }

        void ICollection.CopyTo(Array array, int index)
        {
        }

        int ICollection.Count
        {
            get { return _internalList.Count; }
        }

        bool ICollection.IsSynchronized
        {
            get { return false; }
        }

        object ICollection.SyncRoot
        {
            get { throw new Exception("The method or operation is not implemented."); }
        }

        IEnumerator IEnumerable.GetEnumerator()
        {
            return _internalList.GetEnumerator();
        }
    }

    [CollectionDataContract(IsReference = true, Name = "SamplePrivateListExplicitWithCDC", Namespace = "Test", ItemName = "Item")]
    internal class SamplePrivateListExplicitWithCDC : IList
    {
        private List<object> _internalList = new List<object>();

        public SamplePrivateListExplicitWithCDC() { }
        public SamplePrivateListExplicitWithCDC(bool init)
        {
            _internalList.Add(new DateTime());
            _internalList.Add(TimeSpan.MaxValue);
            _internalList.Add(String.Empty);
            _internalList.Add(Double.MaxValue);
            _internalList.Add(Double.NegativeInfinity);
            _internalList.Add(new Guid("0c9e174e-cdd8-4b68-a70d-aaeb26c7deeb"));
        }

        int IList.Add(object value)
        {
            _internalList.Add(value);
            return _internalList.Count;
        }

        void IList.Clear()
        {
            _internalList.Clear();
        }

        bool IList.Contains(object value)
        {
            return _internalList.Contains(value);
        }

        int IList.IndexOf(object value)
        {
            return _internalList.IndexOf(value);
        }

        void IList.Insert(int index, object value)
        {
            _internalList.Insert(index, value);
        }

        bool IList.IsFixedSize
        {
            get { return false; }
        }

        bool IList.IsReadOnly
        {
            get { return false; }
        }

        void IList.Remove(object value)
        {
            _internalList.Remove(value);
        }

        void IList.RemoveAt(int index)
        {
            _internalList.Remove(index);
        }

        object IList.this[int index]
        {
            get
            {
                return _internalList[index];
            }
            set
            {
                _internalList[index] = value;
            }
        }

        void ICollection.CopyTo(Array array, int index)
        {
        }

        int ICollection.Count
        {
            get { return _internalList.Count; }
        }

        bool ICollection.IsSynchronized
        {
            get { return false; }
        }

        object ICollection.SyncRoot
        {
            get { throw new Exception("The method or operation is not implemented."); }
        }

        IEnumerator IEnumerable.GetEnumerator()
        {
            return _internalList.GetEnumerator();
        }
    }

    [DataContract(IsReference = true)]
    internal class SamplePrivateListTImplicitWithDC : IList<DC>
    {
        private List<DC> _internalList = new List<DC>();
        public SamplePrivateListTImplicitWithDC() { }

        public SamplePrivateListTImplicitWithDC(bool init)
        {
            DC dc1 = new DC();
            _internalList.Add(dc1);
            _internalList.Add(new DC());
            _internalList.Add(dc1);
        }

        public int IndexOf(DC item)
        {
            return _internalList.IndexOf(item);
        }

        public void Insert(int index, DC item)
        {
            _internalList.Insert(index, item);
        }

        public void RemoveAt(int index)
        {
            _internalList.RemoveAt(index);
        }

        public DC this[int index]
        {
            get
            {
                return _internalList[index];
            }
            set
            {
                _internalList[index] = value;
            }
        }

        public void Add(DC item)
        {
            _internalList.Add(item);
        }

        public void Clear()
        {
            _internalList.Clear();
        }

        public bool Contains(DC item)
        {
            return _internalList.Contains(item);
        }

        public void CopyTo(DC[] array, int arrayIndex)
        {
            _internalList.CopyTo(array, arrayIndex);
        }

        public int Count
        {
            get { return _internalList.Count; }
        }

        public bool IsReadOnly
        {
            get { return false; }
        }

        public bool Remove(DC item)
        {
            return _internalList.Remove(item); ;
        }

        public IEnumerator<DC> GetEnumerator()
        {
            return _internalList.GetEnumerator();
        }

        IEnumerator IEnumerable.GetEnumerator()
        {
            return _internalList.GetEnumerator();
        }
    }

    [DataContract(IsReference = true)]
    public class SampleListTImplicitWithDC : IList<DC>
    {
        private List<DC> _internalList = new List<DC>();
        public SampleListTImplicitWithDC() { }

        public SampleListTImplicitWithDC(bool init)
        {
            DC dc1 = new DC();
            _internalList.Add(dc1);
            _internalList.Add(new DC());
            _internalList.Add(dc1);
        }

        public int IndexOf(DC item)
        {
            return _internalList.IndexOf(item);
        }

        public void Insert(int index, DC item)
        {
            _internalList.Insert(index, item);
        }

        public void RemoveAt(int index)
        {
            _internalList.RemoveAt(index);
        }

        public DC this[int index]
        {
            get
            {
                return _internalList[index];
            }
            set
            {
                _internalList[index] = value;
            }
        }

        public void Add(DC item)
        {
            _internalList.Add(item);
        }

        public void Clear()
        {
            _internalList.Clear();
        }

        public bool Contains(DC item)
        {
            return _internalList.Contains(item);
        }

        public void CopyTo(DC[] array, int arrayIndex)
        {
            _internalList.CopyTo(array, arrayIndex);
        }

        public int Count
        {
            get { return _internalList.Count; }
        }

        public bool IsReadOnly
        {
            get { return false; }
        }

        public bool Remove(DC item)
        {
            return _internalList.Remove(item); ;
        }

        public IEnumerator<DC> GetEnumerator()
        {
            return _internalList.GetEnumerator();
        }

        IEnumerator IEnumerable.GetEnumerator()
        {
            return _internalList.GetEnumerator();
        }
    }

    [CollectionDataContract(Name = "SampleListTImplicitWithoutDC")]
    public class SampleListTImplicitWithoutDC : IList<DC>
    {
        private List<DC> _internalList = new List<DC>();
        public SampleListTImplicitWithoutDC() { }
        public SampleListTImplicitWithoutDC(bool init)
        {
            DC dc1 = new DC();
            _internalList.Add(dc1);
            _internalList.Add(new DC());
            _internalList.Add(dc1);
        }

        public int IndexOf(DC item)
        {
            return _internalList.IndexOf(item);
        }

        public void Insert(int index, DC item)
        {
            _internalList.Insert(index, item);
        }

        public void RemoveAt(int index)
        {
            _internalList.RemoveAt(index);
        }

        public DC this[int index]
        {
            get
            {
                return _internalList[index];
            }
            set
            {
                _internalList[index] = value;
            }
        }

        public void Add(DC item)
        {
            _internalList.Add(item);
        }

        public void Clear()
        {
            _internalList.Clear();
        }

        public bool Contains(DC item)
        {
            return _internalList.Contains(item);
        }

        public void CopyTo(DC[] array, int arrayIndex)
        {
            _internalList.CopyTo(array, arrayIndex);
        }

        public int Count
        {
            get { return _internalList.Count; }
        }

        public bool IsReadOnly
        {
            get { return false; }
        }

        public bool Remove(DC item)
        {
            return _internalList.Remove(item); ;
        }        

        public IEnumerator<DC> GetEnumerator()
        {
            return _internalList.GetEnumerator();
        }

        IEnumerator IEnumerable.GetEnumerator()
        {
            return _internalList.GetEnumerator();
        }
    }

    [CollectionDataContract(IsReference = true, Name = "SampleListTImplicitWithCDC", Namespace = "Test", ItemName = "Item")]
    public class SampleListTImplicitWithCDC : IList<DC>
    {
        private List<DC> _internalList = new List<DC>();
        public SampleListTImplicitWithCDC() { }
        public SampleListTImplicitWithCDC(bool init)
        {
            DC dc1 = new DC();
            _internalList.Add(dc1);
            _internalList.Add(new DC());
            _internalList.Add(dc1);
        }

        public int IndexOf(DC item)
        {
            return _internalList.IndexOf(item);
        }

        public void Insert(int index, DC item)
        {
            _internalList.Insert(index, item);
        }

        public void RemoveAt(int index)
        {
            _internalList.RemoveAt(index);
        }

        public DC this[int index]
        {
            get
            {
                return _internalList[index];
            }
            set
            {
                _internalList[index] = value;
            }
        }

        public void Add(DC item)
        {
            _internalList.Add(item);
        }

        public void Clear()
        {
            _internalList.Clear();
        }

        public bool Contains(DC item)
        {
            return _internalList.Contains(item);
        }

        public void CopyTo(DC[] array, int arrayIndex)
        {
            _internalList.CopyTo(array, arrayIndex);
        }

        public int Count
        {
            get { return _internalList.Count; }
        }

        public bool IsReadOnly
        {
            get { return false; }
        }

        public bool Remove(DC item)
        {
            return _internalList.Remove(item); ;
        }

        public IEnumerator<DC> GetEnumerator()
        {
            return _internalList.GetEnumerator();
        }

        IEnumerator IEnumerable.GetEnumerator()
        {
            return _internalList.GetEnumerator();
        }
    }

    [DataContract(IsReference = true)]
    public class SampleListTExplicitWithDC : IList<DC>
    {
        private List<DC> _internalList = new List<DC>();
        public SampleListTExplicitWithDC() { }
        public SampleListTExplicitWithDC(bool init)
        {
            DC dc1 = new DC();
            _internalList.Add(dc1);
            _internalList.Add(new DC());
            _internalList.Add(dc1);
        }

        int IList<DC>.IndexOf(DC item)
        {
            return _internalList.IndexOf(item);
        }

        void IList<DC>.Insert(int index, DC item)
        {
            _internalList.Insert(index, item);
        }

        void IList<DC>.RemoveAt(int index)
        {
            _internalList.RemoveAt(index);
        }

        DC IList<DC>.this[int index]
        {
            get
            {
                return _internalList[index];
            }
            set
            {
                _internalList[index] = value;
            }
        }

        void ICollection<DC>.Add(DC item)
        {
            _internalList.Add(item);
        }

        void ICollection<DC>.Clear()
        {
            _internalList.Clear();
        }

        bool ICollection<DC>.Contains(DC item)
        {
            return _internalList.Contains(item);
        }

        void ICollection<DC>.CopyTo(DC[] array, int arrayIndex)
        {
            _internalList.CopyTo(array, arrayIndex);
        }

        int ICollection<DC>.Count
        {
            get { return _internalList.Count; }
        }

        bool ICollection<DC>.IsReadOnly
        {
            get { return false; }
        }

        bool ICollection<DC>.Remove(DC item)
        {
            return _internalList.Remove(item); ;
        }

        IEnumerator<DC> IEnumerable<DC>.GetEnumerator()
        {
            return _internalList.GetEnumerator();
        }

        IEnumerator IEnumerable.GetEnumerator()
        {
            return _internalList.GetEnumerator();
        }
    }

    [CollectionDataContract(Name = "SampleListTExplicitWithoutDC")]
    public class SampleListTExplicitWithoutDC : IList<DC>
    {
        private List<DC> _internalList = new List<DC>();
        public SampleListTExplicitWithoutDC() { }
        public SampleListTExplicitWithoutDC(bool init)
        {
            DC dc1 = new DC();
            _internalList.Add(dc1);
            _internalList.Add(new DC());
            _internalList.Add(dc1);
        }

        int IList<DC>.IndexOf(DC item)
        {
            return _internalList.IndexOf(item);
        }

        void IList<DC>.Insert(int index, DC item)
        {
            _internalList.Insert(index, item);
        }

        void IList<DC>.RemoveAt(int index)
        {
            _internalList.RemoveAt(index);
        }

        DC IList<DC>.this[int index]
        {
            get
            {
                return _internalList[index];
            }
            set
            {
                _internalList[index] = value;
            }
        }

        void ICollection<DC>.Add(DC item)
        {
            _internalList.Add(item);
        }

        void ICollection<DC>.Clear()
        {
            _internalList.Clear();
        }

        bool ICollection<DC>.Contains(DC item)
        {
            return _internalList.Contains(item);
        }

        void ICollection<DC>.CopyTo(DC[] array, int arrayIndex)
        {
            _internalList.CopyTo(array, arrayIndex);
        }

        int ICollection<DC>.Count
        {
            get { return _internalList.Count; }
        }

        bool ICollection<DC>.IsReadOnly
        {
            get { return false; }
        }

        bool ICollection<DC>.Remove(DC item)
        {
            return _internalList.Remove(item); ;
        }
        
        IEnumerator<DC> IEnumerable<DC>.GetEnumerator()
        {
            return _internalList.GetEnumerator();
        }

        IEnumerator IEnumerable.GetEnumerator()
        {
            return _internalList.GetEnumerator();
        }
    }

    [CollectionDataContract(IsReference = true, Name = "SampleListTExplicitWithCDC", Namespace = "Test", ItemName = "Item")]
    public class SampleListTExplicitWithCDC : IList<DC>
    {
        private List<DC> _internalList = new List<DC>();
        public SampleListTExplicitWithCDC() { }
        public SampleListTExplicitWithCDC(bool init)
        {
            DC dc1 = new DC();
            _internalList.Add(dc1);
            _internalList.Add(new DC());
            _internalList.Add(dc1);
        }

        int IList<DC>.IndexOf(DC item)
        {
            return _internalList.IndexOf(item);
        }

        void IList<DC>.Insert(int index, DC item)
        {
            _internalList.Insert(index, item);
        }

        void IList<DC>.RemoveAt(int index)
        {
            _internalList.RemoveAt(index);
        }

        DC IList<DC>.this[int index]
        {
            get
            {
                return _internalList[index];
            }
            set
            {
                _internalList[index] = value;
            }
        }

        void ICollection<DC>.Add(DC item)
        {
            _internalList.Add(item);
        }

        void ICollection<DC>.Clear()
        {
            _internalList.Clear();
        }

        bool ICollection<DC>.Contains(DC item)
        {
            return _internalList.Contains(item);
        }

        void ICollection<DC>.CopyTo(DC[] array, int arrayIndex)
        {
            _internalList.CopyTo(array, arrayIndex);
        }

        int ICollection<DC>.Count
        {
            get { return _internalList.Count; }
        }

        bool ICollection<DC>.IsReadOnly
        {
            get { return false; }
        }

        bool ICollection<DC>.Remove(DC item)
        {
            return _internalList.Remove(item); ;
        }

        IEnumerator<DC> IEnumerable<DC>.GetEnumerator()
        {
            return _internalList.GetEnumerator();
        }

        IEnumerator IEnumerable.GetEnumerator()
        {
            return _internalList.GetEnumerator();
        }
    }

    [CollectionDataContract(IsReference = true, Name = "SampleListTExplicitWithCDCContainsPublicDCClassPrivateDM", Namespace = "Test", ItemName = "Item")]
    public class SampleListTExplicitWithCDCContainsPublicDCClassPrivateDM : IList<PublicDCClassPrivateDM>
    {
        private List<PublicDCClassPrivateDM> _internalList = new List<PublicDCClassPrivateDM>();
        public SampleListTExplicitWithCDCContainsPublicDCClassPrivateDM() { }
        public SampleListTExplicitWithCDCContainsPublicDCClassPrivateDM(bool init)
        {
            PublicDCClassPrivateDM dc1 = new PublicDCClassPrivateDM();
            _internalList.Add(dc1);
            _internalList.Add(new PublicDCClassPrivateDM());
            _internalList.Add(dc1);
        }

        int IList<PublicDCClassPrivateDM>.IndexOf(PublicDCClassPrivateDM item)
        {
            return _internalList.IndexOf(item);
        }

        void IList<PublicDCClassPrivateDM>.Insert(int index, PublicDCClassPrivateDM item)
        {
            _internalList.Insert(index, item);
        }

        void IList<PublicDCClassPrivateDM>.RemoveAt(int index)
        {
            _internalList.RemoveAt(index);
        }

        PublicDCClassPrivateDM IList<PublicDCClassPrivateDM>.this[int index]
        {
            get
            {
                return _internalList[index];
            }
            set
            {
                _internalList[index] = value;
            }
        }        

        void ICollection<PublicDCClassPrivateDM>.Add(PublicDCClassPrivateDM item)
        {
            _internalList.Add(item);
        }

        void ICollection<PublicDCClassPrivateDM>.Clear()
        {
            _internalList.Clear();
        }

        bool ICollection<PublicDCClassPrivateDM>.Contains(PublicDCClassPrivateDM item)
        {
            return _internalList.Contains(item);
        }

        void ICollection<PublicDCClassPrivateDM>.CopyTo(PublicDCClassPrivateDM[] array, int arrayIndex)
        {
            _internalList.CopyTo(array, arrayIndex);
        }

        int ICollection<PublicDCClassPrivateDM>.Count
        {
            get { return _internalList.Count; }
        }

        bool ICollection<PublicDCClassPrivateDM>.IsReadOnly
        {
            get { return false; }
        }

        bool ICollection<PublicDCClassPrivateDM>.Remove(PublicDCClassPrivateDM item)
        {
            return _internalList.Remove(item); ;
        }

        IEnumerator<PublicDCClassPrivateDM> IEnumerable<PublicDCClassPrivateDM>.GetEnumerator()
        {
            return _internalList.GetEnumerator();
        }

        IEnumerator IEnumerable.GetEnumerator()
        {
            return _internalList.GetEnumerator();
        }
    }

    [CollectionDataContract(IsReference = true, Name = "SampleListTExplicitWithCDCContainsPrivateDC", Namespace = "Test", ItemName = "Item")]
    public class SampleListTExplicitWithCDCContainsPrivateDC : IList<PrivateDC>
    {
        private List<PrivateDC> _internalList = new List<PrivateDC>();
        public SampleListTExplicitWithCDCContainsPrivateDC() { }
        public SampleListTExplicitWithCDCContainsPrivateDC(bool init)
        {
            PrivateDC dc1 = new PrivateDC();
            _internalList.Add(dc1);
            _internalList.Add(new PrivateDC());
            _internalList.Add(dc1);
        }

        int IList<PrivateDC>.IndexOf(PrivateDC item)
        {
            return _internalList.IndexOf(item);
        }

        void IList<PrivateDC>.Insert(int index, PrivateDC item)
        {
            _internalList.Insert(index, item);
        }

        void IList<PrivateDC>.RemoveAt(int index)
        {
            _internalList.RemoveAt(index);
        }

        PrivateDC IList<PrivateDC>.this[int index]
        {
            get
            {
                return _internalList[index];
            }
            set
            {
                _internalList[index] = value;
            }
        }

        void ICollection<PrivateDC>.Add(PrivateDC item)
        {
            _internalList.Add(item);
        }

        void ICollection<PrivateDC>.Clear()
        {
            _internalList.Clear();
        }

        bool ICollection<PrivateDC>.Contains(PrivateDC item)
        {
            return _internalList.Contains(item);
        }

        void ICollection<PrivateDC>.CopyTo(PrivateDC[] array, int arrayIndex)
        {
            _internalList.CopyTo(array, arrayIndex);
        }

        int ICollection<PrivateDC>.Count
        {
            get { return _internalList.Count; }
        }

        bool ICollection<PrivateDC>.IsReadOnly
        {
            get { return false; }
        }

        bool ICollection<PrivateDC>.Remove(PrivateDC item)
        {
            return _internalList.Remove(item); ;
        }

        IEnumerator<PrivateDC> IEnumerable<PrivateDC>.GetEnumerator()
        {
            return _internalList.GetEnumerator();
        }

        IEnumerator IEnumerable.GetEnumerator()
        {
            return _internalList.GetEnumerator();
        }
    }

    [CollectionDataContract(IsReference = true, Name = "SamplePrivateListTExplicitWithCDC", Namespace = "Test", ItemName = "Item")]
    internal class SamplePrivateListTExplicitWithCDC : IList<DC>
    {
        private List<DC> _internalList = new List<DC>();
        public SamplePrivateListTExplicitWithCDC() { }
        public SamplePrivateListTExplicitWithCDC(bool init)
        {
            DC dc1 = new DC();
            _internalList.Add(dc1);
            _internalList.Add(new DC());
            _internalList.Add(dc1);
        }

        int IList<DC>.IndexOf(DC item)
        {
            return _internalList.IndexOf(item);
        }

        void IList<DC>.Insert(int index, DC item)
        {
            _internalList.Insert(index, item);
        }

        void IList<DC>.RemoveAt(int index)
        {
            _internalList.RemoveAt(index);
        }

        DC IList<DC>.this[int index]
        {
            get
            {
                return _internalList[index];
            }
            set
            {
                _internalList[index] = value;
            }
        }

        void ICollection<DC>.Add(DC item)
        {
            _internalList.Add(item);
        }

        void ICollection<DC>.Clear()
        {
            _internalList.Clear();
        }

        bool ICollection<DC>.Contains(DC item)
        {
            return _internalList.Contains(item);
        }

        void ICollection<DC>.CopyTo(DC[] array, int arrayIndex)
        {
            _internalList.CopyTo(array, arrayIndex);
        }

        int ICollection<DC>.Count
        {
            get { return _internalList.Count; }
        }

        bool ICollection<DC>.IsReadOnly
        {
            get { return false; }
        }

        bool ICollection<DC>.Remove(DC item)
        {
            return _internalList.Remove(item); ;
        }

        IEnumerator<DC> IEnumerable<DC>.GetEnumerator()
        {
            return _internalList.GetEnumerator();
        }

        IEnumerator IEnumerable.GetEnumerator()
        {
            return _internalList.GetEnumerator();
        }
    }

    [DataContract(IsReference = true)]
    internal class SamplePrivateICollectionTImplicitWithDC : ICollection<DC>
    {
        private List<DC> _internalList = new List<DC>();
        public SamplePrivateICollectionTImplicitWithDC() { }

        public SamplePrivateICollectionTImplicitWithDC(bool init)
        {
            DC dc1 = new DC();
            _internalList.Add(dc1);
            _internalList.Add(new DC());
            _internalList.Add(dc1);
        }

        public void Add(DC item)
        {
            _internalList.Add(item);
        }

        public void Clear()
        {
            _internalList.Clear();
        }

        public bool Contains(DC item)
        {
            return _internalList.Contains(item);
        }

        public void CopyTo(DC[] array, int arrayIndex)
        {
            _internalList.CopyTo(array, arrayIndex);
        }

        public int Count
        {
            get { return _internalList.Count; }
        }

        public bool IsReadOnly
        {
            get { return false; }
        }

        public bool Remove(DC item)
        {
            return _internalList.Remove(item); ;
        }

        public IEnumerator<DC> GetEnumerator()
        {
            return _internalList.GetEnumerator();
        }

        IEnumerator IEnumerable.GetEnumerator()
        {
            return _internalList.GetEnumerator();
        }
    }

    [DataContract(IsReference = true)]
    public class SampleICollectionTImplicitWithDC : ICollection<DC>
    {
        private List<DC> _internalList = new List<DC>();
        public SampleICollectionTImplicitWithDC() { }

        public SampleICollectionTImplicitWithDC(bool init)
        {
            DC dc1 = new DC();
            _internalList.Add(dc1);
            _internalList.Add(new DC());
            _internalList.Add(dc1);
        }

        public void Add(DC item)
        {
            _internalList.Add(item);
        }

        public void Clear()
        {
            _internalList.Clear();
        }

        public bool Contains(DC item)
        {
            return _internalList.Contains(item);
        }

        public void CopyTo(DC[] array, int arrayIndex)
        {
            _internalList.CopyTo(array, arrayIndex);
        }

        public int Count
        {
            get { return _internalList.Count; }
        }

        public bool IsReadOnly
        {
            get { return false; }
        }

        public bool Remove(DC item)
        {
            return _internalList.Remove(item); ;
        }

        public IEnumerator<DC> GetEnumerator()
        {
            return _internalList.GetEnumerator();
        }

        IEnumerator IEnumerable.GetEnumerator()
        {
            return _internalList.GetEnumerator();
        }
    }

    [CollectionDataContract(Name = "SampleICollectionTImplicitWithoutDC")]
    public class SampleICollectionTImplicitWithoutDC : ICollection<DC>
    {
        private List<DC> _internalList = new List<DC>();
        public SampleICollectionTImplicitWithoutDC() { }
        public SampleICollectionTImplicitWithoutDC(bool init)
        {
            DC dc1 = new DC();
            _internalList.Add(dc1);
            _internalList.Add(new DC());
            _internalList.Add(dc1);
        }

        public void Add(DC item)
        {
            _internalList.Add(item);
        }

        public void Clear()
        {
            _internalList.Clear();
        }

        public bool Contains(DC item)
        {
            return _internalList.Contains(item);
        }

        public void CopyTo(DC[] array, int arrayIndex)
        {
            _internalList.CopyTo(array, arrayIndex);
        }

        public int Count
        {
            get { return _internalList.Count; }
        }

        public bool IsReadOnly
        {
            get { return false; }
        }

        public bool Remove(DC item)
        {
            return _internalList.Remove(item); ;
        }

        public IEnumerator<DC> GetEnumerator()
        {
            return _internalList.GetEnumerator();
        }

        IEnumerator IEnumerable.GetEnumerator()
        {
            return _internalList.GetEnumerator();
        }
    }

    [CollectionDataContract(IsReference = true, Name = "SampleICollectionTImplicitWithCDC", Namespace = "Test", ItemName = "Item")]
    public class SampleICollectionTImplicitWithCDC : ICollection<DC>
    {
        private List<DC> _internalList = new List<DC>();
        public SampleICollectionTImplicitWithCDC() { }
        public SampleICollectionTImplicitWithCDC(bool init)
        {
            DC dc1 = new DC();
            _internalList.Add(dc1);
            _internalList.Add(new DC());
            _internalList.Add(dc1);
        }
        
        public void Add(DC item)
        {
            _internalList.Add(item);
        }

        public void Clear()
        {
            _internalList.Clear();
        }

        public bool Contains(DC item)
        {
            return _internalList.Contains(item);
        }

        public void CopyTo(DC[] array, int arrayIndex)
        {
            _internalList.CopyTo(array, arrayIndex);
        }

        public int Count
        {
            get { return _internalList.Count; }
        }

        public bool IsReadOnly
        {
            get { return false; }
        }

        public bool Remove(DC item)
        {
            return _internalList.Remove(item); ;
        }

        public IEnumerator<DC> GetEnumerator()
        {
            return _internalList.GetEnumerator();
        }

        IEnumerator IEnumerable.GetEnumerator()
        {
            return _internalList.GetEnumerator();
        }
    }

    [DataContract(IsReference = true)]
    public class SampleICollectionTExplicitWithDC : ICollection<DC>
    {
        private List<DC> _internalList = new List<DC>();
        public SampleICollectionTExplicitWithDC() { }
        public SampleICollectionTExplicitWithDC(bool init)
        {
            DC dc1 = new DC();
            _internalList.Add(dc1);
            _internalList.Add(new DC());
            _internalList.Add(dc1);
        }
        
        void ICollection<DC>.Add(DC item)
        {
            _internalList.Add(item);
        }

        void ICollection<DC>.Clear()
        {
            _internalList.Clear();
        }

        bool ICollection<DC>.Contains(DC item)
        {
            return _internalList.Contains(item);
        }

        void ICollection<DC>.CopyTo(DC[] array, int arrayIndex)
        {
            _internalList.CopyTo(array, arrayIndex);
        }

        int ICollection<DC>.Count
        {
            get { return _internalList.Count; }
        }

        bool ICollection<DC>.IsReadOnly
        {
            get { return false; }
        }

        bool ICollection<DC>.Remove(DC item)
        {
            return _internalList.Remove(item); ;
        }

        IEnumerator<DC> IEnumerable<DC>.GetEnumerator()
        {
            return _internalList.GetEnumerator();
        }

        IEnumerator IEnumerable.GetEnumerator()
        {
            return _internalList.GetEnumerator();
        }
    }

    [CollectionDataContract(Name = "SampleICollectionTExplicitWithoutDC")]
    public class SampleICollectionTExplicitWithoutDC : ICollection<DC>
    {
        private List<DC> _internalList = new List<DC>();
        public SampleICollectionTExplicitWithoutDC() { }
        public SampleICollectionTExplicitWithoutDC(bool init)
        {
            DC dc1 = new DC();
            _internalList.Add(dc1);
            _internalList.Add(new DC());
            _internalList.Add(dc1);
        }

        void ICollection<DC>.Add(DC item)
        {
            _internalList.Add(item);
        }

        void ICollection<DC>.Clear()
        {
            _internalList.Clear();
        }

        bool ICollection<DC>.Contains(DC item)
        {
            return _internalList.Contains(item);
        }

        void ICollection<DC>.CopyTo(DC[] array, int arrayIndex)
        {
            _internalList.CopyTo(array, arrayIndex);
        }

        int ICollection<DC>.Count
        {
            get { return _internalList.Count; }
        }

        bool ICollection<DC>.IsReadOnly
        {
            get { return false; }
        }

        bool ICollection<DC>.Remove(DC item)
        {
            return _internalList.Remove(item); ;
        }

        IEnumerator<DC> IEnumerable<DC>.GetEnumerator()
        {
            return _internalList.GetEnumerator();
        }

        IEnumerator IEnumerable.GetEnumerator()
        {
            return _internalList.GetEnumerator();
        }
    }

    [CollectionDataContract(IsReference = true, Name = "SampleICollectionTExplicitWithCDC", Namespace = "Test", ItemName = "Item")]
    public class SampleICollectionTExplicitWithCDC : ICollection<DC>
    {
        private List<DC> _internalList = new List<DC>();
        public SampleICollectionTExplicitWithCDC() { }
        public SampleICollectionTExplicitWithCDC(bool init)
        {
            DC dc1 = new DC();
            _internalList.Add(dc1);
            _internalList.Add(new DC());
            _internalList.Add(dc1);
        }

        void ICollection<DC>.Add(DC item)
        {
            _internalList.Add(item);
        }

        void ICollection<DC>.Clear()
        {
            _internalList.Clear();
        }

        bool ICollection<DC>.Contains(DC item)
        {
            return _internalList.Contains(item);
        }

        void ICollection<DC>.CopyTo(DC[] array, int arrayIndex)
        {
            _internalList.CopyTo(array, arrayIndex);
        }

        int ICollection<DC>.Count
        {
            get { return _internalList.Count; }
        }

        bool ICollection<DC>.IsReadOnly
        {
            get { return false; }
        }

        bool ICollection<DC>.Remove(DC item)
        {
            return _internalList.Remove(item); ;
        }

        IEnumerator<DC> IEnumerable<DC>.GetEnumerator()
        {
            return _internalList.GetEnumerator();
        }

        IEnumerator IEnumerable.GetEnumerator()
        {
            return _internalList.GetEnumerator();
        }        
    }

    [CollectionDataContract(IsReference = true, Name = "SampleICollectionTExplicitWithCDCContainsPrivateDC", Namespace = "Test", ItemName = "Item")]
    public class SampleICollectionTExplicitWithCDCContainsPrivateDC : ICollection<PrivateDC>
    {
        private List<PrivateDC> _internalList = new List<PrivateDC>();
        public SampleICollectionTExplicitWithCDCContainsPrivateDC() { }
        public SampleICollectionTExplicitWithCDCContainsPrivateDC(bool init)
        {
            PrivateDC dc1 = new PrivateDC();
            _internalList.Add(dc1);
            _internalList.Add(new PrivateDC());
            _internalList.Add(dc1);
        }

        void ICollection<PrivateDC>.Add(PrivateDC item)
        {
            _internalList.Add(item);
        }

        void ICollection<PrivateDC>.Clear()
        {
            _internalList.Clear();
        }

        bool ICollection<PrivateDC>.Contains(PrivateDC item)
        {
            return _internalList.Contains(item);
        }

        void ICollection<PrivateDC>.CopyTo(PrivateDC[] array, int arrayIndex)
        {
            _internalList.CopyTo(array, arrayIndex);
        }

        int ICollection<PrivateDC>.Count
        {
            get { return _internalList.Count; }
        }

        bool ICollection<PrivateDC>.IsReadOnly
        {
            get { return false; }
        }

        bool ICollection<PrivateDC>.Remove(PrivateDC item)
        {
            return _internalList.Remove(item); ;
        }

        IEnumerator<PrivateDC> IEnumerable<PrivateDC>.GetEnumerator()
        {
            return _internalList.GetEnumerator();
        }

        IEnumerator IEnumerable.GetEnumerator()
        {
            return _internalList.GetEnumerator();
        }
    }

    [CollectionDataContract(IsReference = true, Name = "SamplePrivateICollectionTExplicitWithCDC", Namespace = "Test", ItemName = "Item")]
    internal class SamplePrivateICollectionTExplicitWithCDC : ICollection<DC>
    {
        private List<DC> _internalList = new List<DC>();
        public SamplePrivateICollectionTExplicitWithCDC() { }
        public SamplePrivateICollectionTExplicitWithCDC(bool init)
        {
            DC dc1 = new DC();
            _internalList.Add(dc1);
            _internalList.Add(new DC());
            _internalList.Add(dc1);
        }

        void ICollection<DC>.Add(DC item)
        {
            _internalList.Add(item);
        }

        void ICollection<DC>.Clear()
        {
            _internalList.Clear();
        }

        bool ICollection<DC>.Contains(DC item)
        {
            return _internalList.Contains(item);
        }

        void ICollection<DC>.CopyTo(DC[] array, int arrayIndex)
        {
            _internalList.CopyTo(array, arrayIndex);
        }

        int ICollection<DC>.Count
        {
            get { return _internalList.Count; }
        }

        bool ICollection<DC>.IsReadOnly
        {
            get { return false; }
        }

        bool ICollection<DC>.Remove(DC item)
        {
            return _internalList.Remove(item); ;
        }

        IEnumerator<DC> IEnumerable<DC>.GetEnumerator()
        {
            return _internalList.GetEnumerator();
        }

        IEnumerator IEnumerable.GetEnumerator()
        {
            return _internalList.GetEnumerator();
        }
    }

    [DataContract(IsReference = true)]
    internal class SamplePrivateIEnumerableTImplicitWithDC : IEnumerable<DC>
    {
        private List<DC> _internalList = new List<DC>();
        public SamplePrivateIEnumerableTImplicitWithDC() { }

        public SamplePrivateIEnumerableTImplicitWithDC(bool init)
        {
            DC dc1 = new DC();
            _internalList.Add(dc1);
            _internalList.Add(new DC());
            _internalList.Add(dc1);
        }

        public IEnumerator<DC> GetEnumerator()
        {
            return _internalList.GetEnumerator();
        }

        IEnumerator IEnumerable.GetEnumerator()
        {
            return _internalList.GetEnumerator();
        }
    }

    [DataContract(IsReference = true)]
    public class SampleIEnumerableTImplicitWithDC : IEnumerable<DC>
    {
        private List<DC> _internalList = new List<DC>();
        public SampleIEnumerableTImplicitWithDC() { }

        public SampleIEnumerableTImplicitWithDC(bool init)
        {
            DC dc1 = new DC();
            _internalList.Add(dc1);
            _internalList.Add(new DC());
            _internalList.Add(dc1);
        }

        public IEnumerator<DC> GetEnumerator()
        {
            return _internalList.GetEnumerator();
        }

        IEnumerator IEnumerable.GetEnumerator()
        {
            return _internalList.GetEnumerator();
        }
    }

    [CollectionDataContract(Name = "SampleIEnumerableTImplicitWithoutDC")]
    public class SampleIEnumerableTImplicitWithoutDC : IEnumerable<DC>
    {
        private List<DC> _internalList = new List<DC>();
        public SampleIEnumerableTImplicitWithoutDC() { }
        public SampleIEnumerableTImplicitWithoutDC(bool init)
        {
            DC dc1 = new DC();
            _internalList.Add(dc1);
            _internalList.Add(new DC());
            _internalList.Add(dc1);
        }

        public void Add(DC dc)
        {
            _internalList.Add(dc);
        }

        public IEnumerator<DC> GetEnumerator()
        {
            return _internalList.GetEnumerator();
        }

        IEnumerator IEnumerable.GetEnumerator()
        {
            return _internalList.GetEnumerator();
        }
    }

    [CollectionDataContract(IsReference = true, Name = "SampleIEnumerableTImplicitWithCDC", Namespace = "Test", ItemName = "Item")]
    public class SampleIEnumerableTImplicitWithCDC : IEnumerable<DC>
    {
        private List<DC> _internalList = new List<DC>();
        public SampleIEnumerableTImplicitWithCDC() { }
        public SampleIEnumerableTImplicitWithCDC(bool init)
        {
            DC dc1 = new DC();
            _internalList.Add(dc1);
            _internalList.Add(new DC());
            _internalList.Add(dc1);
        }

        public void Add(DC item)
        {
            _internalList.Add(item);
        }

        public IEnumerator<DC> GetEnumerator()
        {
            return _internalList.GetEnumerator();
        }

        IEnumerator IEnumerable.GetEnumerator()
        {
            return _internalList.GetEnumerator();
        }
    }

    [DataContract(IsReference = true)]
    public class SampleIEnumerableTExplicitWithDC : IEnumerable<DC>
    {
        private List<DC> _internalList = new List<DC>();
        public SampleIEnumerableTExplicitWithDC() { }
        public SampleIEnumerableTExplicitWithDC(bool init)
        {
            DC dc1 = new DC();
            _internalList.Add(dc1);
            _internalList.Add(new DC());
            _internalList.Add(dc1);
        }

        IEnumerator<DC> IEnumerable<DC>.GetEnumerator()
        {
            return _internalList.GetEnumerator();
        }

        IEnumerator IEnumerable.GetEnumerator()
        {
            return _internalList.GetEnumerator();
        }
    }

    [CollectionDataContract(Name = "SampleIEnumerableTExplicitWithoutDC")]
    public class SampleIEnumerableTExplicitWithoutDC : IEnumerable<DC>
    {
        private List<DC> _internalList = new List<DC>();
        public SampleIEnumerableTExplicitWithoutDC() { }
        public SampleIEnumerableTExplicitWithoutDC(bool init)
        {
            DC dc1 = new DC();
            _internalList.Add(dc1);
            _internalList.Add(new DC());
            _internalList.Add(dc1);
        }

        public void Add(DC dc)
        {
            _internalList.Add(dc);
        }

        IEnumerator<DC> IEnumerable<DC>.GetEnumerator()
        {
            return _internalList.GetEnumerator();
        }

        IEnumerator IEnumerable.GetEnumerator()
        {
            return _internalList.GetEnumerator();
        }
    }

    [CollectionDataContract(IsReference = true, Name = "SampleIEnumerableTExplicitWithCDC", Namespace = "Test", ItemName = "Item")]
    public class SampleIEnumerableTExplicitWithCDC : IEnumerable<DC>
    {
        private List<DC> _internalList = new List<DC>();
        public SampleIEnumerableTExplicitWithCDC() { }
        public SampleIEnumerableTExplicitWithCDC(bool init)
        {
            DC dc1 = new DC();
            _internalList.Add(dc1);
            _internalList.Add(new DC());
            _internalList.Add(dc1);
        }

        public void Add(DC dc)
        {
            _internalList.Add(dc);
        }

        IEnumerator<DC> IEnumerable<DC>.GetEnumerator()
        {
            return _internalList.GetEnumerator();
        }

        IEnumerator IEnumerable.GetEnumerator()
        {
            return _internalList.GetEnumerator();
        }
    }

    [CollectionDataContract(IsReference = true, Name = "SampleIEnumerableTExplicitWithCDCContainsPrivateDC", Namespace = "Test", ItemName = "Item")]
    public class SampleIEnumerableTExplicitWithCDCContainsPrivateDC : IEnumerable<PrivateDC>
    {
        private List<PrivateDC> _internalList = new List<PrivateDC>();
        public SampleIEnumerableTExplicitWithCDCContainsPrivateDC() { }
        public SampleIEnumerableTExplicitWithCDCContainsPrivateDC(bool init)
        {
            PrivateDC dc1 = new PrivateDC();
            _internalList.Add(dc1);
            _internalList.Add(new PrivateDC());
            _internalList.Add(dc1);
        }

        public void Add(object PrivateDC)
        {
            _internalList.Add((PrivateDC)PrivateDC);
        }        

        IEnumerator<PrivateDC> IEnumerable<PrivateDC>.GetEnumerator()
        {
            return _internalList.GetEnumerator();
        }

        IEnumerator IEnumerable.GetEnumerator()
        {
            return _internalList.GetEnumerator();
        }
    }

    [CollectionDataContract(IsReference = true, Name = "SamplePrivateIEnumerableTExplicitWithCDC", Namespace = "Test", ItemName = "Item")]
    internal class SamplePrivateIEnumerableTExplicitWithCDC : IEnumerable<DC>
    {
        private List<DC> _internalList = new List<DC>();
        public SamplePrivateIEnumerableTExplicitWithCDC() { }
        public SamplePrivateIEnumerableTExplicitWithCDC(bool init)
        {
            DC dc1 = new DC();
            _internalList.Add(dc1);
            _internalList.Add(new DC());
            _internalList.Add(dc1);
        }

        public void Add(DC dc)
        {
            _internalList.Add(dc);
        }

        IEnumerator<DC> IEnumerable<DC>.GetEnumerator()
        {
            return _internalList.GetEnumerator();
        }

        IEnumerator IEnumerable.GetEnumerator()
        {
            return _internalList.GetEnumerator();
        }
    }

    [DataContract(IsReference = true)]
    public class SampleICollectionImplicitWithDC : ICollection
    {
        private List<object> _internalList = new List<object>();

        public SampleICollectionImplicitWithDC() { }

        public SampleICollectionImplicitWithDC(bool init)
        {
            _internalList.Add(new DateTime());
            _internalList.Add(TimeSpan.MaxValue);
            _internalList.Add(String.Empty);
            _internalList.Add(Double.MaxValue);
            _internalList.Add(Double.NegativeInfinity);
            _internalList.Add(new Guid("0c9e174e-cdd8-4b68-a70d-aaeb26c7deeb"));
        }
        public int Add(object value)
        {
            _internalList.Add(value);
            return _internalList.Count;
        }

        public void CopyTo(Array array, int index)
        {
        }

        public int Count
        {
            get { return _internalList.Count; }
        }

        public bool IsSynchronized
        {
            get { return false; }
        }

        public object SyncRoot
        {
            get { throw new Exception("The method or operation is not implemented."); }
        }

        public IEnumerator GetEnumerator()
        {
            return _internalList.GetEnumerator();
        }
    }

    [DataContract(IsReference = true)]
    internal class SamplePrivateICollectionImplicitWithDC : ICollection
    {
        private List<object> _internalList = new List<object>();
        public SamplePrivateICollectionImplicitWithDC() { }

        public SamplePrivateICollectionImplicitWithDC(bool init)
        {
            _internalList.Add(new DateTime());
            _internalList.Add(TimeSpan.MaxValue);
            _internalList.Add(String.Empty);
            _internalList.Add(Double.MaxValue);
            _internalList.Add(Double.NegativeInfinity);
            _internalList.Add(new Guid("0c9e174e-cdd8-4b68-a70d-aaeb26c7deeb"));
        }
        public int Add(object value)
        {
            _internalList.Add(value);
            return _internalList.Count;
        }

        public void CopyTo(Array array, int index)
        {
        }

        public int Count
        {
            get { return _internalList.Count; }
        }

        public bool IsSynchronized
        {
            get { return false; }
        }

        public object SyncRoot
        {
            get { throw new Exception("The method or operation is not implemented."); }
        }

        public IEnumerator GetEnumerator()
        {
            return _internalList.GetEnumerator();
        }
    }

    [CollectionDataContract(Name = "SampleICollectionImplicitWithoutDC")]
    public class SampleICollectionImplicitWithoutDC : ICollection
    {
        private List<object> _internalList = new List<object>();
        public SampleICollectionImplicitWithoutDC() { }

        public SampleICollectionImplicitWithoutDC(bool init)
        {
            _internalList.Add(new DateTime());
            _internalList.Add(TimeSpan.MaxValue);
            _internalList.Add(String.Empty);
            _internalList.Add(Double.MaxValue);
            _internalList.Add(Double.NegativeInfinity);
            _internalList.Add(new Guid("0c9e174e-cdd8-4b68-a70d-aaeb26c7deeb"));
        }
        public int Add(object value)
        {
            _internalList.Add(value);
            return _internalList.Count;
        }

        public void CopyTo(Array array, int index)
        {
        }

        public int Count
        {
            get { return _internalList.Count; }
        }

        public bool IsSynchronized
        {
            get { return false; }
        }

        public object SyncRoot
        {
            get { throw new Exception("The method or operation is not implemented."); }
        }

        public IEnumerator GetEnumerator()
        {
            return _internalList.GetEnumerator();
        }
    }

    [CollectionDataContract(IsReference = true, Name = "SampleListImplicitWithCDC2", Namespace = "Test", ItemName = "Item")]
    public class SampleICollectionImplicitWithCDC : ICollection
    {
        private List<object> _internalList = new List<object>();
        public SampleICollectionImplicitWithCDC() { }

        public SampleICollectionImplicitWithCDC(bool init)
        {
            _internalList.Add(new DateTime());
            _internalList.Add(TimeSpan.MaxValue);
            _internalList.Add(String.Empty);
            _internalList.Add(Double.MaxValue);
            _internalList.Add(Double.NegativeInfinity);
            _internalList.Add(new Guid("0c9e174e-cdd8-4b68-a70d-aaeb26c7deeb"));
        }
        public int Add(object value)
        {
            _internalList.Add(value);
            return _internalList.Count;
        }

        public void CopyTo(Array array, int index)
        {
        }

        public int Count
        {
            get { return _internalList.Count; }
        }

        public bool IsSynchronized
        {
            get { return false; }
        }

        public object SyncRoot
        {
            get { throw new Exception("The method or operation is not implemented."); }
        }

        public IEnumerator GetEnumerator()
        {
            return _internalList.GetEnumerator();
        }
    }

    [DataContract(IsReference = true)]
    public class SampleICollectionExplicitWithDC : ICollection
    {
        private List<object> _internalList = new List<object>();
        public SampleICollectionExplicitWithDC() { }
        public SampleICollectionExplicitWithDC(bool init)
        {
            _internalList.Add(new DateTime());
            _internalList.Add(TimeSpan.MaxValue);
            _internalList.Add(String.Empty);
            _internalList.Add(Double.MaxValue);
            _internalList.Add(Double.NegativeInfinity);
            _internalList.Add(new Guid("0c9e174e-cdd8-4b68-a70d-aaeb26c7deeb"));
        }
        public int Add(object value)
        {
            _internalList.Add(value);
            return _internalList.Count;
        }

        void ICollection.CopyTo(Array array, int index)
        {
        }

        int ICollection.Count
        {
            get { return _internalList.Count; }
        }

        bool ICollection.IsSynchronized
        {
            get { return false; }
        }

        object ICollection.SyncRoot
        {
            get { throw new Exception("The method or operation is not implemented."); }
        }

        IEnumerator IEnumerable.GetEnumerator()
        {
            return _internalList.GetEnumerator();
        }
    }

    [CollectionDataContract(Name = "SampleICollectionExplicitWithoutDC")]
    public class SampleICollectionExplicitWithoutDC : ICollection
    {
        private List<object> _internalList = new List<object>();
        public SampleICollectionExplicitWithoutDC() { }

        public SampleICollectionExplicitWithoutDC(bool init)
        {
            _internalList.Add(new DateTime());
            _internalList.Add(TimeSpan.MaxValue);
            _internalList.Add(String.Empty);
            _internalList.Add(Double.MaxValue);
            _internalList.Add(Double.NegativeInfinity);
            _internalList.Add(new Guid("0c9e174e-cdd8-4b68-a70d-aaeb26c7deeb"));
        }

        public int Add(object value)
        {
            _internalList.Add(value);
            return _internalList.Count;
        }

        void ICollection.CopyTo(Array array, int index)
        {
        }

        int ICollection.Count
        {
            get { return _internalList.Count; }
        }

        bool ICollection.IsSynchronized
        {
            get { return false; }
        }

        object ICollection.SyncRoot
        {
            get { throw new Exception("The method or operation is not implemented."); }
        }

        IEnumerator IEnumerable.GetEnumerator()
        {
            return _internalList.GetEnumerator();
        }
    }

    [CollectionDataContract(IsReference = true, Name = "SampleListExplicitWithCDC1", Namespace = "Test", ItemName = "Item")]
    public class SampleICollectionExplicitWithCDC : ICollection
    {
        private List<object> _internalList = new List<object>();
        public SampleICollectionExplicitWithCDC() { }
        public SampleICollectionExplicitWithCDC(bool init)
        {
            _internalList.Add(new DateTime());
            _internalList.Add(TimeSpan.MaxValue);
            _internalList.Add(String.Empty);
            _internalList.Add(Double.MaxValue);
            _internalList.Add(Double.NegativeInfinity);
            _internalList.Add(new Guid("0c9e174e-cdd8-4b68-a70d-aaeb26c7deeb"));
        }

        public int Add(object value)
        {
            _internalList.Add(value);
            return _internalList.Count;
        }

        void ICollection.CopyTo(Array array, int index)
        {
        }

        int ICollection.Count
        {
            get { return _internalList.Count; }
        }

        bool ICollection.IsSynchronized
        {
            get { return false; }
        }

        object ICollection.SyncRoot
        {
            get { throw new Exception("The method or operation is not implemented."); }
        }

        IEnumerator IEnumerable.GetEnumerator()
        {
            return _internalList.GetEnumerator();
        }
    }

    [CollectionDataContract(IsReference = true, Name = "SampleICollectionExplicitWithCDCContainsPrivateDC", Namespace = "Test", ItemName = "Item")]
    [KnownType(typeof(PrivateDC))]
    public class SampleICollectionExplicitWithCDCContainsPrivateDC : ICollection
    {
        private List<object> _internalList = new List<object>();
        public SampleICollectionExplicitWithCDCContainsPrivateDC()
        {
        }

        public SampleICollectionExplicitWithCDCContainsPrivateDC(bool init)
        {
            _internalList.Add(new DateTime());
            _internalList.Add(TimeSpan.MaxValue);
            _internalList.Add(String.Empty);
            _internalList.Add(Double.MaxValue);
            _internalList.Add(Double.NegativeInfinity);
            _internalList.Add(new Guid("0c9e174e-cdd8-4b68-a70d-aaeb26c7deeb"));
            _internalList.Add(new PrivateDC());
        }

        public int Add(object value)
        {
            _internalList.Add(value);
            return _internalList.Count;
        }

        void ICollection.CopyTo(Array array, int index)
        {
        }

        int ICollection.Count
        {
            get { return _internalList.Count; }
        }

        bool ICollection.IsSynchronized
        {
            get { return false; }
        }

        object ICollection.SyncRoot
        {
            get { throw new Exception("The method or operation is not implemented."); }
        }

        IEnumerator IEnumerable.GetEnumerator()
        {
            return _internalList.GetEnumerator();
        }
    }

    [CollectionDataContract(IsReference = true, Name = "SamplePrivateICollectionExplicitWithCDC", Namespace = "Test", ItemName = "Item")]
    internal class SamplePrivateICollectionExplicitWithCDC : ICollection
    {
        private List<object> _internalList = new List<object>();
        public SamplePrivateICollectionExplicitWithCDC() { }
        public SamplePrivateICollectionExplicitWithCDC(bool init)
        {
            _internalList.Add(new DateTime());
            _internalList.Add(TimeSpan.MaxValue);
            _internalList.Add(String.Empty);
            _internalList.Add(Double.MaxValue);
            _internalList.Add(Double.NegativeInfinity);
            _internalList.Add(new Guid("0c9e174e-cdd8-4b68-a70d-aaeb26c7deeb"));
        }

        public int Add(object value)
        {
            _internalList.Add(value);
            return _internalList.Count;
        }

        void ICollection.CopyTo(Array array, int index)
        {
            
        }

        int ICollection.Count
        {
            get { return _internalList.Count; }
        }

        bool ICollection.IsSynchronized
        {
            get { return false; }
        }

        object ICollection.SyncRoot
        {
            get { throw new Exception("The method or operation is not implemented."); }
        }

        IEnumerator IEnumerable.GetEnumerator()
        {
            return _internalList.GetEnumerator();
        }
    }

    [DataContract(IsReference = true)]
    public class SampleIEnumerableImplicitWithDC : IEnumerable
    {
        private List<object> _internalList = new List<object>();

        public SampleIEnumerableImplicitWithDC() { }

        public SampleIEnumerableImplicitWithDC(bool init)
        {
            _internalList.Add(new DateTime());
            _internalList.Add(TimeSpan.MaxValue);
            _internalList.Add(String.Empty);
            _internalList.Add(Double.MaxValue);
            _internalList.Add(Double.NegativeInfinity);
            _internalList.Add(new Guid("0c9e174e-cdd8-4b68-a70d-aaeb26c7deeb"));
        }
        public int Add(object value)
        {
            _internalList.Add(value);
            return _internalList.Count;
        }

        public IEnumerator GetEnumerator()
        {
            return _internalList.GetEnumerator();
        }
    }

    [DataContract(IsReference = true)]
    internal class SamplePrivateIEnumerableImplicitWithDC : IEnumerable
    {
        private List<object> _internalList = new List<object>();

        public SamplePrivateIEnumerableImplicitWithDC() { }

        public SamplePrivateIEnumerableImplicitWithDC(bool init)
        {
            _internalList.Add(new DateTime());
            _internalList.Add(TimeSpan.MaxValue);
            _internalList.Add(String.Empty);
            _internalList.Add(Double.MaxValue);
            _internalList.Add(Double.NegativeInfinity);
            _internalList.Add(new Guid("0c9e174e-cdd8-4b68-a70d-aaeb26c7deeb"));
        }
        public int Add(object value)
        {
            _internalList.Add(value);
            return _internalList.Count;
        }

        public IEnumerator GetEnumerator()
        {
            return _internalList.GetEnumerator();
        }
    }

    [CollectionDataContract(Name = "SampleIEnumerableImplicitWithoutDC")]
    public class SampleIEnumerableImplicitWithoutDC : IEnumerable
    {
        private List<object> _internalList = new List<object>();

        public SampleIEnumerableImplicitWithoutDC() { }

        public SampleIEnumerableImplicitWithoutDC(bool init)
        {
            _internalList.Add(new DateTime());
            _internalList.Add(TimeSpan.MaxValue);
            _internalList.Add(String.Empty);
            _internalList.Add(Double.MaxValue);
            _internalList.Add(Double.NegativeInfinity);
            _internalList.Add(new Guid("0c9e174e-cdd8-4b68-a70d-aaeb26c7deeb"));
        }
        public int Add(object value)
        {
            _internalList.Add(value);
            return _internalList.Count;
        }

        public IEnumerator GetEnumerator()
        {
            return _internalList.GetEnumerator();
        }
    }

    [CollectionDataContract(IsReference = true, Name = "SampleListImplicitWithCDC3", Namespace = "Test", ItemName = "Item")]
    public class SampleIEnumerableImplicitWithCDC : IEnumerable
    {
        private List<object> _internalList = new List<object>();
        public SampleIEnumerableImplicitWithCDC() { }

        public SampleIEnumerableImplicitWithCDC(bool init)
        {
            _internalList.Add(new DateTime());
            _internalList.Add(TimeSpan.MaxValue);
            _internalList.Add(String.Empty);
            _internalList.Add(Double.MaxValue);
            _internalList.Add(Double.NegativeInfinity);
            _internalList.Add(new Guid("0c9e174e-cdd8-4b68-a70d-aaeb26c7deeb"));
        }

        public int Add(object value)
        {
            _internalList.Add(value);
            return _internalList.Count;
        }

        public IEnumerator GetEnumerator()
        {
            return _internalList.GetEnumerator();
        }
    }

    [DataContract(IsReference = true)]
    public class SampleIEnumerableExplicitWithDC : IEnumerable
    {
        private List<object> _internalList = new List<object>();
        public SampleIEnumerableExplicitWithDC() { }
        public SampleIEnumerableExplicitWithDC(bool init)
        {
            _internalList.Add(new DateTime());
            _internalList.Add(TimeSpan.MaxValue);
            _internalList.Add(String.Empty);
            _internalList.Add(Double.MaxValue);
            _internalList.Add(Double.NegativeInfinity);
            _internalList.Add(new Guid("0c9e174e-cdd8-4b68-a70d-aaeb26c7deeb"));
        }

        public void Add(object value)
        {
            _internalList.Add(value);
        }

        IEnumerator IEnumerable.GetEnumerator()
        {
            return _internalList.GetEnumerator();
        }
    }

    [CollectionDataContract(Name = "SampleIEnumerableExplicitWithoutDC")]
    public class SampleIEnumerableExplicitWithoutDC : IEnumerable
    {
        private List<object> _internalList = new List<object>();
        public SampleIEnumerableExplicitWithoutDC() { }

        public SampleIEnumerableExplicitWithoutDC(bool init)
        {
            _internalList.Add(new DateTime());
            _internalList.Add(TimeSpan.MaxValue);
            _internalList.Add(String.Empty);
            _internalList.Add(Double.MaxValue);
            _internalList.Add(Double.NegativeInfinity);
            _internalList.Add(new Guid("0c9e174e-cdd8-4b68-a70d-aaeb26c7deeb"));
        }

        public int Add(object value)
        {
            _internalList.Add(value);
            return _internalList.Count;
        }

        IEnumerator IEnumerable.GetEnumerator()
        {
            return _internalList.GetEnumerator();
        }
    }

    [CollectionDataContract(IsReference = true, Name = "SampleIEnumerableExplicitWithCDC", Namespace = "Test", ItemName = "Item")]
    public class SampleIEnumerableExplicitWithCDC : IEnumerable
    {
        private List<object> _internalList = new List<object>();
        public SampleIEnumerableExplicitWithCDC() { }
        public SampleIEnumerableExplicitWithCDC(bool init)
        {
            _internalList.Add(new DateTime());
            _internalList.Add(TimeSpan.MaxValue);
            _internalList.Add(String.Empty);
            _internalList.Add(Double.MaxValue);
            _internalList.Add(Double.NegativeInfinity);
            _internalList.Add(new Guid("0c9e174e-cdd8-4b68-a70d-aaeb26c7deeb"));
        }

        public int Add(object value)
        {
            _internalList.Add(value);
            return _internalList.Count;
        }

        IEnumerator IEnumerable.GetEnumerator()
        {
            return _internalList.GetEnumerator();
        }
    }

    [CollectionDataContract(IsReference = true, Name = "SampleIEnumerableExplicitWithCDCContainsPrivateDC", Namespace = "Test", ItemName = "Item")]
    [KnownType(typeof(PrivateDC))]
    public class SampleIEnumerableExplicitWithCDCContainsPrivateDC : IEnumerable
    {
        private List<object> _internalList = new List<object>();
        public SampleIEnumerableExplicitWithCDCContainsPrivateDC() { }
        public SampleIEnumerableExplicitWithCDCContainsPrivateDC(bool init)
        {
            _internalList.Add(new DateTime());
            _internalList.Add(TimeSpan.MaxValue);
            _internalList.Add(String.Empty);
            _internalList.Add(Double.MaxValue);
            _internalList.Add(Double.NegativeInfinity);
            _internalList.Add(new Guid("0c9e174e-cdd8-4b68-a70d-aaeb26c7deeb"));
            _internalList.Add(new PrivateDC());
        }

        public int Add(object value)
        {
            _internalList.Add(value);
            return _internalList.Count;
        }

        IEnumerator IEnumerable.GetEnumerator()
        {
            return _internalList.GetEnumerator();
        }
    }

    [CollectionDataContract(IsReference = true, Name = "SamplePrivateIEnumerableExplicitWithCDC", Namespace = "Test", ItemName = "Item")]
    internal class SamplePrivateIEnumerableExplicitWithCDC : IEnumerable
    {
        private List<object> _internalList = new List<object>();
        public SamplePrivateIEnumerableExplicitWithCDC() { }
        public SamplePrivateIEnumerableExplicitWithCDC(bool init)
        {
            _internalList.Add(new DateTime());
            _internalList.Add(TimeSpan.MaxValue);
            _internalList.Add(String.Empty);
            _internalList.Add(Double.MaxValue);
            _internalList.Add(Double.NegativeInfinity);
            _internalList.Add(new Guid("0c9e174e-cdd8-4b68-a70d-aaeb26c7deeb"));
        }

        public int Add(object value)
        {
            _internalList.Add(value);
            return _internalList.Count;
        }

        IEnumerator IEnumerable.GetEnumerator()
        {
            return _internalList.GetEnumerator();
        }
    }

    [CollectionDataContract(IsReference = true, ItemName = "DictItem", KeyName = "DictKey", Name = "MyIDictionary4", Namespace = "MyDictNS1", ValueName = "DictValue")]
    [KnownType(typeof(PublicDC))]
    public class MyIDictionaryContainsPublicDC : IDictionary
    {
        private Dictionary<object, object> _data = new Dictionary<object, object>();

        public MyIDictionaryContainsPublicDC()
        {
        }
        public MyIDictionaryContainsPublicDC(bool init)
        {
            _data.Add(new PublicDC(), new PublicDC());
        }

        public void Add(object key, object value)
        {
            _data.Add(key, value);
        }

        public void Clear()
        {
            _data.Clear();
        }

        public bool Contains(object key)
        {
            return _data.ContainsKey(key);
        }

        public IDictionaryEnumerator GetEnumerator()
        {
            return _data.GetEnumerator();
        }

        public bool IsFixedSize
        {
            get { return false; }
        }

        public bool IsReadOnly
        {
            get { return true; }
        }

        public ICollection Keys
        {
            get { return _data.Keys; }
        }

        public void Remove(object key)
        {
            _data.Remove(key);
        }

        public ICollection Values
        {
            get { return _data.Keys; }
        }

        public object this[object key]
        {
            get
            {
                return _data[key];
            }
            set
            {
                _data[key] = value; ;
            }
        }

        public void CopyTo(Array array, int index)
        {
            throw new Exception("TEST EXCEPTION!!!!: CopyTo method or operation is not implemented.");
        }

        public int Count
        {
            get { return _data.Count; }
        }

        public bool IsSynchronized
        {
            get { return false; }
        }

        public object SyncRoot
        {
            get { return this; }
        }

        IEnumerator IEnumerable.GetEnumerator()
        {
            return _data.GetEnumerator();
        }
    }

    [CollectionDataContract(IsReference = true, ItemName = "DictItem", KeyName = "DictKey", Name = "MyIDictionary2", Namespace = "MyDictNS1", ValueName = "DictValue")]
    [KnownType(typeof(PublicDC))]
    public class MyIDictionaryContainsPublicDCExplicit : IDictionary
    {
        private Dictionary<object, object> _data = new Dictionary<object, object>();

        public MyIDictionaryContainsPublicDCExplicit()
        {
        }

        public MyIDictionaryContainsPublicDCExplicit(bool init)
        {
            _data.Add(new PublicDC(), new PublicDC());
        }

        void IDictionary.Add(object key, object value)
        {
            _data.Add(key, value);
        }

        void IDictionary.Clear()
        {
            _data.Clear();
        }

        bool IDictionary.Contains(object key)
        {
            return _data.ContainsKey(key);
        }

        IDictionaryEnumerator IDictionary.GetEnumerator()
        {
            return _data.GetEnumerator();
        }

        bool IDictionary.IsFixedSize
        {
            get { return false; }
        }

        bool IDictionary.IsReadOnly
        {
            get { return true; }
        }

        ICollection IDictionary.Keys
        {
            get { return _data.Keys; }
        }

        void IDictionary.Remove(object key)
        {
            _data.Remove(key);
        }

        ICollection IDictionary.Values
        {
            get { return _data.Keys; }
        }

        object IDictionary.this[object key]
        {
            get
            {
                return _data[key];
            }
            set
            {
                _data[key] = value; ;
            }
        }

        void ICollection.CopyTo(Array array, int index)
        {
            throw new Exception("TEST EXCEPTION!!!!: CopyTo method or operation is not implemented.");
        }

        int ICollection.Count
        {
            get { return _data.Count; }
        }

        bool ICollection.IsSynchronized
        {
            get { return false; }
        }

        object ICollection.SyncRoot
        {
            get { return this; }
        }

        IEnumerator IEnumerable.GetEnumerator()
        {
            return _data.GetEnumerator();
        }
    }

    [CollectionDataContract(IsReference = true, ItemName = "DictItem", KeyName = "DictKey", Name = "MyIDictionary3", Namespace = "MyDictNS2", ValueName = "DictValue")]
    [KnownType(typeof(PrivateDC))]
    [KnownType(typeof(PublicDCClassPrivateDM))]
    public class MyIDictionaryContainsPrivateDC : IDictionary
    {
        private Dictionary<object, object> _data = new Dictionary<object, object>();

        public MyIDictionaryContainsPrivateDC()
        { }
        public MyIDictionaryContainsPrivateDC(bool init)
        {
            _data.Add(new PrivateDC(), new PrivateDC());
            _data.Add(new PublicDCClassPrivateDM(), new PublicDCClassPrivateDM());
        }

        public void Add(object key, object value)
        {
            _data.Add(key, value);
        }

        public void Clear()
        {
            _data.Clear();
        }

        public bool Contains(object key)
        {
            return _data.ContainsKey(key);
        }

        public IDictionaryEnumerator GetEnumerator()
        {
            return _data.GetEnumerator();
        }

        public bool IsFixedSize
        {
            get { return false; }
        }

        public bool IsReadOnly
        {
            get { return true; }
        }

        public ICollection Keys
        {
            get { return _data.Keys; }
        }

        public void Remove(object key)
        {
            _data.Remove(key);
        }

        public ICollection Values
        {
            get { return _data.Keys; }
        }

        public object this[object key]
        {
            get
            {
                return _data[key];
            }
            set
            {
                _data[key] = value; ;
            }
        }

        public void CopyTo(Array array, int index)
        {
            throw new Exception("TEST EXCEPTION!!!!: CopyTo method or operation is not implemented.");
        }

        public int Count
        {
            get { return _data.Count; }
        }

        public bool IsSynchronized
        {
            get { return false; }
        }

        public object SyncRoot
        {
            get { return this; }
        }

        IEnumerator IEnumerable.GetEnumerator()
        {
            return _data.GetEnumerator();
        }
    }

    [CollectionDataContract(Name = "MyGenericIDictionaryKVContainsPublicDC")]
    public class MyGenericIDictionaryKVContainsPublicDC : IDictionary<PublicDC, PublicDC>
    {
        private Dictionary<PublicDC, PublicDC> _data = new Dictionary<PublicDC, PublicDC>();

        public MyGenericIDictionaryKVContainsPublicDC()
        { }
        public MyGenericIDictionaryKVContainsPublicDC(bool init)
        {
            _data.Add(new PublicDC(), new PublicDC());
        }

        public void Add(PublicDC key, PublicDC value)
        {
            _data.Add(key, value);
        }

        public void Clear()
        {
            _data.Clear();
        }

        public bool Contains(PublicDC key)
        {
            return _data.ContainsKey(key);
        }

        public IDictionaryEnumerator GetEnumerator()
        {
            return _data.GetEnumerator();
        }

        public bool IsFixedSize
        {
            get { return false; }
        }

        public bool IsReadOnly
        {
            get { return true; }
        }

        public ICollection Keys
        {
            get { return _data.Keys; }
        }

        public void Remove(PublicDC key)
        {
            _data.Remove(key);
        }

        public ICollection Values
        {
            get { return _data.Keys; }
        }

        public PublicDC this[PublicDC key]
        {
            get
            {
                return _data[key];
            }
            set
            {
                _data[key] = value; ;
            }
        }

        public void CopyTo(Array array, int index)
        {
            throw new Exception("TEST EXCEPTION!!!!: CopyTo method or operation is not implemented.");
        }

        public int Count
        {
            get { return _data.Count; }
        }

        public bool IsSynchronized
        {
            get { return false; }
        }

        public object SyncRoot
        {
            get { return this; }
        }

        IEnumerator IEnumerable.GetEnumerator()
        {
            return _data.GetEnumerator();
        }

        public bool ContainsKey(PublicDC key)
        {
            return _data.ContainsKey(key);
        }

        ICollection<PublicDC> IDictionary<PublicDC, PublicDC>.Keys
        {
            get { return _data.Keys; }
        }

        bool IDictionary<PublicDC, PublicDC>.Remove(PublicDC key)
        {
            return _data.Remove(key);
        }

        public bool TryGetValue(PublicDC key, out PublicDC value)
        {
            return _data.TryGetValue(key, out value);
        }

        ICollection<PublicDC> IDictionary<PublicDC, PublicDC>.Values
        {
            get { return _data.Values; }
        }

        PublicDC IDictionary<PublicDC, PublicDC>.this[PublicDC key]
        {
            get
            {
                return _data[key];
            }
            set
            {
                _data[key] = value;
            }
        }

        public void Add(KeyValuePair<PublicDC, PublicDC> item)
        {
            _data.Add(item.Key, item.Value);
        }

        public bool Contains(KeyValuePair<PublicDC, PublicDC> item)
        {
            return _data.ContainsKey(item.Key);
        }

        public void CopyTo(KeyValuePair<PublicDC, PublicDC>[] array, int arrayIndex)
        {
            throw new Exception("TEST EXCEPTION!!: CopyTO: method or operation is not implemented.");
        }

        public bool Remove(KeyValuePair<PublicDC, PublicDC> item)
        {
            return _data.Remove(item.Key);
        }

        IEnumerator<KeyValuePair<PublicDC, PublicDC>> IEnumerable<KeyValuePair<PublicDC, PublicDC>>.GetEnumerator()
        {
            return _data.GetEnumerator();
        }
    }

    [CollectionDataContract(Name = "MyGenericIDictionaryKVContainsPublicDCExplicit")]
    public class MyGenericIDictionaryKVContainsPublicDCExplicit : IDictionary<PublicDC, PublicDC>
    {
        private Dictionary<PublicDC, PublicDC> _data = new Dictionary<PublicDC, PublicDC>();

        public MyGenericIDictionaryKVContainsPublicDCExplicit()
        {
        }
        public MyGenericIDictionaryKVContainsPublicDCExplicit(bool init)
        {
            _data.Add(new PublicDC(), new PublicDC());
        }

        void IDictionary<PublicDC, PublicDC>.Add(PublicDC key, PublicDC value)
        {
            _data.Add(key, value);
        }

        void ICollection<KeyValuePair<PublicDC, PublicDC>>.Clear()
        {
            _data.Clear();
        }

        public bool IsFixedSize
        {
            get { return false; }
        }

        public bool IsReadOnly
        {
            get { return true; }
        }

        public ICollection Keys
        {
            get { return _data.Keys; }
        }

        public void Remove(PublicDC key)
        {
            _data.Remove(key);
        }

        public ICollection Values
        {
            get { return _data.Keys; }
        }

        public PublicDC this[PublicDC key]
        {
            get
            {
                return _data[key];
            }
            set
            {
                _data[key] = value; ;
            }
        }

        public void CopyTo(Array array, int index)
        {
            throw new Exception("TEST EXCEPTION!!!!: CopyTo method or operation is not implemented.");
        }

        int ICollection<KeyValuePair<PublicDC, PublicDC>>.Count
        {
            get { return _data.Count; }
        }

        public bool IsSynchronized
        {
            get { return false; }
        }

        public object SyncRoot
        {
            get { return this; }
        }

        IEnumerator IEnumerable.GetEnumerator()
        {
            return _data.GetEnumerator();
        }

        bool IDictionary<PublicDC, PublicDC>.ContainsKey(PublicDC key)
        {
            return _data.ContainsKey(key);
        }

        ICollection<PublicDC> IDictionary<PublicDC, PublicDC>.Keys
        {
            get { return _data.Keys; }
        }

        bool IDictionary<PublicDC, PublicDC>.Remove(PublicDC key)
        {
            return _data.Remove(key);
        }

        bool IDictionary<PublicDC, PublicDC>.TryGetValue(PublicDC key, out PublicDC value)
        {
            return _data.TryGetValue(key, out value);
        }

        ICollection<PublicDC> IDictionary<PublicDC, PublicDC>.Values
        {
            get { return _data.Values; }
        }

        PublicDC IDictionary<PublicDC, PublicDC>.this[PublicDC key]
        {
            get
            {
                return _data[key];
            }
            set
            {
                _data[key] = value;
            }
        }

        void ICollection<KeyValuePair<PublicDC, PublicDC>>.Add(KeyValuePair<PublicDC, PublicDC> item)
        {
            _data.Add(item.Key, item.Value);
        }

        bool ICollection<KeyValuePair<PublicDC, PublicDC>>.Contains(KeyValuePair<PublicDC, PublicDC> item)
        {
            return _data.ContainsKey(item.Key);
        }

        void ICollection<KeyValuePair<PublicDC, PublicDC>>.CopyTo(KeyValuePair<PublicDC, PublicDC>[] array, int arrayIndex)
        {
            throw new Exception("TEST EXCEPTION!!: CopyTO: method or operation is not implemented.");
        }

        bool ICollection<KeyValuePair<PublicDC, PublicDC>>.Remove(KeyValuePair<PublicDC, PublicDC> item)
        {
            return _data.Remove(item.Key);
        }

        IEnumerator<KeyValuePair<PublicDC, PublicDC>> IEnumerable<KeyValuePair<PublicDC, PublicDC>>.GetEnumerator()
        {
            return _data.GetEnumerator();
        }
    }

    [CollectionDataContract(IsReference = true, ItemName = "DictItem", KeyName = "DictKey", Name = "MyGenericIDictionaryKVContainsPrivateDC", Namespace = "MyDictNS", ValueName = "DictValue")]
    [KnownType(typeof(PrivateDC))]
    public class MyGenericIDictionaryKVContainsPrivateDC : IDictionary<Object, Object>
    {
        private Dictionary<Object, Object> _data = new Dictionary<Object, Object>();

        public MyGenericIDictionaryKVContainsPrivateDC()
        {
        }

        public MyGenericIDictionaryKVContainsPrivateDC(bool init)
        {
            _data.Add(new PrivateDC(), new PrivateDC());
        }

        public void Add(Object key, Object value)
        {
            _data.Add(key, value);
        }

        public void Clear()
        {
            _data.Clear();
        }

        public bool Contains(Object key)
        {
            return _data.ContainsKey(key);
        }

        public IDictionaryEnumerator GetEnumerator()
        {
            return _data.GetEnumerator();
        }

        public bool IsFixedSize
        {
            get { return false; }
        }

        public bool IsReadOnly
        {
            get { return true; }
        }

        public ICollection Keys
        {
            get { return _data.Keys; }
        }

        public void Remove(Object key)
        {
            _data.Remove(key);
        }

        public ICollection Values
        {
            get { return _data.Keys; }
        }

        public Object this[Object key]
        {
            get
            {
                return _data[key];
            }
            set
            {
                _data[key] = value; ;
            }
        }

        public void CopyTo(Array array, int index)
        {
            throw new Exception("TEST EXCEPTION!!!!: CopyTo method or operation is not implemented.");
        }

        public int Count
        {
            get { return _data.Count; }
        }

        public bool IsSynchronized
        {
            get { return false; }
        }

        public object SyncRoot
        {
            get { return this; }
        }

        IEnumerator IEnumerable.GetEnumerator()
        {
            return _data.GetEnumerator();
        }

        public bool ContainsKey(Object key)
        {
            return _data.ContainsKey(key);
        }

        ICollection<Object> IDictionary<Object, Object>.Keys
        {
            get { return _data.Keys; }
        }

        bool IDictionary<Object, Object>.Remove(Object key)
        {
            return _data.Remove(key);
        }

        public bool TryGetValue(Object key, out Object value)
        {
            return _data.TryGetValue(key, out value);
        }

        ICollection<Object> IDictionary<Object, Object>.Values
        {
            get { return _data.Values; }
        }

        Object IDictionary<Object, Object>.this[Object key]
        {
            get
            {
                return _data[key];
            }
            set
            {
                _data[key] = value;
            }
        }

        public void Add(KeyValuePair<Object, Object> item)
        {
            _data.Add(item.Key, item.Value);
        }

        public bool Contains(KeyValuePair<Object, Object> item)
        {
            return _data.ContainsKey(item.Key);
        }

        public void CopyTo(KeyValuePair<Object, Object>[] array, int arrayIndex)
        {
            throw new Exception("TEST EXCEPTION!!: CopyTO: method or operation is not implemented.");
        }

        public bool Remove(KeyValuePair<Object, Object> item)
        {
            return _data.Remove(item.Key);
        }

        IEnumerator<KeyValuePair<Object, Object>> IEnumerable<KeyValuePair<Object, Object>>.GetEnumerator()
        {
            return _data.GetEnumerator();
        }
    }


    [CollectionDataContract(IsReference = true, ItemName = "DictItem", KeyName = "DictKey", Name = "MyIDictionaryContainsPublicDC", Namespace = "MyDictNS", ValueName = "DictValue")]
    [KnownType(typeof(PublicDC))]
    internal class MyPrivateIDictionaryContainsPublicDC : IDictionary
    {
        private Dictionary<object, object> _data = new Dictionary<object, object>();

        public MyPrivateIDictionaryContainsPublicDC()
        {
        }

        public MyPrivateIDictionaryContainsPublicDC(bool init)
        {
            _data.Add(new PublicDC(), new PublicDC());
            _data.Add(new PublicDC(), new PublicDC());
        }

        public void Add(object key, object value)
        {
            _data.Add(key, value);
        }

        public void Clear()
        {
            _data.Clear();
        }

        public bool Contains(object key)
        {
            return _data.ContainsKey(key);
        }

        public IDictionaryEnumerator GetEnumerator()
        {
            return _data.GetEnumerator();
        }

        public bool IsFixedSize
        {
            get { return false; }
        }

        public bool IsReadOnly
        {
            get { return true; }
        }

        public ICollection Keys
        {
            get { return _data.Keys; }
        }

        public void Remove(object key)
        {
            _data.Remove(key);
        }

        public ICollection Values
        {
            get { return _data.Keys; }
        }

        public object this[object key]
        {
            get
            {
                return _data[key];
            }
            set
            {
                _data[key] = value; ;
            }
        }

        public void CopyTo(Array array, int index)
        {
            throw new Exception("TEST EXCEPTION!!!!: CopyTo method or operation is not implemented.");
        }

        public int Count
        {
            get { return _data.Count; }
        }

        public bool IsSynchronized
        {
            get { return false; }
        }

        public object SyncRoot
        {
            get { return this; }
        }

        IEnumerator IEnumerable.GetEnumerator()
        {
            return _data.GetEnumerator();
        }
    }

    [CollectionDataContract(Name = "MyPrivateGenericIDictionaryKVContainsPublicDC")]
    internal class MyPrivateGenericIDictionaryKVContainsPublicDC : IDictionary<PublicDC, PublicDC>
    {
        private Dictionary<PublicDC, PublicDC> _data = new Dictionary<PublicDC, PublicDC>();

        public MyPrivateGenericIDictionaryKVContainsPublicDC()
        {
        }
        public MyPrivateGenericIDictionaryKVContainsPublicDC(bool init)
        {
            PublicDC dc = new PublicDC();
            dc.Data = "hi";
            _data.Add(new PublicDC(), dc);
            _data.Add(new PublicDC(), new PublicDC());
            _data.Add(dc, new PublicDC());
        }

        public void Add(PublicDC key, PublicDC value)
        {
            _data.Add(key, value);
        }

        public void Clear()
        {
            _data.Clear();
        }

        public bool Contains(PublicDC key)
        {
            return _data.ContainsKey(key);
        }

        public IDictionaryEnumerator GetEnumerator()
        {
            return _data.GetEnumerator();
        }

        public bool IsFixedSize
        {
            get { return false; }
        }

        public bool IsReadOnly
        {
            get { return true; }
        }

        public ICollection Keys
        {
            get { return _data.Keys; }
        }

        public void Remove(PublicDC key)
        {
            _data.Remove(key);
        }

        public ICollection Values
        {
            get { return _data.Keys; }
        }

        public PublicDC this[PublicDC key]
        {
            get
            {
                return _data[key];
            }
            set
            {
                _data[key] = value; ;
            }
        }

        public void CopyTo(Array array, int index)
        {
            throw new Exception("TEST EXCEPTION!!!!: CopyTo method or operation is not implemented.");
        }

        public int Count
        {
            get { return _data.Count; }
        }

        public bool IsSynchronized
        {
            get { return false; }
        }

        public object SyncRoot
        {
            get { return this; }
        }

        IEnumerator IEnumerable.GetEnumerator()
        {
            return _data.GetEnumerator();
        }

        public bool ContainsKey(PublicDC key)
        {
            return _data.ContainsKey(key);
        }

        ICollection<PublicDC> IDictionary<PublicDC, PublicDC>.Keys
        {
            get { return _data.Keys; }
        }

        bool IDictionary<PublicDC, PublicDC>.Remove(PublicDC key)
        {
            return _data.Remove(key);
        }

        public bool TryGetValue(PublicDC key, out PublicDC value)
        {
            return _data.TryGetValue(key, out value);
        }

        ICollection<PublicDC> IDictionary<PublicDC, PublicDC>.Values
        {
            get { return _data.Values; }
        }

        PublicDC IDictionary<PublicDC, PublicDC>.this[PublicDC key]
        {
            get
            {
                return _data[key];
            }
            set
            {
                _data[key] = value;
            }
        }

        public void Add(KeyValuePair<PublicDC, PublicDC> item)
        {
            _data.Add(item.Key, item.Value);
        }

        public bool Contains(KeyValuePair<PublicDC, PublicDC> item)
        {
            return _data.ContainsKey(item.Key);
        }

        public void CopyTo(KeyValuePair<PublicDC, PublicDC>[] array, int arrayIndex)
        {
            throw new Exception("TEST EXCEPTION!!: CopyTO: method or operation is not implemented.");
        }

        public bool Remove(KeyValuePair<PublicDC, PublicDC> item)
        {
            return _data.Remove(item.Key);
        }

        IEnumerator<KeyValuePair<PublicDC, PublicDC>> IEnumerable<KeyValuePair<PublicDC, PublicDC>>.GetEnumerator()
        {
            return _data.GetEnumerator();
        }
    }

    [CollectionDataContract(IsReference = true, ItemName = "DictItem", KeyName = "DictKey", Name = "MyPrivateGenericIDictionaryKVContainsPrivateDC", Namespace = "MyDictNS", ValueName = "DictValue")]
    [KnownType(typeof(PrivateDC))]
    internal class MyPrivateGenericIDictionaryKVContainsPrivateDC : IDictionary<Object, Object>
    {
        private Dictionary<Object, Object> _data = new Dictionary<Object, Object>();

        public MyPrivateGenericIDictionaryKVContainsPrivateDC()
        {
        }

        public MyPrivateGenericIDictionaryKVContainsPrivateDC(bool init)
        {
            PrivateDC dc = new PrivateDC();

            _data.Add(new PrivateDC(), dc);
            _data.Add(dc, new PrivateDC());
        }

        public void Add(Object key, Object value)
        {
            _data.Add(key, value);
        }

        public void Clear()
        {
            _data.Clear();
        }

        public bool Contains(Object key)
        {
            return _data.ContainsKey(key);
        }

        public IDictionaryEnumerator GetEnumerator()
        {
            return _data.GetEnumerator();
        }

        public bool IsFixedSize
        {
            get { return false; }
        }

        public bool IsReadOnly
        {
            get { return true; }
        }

        public ICollection Keys
        {
            get { return _data.Keys; }
        }

        public void Remove(Object key)
        {
            _data.Remove(key);
        }

        public ICollection Values
        {
            get { return _data.Keys; }
        }

        public Object this[Object key]
        {
            get
            {
                return _data[key];
            }
            set
            {
                _data[key] = value; ;
            }
        }

        public void CopyTo(Array array, int index)
        {
            throw new Exception("TEST EXCEPTION!!!!: CopyTo method or operation is not implemented.");
        }

        public int Count
        {
            get { return _data.Count; }
        }

        public bool IsSynchronized
        {
            get { return false; }
        }

        public object SyncRoot
        {
            get { return this; }
        }

        IEnumerator IEnumerable.GetEnumerator()
        {
            return _data.GetEnumerator();
        }

        public bool ContainsKey(Object key)
        {
            return _data.ContainsKey(key);
        }

        ICollection<Object> IDictionary<Object, Object>.Keys
        {
            get { return _data.Keys; }
        }

        bool IDictionary<Object, Object>.Remove(Object key)
        {
            return _data.Remove(key);
        }

        public bool TryGetValue(Object key, out Object value)
        {
            return _data.TryGetValue(key, out value);
        }

        ICollection<Object> IDictionary<Object, Object>.Values
        {
            get { return _data.Values; }
        }

        Object IDictionary<Object, Object>.this[Object key]
        {
            get
            {
                return _data[key];
            }
            set
            {
                _data[key] = value;
            }
        }

        public void Add(KeyValuePair<Object, Object> item)
        {
            _data.Add(item.Key, item.Value);
        }

        public bool Contains(KeyValuePair<Object, Object> item)
        {
            return _data.ContainsKey(item.Key);
        }

        public void CopyTo(KeyValuePair<Object, Object>[] array, int arrayIndex)
        {
            throw new Exception("TEST EXCEPTION!!: CopyTO: method or operation is not implemented.");
        }

        public bool Remove(KeyValuePair<Object, Object> item)
        {
            return _data.Remove(item.Key);
        }

        IEnumerator<KeyValuePair<Object, Object>> IEnumerable<KeyValuePair<Object, Object>>.GetEnumerator()
        {
            return _data.GetEnumerator();
        }
    }

    [DataContract(IsReference = true)]
    public class DCDictionaryPrivateKTContainer
    {
        [DataMember]
        private Dictionary<PrivateDC, PrivateDC> _dictData = new Dictionary<PrivateDC, PrivateDC>();
        public DCDictionaryPrivateKTContainer() { _dictData.Add(new PrivateDC(), new PrivateDC()); }
    }

    [DataContract(IsReference = true)]
    public class DCDictionaryPublicKTContainer
    {
        [DataMember]
        public Dictionary<PublicDC, PublicDC> DictData = new Dictionary<PublicDC, PublicDC>();
        public DCDictionaryPublicKTContainer() { DictData.Add(new PublicDC(), new PublicDC()); }
    }

    [DataContract(IsReference = true)]
    [KnownType(typeof(PrivateDC))]
    [KnownType(typeof(PublicDC))]
    [KnownType(typeof(PublicDCDerivedPublic))]
    [KnownType(typeof(PublicDCDerivedPrivate))]
    public class DCDictionaryMixedKTContainer1
    {
        [DataMember]
        public Dictionary<object, object> DictData = new Dictionary<object, object>();

        public DCDictionaryMixedKTContainer1()
        {
            DictData.Add(new PublicDC(), new PublicDC());
            DictData.Add(new PrivateDC(), new PublicDC());
            DictData.Add(new PublicDC(), new PrivateDC());
            DictData.Add(new PrivateDC(), new PrivateDC());

            DictData.Add(new PublicDCDerivedPublic(), new PublicDCDerivedPublic());
            DictData.Add(new PublicDCDerivedPrivate(), new PublicDCDerivedPublic());
            DictData.Add(new PublicDCDerivedPublic(), new PublicDCDerivedPrivate());
            DictData.Add(new PublicDCDerivedPrivate(), new PublicDCDerivedPrivate());

            DictData.Add(new PublicDC(), new PublicDCDerivedPublic());
            DictData.Add(new PublicDC(), new PublicDCDerivedPrivate());
            DictData.Add(new PrivateDC(), new PublicDCDerivedPublic());
            DictData.Add(new PrivateDC(), new PublicDCDerivedPrivate());

            DictData.Add(new PublicDCDerivedPublic(), new PublicDC());
            DictData.Add(new PublicDCDerivedPrivate(), new PublicDC());
            DictData.Add(new PublicDCDerivedPublic(), new PrivateDC());
            DictData.Add(new PublicDCDerivedPrivate(), new PrivateDC());
        }

        public static DCDictionaryMixedKTContainer1 CreateInstance()
        {
            DCDictionaryMixedKTContainer1 dict = new DCDictionaryMixedKTContainer1();
            return dict;
        }
    }

    [DataContract(IsReference = true)]
    public class DCDictionaryMixedKTContainer2
    {
        [DataMember]
        private Dictionary<PublicDC, PrivateDC> _dictData = new Dictionary<PublicDC, PrivateDC>();
        public DCDictionaryMixedKTContainer2() { _dictData.Add(new PublicDC(), new PrivateDC()); }
    }

    [DataContract(IsReference = true)]
    public class DCDictionaryMixedKTContainer3
    {
        [DataMember]
        private Dictionary<PrivateDC, PublicDC> _dictData = new Dictionary<PrivateDC, PublicDC>();
        public DCDictionaryMixedKTContainer3() { _dictData.Add(new PrivateDC(), new PublicDC()); }
    }

    [DataContract(IsReference = true)]
    public class DCDictionaryMixedKTContainer4
    {
        [DataMember]
        public Dictionary<PublicDCDerivedPublic, PublicDC> DictData = new Dictionary<PublicDCDerivedPublic, PublicDC>();
        public DCDictionaryMixedKTContainer4() { DictData.Add(new PublicDCDerivedPublic(), new PublicDC()); }
    }

    [DataContract(IsReference = true)]
    public class DCDictionaryMixedKTContainer5
    {
        [DataMember]
        private Dictionary<PublicDCDerivedPrivate, PublicDC> _dictData = new Dictionary<PublicDCDerivedPrivate, PublicDC>();
        public DCDictionaryMixedKTContainer5() { _dictData.Add(new PublicDCDerivedPrivate(), new PublicDC()); }
    }

    [DataContract(IsReference = true)]
    public class DCDictionaryMixedKTContainer6
    {
        [DataMember]
        private Dictionary<PublicDCDerivedPublic, PrivateDC> _dictData = new Dictionary<PublicDCDerivedPublic, PrivateDC>();
        public DCDictionaryMixedKTContainer6() { _dictData.Add(new PublicDCDerivedPublic(), new PrivateDC()); }
    }

    [DataContract(IsReference = true)]
    public class DCDictionaryMixedKTContainer7
    {
        [DataMember]
        private Dictionary<PublicDCDerivedPrivate, PrivateDC> _dictData = new Dictionary<PublicDCDerivedPrivate, PrivateDC>();
        public DCDictionaryMixedKTContainer7() { _dictData.Add(new PublicDCDerivedPrivate(), new PrivateDC()); }
    }


    [DataContract(IsReference = true)]
    public class DCDictionaryMixedKTContainer8
    {
        [DataMember]
        public Dictionary<PublicDCDerivedPublic, PublicDCDerivedPublic> DictData = new Dictionary<PublicDCDerivedPublic, PublicDCDerivedPublic>();
        public DCDictionaryMixedKTContainer8() { DictData.Add(new PublicDCDerivedPublic(), new PublicDCDerivedPublic()); }
    }

    [DataContract(IsReference = true)]
    public class DCDictionaryMixedKTContainer9
    {
        [DataMember]
        private Dictionary<PublicDCDerivedPrivate, PublicDCDerivedPrivate> _dictData = new Dictionary<PublicDCDerivedPrivate, PublicDCDerivedPrivate>();
        public DCDictionaryMixedKTContainer9() { _dictData.Add(new PublicDCDerivedPrivate(), new PublicDCDerivedPrivate()); }
    }

    [DataContract(IsReference = true)]
    public class DCDictionaryMixedKTContainer10
    {
        [DataMember]
        private Dictionary<PublicDCDerivedPublic, PublicDCDerivedPrivate> _dictData = new Dictionary<PublicDCDerivedPublic, PublicDCDerivedPrivate>();
        public DCDictionaryMixedKTContainer10() { _dictData.Add(new PublicDCDerivedPublic(), new PublicDCDerivedPrivate()); }
    }

    [DataContract(IsReference = true)]
    public class DCDictionaryMixedKTContainer11
    {
        [DataMember]
        private Dictionary<PublicDCDerivedPrivate, PublicDCDerivedPublic> _dictData = new Dictionary<PublicDCDerivedPrivate, PublicDCDerivedPublic>();
        public DCDictionaryMixedKTContainer11() { _dictData.Add(new PublicDCDerivedPrivate(), new PublicDCDerivedPublic()); }
    }

    [DataContract(IsReference = true)]
    public class DCDictionaryMixedKTContainer12
    {
        [DataMember]
        private Dictionary<PublicDCClassPrivateDM, PublicDCClassPublicDM_DerivedDCClassPublicContainsPrivateDM> _dictData = new Dictionary<PublicDCClassPrivateDM, PublicDCClassPublicDM_DerivedDCClassPublicContainsPrivateDM>();
        public DCDictionaryMixedKTContainer12() { _dictData.Add(new PublicDCClassPrivateDM(), new PublicDCClassPublicDM_DerivedDCClassPublicContainsPrivateDM()); }
    }

    [DataContract(IsReference = true)]
    public class DCDictionaryMixedKTContainer13
    {
        [DataMember]
        private Dictionary<KT1Base, KT2Base> _dictData = new Dictionary<KT1Base, KT2Base>();
        public DCDictionaryMixedKTContainer13() { _dictData.Add(new KT1Base(), new KT2Base()); }
    }

    [DataContract(IsReference = true)]
    public class DCDictionaryMixedKTContainer14
    {
        private Dictionary<PrivateIXmlSerializables, PrivateDefaultCtorIXmlSerializables> _dictData = new Dictionary<PrivateIXmlSerializables, PrivateDefaultCtorIXmlSerializables>();
        public DCDictionaryMixedKTContainer14() { _dictData.Add(new PrivateIXmlSerializables(), new PrivateDefaultCtorIXmlSerializables(true)); }
    }

    [DataContract(IsReference = true)]
    internal class PrivateDC
    {
        [DataMember]
        public string Data = new Guid("7b4ac88f-972b-43e5-8f6a-5ae64480eaad").ToString();

        public override bool Equals(object obj)
        {
            PrivateDC other = obj as PrivateDC;
            if (other == null) return false;
            if (String.IsNullOrEmpty(other.Data) && String.IsNullOrEmpty(Data)) { return true; }
            return other.Data.Equals(Data);
        }
        public override int GetHashCode()
        {
            return Data.GetHashCode();
        }
    }

    [DataContract(IsReference = true)]
    public class PublicDC
    {
        [DataMember]
        [IgnoreMember]
        public string Data = new Guid("55cb1688-dec7-4106-a6d8-7e57590cb20a").ToString();

        public override bool Equals(object obj)
        {
            PublicDC other = obj as PublicDC;
            if (other == null) return false;
            if (String.IsNullOrEmpty(other.Data) && String.IsNullOrEmpty(Data)) { return true; }
            return other.Data.Equals(Data);
        }
        public override int GetHashCode()
        {
            return Data.GetHashCode();
        }
    }

    [DataContract(IsReference = true)]
    internal class PublicDCDerivedPrivate : PublicDC
    {
    }

    [DataContract(IsReference = true)]
    public class PublicDCDerivedPublic : PublicDC
    {
    }

    [DataContract(IsReference = true)]
    public class DC
    {
        [DataMember]
        public string Data = new DateTime().ToLongDateString();

        [DataMember]
        public DC Next;
    }

    [DataContract(IsReference = true)]
    public class DCWithReadOnlyField
    {
        [DataMember]
        public readonly string Data;
    }

    public class IReadWriteXmlWriteBinHex_EqualityDefined : IXmlSerializable
    {
        private byte[] _bits = System.Text.Encoding.UTF8.GetBytes("hello world");

        public System.Xml.Schema.XmlSchema GetSchema()
        {
            throw new NotImplementedException();
        }

        public virtual void ReadXml(System.Xml.XmlReader reader)
        {
            byte[] readBits = new byte[_bits.Length];
            reader.Read();
            int readLen = reader.ReadContentAsBinHex(readBits, 0, readBits.Length);

            if (_bits.Length != readLen)
            {
                throw new Exception("Test Code Exception: read content length didnt match expected in IReadWriteXmlWriteBinHex.ReadXml. Read: " + readLen + " Original: " + _bits.Length);
            }

            for (int i = 0; i < readLen; i++)
            {
                if (readBits[i] != _bits[i])
                {
                    throw new Exception("Test Code Exception: read xml content is not correct in IReadWriteXmlWriteBinHex.ReadXml. Read: " + readBits[i] + " Original: " + _bits[i]);
                }
            }
        }

        public virtual void WriteXml(System.Xml.XmlWriter writer)
        {
            byte[] bits = System.Text.Encoding.UTF8.GetBytes("hello world");
            writer.WriteBinHex(bits, 0, bits.Length);
        }

        public override bool Equals(object obj)
        {
            IReadWriteXmlWriteBinHex_EqualityDefined other = obj as IReadWriteXmlWriteBinHex_EqualityDefined;
            if (other == null) { return false; }
            for (int i = 0; i < _bits.Length; i++)
            {
                if (other._bits[i] != _bits[i])
                {
                    return false;
                }
            }
            return true;
        }

        public override int GetHashCode()
        {
            return _bits.GetHashCode();
        }
    }

    internal class PrivateIXmlSerializables : IXmlSerializable
    {
        private byte[] _bits = System.Text.Encoding.UTF8.GetBytes("hello world");

        public System.Xml.Schema.XmlSchema GetSchema()
        {
            throw new NotImplementedException();
        }

        public virtual void ReadXml(System.Xml.XmlReader reader)
        {
            byte[] readBits = new byte[_bits.Length];
            reader.Read();
            int readLen = reader.ReadContentAsBinHex(readBits, 0, readBits.Length);

            if (_bits.Length != readLen)
            {
                throw new Exception("Test Code Exception: read content length didnt match expected in IReadWriteXmlWriteBinHex.ReadXml. Read: " + readLen + " Original: " + _bits.Length);
            }

            for (int i = 0; i < readLen; i++)
            {
                if (readBits[i] != _bits[i])
                {
                    throw new Exception("Test Code Exception: read xml content is not correct in IReadWriteXmlWriteBinHex.ReadXml. Read: " + readBits[i] + " Original: " + _bits[i]);
                }
            }
        }

        public virtual void WriteXml(System.Xml.XmlWriter writer)
        {
            byte[] bits = System.Text.Encoding.UTF8.GetBytes("hello world");
            writer.WriteBinHex(bits, 0, bits.Length);
        }
    }

    public class PrivateDefaultCtorIXmlSerializables : IXmlSerializable
    {
        private PrivateDefaultCtorIXmlSerializables() { }
        public PrivateDefaultCtorIXmlSerializables(bool init) { }

        private byte[] _bits = System.Text.Encoding.UTF8.GetBytes("hello world");

        public System.Xml.Schema.XmlSchema GetSchema()
        {
            throw new NotImplementedException();
        }

        public virtual void ReadXml(System.Xml.XmlReader reader)
        {
            byte[] readBits = new byte[_bits.Length];
            reader.Read();
            int readLen = reader.ReadContentAsBinHex(readBits, 0, readBits.Length);

            if (_bits.Length != readLen)
            {
                throw new Exception("Test Code Exception: read content length didnt match expected in IReadWriteXmlWriteBinHex.ReadXml. Read: " + readLen + " Original: " + _bits.Length);
            }

            for (int i = 0; i < readLen; i++)
            {
                if (readBits[i] != _bits[i])
                {
                    throw new Exception("Test Code Exception: read xml content is not correct in IReadWriteXmlWriteBinHex.ReadXml. Read: " + readBits[i] + " Original: " + _bits[i]);
                }
            }
        }

        public virtual void WriteXml(System.Xml.XmlWriter writer)
        {
            byte[] bits = System.Text.Encoding.UTF8.GetBytes("hello world");
            writer.WriteBinHex(bits, 0, bits.Length);
        }
    }

    [XmlSchemaProvider("MySchema")]
    public class PublicIXmlSerializablesWithPublicSchemaProvider : IXmlSerializable
    {
        private byte[] _bits = System.Text.Encoding.UTF8.GetBytes("hello world");

        public System.Xml.Schema.XmlSchema GetSchema()
        {
            throw new NotImplementedException();
        }

        public static XmlQualifiedName MySchema(XmlSchemaSet xs)
        {
            return new XmlQualifiedName("MyData", "MyNameSpace");
        }

        public virtual void ReadXml(System.Xml.XmlReader reader)
        {
            byte[] readBits = new byte[_bits.Length];
            reader.Read();
            int readLen = reader.ReadContentAsBinHex(readBits, 0, readBits.Length);

            if (_bits.Length != readLen)
            {
                throw new Exception("Test Code Exception: read content length didnt match expected in IReadWriteXmlWriteBinHex.ReadXml. Read: " + readLen + " Original: " + _bits.Length);
            }

            for (int i = 0; i < readLen; i++)
            {
                if (readBits[i] != _bits[i])
                {
                    throw new Exception("Test Code Exception: read xml content is not correct in IReadWriteXmlWriteBinHex.ReadXml. Read: " + readBits[i] + " Original: " + _bits[i]);
                }
            }
        }

        public virtual void WriteXml(System.Xml.XmlWriter writer)
        {
            byte[] bits = System.Text.Encoding.UTF8.GetBytes("hello world");
            writer.WriteBinHex(bits, 0, bits.Length);
        }
    }

    [XmlSchemaProvider("MySchema")]
    public class PublicExplicitIXmlSerializablesWithPublicSchemaProvider : IXmlSerializable
    {
        private byte[] _bits = System.Text.Encoding.UTF8.GetBytes("hello world");

        System.Xml.Schema.XmlSchema IXmlSerializable.GetSchema()
        {
            throw new NotImplementedException();
        }
        
        public static XmlQualifiedName MySchema(XmlSchemaSet xs)
        {
            return new XmlQualifiedName("MyData2", "MyNameSpace");
        }

        void IXmlSerializable.ReadXml(System.Xml.XmlReader reader)
        {
            byte[] readBits = new byte[_bits.Length];
            reader.Read();
            int readLen = reader.ReadContentAsBinHex(readBits, 0, readBits.Length);

            if (_bits.Length != readLen)
            {
                throw new Exception("Test Code Exception: read content length didnt match expected in IReadWriteXmlWriteBinHex.ReadXml. Read: " + readLen + " Original: " + _bits.Length);
            }

            for (int i = 0; i < readLen; i++)
            {
                if (readBits[i] != _bits[i])
                {
                    throw new Exception("Test Code Exception: read xml content is not correct in IReadWriteXmlWriteBinHex.ReadXml. Read: " + readBits[i] + " Original: " + _bits[i]);
                }
            }
        }

        void IXmlSerializable.WriteXml(System.Xml.XmlWriter writer)
        {
            byte[] bits = System.Text.Encoding.UTF8.GetBytes("hello world");
            writer.WriteBinHex(bits, 0, bits.Length);
        }
    }

    [XmlSchemaProvider("MySchema")]
    public class PublicIXmlSerializablesWithPrivateSchemaProvider : IXmlSerializable
    {
        private byte[] _bits = System.Text.Encoding.UTF8.GetBytes("hello world");

        public System.Xml.Schema.XmlSchema GetSchema()
        {
            throw new NotImplementedException();
        }

        private static XmlQualifiedName MySchema(XmlSchemaSet xs)
        {
            return new XmlQualifiedName("MyData3", "MyNameSpace");
        }

        public virtual void ReadXml(System.Xml.XmlReader reader)
        {
            byte[] readBits = new byte[_bits.Length];
            reader.Read();
            int readLen = reader.ReadContentAsBinHex(readBits, 0, readBits.Length);

            if (_bits.Length != readLen)
            {
                throw new Exception("Test Code Exception: read content length didnt match expected in IReadWriteXmlWriteBinHex.ReadXml. Read: " + readLen + " Original: " + _bits.Length);
            }

            for (int i = 0; i < readLen; i++)
            {
                if (readBits[i] != _bits[i])
                {
                    throw new Exception("Test Code Exception: read xml content is not correct in IReadWriteXmlWriteBinHex.ReadXml. Read: " + readBits[i] + " Original: " + _bits[i]);
                }
            }
        }

        public virtual void WriteXml(System.Xml.XmlWriter writer)
        {
            byte[] bits = System.Text.Encoding.UTF8.GetBytes("hello world");
            writer.WriteBinHex(bits, 0, bits.Length);
        }
    }

    [DataContract(IsReference = true)]
    internal class PrivateDCClassPublicDM
    {
        [DataMember]
        public string Data = "Data";

        public PrivateDCClassPublicDM() { }
        public PrivateDCClassPublicDM(bool init) { Data = "No change"; }
    }

    [DataContract(IsReference = true)]
    internal class PrivateDCClassPrivateDM
    {
        [DataMember]
        private string _data;

        public PrivateDCClassPrivateDM() { _data = String.Empty; }
        public PrivateDCClassPrivateDM(bool init) { _data = "No change"; }
    }

    [DataContract(IsReference = true)]
    internal class PrivateDCClassInternalDM
    {
        [DataMember]
        internal string Data;

        public PrivateDCClassInternalDM() { }
        public PrivateDCClassInternalDM(bool init) { Data = "No change"; }
    }

    [DataContract(IsReference = true)]
    internal class PrivateDCClassMixedDM
    {
        [DataMember]
        public string Data1;

        [DataMember]
        private string _data2 = String.Empty;

        [DataMember]
        internal string Data3 = String.Empty;

        public PrivateDCClassMixedDM() { }
        public PrivateDCClassMixedDM(bool init) { Data1 = "No change"; }
    }

    [DataContract(IsReference = true)]
    public class PublicDCClassPublicDM
    {
        [DataMember]
        public string Data;

        public PublicDCClassPublicDM() { }
        public PublicDCClassPublicDM(bool init) { Data = "No change"; }
    }

    [DataContract(IsReference = true)]
    public class PublicDCClassPrivateDM
    {
        [DataMember]
        private string _data;

        public PublicDCClassPrivateDM() { _data = String.Empty; }
        public PublicDCClassPrivateDM(bool init) { _data = "No change"; }
    }

    [DataContract(IsReference = true)]
    public class PublicDCClassInternalDM
    {
        [DataMember]
        internal string Data;

        public PublicDCClassInternalDM() { }
        public PublicDCClassInternalDM(bool init) { Data = "No change"; }
    }

    [DataContract(IsReference = true)]
    public class PublicDCClassMixedDM
    {
        [DataMember]
        public string Data1 = String.Empty;

        [DataMember]
        private string _data2 = String.Empty;

        [DataMember]
        internal string Data3 = String.Empty;

        public PublicDCClassMixedDM() { }
        public PublicDCClassMixedDM(bool init) { Data1 = "No change"; }
    }

    [DataContract(IsReference = true)]
    internal class PublicDCClassPublicDM_DerivedDCClassPrivate : PublicDCClassPublicDM
    {
    }

    [DataContract(IsReference = true)]
    public class PublicDCClassPublicDM_DerivedDCClassPublic : PublicDCClassPublicDM
    {
    }

    [DataContract(IsReference = true)]
    internal class PublicDCClassPrivateDM_DerivedDCClassPrivate : PublicDCClassPrivateDM
    {
    }

    [DataContract(IsReference = true)]
    public class PublicDCClassPrivateDM_DerivedDCClassPublic : PublicDCClassPrivateDM
    {
    }

    [DataContract(IsReference = true)]
    internal class PrivateDCClassPublicDM_DerivedDCClassPrivate : PrivateDCClassPublicDM
    {
    }

    [DataContract(IsReference = true)]
    public class PublicDCClassPublicDM_DerivedDCClassPublicContainsPrivateDM : PublicDCClassPublicDM
    {
        [DataMember]
        private string _derivedData1;

        [DataMember]
        public string DerivedData2;

        public PublicDCClassPublicDM_DerivedDCClassPublicContainsPrivateDM()
        {
            _derivedData1 = String.Empty;
        }
    }

    [DataContract(IsReference = true)]
    public class Prop_PublicDCClassPublicDM_PublicDCClassPrivateDM
    {
        private PublicDCClassPrivateDM _data;
        [DataMember]
        public PublicDCClassPrivateDM Data
        {
            get { return _data; }
            set { _data = value; }
        }

        public Prop_PublicDCClassPublicDM_PublicDCClassPrivateDM() { }
        public Prop_PublicDCClassPublicDM_PublicDCClassPrivateDM(bool init) { Data = new PublicDCClassPrivateDM(); }
    }

    [DataContract(IsReference = true)]
    public class Prop_SetPrivate_PublicDCClassPublicDM_PublicDCClassPrivateDM
    {
        internal PublicDCClassPrivateDM _data;
        [DataMember]
        public virtual PublicDCClassPrivateDM Data
        {
            get { return _data; }
            private set { _data = value; }
        }

        public Prop_SetPrivate_PublicDCClassPublicDM_PublicDCClassPrivateDM() { }
        public Prop_SetPrivate_PublicDCClassPublicDM_PublicDCClassPrivateDM(bool init) { Data = new PublicDCClassPrivateDM(); }
    }

    [DataContract(IsReference = true)]
    public class Prop_GetPrivate_PublicDCClassPublicDM_PublicDCClassPrivateDM
    {
        internal PublicDCClassPrivateDM _data;
        [DataMember]
        public PublicDCClassPrivateDM Data
        {
            private get { return _data; }
            set { _data = value; }
        }

        public Prop_GetPrivate_PublicDCClassPublicDM_PublicDCClassPrivateDM() { }
        public Prop_GetPrivate_PublicDCClassPublicDM_PublicDCClassPrivateDM(bool init) { Data = new PublicDCClassPrivateDM(); }
    }

    [DataContract(IsReference = true)]
    internal class Prop_PrivateDCClassPublicDM
    {
        private string _data;

        [DataMember]
        public string Data
        {
            get { return _data; }
            set { _data = value; }
        }

        public Prop_PrivateDCClassPublicDM() { }
        public Prop_PrivateDCClassPublicDM(bool init) { Data = "No change"; }
    }

    [DataContract(IsReference = true)]
    internal class Prop_PrivateDCClassPrivateDM
    {
        private string _data;
        [DataMember]
        private string Data
        {
            get { return _data; }
            set { _data = value; }
        }

        public Prop_PrivateDCClassPrivateDM() { }
        public Prop_PrivateDCClassPrivateDM(bool init) { Data = "No change"; }
    }

    [DataContract(IsReference = true)]
    internal class Prop_PrivateDCClassInternalDM
    {
        private string _data;
        [DataMember]
        internal string Data
        {
            get { return _data; }
            set { _data = value; }
        }

        public Prop_PrivateDCClassInternalDM() { }
        public Prop_PrivateDCClassInternalDM(bool init) { Data = "No change"; }
    }

    [DataContract(IsReference = true)]
    internal class Prop_PrivateDCClassMixedDM
    {
        private string _data1;
        private string _data2;
        private string _data3;

        [DataMember]
        public string Data1
        {
            get { return _data1; }
            set { _data1 = value; }
        }

        [DataMember]
        private string Data2
        {
            get { return _data2; }
            set { _data2 = value; }
        }

        [DataMember]
        internal string Data3
        {
            get { return _data3; }
            set { _data3 = value; }
        }

        public Prop_PrivateDCClassMixedDM() { }
        public Prop_PrivateDCClassMixedDM(bool init) { Data1 = "No change"; }
    }

    [DataContract(IsReference = true)]
    public class Prop_PublicDCClassPublicDM
    {
        private string _data;
        [DataMember]
        public string Data
        {
            get { return _data; }
            set { _data = value; }
        }

        public Prop_PublicDCClassPublicDM() { }
        public Prop_PublicDCClassPublicDM(bool init) { Data = "No change"; }
    }

    [DataContract(IsReference = true)]
    public class Prop_PublicDCClassPrivateDM
    {
        private string _data;
        [DataMember]
        private string Data
        {
            get { return _data; }
            set { _data = value; }
        }

        public Prop_PublicDCClassPrivateDM() { }
        public Prop_PublicDCClassPrivateDM(bool init) { Data = "No change"; }
    }

    [DataContract(IsReference = true)]
    public class Prop_PublicDCClassInternalDM
    {
        private string _data;
        [DataMember]
        internal string Data
        {
            get { return _data; }
            set { _data = value; }
        }

        public Prop_PublicDCClassInternalDM() { }
        public Prop_PublicDCClassInternalDM(bool init) { Data = "No change"; }
    }

    [DataContract(IsReference = true)]
    public class Prop_PublicDCClassMixedDM
    {
        private string _data1;
        private string _data2;
        private string _data3;

        [DataMember]
        public string Data1
        {
            get { return _data1; }
            set { _data1 = value; }
        }

        [DataMember]
        private string Data2
        {
            get { return _data2; }
            set { _data2 = value; }
        }

        [DataMember]
        internal string Data3
        {
            get { return _data3; }
            set { _data3 = value; }
        }

        public Prop_PublicDCClassMixedDM() { }
        public Prop_PublicDCClassMixedDM(bool init) { Data1 = "No change"; }
    }

    [DataContract(IsReference = true)]
    internal class Prop_PublicDCClassPublicDM_DerivedDCClassPrivate : Prop_PublicDCClassPublicDM
    {
    }

    [DataContract(IsReference = true)]
    public class Prop_PublicDCClassPublicDM_DerivedDCClassPublic : Prop_PublicDCClassPublicDM
    {
    }

    [DataContract(IsReference = true)]
    internal class Prop_PublicDCClassPrivateDM_DerivedDCClassPrivate : Prop_PublicDCClassPrivateDM
    {
    }

    [DataContract(IsReference = true)]
    public class Prop_PublicDCClassPrivateDM_DerivedDCClassPublic : Prop_PublicDCClassPrivateDM
    {
    }

    [DataContract(IsReference = true)]
    internal class Prop_PrivateDCClassPublicDM_DerivedDCClassPrivate : Prop_PrivateDCClassPublicDM
    {
    }

    [DataContract(IsReference = true)]
    public class Prop_PublicDCClassPublicDM_DerivedDCClassPublicContainsPrivateDM : Prop_PublicDCClassPublicDM
    {
        [DataMember]
        private string _derivedData1 = String.Empty;

        [DataMember]
        public string DerivedData2;
    }

    [DataContract(IsReference = true)]
    public class Prop_SetPrivate_PublicDCClassPublicDM
    {
        internal string _data;
        [DataMember]
        public virtual string Data
        {
            get { return _data; }
            private set { _data = value; }
        }

        public Prop_SetPrivate_PublicDCClassPublicDM() { }
        public Prop_SetPrivate_PublicDCClassPublicDM(bool init) { Data = "No change"; }
    }

    [DataContract(IsReference = true)]
    public class Prop_GetPrivate_PublicDCClassPublicDM
    {
        internal string _data;
        [DataMember]
        public string Data
        {
            private get { return _data; }
            set { _data = value; }
        }

        public Prop_GetPrivate_PublicDCClassPublicDM() { }
        public Prop_GetPrivate_PublicDCClassPublicDM(bool init) { Data = "No change"; }
    }

    [DataContract(IsReference = true)]
    public class Derived_Override_Prop_All_Public : Prop_SetPrivate_PublicDCClassPublicDM
    {
        [DataMember]
        public new string Data
        {
            get { return _data; }
            private set { _data = value; }
        }

        public Derived_Override_Prop_All_Public() { }
        public Derived_Override_Prop_All_Public(bool init) { Data = "No change"; }
    }

    [DataContract(IsReference = true)]
    public class Derived_Override_Prop_Private : Prop_SetPrivate_PublicDCClassPublicDM
    {
        [DataMember]
        public new string Data
        {
            private get { return _data; }
            set { _data = value; }
        }

        public Derived_Override_Prop_Private() { }
        public Derived_Override_Prop_Private(bool init) { Data = "No change"; }
    }

    [DataContract(IsReference = true)]
    public class Derived_Override_Prop_GetPrivate_All_Public : Prop_GetPrivate_PublicDCClassPublicDM
    {
        [DataMember]
        public new string Data
        {
            get { return _data; }
            private set { _data = value; }
        }

        public Derived_Override_Prop_GetPrivate_All_Public() { }
        public Derived_Override_Prop_GetPrivate_All_Public(bool init) { Data = "No change"; }
    }

    [DataContract(IsReference = true)]
    public class Derived_Override_Prop_GetPrivate_Private : Prop_GetPrivate_PublicDCClassPublicDM
    {
        [DataMember]
        public new string Data
        {
            private get { return _data; }
            set { _data = value; }
        }

        public Derived_Override_Prop_GetPrivate_Private() { }
        public Derived_Override_Prop_GetPrivate_Private(bool init) { Data = "No change"; }
    }

    [DataContract(Name = "DC1_Version")]
    public class DC1_Version1
    {
    }

    [DataContract(Name = "DC1_Version2")]
    internal class DC1_Version2
    {
    }

    [DataContract(Name = "DC2_Version1")]
    public class DC2_Version1
    {
        [DataMember]
        public string Data;
    }

    [DataContract(Name = "DC2_Version2")]
    internal class DC2_Version2
    {
        [DataMember]
        public string Data = String.Empty;
    }

    [DataContract(Name = "DC2_Version3")]
    internal class DC2_Version3
    {
        [DataMember]
        private string _data = String.Empty;
    }

    [DataContract(Name = "DC2_Version4")]
    public class DC2_Version4
    {
        [DataMember]
        private string _data = String.Empty;
    }

    [DataContract(Name = "DC2_Version5")]
    public class DC2_Version5
    {
        private string _data;

        [DataMember]
        public string Data
        {
            get { return _data; }
            private set { _data = value; }
        }
    }

    [DataContract(Name = "DC3_Version1")]
    public class DC3_Version1
    {
        [DataMember]
        public string Data1;
    }

    [DataContract(Name = "DC3_Version2")]
    public class DC3_Version2 : IExtensibleDataObject
    {
        private ExtensionDataObject _extensionData;

        public ExtensionDataObject ExtensionData
        {
            get
            {
                return _extensionData;
            }
            set
            {
                _extensionData = value;
            }
        }
    }

    [DataContract(Name = "DC3_Version3")]
    public class DC3_Version3 : IExtensibleDataObject
    {
        private ExtensionDataObject _extensionData;

        ExtensionDataObject IExtensibleDataObject.ExtensionData
        {
            get
            {
                return _extensionData;
            }
            set
            {
                _extensionData = value;
            }
        }
    }

    [DataContract(IsReference = true)]
    public class CallBackSample_OnSerializing_Public
    {
        [DataMember]
        public string Data;

        [OnSerializing]
        public void OnSerializing(System.Runtime.Serialization.StreamingContext context) { }
    }

    [DataContract(IsReference = true)]
    public class CallBackSample_OnSerialized_Public
    {
        [DataMember]
        public string Data;

        [OnSerialized]
        public void OnSerialized(System.Runtime.Serialization.StreamingContext context) { }
    }

    [DataContract(IsReference = true)]
    public class CallBackSample_OnDeserializing_Public
    {
        [DataMember]
        public string Data;

        [OnDeserializing]
        public void OnDeserializing(System.Runtime.Serialization.StreamingContext context) { }
    }

    [DataContract(IsReference = true)]
    public class CallBackSample_OnDeserialized_Public
    {
        [DataMember]
        public string Data;

        [OnDeserialized]
        public void OnDeserialized(System.Runtime.Serialization.StreamingContext context) { }
    }

    [DataContract(IsReference = true)]
    public class CallBackSample_OnSerializing
    {
        [DataMember]
        public string Data;

        [OnSerializing]
        private void OnSerializing(System.Runtime.Serialization.StreamingContext context) { }
    }

    [DataContract(IsReference = true)]
    public class CallBackSample_OnSerialized
    {
        [DataMember]
        public string Data;

        [OnSerialized]
        internal void OnSerialized(System.Runtime.Serialization.StreamingContext context) { }
    }

    [DataContract(IsReference = true)]
    public class CallBackSample_OnDeserializing
    {
        [DataMember]
        public string Data;

        [OnDeserializing]
        private void OnDeserializing(System.Runtime.Serialization.StreamingContext context) { }
    }

    [DataContract(IsReference = true)]
    public class CallBackSample_OnDeserialized
    {
        [DataMember]
        public string Data;

        [OnDeserialized]
        protected internal void OnDeserialized(System.Runtime.Serialization.StreamingContext context) { }
    }

    [DataContract(IsReference = true)]
    public class CallBackSample_IDeserializationCallback : IDeserializationCallback
    {
        [DataMember]
        public string Data;

        public void OnDeserialization(object sender)
        {
        }
    }

    [DataContract(IsReference = true)]
    public class CallBackSample_IDeserializationCallback_Explicit : IDeserializationCallback
    {
        [DataMember]
        public string Data;

        void IDeserializationCallback.OnDeserialization(object sender)
        {
        }
    }

    [DataContract(IsReference = true)]
    internal class PrivateCallBackSample_OnSerializing_Public
    {
        [DataMember]
        public string Data = "Data";

        [OnSerializing]
        public void OnSerializing(System.Runtime.Serialization.StreamingContext context) { }
    }

    [DataContract(IsReference = true)]
    internal class PrivateCallBackSample_OnSerialized_Public
    {
        [DataMember]
        public string Data = "Data";

        [OnSerialized]
        public void OnSerialized(System.Runtime.Serialization.StreamingContext context) { }
    }

    [DataContract(IsReference = true)]
    internal class PrivateCallBackSample_OnDeserializing_Public
    {
        [DataMember]
        public string Data = "Data";

        [OnDeserializing]
        public void OnDeserializing(System.Runtime.Serialization.StreamingContext context) { }
    }

    [DataContract(IsReference = true)]
    internal class PrivateCallBackSample_OnDeserialized_Public
    {
        [DataMember]
        public string Data = "Data";

        [OnDeserialized]
        public void OnDeserialized(System.Runtime.Serialization.StreamingContext context) { }
    }

    [DataContract(IsReference = true)]
    internal class PrivateCallBackSample_OnSerializing
    {
        [DataMember]
        public string Data = "Data";

        [OnSerializing]
        private void OnSerializing(System.Runtime.Serialization.StreamingContext context) { }
    }

    [DataContract(IsReference = true)]
    internal class PrivateCallBackSample_OnSerialized
    {
        [DataMember]
        public string Data = "Data";

        [OnSerialized]
        internal void OnSerialized(System.Runtime.Serialization.StreamingContext context) { }
    }


    [DataContract(IsReference = true)]
    internal class PrivateCallBackSample_OnDeserializing
    {
        [DataMember]
        public string Data = "Data";

        [OnDeserializing]
        private void OnDeserializing(System.Runtime.Serialization.StreamingContext context) { }
    }

    [DataContract(IsReference = true)]
    internal class PrivateCallBackSample_OnDeserialized
    {
        [DataMember]
        public string Data = "Data";

        [OnDeserialized]
        protected internal void OnDeserialized(System.Runtime.Serialization.StreamingContext context) { }
    }

    [DataContract(IsReference = true)]
    internal class PrivateCallBackSample_IDeserializationCallback : IDeserializationCallback
    {
        [DataMember]
        public string Data = "Data";        

        public void OnDeserialization(object sender)
        {
        }
    }

    [DataContract(IsReference = true)]
    internal class PrivateCallBackSample_IDeserializationCallback_Explicit : IDeserializationCallback
    {
        [DataMember]
        public string Data = "Data";

        void IDeserializationCallback.OnDeserialization(object sender)
        {
        }
    }

    [DataContract(IsReference = true)]
    public class CallBackSample_OnDeserialized_Private_Base
    {
        [DataMember]
        public string Data = "string";

        [OnDeserialized]
        private void OnDeserialized(System.Runtime.Serialization.StreamingContext context)
        {
            Console.WriteLine("Base");
        }
    }

    [DataContract(IsReference = true)]
    public class CallBackSample_OnDeserialized_Public_Derived : CallBackSample_OnDeserialized_Private_Base
    {
        [DataMember]
        public string Data2 = "string";

        public CallBackSample_OnDeserialized_Public_Derived() { }
        [OnDeserialized]
        public void OnDeserialized(System.Runtime.Serialization.StreamingContext context)
        {
            Console.WriteLine("Derived");
        }
    }

    [CollectionDataContract(IsReference = true)]
    public class CDC_Possitive : IList<string>
    {
        private List<string> _innerList = new List<string>();

        public int IndexOf(string item)
        {
            return _innerList.IndexOf(item);
        }

        public void Insert(int index, string item)
        {
            _innerList.Insert(index, item);
        }

        public void RemoveAt(int index)
        {
            _innerList.RemoveAt(index);
        }

        public string this[int index]
        {
            get
            {
                return _innerList[index];
            }
            set
            {
                _innerList[index] = value;
            }
        }

        public void Add(string item)
        {
            _innerList.Add(item);
        }

        public void Clear()
        {
            _innerList.Clear();
        }

        public bool Contains(string item)
        {
            return _innerList.Contains(item);
        }

        public void CopyTo(string[] array, int arrayIndex)
        {
            _innerList.CopyTo(array, arrayIndex);
        }

        public int Count
        {
            get { return _innerList.Count; }
        }

        public bool IsReadOnly
        {
            get { return false; }
        }

        public bool Remove(string item)
        {
            return _innerList.Remove(item);
        }

        public IEnumerator<string> GetEnumerator()
        {
            return _innerList.GetEnumerator();
        }

        IEnumerator IEnumerable.GetEnumerator()
        {
            return _innerList.GetEnumerator();
        }

        public static CDC_Possitive CreateInstance()
        {
            CDC_Possitive list = new CDC_Possitive();
            list.Add("112");
            return list;
        }
    }

    [CollectionDataContract(IsReference = true)]
    public class CDC_PrivateAdd : IEnumerable<string>
    {
        private List<string> _innerList = new List<string>();

        public int IndexOf(string item)
        {
            return _innerList.IndexOf(item);
        }

        public void Insert(int index, string item)
        {
            _innerList.Insert(index, item);
        }

        public void RemoveAt(int index)
        {
            _innerList.RemoveAt(index);
        }

        public string this[int index]
        {
            get
            {
                return _innerList[index];
            }
            set
            {
                _innerList[index] = value;
            }
        }

        private void Add(string item)
        {
            _innerList.Add(item.ToString());
        }

        public void Clear()
        {
            _innerList.Clear();
        }

        public bool Contains(string item)
        {
            return _innerList.Contains(item);
        }

        public void CopyTo(string[] array, int arrayIndex)
        {
            _innerList.CopyTo(array, arrayIndex);
        }

        public int Count
        {
            get { return _innerList.Count; }
        }

        public bool IsReadOnly
        {
            get { return false; }
        }

        public bool Remove(string item)
        {
            return _innerList.Remove(item);
        }

        public IEnumerator<string> GetEnumerator()
        {
            return _innerList.GetEnumerator();
        }

        IEnumerator IEnumerable.GetEnumerator()
        {
            return _innerList.GetEnumerator();
        }

        public static CDC_PrivateAdd CreateInstance()
        {
            CDC_PrivateAdd list = new CDC_PrivateAdd();
            list.Insert(0, "222323");
            list.Insert(1, "222323");
            return list;
        }
    }

    [CollectionDataContract(IsReference = true)]
    public class CDC_PrivateDefaultCtor : IList<string>
    {
        private List<string> _innerList = new List<string>();

        private CDC_PrivateDefaultCtor()
        {
        }

        public CDC_PrivateDefaultCtor(bool init)
        {
        }

        public int IndexOf(string item)
        {
            return _innerList.IndexOf(item);
        }

        public void Insert(int index, string item)
        {
            _innerList.Insert(index, item);
        }

        public void RemoveAt(int index)
        {
            _innerList.RemoveAt(index);
        }

        public string this[int index]
        {
            get
            {
                return _innerList[index];
            }
            set
            {
                _innerList[index] = value;
            }
        }

        public void Add(string item)
        {
            _innerList.Add(item);
        }

        public void Clear()
        {
            _innerList.Clear();
        }

        public bool Contains(string item)
        {
            return _innerList.Contains(item);
        }

        public void CopyTo(string[] array, int arrayIndex)
        {
            _innerList.CopyTo(array, arrayIndex);
        }

        public int Count
        {
            get { return _innerList.Count; }
        }

        public bool IsReadOnly
        {
            get { return false; }
        }

        public bool Remove(string item)
        {
            return _innerList.Remove(item);
        }

        public IEnumerator<string> GetEnumerator()
        {
            return _innerList.GetEnumerator();
        }

        IEnumerator IEnumerable.GetEnumerator()
        {
            return _innerList.GetEnumerator();
        }
    }

    [CollectionDataContract(IsReference = true)]
    internal class CDC_Private : IList<string>
    {
        private List<string> _innerList = new List<string>();

        public int IndexOf(string item)
        {
            return _innerList.IndexOf(item);
        }

        public void Insert(int index, string item)
        {
            _innerList.Insert(index, item);
        }

        public void RemoveAt(int index)
        {
            _innerList.RemoveAt(index);
        }

        public string this[int index]
        {
            get
            {
                return _innerList[index];
            }
            set
            {
                _innerList[index] = value;
            }
        }

        public void Add(string item)
        {
            _innerList.Add(item);
        }

        public void Clear()
        {
            _innerList.Clear();
        }

        public bool Contains(string item)
        {
            return _innerList.Contains(item);
        }

        public void CopyTo(string[] array, int arrayIndex)
        {
            _innerList.CopyTo(array, arrayIndex);
        }

        public int Count
        {
            get { return _innerList.Count; }
        }

        public bool IsReadOnly
        {
            get { return false; }
        }

        public bool Remove(string item)
        {
            return _innerList.Remove(item);
        }

        public IEnumerator<string> GetEnumerator()
        {
            return _innerList.GetEnumerator();
        }

        IEnumerator IEnumerable.GetEnumerator()
        {
            return _innerList.GetEnumerator();
        }
    }
    
    [CollectionDataContract(IsReference = true)]
    public class Base_Possitive_VirtualAdd : IEnumerable<String>
    {
        private List<string> _innerList = new List<string>();

        public int IndexOf(string item)
        {
            return _innerList.IndexOf(item);
        }

        public void Insert(int index, string item)
        {
            _innerList.Insert(index, item);
        }

        public void RemoveAt(int index)
        {
            _innerList.RemoveAt(index);
        }

        public string this[int index]
        {
            get
            {
                return _innerList[index];
            }
            set
            {
                _innerList[index] = value;
            }
        }

        public virtual void Add(String item)
        {
            _innerList.Add(item.ToString());
        }

        public void Clear()
        {
            _innerList.Clear();
        }

        public bool Contains(string item)
        {
            return _innerList.Contains(item);
        }

        public void CopyTo(string[] array, int arrayIndex)
        {
            _innerList.CopyTo(array, arrayIndex);
        }

        public int Count
        {
            get { return _innerList.Count; }
        }

        public bool IsReadOnly
        {
            get { return false; }
        }

        public bool Remove(string item)
        {
            return _innerList.Remove(item);
        }

        public IEnumerator<string> GetEnumerator()
        {
            return _innerList.GetEnumerator();
        }

        IEnumerator IEnumerable.GetEnumerator()
        {
            return _innerList.GetEnumerator();
        }
        
        public static Base_Possitive_VirtualAdd CreateInstance()
        {
            Base_Possitive_VirtualAdd list = new Base_Possitive_VirtualAdd();
            list.Insert(0, "222323");
            list.Insert(1, "222323");
            return list;
        }
    }

    [CollectionDataContract(IsReference = true)]
    public class CDC_NewAddToPrivate : Base_Possitive_VirtualAdd
    {
        private new void Add(String item)
        {
            base.Add(item.ToString());
        }

        public new static CDC_NewAddToPrivate CreateInstance()
        {
            CDC_NewAddToPrivate list = new CDC_NewAddToPrivate();
            list.Insert(0, "223213");
            list.Insert(0, "223213");
            return list;
        }
    }

    public class NonDCPerson
    {
        public string Name = "jeff";
        public int Age = 20;

        public NonDCPerson() { }

        public NonDCPerson(PersonSurrogated nonDCPerson)
        {
            this.Name = nonDCPerson.Name;
            this.Age = nonDCPerson.Age;
        }
    }

    [DataContract(IsReference = true)]
    public class PersonSurrogated
    {
        [DataMember]
        public string Name = "Jeffery";

        [DataMember]
        public int Age = 30;

        public PersonSurrogated() { }

        public PersonSurrogated(NonDCPerson nonDCPerson)
        {
            this.Name = nonDCPerson.Name;
            this.Age = nonDCPerson.Age;
        }
    }

    public class DCSurrogate
    {
        public object GetCustomDataToExport(Type clrType, Type dataContractType)
        {
            throw new NotImplementedException();
        }

        public object GetCustomDataToExport(System.Reflection.MemberInfo memberInfo, Type dataContractType)
        {
            throw new NotImplementedException();
        }

        public Type GetDataContractType(Type type)
        {
            if (typeof(NonDCPerson).IsAssignableFrom(type))
            {
                return typeof(PersonSurrogated);
            }
            return type;
        }

        public object GetDeserializedObject(object obj, Type memberType)
        {
            if (obj is PersonSurrogated)
            {
                return new NonDCPerson((PersonSurrogated)obj);
            }
            return obj;
        }

        public void GetKnownCustomDataTypes(Collection<Type> customDataTypes)
        {
        }

        public object GetObjectToSerialize(object obj, Type membertype)
        {
            if (obj is NonDCPerson)
            {
                return new PersonSurrogated((NonDCPerson)obj);
            }
            return obj;
        }

        public Type GetReferencedTypeOnImport(string typeName, string typeNamespace, object customData)
        {
            throw new NotImplementedException();
        }

        public System.CodeDom.CodeTypeDeclaration ProcessImportedType(System.CodeDom.CodeTypeDeclaration typeDeclaration, System.CodeDom.CodeCompileUnit compileUnit)
        {
            throw new NotImplementedException();
        }
    }

    public class SerSurrogate : ISerializationSurrogate
    {
        public void GetObjectData(object obj, SerializationInfo info, StreamingContext context)
        {
            if (obj is NonDCPerson)
            {
                info.AddValue("data", new PersonSurrogated(obj as NonDCPerson));
            }
        }

        public object SetObjectData(object obj, SerializationInfo info, StreamingContext context, ISurrogateSelector selector)
        {
            if (obj is PersonSurrogated)
            {
                return new NonDCPerson(obj as PersonSurrogated);
            }
            else if (obj is NonDCPerson)
            {
                return new NonDCPerson(info.GetValue("data", typeof(PersonSurrogated)) as PersonSurrogated);
            }
            else
            {
                return obj;
            }
        }
    }

    public class DCSurrogateExplicit
    {
        private object GetCustomDataToExport(Type clrType, Type dataContractType)
        {
            throw new NotImplementedException();
        }

        private object GetCustomDataToExport(System.Reflection.MemberInfo memberInfo, Type dataContractType)
        {
            throw new NotImplementedException();
        }

        private Type GetDataContractType(Type type)
        {
            if (typeof(NonDCPerson).IsAssignableFrom(type))
            {
                return typeof(PersonSurrogated);
            }
            return type;
        }

        private object GetDeserializedObject(object obj, Type memberType)
        {
            if (obj is PersonSurrogated)
            {
                return new NonDCPerson((PersonSurrogated)obj);
            }
            return obj;
        }

        private void GetKnownCustomDataTypes(Collection<Type> customDataTypes)
        {
        }

        private object GetObjectToSerialize(object obj, Type membertype)
        {
            if (obj is NonDCPerson)
            {
                return new PersonSurrogated((NonDCPerson)obj);
            }
            return obj;
        }

        private Type GetReferencedTypeOnImport(string typeName, string typeNamespace, object customData)
        {
            throw new NotImplementedException();
        }

        private System.CodeDom.CodeTypeDeclaration ProcessImportedType(System.CodeDom.CodeTypeDeclaration typeDeclaration, System.CodeDom.CodeCompileUnit compileUnit)
        {
            throw new NotImplementedException();
        }
    }

    public class SerSurrogateExplicit : ISerializationSurrogate
    {
        void ISerializationSurrogate.GetObjectData(object obj, SerializationInfo info, StreamingContext context)
        {
            if (obj is NonDCPerson)
            {
                info.AddValue("data", new PersonSurrogated(obj as NonDCPerson));
            }
        }

        object ISerializationSurrogate.SetObjectData(object obj, SerializationInfo info, StreamingContext context, ISurrogateSelector selector)
        {
            if (obj is PersonSurrogated)
            {
                return new NonDCPerson(obj as PersonSurrogated);
            }
            else if (obj is NonDCPerson)
            {
                return new NonDCPerson(info.GetValue("data", typeof(PersonSurrogated)) as PersonSurrogated);
            }
            else
            {
                return obj;
            }
        }
    }

    internal class PrivateSerSurrogate : ISerializationSurrogate
    {
        public void GetObjectData(object obj, SerializationInfo info, StreamingContext context)
        {
            if (obj is NonDCPerson)
            {
                info.AddValue("data", new PersonSurrogated(obj as NonDCPerson));
            }
        }

        public object SetObjectData(object obj, SerializationInfo info, StreamingContext context, ISurrogateSelector selector)
        {
            if (obj is PersonSurrogated)
            {
                return new NonDCPerson(obj as PersonSurrogated);
            }
            else if (obj is NonDCPerson)
            {
                return new NonDCPerson(info.GetValue("data", typeof(PersonSurrogated)) as PersonSurrogated);
            }
            else
            {
                return obj;
            }
        }
    }

    internal class PrivateSerSurrogateExplicit : ISerializationSurrogate
    {
        void ISerializationSurrogate.GetObjectData(object obj, SerializationInfo info, StreamingContext context)
        {
            if (obj is NonDCPerson)
            {
                info.AddValue("data", new PersonSurrogated(obj as NonDCPerson));
            }
        }

        object ISerializationSurrogate.SetObjectData(object obj, SerializationInfo info, StreamingContext context, ISurrogateSelector selector)
        {
            if (obj is PersonSurrogated)
            {
                return new NonDCPerson(obj as PersonSurrogated);
            }
            else if (obj is NonDCPerson)
            {
                return new NonDCPerson(info.GetValue("data", typeof(PersonSurrogated)) as PersonSurrogated);
            }
            else
            {
                return obj;
            }
        }
    }

    public class DCSurrogateReturnPrivate
    {
        public object GetCustomDataToExport(Type clrType, Type dataContractType)
        {
            throw new NotImplementedException();
        }

        public object GetCustomDataToExport(System.Reflection.MemberInfo memberInfo, Type dataContractType)
        {
            throw new NotImplementedException();
        }

        public Type GetDataContractType(Type type)
        {
            if (typeof(NonDCPerson).IsAssignableFrom(type))
            {
                return typeof(PrivateDC);
            }
            return type;
        }

        public object GetDeserializedObject(object obj, Type memberType)
        {
            if (obj is PrivateDC)
            {
                return new NonDCPerson();
            }
            return obj;
        }

        public void GetKnownCustomDataTypes(Collection<Type> customDataTypes)
        {
        }

        public object GetObjectToSerialize(object obj, Type membertype)
        {
            if (obj is NonDCPerson)
            {
                return new PrivateDC();
            }
            return obj;
        }

        public Type GetReferencedTypeOnImport(string typeName, string typeNamespace, object customData)
        {
            throw new NotImplementedException();
        }

        public System.CodeDom.CodeTypeDeclaration ProcessImportedType(System.CodeDom.CodeTypeDeclaration typeDeclaration, System.CodeDom.CodeCompileUnit compileUnit)
        {
            throw new NotImplementedException();
        }
    }

    public class SerSurrogateReturnPrivate : ISerializationSurrogate
    {
        public void GetObjectData(object obj, SerializationInfo info, StreamingContext context)
        {
            if (obj is NonDCPerson)
            {
                info.AddValue("data", new PrivateDC());
            }
        }

        public object SetObjectData(object obj, SerializationInfo info, StreamingContext context, ISurrogateSelector selector)
        {
            if (obj is PrivateDC)
            {
                return new NonDCPerson();
            }
            else
            {
                return obj;
            }
        }
    }

    [DataContract(IsReference = true)]
    public class NullableContainerContainsValue
    {
        [DataMember]
        public Nullable<PublicDCStruct> Data = new PublicDCStruct(true);

        public NullableContainerContainsValue()
        {
        }
    }

    [DataContract(IsReference = true)]
    public class NullableContainerContainsNull
    {
        [DataMember]
        public Nullable<PublicDCStruct> Data = null;

        public NullableContainerContainsNull()
        {
        }
    }

    [DataContract(IsReference = true)]
    internal class PrivateNullableContainerContainsValue
    {
        [DataMember]
        public Nullable<PublicDCStruct> Data = new PublicDCStruct(true);

        public PrivateNullableContainerContainsValue()
        {
        }
    }

    [DataContract(IsReference = true)]
    internal class PrivateNullableContainerContainsNull
    {
        [DataMember]
        public Nullable<PublicDCStruct> Data = null;

        public PrivateNullableContainerContainsNull()
        {
        }
    }

    [DataContract]
    public struct PublicDCStruct
    {
        [DataMember]
        public string Data;
        public PublicDCStruct(bool init)
        {
            Data = "Data";
        }
    }

    [DataContract(IsReference = true)]
    [KnownType(typeof(Nullable<PrivateDCStruct>))]
    public class NullablePrivateContainerContainsValue
    {
        [DataMember]
        public object Data = new Nullable<PrivateDCStruct>(new PrivateDCStruct(true));

        public NullablePrivateContainerContainsValue()
        {
        }
    }

    [DataContract(IsReference = true)]
    [KnownType(typeof(Nullable<PrivateDCStruct>))]
    public class NullablePrivateContainerContainsNull
    {
        [DataMember]
        public object Data = new Nullable<PrivateDCStruct>(new PrivateDCStruct(true));

        public NullablePrivateContainerContainsNull()
        {
        }
    }

    [DataContract(IsReference = true)]
    internal class PrivateNullablePrivateContainerContainsValue
    {
        [DataMember]
        public Nullable<PrivateDCStruct> Data = new PrivateDCStruct(true);

        public PrivateNullablePrivateContainerContainsValue()
        {
        }
    }

    [DataContract(IsReference = true)]
    internal class PrivateNullablePrivateContainerContainsNull
    {
        [DataMember]
        public Nullable<PrivateDCStruct> Data = null;

        public PrivateNullablePrivateContainerContainsNull()
        {
        }
    }

    [DataContract]
    internal struct PrivateDCStruct
    {
        [DataMember]
        public int Data;

        public PrivateDCStruct(bool init)
        {
            Data = int.MaxValue;
        }
    }

    [DataContract(IsReference = true)]
    public class NullablePrivateDataInDMContainerContainsValue
    {
        [DataMember]
        public Nullable<PublicDCStructContainsPrivateDataInDM> Data = new PublicDCStructContainsPrivateDataInDM(true);

        public NullablePrivateDataInDMContainerContainsValue()
        {
        }
    }

    [DataContract(IsReference = true)]
    [KnownType(typeof(Nullable<PublicDCStructContainsPrivateDataInDM>))]
    public class NullablePrivateDataInDMContainerContainsNull
    {
        [DataMember]
        public object Data = new Nullable<PublicDCStructContainsPrivateDataInDM>(new PublicDCStructContainsPrivateDataInDM(true));

        public NullablePrivateDataInDMContainerContainsNull()
        {
        }
    }

    [DataContract(IsReference = true)]
    internal class PrivateNullablePrivateDataInDMContainerContainsValue
    {
        [DataMember]
        public Nullable<PublicDCStructContainsPrivateDataInDM> Data = new PublicDCStructContainsPrivateDataInDM(true);

        public PrivateNullablePrivateDataInDMContainerContainsValue()
        {
        }
    }

    [DataContract(IsReference = true)]
    internal class PrivateNullablePrivateDataInDMContainerContainsNull
    {
        [DataMember]
        public Nullable<PublicDCStructContainsPrivateDataInDM> Data = null;

        public PrivateNullablePrivateDataInDMContainerContainsNull()
        {
        }
    }

    [DataContract]
    public struct PublicDCStructContainsPrivateDataInDM
    {
        [DataMember]
        public PublicDCClassPrivateDM Data;

        public PublicDCStructContainsPrivateDataInDM(bool init)
        {
            Data = new PublicDCClassPrivateDM(true);
        }
    }

    [DataContract(IsReference = true)]
    public class DCPublicDatasetPublic
    {
        [DataMember]
        public DataSet dataSet;

        [DataMember]
        public DataSet dataSet2;

        [DataMember]
        public DataTable dataTable;

        [DataMember]
        public DataTable dataTable2;

        public DCPublicDatasetPublic()
        {
        }
        public DCPublicDatasetPublic(bool init)
        {
            dataSet = new DataSet("MyData");
            dataTable = new DataTable("MyTable");
            DataColumn dc1 = new DataColumn("Data", typeof(string));
            dataTable.Columns.Add(dc1);
            DataRow row1 = dataTable.NewRow();
            row1[dc1] = "10";
            dataTable.Rows.Add(row1);
            dataSet.Tables.Add(dataTable);
            dataSet2 = dataSet;
            dataTable2 = dataTable;
        }
    }

    [DataContract(IsReference = true)]
    public class DCPublicDatasetPrivate
    {
        [DataMember]
        private DataSet _dataSet;

        [DataMember]
        public DataTable dataTable;

        public DCPublicDatasetPrivate()
        {
        }

        public DCPublicDatasetPrivate(bool init)
        {
            _dataSet = new DataSet("MyData");
            dataTable = new DataTable("MyTable");
            DataColumn dc1 = new DataColumn("Data", typeof(string));
            dataTable.Columns.Add(dc1);
            DataRow row1 = dataTable.NewRow();
            row1[dc1] = "20";
            dataTable.Rows.Add(row1);
            _dataSet.Tables.Add(dataTable);
        }
    }

    [Serializable]
    public class SerPublicDatasetPublic
    {
        public DataSet dataSet;

        public DataTable dataTable;

        public SerPublicDatasetPublic()
        {
        }

        public SerPublicDatasetPublic(bool init)
        {
            dataSet = new DataSet("MyData");
            DataTable dt = new DataTable("MyTable");
            DataColumn dc1 = new DataColumn("Data", typeof(string));
            dt.Columns.Add(dc1);
            DataRow row1 = dt.NewRow();
            row1[dc1] = "Testing";
            dt.Rows.Add(row1);
            dataSet.Tables.Add(dt);
            dataTable = new DataTable("MyTable");
            DataColumn dc2 = new DataColumn("Data", typeof(string));
            dataTable.Columns.Add(dc2);
            DataRow row2 = dataTable.NewRow();
            row2[dc2] = "Testing";
            dataTable.Rows.Add(row2);
        }
    }

    [Serializable]
    public class SerPublicDatasetPrivate
    {
        private DataSet _dataSet;

        [DataMember]
        public DataTable dataTable;

        public SerPublicDatasetPrivate()
        {
        }

        public SerPublicDatasetPrivate(bool init)
        {
            _dataSet = new DataSet("MyData");
            DataTable dt = new DataTable("MyTable");
            DataColumn dc1 = new DataColumn("Data", typeof(string));
            dt.Columns.Add(dc1);
            DataRow row1 = dt.NewRow();
            row1[dc1] = "Testing";
            dt.Rows.Add(row1);
            _dataSet.Tables.Add(dt);
            dataTable = new DataTable("MyTable");
            DataColumn dc2 = new DataColumn("Data", typeof(string));
            dataTable.Columns.Add(dc2);
            DataRow row2 = dataTable.NewRow();
            row2[dc2] = "Testing";
            dataTable.Rows.Add(row2);
        }
    }

    [DataContract(IsReference = true)]
    internal class DCPrivateDatasetPublic
    {
        [DataMember]
        public DataSet dataSet;

        [DataMember]
        public DataTable dataTable;

        public DCPrivateDatasetPublic()
        {
        }

        public DCPrivateDatasetPublic(bool init)
        {
            dataSet = new DataSet("MyData");
            dataTable = new DataTable("MyTable");
            DataColumn dc1 = new DataColumn("Data", typeof(string));
            dataTable.Columns.Add(dc1);
            DataRow row1 = dataTable.NewRow();
            row1[dc1] = new DateTime().ToLongTimeString();
            dataTable.Rows.Add(row1);
            dataSet.Tables.Add(dataTable);
        }
    }

    [DataContract(IsReference = true)]
    internal class DCPrivateDatasetPrivate
    {
        [DataMember]
        private DataSet _dataSet;

        [DataMember]
        public DataTable dataTable;

        public DCPrivateDatasetPrivate()
        {
        }

        public DCPrivateDatasetPrivate(bool init)
        {
            _dataSet = new DataSet("MyData");
            dataTable = new DataTable("MyTable");
            DataColumn dc1 = new DataColumn("Data", typeof(string));
            dataTable.Columns.Add(dc1);
            DataRow row1 = dataTable.NewRow();
            row1[dc1] = new DateTime().ToLongTimeString();
            dataTable.Rows.Add(row1);
            _dataSet.Tables.Add(dataTable);
        }
    }

    [Serializable]
    internal class SerPrivateDatasetPublic
    {
        public DataSet dataSet;

        [DataMember]
        public DataTable dataTable;

        public SerPrivateDatasetPublic()
        {
        }

        public SerPrivateDatasetPublic(bool init)
        {
            dataSet = new DataSet("MyData");
            dataTable = new DataTable("MyTable");
            DataColumn dc1 = new DataColumn("Data", typeof(string));
            dataTable.Columns.Add(dc1);
            DataRow row1 = dataTable.NewRow();
            row1[dc1] = new DateTime().ToLongTimeString();
            dataTable.Rows.Add(row1);
            dataSet.Tables.Add(dataTable);
        }
    }


    [Serializable]
    internal class SerPrivateDatasetPrivate
    {
        private DataSet _dataSet;

        [DataMember]
        public DataTable dataTable;

        public SerPrivateDatasetPrivate()
        {
        }

        public SerPrivateDatasetPrivate(bool init)
        {
            _dataSet = new DataSet("MyData");
            dataTable = new DataTable("MyTable");
            DataColumn dc1 = new DataColumn("Data", typeof(string));
            dataTable.Columns.Add(dc1);
            DataRow row1 = dataTable.NewRow();
            row1[dc1] = new DateTime().ToLongTimeString();
            dataTable.Rows.Add(row1);
            _dataSet.Tables.Add(dataTable);
        }
    }

<<<<<<< HEAD
    #endregion

    [DataContract(IsReference = true)]
=======
    [System.Runtime.Serialization.DataContract(IsReference = true)]
>>>>>>> 8c455420
    public class CustomGeneric2<T> where T : new()
    {
        [DataMember]
        public string Data = "data";

        public T t = new T();
    }

    [DataContract(IsReference = true)]
    [KnownType(typeof(DateTimeOffset))]
    [KnownType(typeof(MyEnum1))]
    public class DTOContainer
    {
        [DataMember]
        [IgnoreMember]
        public Enum enumBase1 = MyEnum1.red;

        [DataMember]
        public Array array1 = new object[] { new object(), DateTimeOffset.MinValue, new object() };

        [DataMember]
        public ValueType valType = DateTimeOffset.MinValue;

        [DataMember]
        public Nullable<DateTimeOffset> nDTO = DateTimeOffset.MaxValue;

        [DataMember]
        public List<DateTimeOffset> lDTO = new List<DateTimeOffset>();

        [DataMember]
        public Dictionary<DateTimeOffset, DateTimeOffset> dictDTO = new Dictionary<DateTimeOffset, DateTimeOffset>();

        [DataMember]
        public DateTimeOffset[] arrayDTO;

        public DTOContainer() { }
        public DTOContainer(bool init)
        {
            lDTO.Add(DateTimeOffset.MaxValue);
            lDTO.Add(DateTimeOffset.MinValue);
            dictDTO.Add(DateTimeOffset.MinValue, DateTimeOffset.MaxValue);
            dictDTO.Add(DateTimeOffset.MaxValue, DateTimeOffset.MinValue);
<<<<<<< HEAD

            arrayDTO = new DateTimeOffset[] { DateTimeOffset.MinValue, DateTimeOffset.MaxValue };
=======
            arrayDTO = new DateTimeOffset[] { DateTimeOffset.MinValue, DateTimeOffset.UtcNow };
>>>>>>> 8c455420
        }
    }
}<|MERGE_RESOLUTION|>--- conflicted
+++ resolved
@@ -445,7 +445,6 @@
         public DCHashtableContainerMixedTypes() { }
         public DCHashtableContainerMixedTypes(bool init)
         {
-<<<<<<< HEAD
             this.List.Add(new Guid("00000000-0000-0000-0000-000000000000"), new PublicDC());
             this.List.Add(new Guid("00000000-0000-0000-0000-000000000001"), new PublicDCClassPublicDM(true));
             this.List.Add(new Guid("00000000-0000-0000-0000-000000000002"), new PublicDCClassPrivateDM_DerivedDCClassPublic());
@@ -462,27 +461,12 @@
             this.List.Add(new Guid("00000000-0000-0000-0000-000000000011"), new Derived_Override_Prop_GetPrivate_Private(true));
             this.List.Add(new Guid("00000000-0000-0000-0000-000000000012"), new DerivedFromPriC(100));
 
-=======
-            this.List.Add(new Guid("0c9e174e-cdd8-4b68-a70d-aaeb26c7deeb"), new PublicDC());
-            this.List.Add(new Guid("0c9e174e-cdd8-4b68-a70d-aaeb26c7deeb"), new PublicDCClassPublicDM(true));
-            this.List.Add(new Guid("0c9e174e-cdd8-4b68-a70d-aaeb26c7deeb"), new PublicDCClassPrivateDM_DerivedDCClassPublic());
-            this.List.Add(new Guid("0c9e174e-cdd8-4b68-a70d-aaeb26c7deeb"), new PrivateDCClassPublicDM_DerivedDCClassPrivate());
-            this.List.Add(new Guid("0c9e174e-cdd8-4b68-a70d-aaeb26c7deeb"), new PrivateDCClassPrivateDM(true));
-            this.List.Add(new Guid("0c9e174e-cdd8-4b68-a70d-aaeb26c7deeb"), new PrivateCallBackSample_IDeserializationCallback());
-            this.List.Add(new Guid("0c9e174e-cdd8-4b68-a70d-aaeb26c7deeb"), new PrivateCallBackSample_OnDeserialized());
-            this.List.Add(new Guid("0c9e174e-cdd8-4b68-a70d-aaeb26c7deeb"), new PrivateCallBackSample_OnSerialized());
-            this.List.Add(new Guid("0c9e174e-cdd8-4b68-a70d-aaeb26c7deeb"), new PrivateDCStruct(true));
-            this.List.Add(new Guid("0c9e174e-cdd8-4b68-a70d-aaeb26c7deeb"), new PrivateDefaultCtorIXmlSerializables(true));
-            this.List.Add(new Guid("0c9e174e-cdd8-4b68-a70d-aaeb26c7deeb"), new PrivateIXmlSerializables());
-            this.List.Add(new Guid("0c9e174e-cdd8-4b68-a70d-aaeb26c7deeb"), new Derived_Override_Prop_GetPrivate_Private(true));
-            this.List.Add(new Guid("0c9e174e-cdd8-4b68-a70d-aaeb26c7deeb"), new DerivedFromPriC(100));
->>>>>>> 8c455420
             this.List.Add(String.Empty, String.Empty);
             this.List.Add("null", null);
             this.List.Add(double.MaxValue, double.MinValue);
             this.List.Add(new DateTime(), DateTime.MaxValue);
             this.List.Add(DateTimeOffset.MaxValue, DateTimeOffset.MinValue);
-            this.List.Add(new Guid("00000000-0000-0000-0000-000000000013"), new AllTypes());
+            this.List.Add(new Guid("0c9e174e-cdd8-4b68-a70d-aaeb26c7deeb"), new AllTypes());
         }
     }
 
@@ -5096,25 +5080,25 @@
 
         public DCDictionaryMixedKTContainer1()
         {
-            DictData.Add(new PublicDC(), new PublicDC());
+            //DictData.Add(new PublicDC(), new PublicDC());
             DictData.Add(new PrivateDC(), new PublicDC());
             DictData.Add(new PublicDC(), new PrivateDC());
-            DictData.Add(new PrivateDC(), new PrivateDC());
-
-            DictData.Add(new PublicDCDerivedPublic(), new PublicDCDerivedPublic());
-            DictData.Add(new PublicDCDerivedPrivate(), new PublicDCDerivedPublic());
-            DictData.Add(new PublicDCDerivedPublic(), new PublicDCDerivedPrivate());
-            DictData.Add(new PublicDCDerivedPrivate(), new PublicDCDerivedPrivate());
-
-            DictData.Add(new PublicDC(), new PublicDCDerivedPublic());
-            DictData.Add(new PublicDC(), new PublicDCDerivedPrivate());
-            DictData.Add(new PrivateDC(), new PublicDCDerivedPublic());
-            DictData.Add(new PrivateDC(), new PublicDCDerivedPrivate());
-
-            DictData.Add(new PublicDCDerivedPublic(), new PublicDC());
-            DictData.Add(new PublicDCDerivedPrivate(), new PublicDC());
-            DictData.Add(new PublicDCDerivedPublic(), new PrivateDC());
-            DictData.Add(new PublicDCDerivedPrivate(), new PrivateDC());
+            //DictData.Add(new PrivateDC(), new PrivateDC());
+
+            //DictData.Add(new PublicDCDerivedPublic(), new PublicDCDerivedPublic());
+            //DictData.Add(new PublicDCDerivedPrivate(), new PublicDCDerivedPublic());
+            //DictData.Add(new PublicDCDerivedPublic(), new PublicDCDerivedPrivate());
+            //DictData.Add(new PublicDCDerivedPrivate(), new PublicDCDerivedPrivate());
+
+            //DictData.Add(new PublicDC(), new PublicDCDerivedPublic());
+            //DictData.Add(new PublicDC(), new PublicDCDerivedPrivate());
+            //DictData.Add(new PrivateDC(), new PublicDCDerivedPublic());
+            //DictData.Add(new PrivateDC(), new PublicDCDerivedPrivate());
+
+            //DictData.Add(new PublicDCDerivedPublic(), new PublicDC());
+            //DictData.Add(new PublicDCDerivedPrivate(), new PublicDC());
+            //DictData.Add(new PublicDCDerivedPublic(), new PrivateDC());
+            //DictData.Add(new PublicDCDerivedPrivate(), new PrivateDC());
         }
 
         public static DCDictionaryMixedKTContainer1 CreateInstance()
@@ -7485,16 +7469,10 @@
         }
     }
 
-<<<<<<< HEAD
-    #endregion
-
-    [DataContract(IsReference = true)]
-=======
     [System.Runtime.Serialization.DataContract(IsReference = true)]
->>>>>>> 8c455420
     public class CustomGeneric2<T> where T : new()
     {
-        [DataMember]
+        [System.Runtime.Serialization.DataMember]
         public string Data = "data";
 
         public T t = new T();
@@ -7534,12 +7512,8 @@
             lDTO.Add(DateTimeOffset.MinValue);
             dictDTO.Add(DateTimeOffset.MinValue, DateTimeOffset.MaxValue);
             dictDTO.Add(DateTimeOffset.MaxValue, DateTimeOffset.MinValue);
-<<<<<<< HEAD
 
             arrayDTO = new DateTimeOffset[] { DateTimeOffset.MinValue, DateTimeOffset.MaxValue };
-=======
-            arrayDTO = new DateTimeOffset[] { DateTimeOffset.MinValue, DateTimeOffset.UtcNow };
->>>>>>> 8c455420
         }
     }
 }