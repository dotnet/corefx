--- conflicted
+++ resolved
@@ -88,18 +88,6 @@
     }
 
     [Serializable]
-<<<<<<< HEAD
-    public class SimpleResolver_Ser : DataContractResolver
-    {
-        public string defaultNS = "http://schemas.datacontract.org/2004/07/";
-        public override bool TryResolveType(Type dcType, Type declaredType, DataContractResolver KTResolver, out XmlDictionaryString typeName, out XmlDictionaryString typeNamespace)
-        {
-            string resolvedNamespace = string.Empty;
-            resolvedNamespace = defaultNS;
-            XmlDictionary dictionary = new XmlDictionary();
-            typeName = dictionary.Add(dcType.FullName);
-            typeNamespace = dictionary.Add(resolvedNamespace);
-=======
     public class POCOTypeResolver : DataContractResolver
     {
         public override bool TryResolveType(Type dcType, Type declaredType, DataContractResolver KTResolver, out XmlDictionaryString typeName, out XmlDictionaryString typeNamespace)
@@ -127,46 +115,11 @@
             XmlDictionary dic = new XmlDictionary();
             typeName = dic.Add(resolvedTypeName);
             typeNamespace = dic.Add(resolvedNamespace);
->>>>>>> 563565a7
-            return true;
-        }
-
-        public override Type ResolveName(string typeName, string typeNamespace, Type declaredType, DataContractResolver KTResolver)
-        {
-<<<<<<< HEAD
-            throw new NotImplementedException("Deserialization is supposed to be handled by the SimpleResolver_DeSer resolver.");
-        }
-    }
-
-    [Serializable]
-    public class SimpleResolver_DeSer : DataContractResolver
-    {
-        public string defaultNS = "http://schemas.datacontract.org/2004/07/";
-        public override bool TryResolveType(Type dcType, Type declaredType, DataContractResolver KTResolver, out XmlDictionaryString typeName, out XmlDictionaryString typeNamespace)
-        {
-            throw new NotImplementedException("Serialization is supposed to be handled by the SimpleResolver_Ser resolver.");
-        }
-
-        public override Type ResolveName(string typeName, string typeNamespace, Type declaredType, DataContractResolver KTResolver)
-        {
-            if (typeNamespace.Equals(defaultNS))
-            {
-                if (typeName.Equals(typeof(DCRVariations).FullName))
-                {
-                    return typeof(DCRVariations);
-                }
-                if (typeName.Equals(typeof(Person).FullName))
-                {
-                    return typeof(Person);
-                }
-                if (typeName.Equals(typeof(SimpleDC).FullName))
-                {
-                    return typeof(SimpleDC);
-                }           
-            }
-
-            return KTResolver.ResolveName(typeName, typeNamespace, declaredType, null);
-=======
+            return true;
+        }
+
+        public override Type ResolveName(string typeName, string typeNamespace, Type declaredType, DataContractResolver KTResolver)
+        {
             if (typeNamespace.Equals("http://www.default.com"))
             {
                 if (typeName.Equals("POCO"))
@@ -213,7 +166,57 @@
                 }
             }
             return t;
->>>>>>> 563565a7
+        }
+    }
+
+    [Serializable]
+    public class SimpleResolver_Ser : DataContractResolver
+    {
+        public string defaultNS = "http://schemas.datacontract.org/2004/07/";
+        public override bool TryResolveType(Type dcType, Type declaredType, DataContractResolver KTResolver, out XmlDictionaryString typeName, out XmlDictionaryString typeNamespace)
+        {
+            string resolvedNamespace = string.Empty;
+            resolvedNamespace = defaultNS;
+            XmlDictionary dictionary = new XmlDictionary();
+            typeName = dictionary.Add(dcType.FullName);
+            typeNamespace = dictionary.Add(resolvedNamespace);
+            return true;
+        }
+
+        public override Type ResolveName(string typeName, string typeNamespace, Type declaredType, DataContractResolver KTResolver)
+        {
+            throw new NotImplementedException("Deserialization is supposed to be handled by the SimpleResolver_DeSer resolver.");
+        }
+    }
+
+    [Serializable]
+    public class SimpleResolver_DeSer : DataContractResolver
+    {
+        public string defaultNS = "http://schemas.datacontract.org/2004/07/";
+        public override bool TryResolveType(Type dcType, Type declaredType, DataContractResolver KTResolver, out XmlDictionaryString typeName, out XmlDictionaryString typeNamespace)
+        {
+            throw new NotImplementedException("Serialization is supposed to be handled by the SimpleResolver_Ser resolver.");
+        }
+
+        public override Type ResolveName(string typeName, string typeNamespace, Type declaredType, DataContractResolver KTResolver)
+        {
+            if (typeNamespace.Equals(defaultNS))
+            {
+                if (typeName.Equals(typeof(DCRVariations).FullName))
+                {
+                    return typeof(DCRVariations);
+                }
+                if (typeName.Equals(typeof(Person).FullName))
+                {
+                    return typeof(Person);
+                }
+                if (typeName.Equals(typeof(SimpleDC).FullName))
+                {
+                    return typeof(SimpleDC);
+                }           
+            }
+
+            return KTResolver.ResolveName(typeName, typeNamespace, declaredType, null);
         }
     }
 }