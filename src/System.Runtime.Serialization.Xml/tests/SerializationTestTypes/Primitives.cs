--- conflicted
+++ resolved
@@ -100,8 +100,6 @@
         [DataMember]
         public string Name;
     }
-<<<<<<< HEAD
-=======
 
     [DataContract]
     public class CharClass
@@ -126,5 +124,4 @@
         [DataMember]
         public char c3;
     }
->>>>>>> 563565a7
 }