--- conflicted
+++ resolved
@@ -12,10 +12,7 @@
     <SignAssembly>false</SignAssembly>
     <AllowUnsafeBlocks>true</AllowUnsafeBlocks>
     <ProjectGuid>{30CAB353-089E-4294-B23B-F2DD1D945654}</ProjectGuid>
-<<<<<<< HEAD
-=======
     <UnsupportedPlatforms>Linux</UnsupportedPlatforms>
->>>>>>> 80b6c805
   </PropertyGroup>
   <ItemGroup>
     <Compile Include="Utils.cs" />
