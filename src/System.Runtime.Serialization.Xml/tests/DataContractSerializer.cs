--- conflicted
+++ resolved
@@ -812,11 +812,8 @@
     }
 
     [Fact]
-<<<<<<< HEAD
-=======
     [SkipOnTargetFramework(TargetFrameworkMonikers.NetFramework, "dotnet/corefx #19516")]
     [ActiveIssue("dotnet/corefx #20476", TargetFrameworkMonikers.UapAot)]
->>>>>>> a671d624
     public static void DCS_TypeWithPrivateFieldAndPrivateGetPublicSetProperty()
     {
         TypeWithPrivateFieldAndPrivateGetPublicSetProperty x = new TypeWithPrivateFieldAndPrivateGetPublicSetProperty
@@ -1058,22 +1055,6 @@
     }
 
     [Fact]
-<<<<<<< HEAD
-    public static void DCS_DerivedTypeWithDifferentOverrides()
-    {
-        var x = new DerivedTypeWithDifferentOverrides() { Name1 = "Name1", Name2 = "Name2", Name3 = "Name3", Name4 = "Name4", Name5 = "Name5" };
-        var y = SerializeAndDeserialize<DerivedTypeWithDifferentOverrides>(x, @"<DerivedTypeWithDifferentOverrides xmlns=""http://schemas.datacontract.org/2004/07/SerializationTypes"" xmlns:i=""http://www.w3.org/2001/XMLSchema-instance""><Name1>Name1</Name1><Name2 i:nil=""true""/><Name3 i:nil=""true""/><Name4 i:nil=""true""/><Name5 i:nil=""true""/><Name6 i:nil=""true""/><Name2>Name2</Name2><Name3>Name3</Name3><Name5>Name5</Name5></DerivedTypeWithDifferentOverrides>");
-
-        Assert.StrictEqual(x.Name1, y.Name1);
-        Assert.StrictEqual(x.Name2, y.Name2);
-        Assert.StrictEqual(x.Name3, y.Name3);
-        Assert.Null(y.Name4);
-        Assert.StrictEqual(x.Name5, y.Name5);
-    }
-
-    [Fact]
-=======
->>>>>>> a671d624
     public static void DCS_TypeNamesWithSpecialCharacters()
     {
         var x = new __TypeNameWithSpecialCharacters漢ñ() { PropertyNameWithSpecialCharacters漢ñ = "Test" };
@@ -1701,10 +1682,6 @@
         Assert.StrictEqual<TypeWithCommonTypeProperties>(value, deserializedValue);
     }
 
-<<<<<<< HEAD
-=======
-#if !uapaot
->>>>>>> a671d624
     [Fact]
     public static void DCS_TypeWithTypeProperty()
     {
@@ -1903,10 +1880,7 @@
     }
 
     [Fact]
-<<<<<<< HEAD
-=======
     [ActiveIssue("dotnet/corefx #20478", TargetFrameworkMonikers.UapAot)]
->>>>>>> a671d624
     public static void DCS_ReadOnlyDictionary()
     {
         var dict = new Dictionary<string, int>();
