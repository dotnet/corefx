--- conflicted
+++ resolved
@@ -2273,11 +2273,8 @@
     }
     public readonly partial struct TypeDefinition
     {
-<<<<<<< HEAD
+        private readonly object _dummy;
         public bool IsNested { get { throw null; } }
-=======
-        private readonly object _dummy;
->>>>>>> 8ec2cf21
         public System.Reflection.TypeAttributes Attributes { get { throw null; } }
         public System.Reflection.Metadata.EntityHandle BaseType { get { throw null; } }
         public System.Reflection.Metadata.StringHandle Name { get { throw null; } }
