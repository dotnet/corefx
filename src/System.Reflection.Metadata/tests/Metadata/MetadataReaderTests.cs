--- conflicted
+++ resolved
@@ -122,8 +122,6 @@
         #endregion
 
         [Fact]
-<<<<<<< HEAD
-=======
         public unsafe void IsWindowsAttributeUsageAttributeTest()
         {
             byte[] peImage = (byte[])WinRT.Lib.Clone();
@@ -1093,7 +1091,6 @@
         }
 
         [Fact]
->>>>>>> 870aa180
         public unsafe void InvalidSignature()
         {
             byte* ptr = stackalloc byte[4];
@@ -1191,11 +1188,7 @@
             //38654710855 is the external table mask from PortablePdbs.DocumentsPdb
             int externalTableMaskIndex = IndexOf(peImage, BitConverter.GetBytes(38654710855), 0);
             Assert.NotEqual(externalTableMaskIndex, -1);
-<<<<<<< HEAD
-
-=======
-            
->>>>>>> 870aa180
+			
             Array.Copy(BitConverter.GetBytes(38654710855 + 1), 0, peImage, externalTableMaskIndex, BitConverter.GetBytes(38654710855 + 1).Length);
             Assert.Throws<BadImageFormatException>(() => new MetadataReader((byte*)pinned.AddrOfPinnedObject(), peImage.Length));
         }
@@ -1214,11 +1207,7 @@
             //find compressed to change to uncompressed
             int compressedIndex = IndexOf(peImage, Encoding.ASCII.GetBytes(COR20Constants.CompressedMetadataTableStreamName), 0);
             Assert.NotEqual(compressedIndex, -1);
-<<<<<<< HEAD
-
-=======
-            
->>>>>>> 870aa180
+			
             Array.Copy(Encoding.ASCII.GetBytes(COR20Constants.MinimalDeltaMetadataTableStreamName), 0, peImage, stringIndex, Encoding.ASCII.GetBytes(COR20Constants.MinimalDeltaMetadataTableStreamName).Length);
             peImage[stringIndex + COR20Constants.MinimalDeltaMetadataTableStreamName.Length] = (byte)0;
             Array.Copy(BitConverter.GetBytes(250), 0, peImage, remainingBytesIndex, BitConverter.GetBytes(250).Length);
