{
  "locked": true,
  "version": -9996,
  "targets": {
    "DNXCore,Version=v5.0": {
<<<<<<< HEAD
      "System.Collections/4.0.0-beta-23127": {
        "dependencies": {
          "System.Runtime": "4.0.0-beta-23127"
=======
      "System.Collections/4.0.0": {
        "dependencies": {
          "System.Runtime": "4.0.0"
>>>>>>> aa152293
        },
        "compile": {
          "ref/dotnet/System.Collections.dll": {}
        }
      },
<<<<<<< HEAD
      "System.Collections.Immutable/1.1.36": {
=======
      "System.Collections.Immutable/1.1.37": {
        "dependencies": {
          "System.Runtime": "4.0.0",
          "System.Resources.ResourceManager": "4.0.0",
          "System.Diagnostics.Debug": "4.0.0",
          "System.Collections": "4.0.0",
          "System.Linq": "4.0.0",
          "System.Runtime.Extensions": "4.0.0",
          "System.Globalization": "4.0.0",
          "System.Threading": "4.0.0"
        },
>>>>>>> aa152293
        "compile": {
          "lib/portable-net45+win8+wp8+wpa81/System.Collections.Immutable.dll": {}
        },
        "runtime": {
          "lib/portable-net45+win8+wp8+wpa81/System.Collections.Immutable.dll": {}
        }
      },
<<<<<<< HEAD
      "System.Diagnostics.Debug/4.0.0-beta-23127": {
        "dependencies": {
          "System.Runtime": "4.0.0-beta-23127"
=======
      "System.Diagnostics.Debug/4.0.0": {
        "dependencies": {
          "System.Runtime": "4.0.0"
>>>>>>> aa152293
        },
        "compile": {
          "ref/dotnet/System.Diagnostics.Debug.dll": {}
        }
      },
<<<<<<< HEAD
      "System.Globalization/4.0.0-beta-23127": {
        "dependencies": {
          "System.Runtime": "4.0.0-beta-23127"
=======
      "System.Globalization/4.0.0": {
        "dependencies": {
          "System.Runtime": "4.0.0"
>>>>>>> aa152293
        },
        "compile": {
          "ref/dotnet/System.Globalization.dll": {}
        }
      },
<<<<<<< HEAD
      "System.IO/4.0.0-beta-23127": {
        "dependencies": {
          "System.Runtime": "4.0.0-beta-23127",
          "System.Text.Encoding": "4.0.0-beta-23127",
          "System.Threading.Tasks": "4.0.0-beta-23127"
=======
      "System.IO/4.0.0": {
        "dependencies": {
          "System.Runtime": "4.0.0",
          "System.Text.Encoding": "4.0.0",
          "System.Threading.Tasks": "4.0.0"
>>>>>>> aa152293
        },
        "compile": {
          "ref/dotnet/System.IO.dll": {}
        }
      },
<<<<<<< HEAD
      "System.Reflection/4.0.0-beta-23127": {
        "dependencies": {
          "System.IO": "4.0.0-beta-23127",
          "System.Reflection.Primitives": "4.0.0-beta-23127",
          "System.Runtime": "4.0.0-beta-23127"
=======
      "System.Linq/4.0.0": {
        "dependencies": {
          "System.Runtime": "4.0.20",
          "System.Collections": "4.0.10",
          "System.Resources.ResourceManager": "4.0.0",
          "System.Diagnostics.Debug": "4.0.10",
          "System.Runtime.Extensions": "4.0.10"
        },
        "compile": {
          "ref/dotnet/System.Linq.dll": {}
        },
        "runtime": {
          "lib/dotnet/System.Linq.dll": {}
        }
      },
      "System.Reflection/4.0.0": {
        "dependencies": {
          "System.IO": "4.0.0",
          "System.Reflection.Primitives": "4.0.0",
          "System.Runtime": "4.0.0"
>>>>>>> aa152293
        },
        "compile": {
          "ref/dotnet/System.Reflection.dll": {}
        }
      },
<<<<<<< HEAD
      "System.Reflection.Extensions/4.0.0-beta-23127": {
        "dependencies": {
          "System.Runtime": "4.0.0-beta-23127",
          "System.Reflection": "4.0.0-beta-23127"
=======
      "System.Reflection.Extensions/4.0.0": {
        "dependencies": {
          "System.Runtime": "4.0.0",
          "System.Reflection": "4.0.0"
>>>>>>> aa152293
        },
        "compile": {
          "ref/dotnet/System.Reflection.Extensions.dll": {}
        },
        "runtime": {
          "lib/DNXCore50/System.Reflection.Extensions.dll": {}
        }
      },
<<<<<<< HEAD
      "System.Reflection.Primitives/4.0.0-beta-23127": {
        "dependencies": {
          "System.Runtime": "4.0.0-beta-23127"
=======
      "System.Reflection.Primitives/4.0.0": {
        "dependencies": {
          "System.Runtime": "4.0.0"
>>>>>>> aa152293
        },
        "compile": {
          "ref/dotnet/System.Reflection.Primitives.dll": {}
        },
        "runtime": {
          "lib/DNXCore50/System.Reflection.Primitives.dll": {}
        }
      },
<<<<<<< HEAD
      "System.Resources.ResourceManager/4.0.0-beta-23127": {
        "dependencies": {
          "System.Runtime": "4.0.0-beta-23127",
          "System.Reflection": "4.0.0-beta-23127",
          "System.Globalization": "4.0.0-beta-23127"
=======
      "System.Resources.ResourceManager/4.0.0": {
        "dependencies": {
          "System.Runtime": "4.0.0",
          "System.Reflection": "4.0.0",
          "System.Globalization": "4.0.0"
>>>>>>> aa152293
        },
        "compile": {
          "ref/dotnet/System.Resources.ResourceManager.dll": {}
        },
        "runtime": {
          "lib/DNXCore50/System.Resources.ResourceManager.dll": {}
        }
      },
<<<<<<< HEAD
      "System.Runtime/4.0.0-beta-23109": {
=======
      "System.Runtime/4.0.0": {
>>>>>>> aa152293
        "compile": {
          "ref/dotnet/System.Runtime.dll": {}
        }
      },
<<<<<<< HEAD
      "System.Runtime.Extensions/4.0.0-beta-23127": {
        "dependencies": {
          "System.Runtime": "4.0.0-beta-23127"
=======
      "System.Runtime.Extensions/4.0.0": {
        "dependencies": {
          "System.Runtime": "4.0.0"
>>>>>>> aa152293
        },
        "compile": {
          "ref/dotnet/System.Runtime.Extensions.dll": {}
        }
      },
<<<<<<< HEAD
      "System.Runtime.InteropServices/4.0.0-beta-23121": {
        "dependencies": {
          "System.Reflection": "4.0.0-beta-23121",
          "System.Reflection.Primitives": "4.0.0-beta-23121",
          "System.Runtime": "4.0.0-beta-23121"
=======
      "System.Runtime.InteropServices/4.0.0": {
        "dependencies": {
          "System.Reflection": "4.0.0",
          "System.Reflection.Primitives": "4.0.0",
          "System.Runtime": "4.0.0"
>>>>>>> aa152293
        },
        "compile": {
          "ref/dotnet/System.Runtime.InteropServices.dll": {}
        }
      },
<<<<<<< HEAD
      "System.Text.Encoding/4.0.0-beta-23127": {
        "dependencies": {
          "System.Runtime": "4.0.0-beta-23127"
=======
      "System.Text.Encoding/4.0.0": {
        "dependencies": {
          "System.Runtime": "4.0.0"
>>>>>>> aa152293
        },
        "compile": {
          "ref/dotnet/System.Text.Encoding.dll": {}
        }
      },
<<<<<<< HEAD
      "System.Text.Encoding.Extensions/4.0.0-beta-23127": {
        "dependencies": {
          "System.Runtime": "4.0.0-beta-23127",
          "System.Text.Encoding": "4.0.0-beta-23127"
=======
      "System.Text.Encoding.Extensions/4.0.0": {
        "dependencies": {
          "System.Runtime": "4.0.0",
          "System.Text.Encoding": "4.0.0"
>>>>>>> aa152293
        },
        "compile": {
          "ref/dotnet/System.Text.Encoding.Extensions.dll": {}
        }
      },
<<<<<<< HEAD
      "System.Threading/4.0.0-beta-23127": {
        "dependencies": {
          "System.Runtime": "4.0.0-beta-23127",
          "System.Threading.Tasks": "4.0.0-beta-23127"
=======
      "System.Threading/4.0.0": {
        "dependencies": {
          "System.Runtime": "4.0.0",
          "System.Threading.Tasks": "4.0.0"
>>>>>>> aa152293
        },
        "compile": {
          "ref/dotnet/System.Threading.dll": {}
        }
      },
<<<<<<< HEAD
      "System.Threading.Tasks/4.0.0-beta-23127": {
        "dependencies": {
          "System.Runtime": "4.0.0-beta-23127"
=======
      "System.Threading.Tasks/4.0.0": {
        "dependencies": {
          "System.Runtime": "4.0.0"
>>>>>>> aa152293
        },
        "compile": {
          "ref/dotnet/System.Threading.Tasks.dll": {}
        }
      }
    }
  },
  "libraries": {
<<<<<<< HEAD
    "System.Collections/4.0.0-beta-23127": {
      "sha512": "vQ0QO0WoYy64J3hGOf164kuf+q89If+KUcABPI0X5MJfYnxLbn/iKyeIgiMie8xgJ6qdsAjAgu5O2Ar8rkMOvQ==",
      "files": [
        "License.rtf",
        "System.Collections.4.0.0-beta-23127.nupkg",
        "System.Collections.4.0.0-beta-23127.nupkg.sha512",
=======
    "System.Collections/4.0.0": {
      "sha512": "i2vsGDIEbWdHcUSNDPKZP/ZWod6o740el7mGTCy0dqbCxQh74W4QoC+klUwPEtGEFuvzJ7bJgvwJqscosVNyZQ==",
      "files": [
        "License.rtf",
        "System.Collections.4.0.0.nupkg",
        "System.Collections.4.0.0.nupkg.sha512",
>>>>>>> aa152293
        "System.Collections.nuspec",
        "lib/MonoAndroid10/_._",
        "lib/MonoTouch10/_._",
        "lib/net45/_._",
        "lib/win8/_._",
        "lib/wp80/_._",
        "lib/wpa81/_._",
        "lib/xamarinios10/_._",
        "lib/xamarinmac20/_._",
        "ref/dotnet/System.Collections.dll",
        "ref/dotnet/System.Collections.xml",
        "ref/dotnet/de/System.Collections.xml",
        "ref/dotnet/es/System.Collections.xml",
        "ref/dotnet/fr/System.Collections.xml",
        "ref/dotnet/it/System.Collections.xml",
        "ref/dotnet/ja/System.Collections.xml",
        "ref/dotnet/ko/System.Collections.xml",
        "ref/dotnet/ru/System.Collections.xml",
        "ref/dotnet/zh-hans/System.Collections.xml",
        "ref/dotnet/zh-hant/System.Collections.xml",
        "ref/MonoAndroid10/_._",
        "ref/MonoTouch10/_._",
        "ref/net45/_._",
        "ref/netcore50/System.Collections.dll",
        "ref/netcore50/System.Collections.xml",
        "ref/netcore50/de/System.Collections.xml",
        "ref/netcore50/es/System.Collections.xml",
        "ref/netcore50/fr/System.Collections.xml",
        "ref/netcore50/it/System.Collections.xml",
        "ref/netcore50/ja/System.Collections.xml",
        "ref/netcore50/ko/System.Collections.xml",
        "ref/netcore50/ru/System.Collections.xml",
        "ref/netcore50/zh-hans/System.Collections.xml",
        "ref/netcore50/zh-hant/System.Collections.xml",
        "ref/win8/_._",
        "ref/wp80/_._",
        "ref/wpa81/_._",
        "ref/xamarinios10/_._",
        "ref/xamarinmac20/_._"
      ]
    },
<<<<<<< HEAD
    "System.Collections.Immutable/1.1.36": {
      "serviceable": true,
      "sha512": "MOlivTIeAIQPPMUPWIIoMCvZczjFRLYUWSYwqi1szu8QPyeIbsaPeI+hpXe1DzTxNwnRnmfYaoToi6kXIfSPNg==",
      "files": [
        "License-Stable.rtf",
        "System.Collections.Immutable.1.1.36.nupkg",
        "System.Collections.Immutable.1.1.36.nupkg.sha512",
=======
    "System.Collections.Immutable/1.1.37": {
      "serviceable": true,
      "sha512": "fTpqwZYBzoklTT+XjTRK8KxvmrGkYHzBiylCcKyQcxiOM8k+QvhNBxRvFHDWzy4OEP5f8/9n+xQ9mEgEXY+muA==",
      "files": [
        "System.Collections.Immutable.1.1.37.nupkg",
        "System.Collections.Immutable.1.1.37.nupkg.sha512",
>>>>>>> aa152293
        "System.Collections.Immutable.nuspec",
        "lib/portable-net45+win8+wp8+wpa81/System.Collections.Immutable.dll",
        "lib/portable-net45+win8+wp8+wpa81/System.Collections.Immutable.xml"
      ]
    },
<<<<<<< HEAD
    "System.Diagnostics.Debug/4.0.0-beta-23127": {
      "sha512": "D0LPTKkY0KS6OG2LWld7PXDEMjYE2PycrPUdPD+YQ8l54c2FIrzGYXPolWtt/LzFdXp0/+QWdbs9ZPM9ka5Smg==",
      "files": [
        "License.rtf",
        "System.Diagnostics.Debug.4.0.0-beta-23127.nupkg",
        "System.Diagnostics.Debug.4.0.0-beta-23127.nupkg.sha512",
=======
    "System.Diagnostics.Debug/4.0.0": {
      "sha512": "AYJsLLGDVTC/nyURjgAo7Lpye0+HuSkcQujUf+NgQVdC/C/ky5NyamQHCforHJzgqspitMMtBe8B4UBdGXy1zQ==",
      "files": [
        "License.rtf",
        "System.Diagnostics.Debug.4.0.0.nupkg",
        "System.Diagnostics.Debug.4.0.0.nupkg.sha512",
>>>>>>> aa152293
        "System.Diagnostics.Debug.nuspec",
        "lib/MonoAndroid10/_._",
        "lib/MonoTouch10/_._",
        "lib/net45/_._",
        "lib/win8/_._",
        "lib/wp80/_._",
        "lib/wpa81/_._",
        "lib/xamarinios10/_._",
        "lib/xamarinmac20/_._",
        "ref/dotnet/System.Diagnostics.Debug.dll",
        "ref/dotnet/System.Diagnostics.Debug.xml",
        "ref/dotnet/de/System.Diagnostics.Debug.xml",
        "ref/dotnet/es/System.Diagnostics.Debug.xml",
        "ref/dotnet/fr/System.Diagnostics.Debug.xml",
        "ref/dotnet/it/System.Diagnostics.Debug.xml",
        "ref/dotnet/ja/System.Diagnostics.Debug.xml",
        "ref/dotnet/ko/System.Diagnostics.Debug.xml",
        "ref/dotnet/ru/System.Diagnostics.Debug.xml",
        "ref/dotnet/zh-hans/System.Diagnostics.Debug.xml",
        "ref/dotnet/zh-hant/System.Diagnostics.Debug.xml",
        "ref/MonoAndroid10/_._",
        "ref/MonoTouch10/_._",
        "ref/net45/_._",
        "ref/netcore50/System.Diagnostics.Debug.dll",
        "ref/netcore50/System.Diagnostics.Debug.xml",
        "ref/netcore50/de/System.Diagnostics.Debug.xml",
        "ref/netcore50/es/System.Diagnostics.Debug.xml",
        "ref/netcore50/fr/System.Diagnostics.Debug.xml",
        "ref/netcore50/it/System.Diagnostics.Debug.xml",
        "ref/netcore50/ja/System.Diagnostics.Debug.xml",
        "ref/netcore50/ko/System.Diagnostics.Debug.xml",
        "ref/netcore50/ru/System.Diagnostics.Debug.xml",
        "ref/netcore50/zh-hans/System.Diagnostics.Debug.xml",
        "ref/netcore50/zh-hant/System.Diagnostics.Debug.xml",
        "ref/win8/_._",
        "ref/wp80/_._",
        "ref/wpa81/_._",
        "ref/xamarinios10/_._",
        "ref/xamarinmac20/_._"
      ]
    },
<<<<<<< HEAD
    "System.Globalization/4.0.0-beta-23127": {
      "sha512": "aeIAximdNakmhRV4TtKHUnC1UwR89D7KDSw5CdKvRiMqj/kUFJ16TqT7VKSPaPck3CaE/Mxre5JG+u468UN16A==",
      "files": [
        "License.rtf",
        "System.Globalization.4.0.0-beta-23127.nupkg",
        "System.Globalization.4.0.0-beta-23127.nupkg.sha512",
=======
    "System.Globalization/4.0.0": {
      "sha512": "IBJyTo1y7ZtzzoJUA60T1XPvNTyw/wfFmjFoBFtlYfkekIOtD/AzDDIg0YdUa7eNtFEfliED2R7HdppTdU4t5A==",
      "files": [
        "License.rtf",
        "System.Globalization.4.0.0.nupkg",
        "System.Globalization.4.0.0.nupkg.sha512",
>>>>>>> aa152293
        "System.Globalization.nuspec",
        "lib/MonoAndroid10/_._",
        "lib/MonoTouch10/_._",
        "lib/net45/_._",
        "lib/win8/_._",
        "lib/wp80/_._",
        "lib/wpa81/_._",
        "lib/xamarinios10/_._",
        "lib/xamarinmac20/_._",
        "ref/dotnet/System.Globalization.dll",
        "ref/dotnet/System.Globalization.xml",
        "ref/dotnet/de/System.Globalization.xml",
        "ref/dotnet/es/System.Globalization.xml",
        "ref/dotnet/fr/System.Globalization.xml",
        "ref/dotnet/it/System.Globalization.xml",
        "ref/dotnet/ja/System.Globalization.xml",
        "ref/dotnet/ko/System.Globalization.xml",
        "ref/dotnet/ru/System.Globalization.xml",
        "ref/dotnet/zh-hans/System.Globalization.xml",
        "ref/dotnet/zh-hant/System.Globalization.xml",
        "ref/MonoAndroid10/_._",
        "ref/MonoTouch10/_._",
        "ref/net45/_._",
        "ref/netcore50/System.Globalization.dll",
        "ref/netcore50/System.Globalization.xml",
        "ref/netcore50/de/System.Globalization.xml",
        "ref/netcore50/es/System.Globalization.xml",
        "ref/netcore50/fr/System.Globalization.xml",
        "ref/netcore50/it/System.Globalization.xml",
        "ref/netcore50/ja/System.Globalization.xml",
        "ref/netcore50/ko/System.Globalization.xml",
        "ref/netcore50/ru/System.Globalization.xml",
        "ref/netcore50/zh-hans/System.Globalization.xml",
        "ref/netcore50/zh-hant/System.Globalization.xml",
        "ref/win8/_._",
        "ref/wp80/_._",
        "ref/wpa81/_._",
        "ref/xamarinios10/_._",
        "ref/xamarinmac20/_._"
      ]
    },
<<<<<<< HEAD
    "System.IO/4.0.0-beta-23127": {
      "sha512": "sfU0T3blg5xTQjMOL3aVzpRah8T/R3AqIIBnolPtg+ZVVVhHzHX1DM5xiyPMnC5cAQXj3HWn8eRoIFZ7O5gbbg==",
      "files": [
        "License.rtf",
        "System.IO.4.0.0-beta-23127.nupkg",
        "System.IO.4.0.0-beta-23127.nupkg.sha512",
=======
    "System.IO/4.0.0": {
      "sha512": "MoCHQ0u5n0OMwUS8OX4Gl48qKiQziSW5cXvt82d+MmAcsLq9OL90+ihnu/aJ1h6OOYcBswrZAEuApfZha9w2lg==",
      "files": [
        "License.rtf",
        "System.IO.4.0.0.nupkg",
        "System.IO.4.0.0.nupkg.sha512",
>>>>>>> aa152293
        "System.IO.nuspec",
        "lib/MonoAndroid10/_._",
        "lib/MonoTouch10/_._",
        "lib/net45/_._",
        "lib/win8/_._",
        "lib/wp80/_._",
        "lib/wpa81/_._",
        "lib/xamarinios10/_._",
        "lib/xamarinmac20/_._",
        "ref/dotnet/System.IO.dll",
        "ref/dotnet/System.IO.xml",
        "ref/dotnet/de/System.IO.xml",
        "ref/dotnet/es/System.IO.xml",
        "ref/dotnet/fr/System.IO.xml",
        "ref/dotnet/it/System.IO.xml",
        "ref/dotnet/ja/System.IO.xml",
        "ref/dotnet/ko/System.IO.xml",
        "ref/dotnet/ru/System.IO.xml",
        "ref/dotnet/zh-hans/System.IO.xml",
        "ref/dotnet/zh-hant/System.IO.xml",
        "ref/MonoAndroid10/_._",
        "ref/MonoTouch10/_._",
        "ref/net45/_._",
        "ref/netcore50/System.IO.dll",
        "ref/netcore50/System.IO.xml",
        "ref/netcore50/de/System.IO.xml",
        "ref/netcore50/es/System.IO.xml",
        "ref/netcore50/fr/System.IO.xml",
        "ref/netcore50/it/System.IO.xml",
        "ref/netcore50/ja/System.IO.xml",
        "ref/netcore50/ko/System.IO.xml",
        "ref/netcore50/ru/System.IO.xml",
        "ref/netcore50/zh-hans/System.IO.xml",
        "ref/netcore50/zh-hant/System.IO.xml",
        "ref/win8/_._",
        "ref/wp80/_._",
        "ref/wpa81/_._",
        "ref/xamarinios10/_._",
        "ref/xamarinmac20/_._"
<<<<<<< HEAD
      ]
    },
    "System.Reflection/4.0.0-beta-23127": {
      "sha512": "C2H07xfQjIbtyFuD5T/g0QYc8sE0rhq3lNpL/LUmlQ7jS8xTm2hxTOvYqyPbmf4pYtBRQ3fS7/8mwRexPdN1wA==",
      "files": [
        "License.rtf",
        "System.Reflection.4.0.0-beta-23127.nupkg",
        "System.Reflection.4.0.0-beta-23127.nupkg.sha512",
=======
      ]
    },
    "System.Linq/4.0.0": {
      "serviceable": true,
      "sha512": "r6Hlc+ytE6m/9UBr+nNRRdoJEWjoeQiT3L3lXYFDHoXk3VYsRBCDNXrawcexw7KPLaH0zamQLiAb6avhZ50cGg==",
      "files": [
        "System.Linq.4.0.0.nupkg",
        "System.Linq.4.0.0.nupkg.sha512",
        "System.Linq.nuspec",
        "lib/dotnet/System.Linq.dll",
        "lib/net45/_._",
        "lib/netcore50/System.Linq.dll",
        "lib/win8/_._",
        "lib/wp80/_._",
        "lib/wpa81/_._",
        "ref/dotnet/System.Linq.dll",
        "ref/dotnet/System.Linq.xml",
        "ref/dotnet/de/System.Linq.xml",
        "ref/dotnet/es/System.Linq.xml",
        "ref/dotnet/fr/System.Linq.xml",
        "ref/dotnet/it/System.Linq.xml",
        "ref/dotnet/ja/System.Linq.xml",
        "ref/dotnet/ko/System.Linq.xml",
        "ref/dotnet/ru/System.Linq.xml",
        "ref/dotnet/zh-hans/System.Linq.xml",
        "ref/dotnet/zh-hant/System.Linq.xml",
        "ref/net45/_._",
        "ref/netcore50/System.Linq.dll",
        "ref/netcore50/System.Linq.xml",
        "ref/win8/_._",
        "ref/wp80/_._",
        "ref/wpa81/_._"
      ]
    },
    "System.Reflection/4.0.0": {
      "sha512": "g96Rn8XuG7y4VfxPj/jnXroRJdQ8L3iN3k3zqsuzk4k3Nq4KMXARYiIO4BLW4GwX06uQpuYwRMcAC/aF117knQ==",
      "files": [
        "License.rtf",
        "System.Reflection.4.0.0.nupkg",
        "System.Reflection.4.0.0.nupkg.sha512",
>>>>>>> aa152293
        "System.Reflection.nuspec",
        "lib/MonoAndroid10/_._",
        "lib/MonoTouch10/_._",
        "lib/net45/_._",
        "lib/win8/_._",
        "lib/wp80/_._",
        "lib/wpa81/_._",
        "lib/xamarinios10/_._",
        "lib/xamarinmac20/_._",
        "ref/dotnet/System.Reflection.dll",
        "ref/dotnet/System.Reflection.xml",
        "ref/dotnet/de/System.Reflection.xml",
        "ref/dotnet/es/System.Reflection.xml",
        "ref/dotnet/fr/System.Reflection.xml",
        "ref/dotnet/it/System.Reflection.xml",
        "ref/dotnet/ja/System.Reflection.xml",
        "ref/dotnet/ko/System.Reflection.xml",
        "ref/dotnet/ru/System.Reflection.xml",
        "ref/dotnet/zh-hans/System.Reflection.xml",
        "ref/dotnet/zh-hant/System.Reflection.xml",
        "ref/MonoAndroid10/_._",
        "ref/MonoTouch10/_._",
        "ref/net45/_._",
        "ref/netcore50/System.Reflection.dll",
        "ref/netcore50/System.Reflection.xml",
        "ref/netcore50/de/System.Reflection.xml",
        "ref/netcore50/es/System.Reflection.xml",
        "ref/netcore50/fr/System.Reflection.xml",
        "ref/netcore50/it/System.Reflection.xml",
        "ref/netcore50/ja/System.Reflection.xml",
        "ref/netcore50/ko/System.Reflection.xml",
        "ref/netcore50/ru/System.Reflection.xml",
        "ref/netcore50/zh-hans/System.Reflection.xml",
        "ref/netcore50/zh-hant/System.Reflection.xml",
        "ref/win8/_._",
        "ref/wp80/_._",
        "ref/wpa81/_._",
        "ref/xamarinios10/_._",
        "ref/xamarinmac20/_._"
      ]
    },
<<<<<<< HEAD
    "System.Reflection.Extensions/4.0.0-beta-23127": {
      "serviceable": true,
      "sha512": "aqLWJLH1vBW3M6QSEHXcPuhyIoN+uPVNbcB7D/RoAd5u3OzdaO2MtR98USrD7LIUKlKP8nujoHgvweX0m23Kgw==",
      "files": [
        "System.Reflection.Extensions.4.0.0-beta-23127.nupkg",
        "System.Reflection.Extensions.4.0.0-beta-23127.nupkg.sha512",
=======
    "System.Reflection.Extensions/4.0.0": {
      "serviceable": true,
      "sha512": "dbYaZWCyFAu1TGYUqR2n+Q+1casSHPR2vVW0WVNkXpZbrd2BXcZ7cpvpu9C98CTHtNmyfMWCLpCclDqly23t6A==",
      "files": [
        "System.Reflection.Extensions.4.0.0.nupkg",
        "System.Reflection.Extensions.4.0.0.nupkg.sha512",
>>>>>>> aa152293
        "System.Reflection.Extensions.nuspec",
        "lib/DNXCore50/System.Reflection.Extensions.dll",
        "lib/net45/_._",
        "lib/netcore50/System.Reflection.Extensions.dll",
        "lib/win8/_._",
        "lib/wp80/_._",
        "lib/wpa81/_._",
        "ref/dotnet/System.Reflection.Extensions.dll",
        "ref/dotnet/System.Reflection.Extensions.xml",
        "ref/dotnet/de/System.Reflection.Extensions.xml",
        "ref/dotnet/es/System.Reflection.Extensions.xml",
        "ref/dotnet/fr/System.Reflection.Extensions.xml",
        "ref/dotnet/it/System.Reflection.Extensions.xml",
        "ref/dotnet/ja/System.Reflection.Extensions.xml",
        "ref/dotnet/ko/System.Reflection.Extensions.xml",
        "ref/dotnet/ru/System.Reflection.Extensions.xml",
        "ref/dotnet/zh-hans/System.Reflection.Extensions.xml",
        "ref/dotnet/zh-hant/System.Reflection.Extensions.xml",
        "ref/net45/_._",
        "ref/netcore50/System.Reflection.Extensions.dll",
        "ref/netcore50/System.Reflection.Extensions.xml",
        "ref/win8/_._",
        "ref/wp80/_._",
        "ref/wpa81/_._",
        "runtimes/win8-aot/lib/netcore50/System.Reflection.Extensions.dll"
      ]
    },
<<<<<<< HEAD
    "System.Reflection.Primitives/4.0.0-beta-23127": {
      "serviceable": true,
      "sha512": "qUjIaT8GBhxh5pyY1xhQd3/Rn5CJMu023GGNWXObr6/I/lX9LWpJD+UJAsPcLMEXOFq3QaKk6+giNjaqIdcf7Q==",
      "files": [
        "System.Reflection.Primitives.4.0.0-beta-23127.nupkg",
        "System.Reflection.Primitives.4.0.0-beta-23127.nupkg.sha512",
=======
    "System.Reflection.Primitives/4.0.0": {
      "serviceable": true,
      "sha512": "n9S0XpKv2ruc17FSnaiX6nV47VfHTZ1wLjKZlAirUZCvDQCH71mVp+Ohabn0xXLh5pK2PKp45HCxkqu5Fxn/lA==",
      "files": [
        "System.Reflection.Primitives.4.0.0.nupkg",
        "System.Reflection.Primitives.4.0.0.nupkg.sha512",
>>>>>>> aa152293
        "System.Reflection.Primitives.nuspec",
        "lib/DNXCore50/System.Reflection.Primitives.dll",
        "lib/net45/_._",
        "lib/netcore50/System.Reflection.Primitives.dll",
        "lib/win8/_._",
        "lib/wp80/_._",
        "lib/wpa81/_._",
        "ref/dotnet/System.Reflection.Primitives.dll",
        "ref/dotnet/System.Reflection.Primitives.xml",
        "ref/dotnet/de/System.Reflection.Primitives.xml",
        "ref/dotnet/es/System.Reflection.Primitives.xml",
        "ref/dotnet/fr/System.Reflection.Primitives.xml",
        "ref/dotnet/it/System.Reflection.Primitives.xml",
        "ref/dotnet/ja/System.Reflection.Primitives.xml",
        "ref/dotnet/ko/System.Reflection.Primitives.xml",
        "ref/dotnet/ru/System.Reflection.Primitives.xml",
        "ref/dotnet/zh-hans/System.Reflection.Primitives.xml",
        "ref/dotnet/zh-hant/System.Reflection.Primitives.xml",
        "ref/net45/_._",
        "ref/netcore50/System.Reflection.Primitives.dll",
        "ref/netcore50/System.Reflection.Primitives.xml",
        "ref/win8/_._",
        "ref/wp80/_._",
        "ref/wpa81/_._",
        "runtimes/win8-aot/lib/netcore50/System.Reflection.Primitives.dll"
      ]
    },
<<<<<<< HEAD
    "System.Resources.ResourceManager/4.0.0-beta-23127": {
      "serviceable": true,
      "sha512": "+stu9oGQvmjeFJfhg4zRf/D0jNGa2L7MIkGz3ik70loEFHLE3OrOXFt3T+3eG37Z6md2KCWKe+85ct6VDaEtWA==",
      "files": [
        "System.Resources.ResourceManager.4.0.0-beta-23127.nupkg",
        "System.Resources.ResourceManager.4.0.0-beta-23127.nupkg.sha512",
=======
    "System.Resources.ResourceManager/4.0.0": {
      "serviceable": true,
      "sha512": "qmqeZ4BJgjfU+G2JbrZt4Dk1LsMxO4t+f/9HarNY6w8pBgweO6jT+cknUH7c3qIrGvyUqraBhU45Eo6UtA0fAw==",
      "files": [
        "System.Resources.ResourceManager.4.0.0.nupkg",
        "System.Resources.ResourceManager.4.0.0.nupkg.sha512",
>>>>>>> aa152293
        "System.Resources.ResourceManager.nuspec",
        "lib/DNXCore50/System.Resources.ResourceManager.dll",
        "lib/net45/_._",
        "lib/netcore50/System.Resources.ResourceManager.dll",
        "lib/win8/_._",
        "lib/wp80/_._",
        "lib/wpa81/_._",
        "ref/dotnet/System.Resources.ResourceManager.dll",
        "ref/dotnet/System.Resources.ResourceManager.xml",
        "ref/dotnet/de/System.Resources.ResourceManager.xml",
        "ref/dotnet/es/System.Resources.ResourceManager.xml",
        "ref/dotnet/fr/System.Resources.ResourceManager.xml",
        "ref/dotnet/it/System.Resources.ResourceManager.xml",
        "ref/dotnet/ja/System.Resources.ResourceManager.xml",
        "ref/dotnet/ko/System.Resources.ResourceManager.xml",
        "ref/dotnet/ru/System.Resources.ResourceManager.xml",
        "ref/dotnet/zh-hans/System.Resources.ResourceManager.xml",
        "ref/dotnet/zh-hant/System.Resources.ResourceManager.xml",
        "ref/net45/_._",
        "ref/netcore50/System.Resources.ResourceManager.dll",
        "ref/netcore50/System.Resources.ResourceManager.xml",
        "ref/win8/_._",
        "ref/wp80/_._",
        "ref/wpa81/_._",
        "runtimes/win8-aot/lib/netcore50/System.Resources.ResourceManager.dll"
      ]
    },
<<<<<<< HEAD
    "System.Runtime/4.0.0-beta-23109": {
      "sha512": "n8DjssywHmehbn6YlOJZM9iutCja9i4Y0l6esJKBkzGHqfQ/w31FH4c21HwIGTsnYLLd8SxntAipo7rKGZswjQ==",
      "files": [
        "License.rtf",
        "System.Runtime.4.0.0-beta-23109.nupkg",
        "System.Runtime.4.0.0-beta-23109.nupkg.sha512",
=======
    "System.Runtime/4.0.0": {
      "sha512": "Uq9epame8hEqJlj4KaWb67dDJvj4IM37jRFGVeFbugRdPz48bR0voyBhrbf3iSa2tAmlkg4lsa6BUOL9iwlMew==",
      "files": [
        "License.rtf",
        "System.Runtime.4.0.0.nupkg",
        "System.Runtime.4.0.0.nupkg.sha512",
>>>>>>> aa152293
        "System.Runtime.nuspec",
        "lib/MonoAndroid10/_._",
        "lib/MonoTouch10/_._",
        "lib/net45/_._",
        "lib/win8/_._",
        "lib/wp80/_._",
        "lib/wpa81/_._",
<<<<<<< HEAD
=======
        "lib/xamarinios10/_._",
        "lib/xamarinmac20/_._",
>>>>>>> aa152293
        "ref/dotnet/System.Runtime.dll",
        "ref/dotnet/System.Runtime.xml",
        "ref/dotnet/de/System.Runtime.xml",
        "ref/dotnet/es/System.Runtime.xml",
        "ref/dotnet/fr/System.Runtime.xml",
        "ref/dotnet/it/System.Runtime.xml",
        "ref/dotnet/ja/System.Runtime.xml",
        "ref/dotnet/ko/System.Runtime.xml",
        "ref/dotnet/ru/System.Runtime.xml",
        "ref/dotnet/zh-hans/System.Runtime.xml",
        "ref/dotnet/zh-hant/System.Runtime.xml",
        "ref/MonoAndroid10/_._",
        "ref/MonoTouch10/_._",
        "ref/net45/_._",
        "ref/netcore50/System.Runtime.dll",
        "ref/netcore50/System.Runtime.xml",
        "ref/netcore50/de/System.Runtime.xml",
        "ref/netcore50/es/System.Runtime.xml",
        "ref/netcore50/fr/System.Runtime.xml",
        "ref/netcore50/it/System.Runtime.xml",
        "ref/netcore50/ja/System.Runtime.xml",
        "ref/netcore50/ko/System.Runtime.xml",
        "ref/netcore50/ru/System.Runtime.xml",
        "ref/netcore50/zh-hans/System.Runtime.xml",
        "ref/netcore50/zh-hant/System.Runtime.xml",
        "ref/win8/_._",
        "ref/wp80/_._",
<<<<<<< HEAD
        "ref/wpa81/_._"
      ]
    },
    "System.Runtime.Extensions/4.0.0-beta-23127": {
      "sha512": "lxCQJW7UHFJnM5JHPcl3GOfiHokE39VvHoeHcNiysFCLVgPbxxe4THDahpAQZstHHAySltbro6mgHDmRlFg0jg==",
      "files": [
        "License.rtf",
        "System.Runtime.Extensions.4.0.0-beta-23127.nupkg",
        "System.Runtime.Extensions.4.0.0-beta-23127.nupkg.sha512",
=======
        "ref/wpa81/_._",
        "ref/xamarinios10/_._",
        "ref/xamarinmac20/_._"
      ]
    },
    "System.Runtime.Extensions/4.0.0": {
      "sha512": "zPzwoJcA7qar/b5Ihhzfcdr3vBOR8FIg7u//Qc5mqyAriasXuMFVraBZ5vOQq5asfun9ryNEL8Z2BOlUK5QRqA==",
      "files": [
        "License.rtf",
        "System.Runtime.Extensions.4.0.0.nupkg",
        "System.Runtime.Extensions.4.0.0.nupkg.sha512",
>>>>>>> aa152293
        "System.Runtime.Extensions.nuspec",
        "lib/MonoAndroid10/_._",
        "lib/MonoTouch10/_._",
        "lib/net45/_._",
        "lib/win8/_._",
        "lib/wp80/_._",
        "lib/wpa81/_._",
        "lib/xamarinios10/_._",
        "lib/xamarinmac20/_._",
        "ref/dotnet/System.Runtime.Extensions.dll",
        "ref/dotnet/System.Runtime.Extensions.xml",
        "ref/dotnet/de/System.Runtime.Extensions.xml",
        "ref/dotnet/es/System.Runtime.Extensions.xml",
        "ref/dotnet/fr/System.Runtime.Extensions.xml",
        "ref/dotnet/it/System.Runtime.Extensions.xml",
        "ref/dotnet/ja/System.Runtime.Extensions.xml",
        "ref/dotnet/ko/System.Runtime.Extensions.xml",
        "ref/dotnet/ru/System.Runtime.Extensions.xml",
        "ref/dotnet/zh-hans/System.Runtime.Extensions.xml",
        "ref/dotnet/zh-hant/System.Runtime.Extensions.xml",
        "ref/MonoAndroid10/_._",
        "ref/MonoTouch10/_._",
        "ref/net45/_._",
        "ref/netcore50/System.Runtime.Extensions.dll",
        "ref/netcore50/System.Runtime.Extensions.xml",
        "ref/netcore50/de/System.Runtime.Extensions.xml",
        "ref/netcore50/es/System.Runtime.Extensions.xml",
        "ref/netcore50/fr/System.Runtime.Extensions.xml",
        "ref/netcore50/it/System.Runtime.Extensions.xml",
        "ref/netcore50/ja/System.Runtime.Extensions.xml",
        "ref/netcore50/ko/System.Runtime.Extensions.xml",
        "ref/netcore50/ru/System.Runtime.Extensions.xml",
        "ref/netcore50/zh-hans/System.Runtime.Extensions.xml",
        "ref/netcore50/zh-hant/System.Runtime.Extensions.xml",
        "ref/win8/_._",
        "ref/wp80/_._",
        "ref/wpa81/_._",
        "ref/xamarinios10/_._",
        "ref/xamarinmac20/_._"
      ]
    },
<<<<<<< HEAD
    "System.Runtime.InteropServices/4.0.0-beta-23121": {
      "sha512": "jPbotVCwm+VbsVCL4sI/RQrIqeFH/lNBvahIw+FlQo7SeyEaojc2IYpuCkPScimhNT1DVKPTJsQIjmPDkdlBrA==",
      "files": [
        "License.rtf",
        "System.Runtime.InteropServices.4.0.0-beta-23121.nupkg",
        "System.Runtime.InteropServices.4.0.0-beta-23121.nupkg.sha512",
=======
    "System.Runtime.InteropServices/4.0.0": {
      "sha512": "J8GBB0OsVuKJXR412x6uZdoyNi4y9OMjjJRHPutRHjqujuvthus6Xdxn/i8J1lL2PK+2jWCLpZp72h8x73hkLg==",
      "files": [
        "License.rtf",
        "System.Runtime.InteropServices.4.0.0.nupkg",
        "System.Runtime.InteropServices.4.0.0.nupkg.sha512",
>>>>>>> aa152293
        "System.Runtime.InteropServices.nuspec",
        "lib/MonoAndroid10/_._",
        "lib/MonoTouch10/_._",
        "lib/net45/_._",
        "lib/win8/_._",
        "lib/wpa81/_._",
        "lib/xamarinios10/_._",
        "lib/xamarinmac20/_._",
        "ref/dotnet/System.Runtime.InteropServices.dll",
        "ref/dotnet/System.Runtime.InteropServices.xml",
        "ref/dotnet/de/System.Runtime.InteropServices.xml",
        "ref/dotnet/es/System.Runtime.InteropServices.xml",
        "ref/dotnet/fr/System.Runtime.InteropServices.xml",
        "ref/dotnet/it/System.Runtime.InteropServices.xml",
        "ref/dotnet/ja/System.Runtime.InteropServices.xml",
        "ref/dotnet/ko/System.Runtime.InteropServices.xml",
        "ref/dotnet/ru/System.Runtime.InteropServices.xml",
        "ref/dotnet/zh-hans/System.Runtime.InteropServices.xml",
        "ref/dotnet/zh-hant/System.Runtime.InteropServices.xml",
        "ref/MonoAndroid10/_._",
        "ref/MonoTouch10/_._",
        "ref/net45/_._",
        "ref/netcore50/System.Runtime.InteropServices.dll",
        "ref/netcore50/System.Runtime.InteropServices.xml",
        "ref/netcore50/de/System.Runtime.InteropServices.xml",
        "ref/netcore50/es/System.Runtime.InteropServices.xml",
        "ref/netcore50/fr/System.Runtime.InteropServices.xml",
        "ref/netcore50/it/System.Runtime.InteropServices.xml",
        "ref/netcore50/ja/System.Runtime.InteropServices.xml",
        "ref/netcore50/ko/System.Runtime.InteropServices.xml",
        "ref/netcore50/ru/System.Runtime.InteropServices.xml",
        "ref/netcore50/zh-hans/System.Runtime.InteropServices.xml",
        "ref/netcore50/zh-hant/System.Runtime.InteropServices.xml",
        "ref/win8/_._",
        "ref/wpa81/_._",
        "ref/xamarinios10/_._",
        "ref/xamarinmac20/_._"
      ]
    },
<<<<<<< HEAD
    "System.Text.Encoding/4.0.0-beta-23127": {
      "sha512": "0m6jk7+vQexT1WG+FWPg+X+vNNZtKXBO+iHgR8UiX+o6dobJwfHVJlGxNwtv7VwTsHeVa01YN7uAjSZVpYxamA==",
      "files": [
        "License.rtf",
        "System.Text.Encoding.4.0.0-beta-23127.nupkg",
        "System.Text.Encoding.4.0.0-beta-23127.nupkg.sha512",
=======
    "System.Text.Encoding/4.0.0": {
      "sha512": "AMxFNOXpA6Ab8swULbXuJmoT2K5w6TnV3ObF5wsmEcIHQUJghoZtDVfVHb08O2wW15mOSI1i9Wg0Dx0pY13o8g==",
      "files": [
        "License.rtf",
        "System.Text.Encoding.4.0.0.nupkg",
        "System.Text.Encoding.4.0.0.nupkg.sha512",
>>>>>>> aa152293
        "System.Text.Encoding.nuspec",
        "lib/MonoAndroid10/_._",
        "lib/MonoTouch10/_._",
        "lib/net45/_._",
        "lib/win8/_._",
        "lib/wp80/_._",
        "lib/wpa81/_._",
        "lib/xamarinios10/_._",
        "lib/xamarinmac20/_._",
        "ref/dotnet/System.Text.Encoding.dll",
        "ref/dotnet/System.Text.Encoding.xml",
        "ref/dotnet/de/System.Text.Encoding.xml",
        "ref/dotnet/es/System.Text.Encoding.xml",
        "ref/dotnet/fr/System.Text.Encoding.xml",
        "ref/dotnet/it/System.Text.Encoding.xml",
        "ref/dotnet/ja/System.Text.Encoding.xml",
        "ref/dotnet/ko/System.Text.Encoding.xml",
        "ref/dotnet/ru/System.Text.Encoding.xml",
        "ref/dotnet/zh-hans/System.Text.Encoding.xml",
        "ref/dotnet/zh-hant/System.Text.Encoding.xml",
        "ref/MonoAndroid10/_._",
        "ref/MonoTouch10/_._",
        "ref/net45/_._",
        "ref/netcore50/System.Text.Encoding.dll",
        "ref/netcore50/System.Text.Encoding.xml",
        "ref/netcore50/de/System.Text.Encoding.xml",
        "ref/netcore50/es/System.Text.Encoding.xml",
        "ref/netcore50/fr/System.Text.Encoding.xml",
        "ref/netcore50/it/System.Text.Encoding.xml",
        "ref/netcore50/ja/System.Text.Encoding.xml",
        "ref/netcore50/ko/System.Text.Encoding.xml",
        "ref/netcore50/ru/System.Text.Encoding.xml",
        "ref/netcore50/zh-hans/System.Text.Encoding.xml",
        "ref/netcore50/zh-hant/System.Text.Encoding.xml",
        "ref/win8/_._",
        "ref/wp80/_._",
        "ref/wpa81/_._",
        "ref/xamarinios10/_._",
        "ref/xamarinmac20/_._"
      ]
    },
<<<<<<< HEAD
    "System.Text.Encoding.Extensions/4.0.0-beta-23127": {
      "sha512": "XUx3egAOs5sd6GaO2ShAQpIoIoBqXwn3pdq4I17Xb1L7nJQ7De9t148f6J9zLKNX8829CB2+HQM0/vmnuS1Gvw==",
      "files": [
        "License.rtf",
        "System.Text.Encoding.Extensions.4.0.0-beta-23127.nupkg",
        "System.Text.Encoding.Extensions.4.0.0-beta-23127.nupkg.sha512",
=======
    "System.Text.Encoding.Extensions/4.0.0": {
      "sha512": "FktA77+2DC0S5oRhgM569pbzFrcA45iQpYiI7+YKl68B6TfI2N5TQbXqSWlh2YXKoFXHi2RFwPMha2lxiFJZ6A==",
      "files": [
        "License.rtf",
        "System.Text.Encoding.Extensions.4.0.0.nupkg",
        "System.Text.Encoding.Extensions.4.0.0.nupkg.sha512",
>>>>>>> aa152293
        "System.Text.Encoding.Extensions.nuspec",
        "lib/MonoAndroid10/_._",
        "lib/MonoTouch10/_._",
        "lib/net45/_._",
        "lib/win8/_._",
        "lib/wp80/_._",
        "lib/wpa81/_._",
        "lib/xamarinios10/_._",
        "lib/xamarinmac20/_._",
        "ref/dotnet/System.Text.Encoding.Extensions.dll",
        "ref/dotnet/System.Text.Encoding.Extensions.xml",
        "ref/dotnet/de/System.Text.Encoding.Extensions.xml",
        "ref/dotnet/es/System.Text.Encoding.Extensions.xml",
        "ref/dotnet/fr/System.Text.Encoding.Extensions.xml",
        "ref/dotnet/it/System.Text.Encoding.Extensions.xml",
        "ref/dotnet/ja/System.Text.Encoding.Extensions.xml",
        "ref/dotnet/ko/System.Text.Encoding.Extensions.xml",
        "ref/dotnet/ru/System.Text.Encoding.Extensions.xml",
        "ref/dotnet/zh-hans/System.Text.Encoding.Extensions.xml",
        "ref/dotnet/zh-hant/System.Text.Encoding.Extensions.xml",
        "ref/MonoAndroid10/_._",
        "ref/MonoTouch10/_._",
        "ref/net45/_._",
        "ref/netcore50/System.Text.Encoding.Extensions.dll",
        "ref/netcore50/System.Text.Encoding.Extensions.xml",
        "ref/netcore50/de/System.Text.Encoding.Extensions.xml",
        "ref/netcore50/es/System.Text.Encoding.Extensions.xml",
        "ref/netcore50/fr/System.Text.Encoding.Extensions.xml",
        "ref/netcore50/it/System.Text.Encoding.Extensions.xml",
        "ref/netcore50/ja/System.Text.Encoding.Extensions.xml",
        "ref/netcore50/ko/System.Text.Encoding.Extensions.xml",
        "ref/netcore50/ru/System.Text.Encoding.Extensions.xml",
        "ref/netcore50/zh-hans/System.Text.Encoding.Extensions.xml",
        "ref/netcore50/zh-hant/System.Text.Encoding.Extensions.xml",
        "ref/win8/_._",
        "ref/wp80/_._",
        "ref/wpa81/_._",
        "ref/xamarinios10/_._",
        "ref/xamarinmac20/_._"
      ]
    },
<<<<<<< HEAD
    "System.Threading/4.0.0-beta-23127": {
      "sha512": "SSZaF3U+EjcgXqifrYus6mcx2GYkIplUBngnNHqR9tISvhGTbd04j5VF+I7dAwmoRKtaKEHWKEvc+uT+PxK00A==",
      "files": [
        "License.rtf",
        "System.Threading.4.0.0-beta-23127.nupkg",
        "System.Threading.4.0.0-beta-23127.nupkg.sha512",
=======
    "System.Threading/4.0.0": {
      "sha512": "H6O/9gUrjPDNYanh/7OFGAZHjVXvEuITD0RcnjfvIV04HOGrOPqUBU0kmz9RIX/7YGgCQn1o1S2DX6Cuv8kVGQ==",
      "files": [
        "License.rtf",
        "System.Threading.4.0.0.nupkg",
        "System.Threading.4.0.0.nupkg.sha512",
>>>>>>> aa152293
        "System.Threading.nuspec",
        "lib/MonoAndroid10/_._",
        "lib/MonoTouch10/_._",
        "lib/net45/_._",
        "lib/win8/_._",
        "lib/wp80/_._",
        "lib/wpa81/_._",
        "lib/xamarinios10/_._",
        "lib/xamarinmac20/_._",
        "ref/dotnet/System.Threading.dll",
        "ref/dotnet/System.Threading.xml",
        "ref/dotnet/de/System.Threading.xml",
        "ref/dotnet/es/System.Threading.xml",
        "ref/dotnet/fr/System.Threading.xml",
        "ref/dotnet/it/System.Threading.xml",
        "ref/dotnet/ja/System.Threading.xml",
        "ref/dotnet/ko/System.Threading.xml",
        "ref/dotnet/ru/System.Threading.xml",
        "ref/dotnet/zh-hans/System.Threading.xml",
        "ref/dotnet/zh-hant/System.Threading.xml",
        "ref/MonoAndroid10/_._",
        "ref/MonoTouch10/_._",
        "ref/net45/_._",
        "ref/netcore50/System.Threading.dll",
        "ref/netcore50/System.Threading.xml",
        "ref/netcore50/de/System.Threading.xml",
        "ref/netcore50/es/System.Threading.xml",
        "ref/netcore50/fr/System.Threading.xml",
        "ref/netcore50/it/System.Threading.xml",
        "ref/netcore50/ja/System.Threading.xml",
        "ref/netcore50/ko/System.Threading.xml",
        "ref/netcore50/ru/System.Threading.xml",
        "ref/netcore50/zh-hans/System.Threading.xml",
        "ref/netcore50/zh-hant/System.Threading.xml",
        "ref/win8/_._",
        "ref/wp80/_._",
        "ref/wpa81/_._",
        "ref/xamarinios10/_._",
        "ref/xamarinmac20/_._"
      ]
    },
<<<<<<< HEAD
    "System.Threading.Tasks/4.0.0-beta-23127": {
      "sha512": "IF6aSdAJwdUyofELbt4+F6EaB5PQEvnqEbahkDSBbjl/m/gkC+TuT7IhOI6SocsFrebiKcUOUk5x/BQMtq1wEg==",
      "files": [
        "License.rtf",
        "System.Threading.Tasks.4.0.0-beta-23127.nupkg",
        "System.Threading.Tasks.4.0.0-beta-23127.nupkg.sha512",
=======
    "System.Threading.Tasks/4.0.0": {
      "sha512": "dA3y1B6Pc8mNt9obhEWWGGpvEakS51+nafXpmM/Z8IF847GErLXGTjdfA+AYEKszfFbH7SVLWUklXhYeeSQ1lw==",
      "files": [
        "License.rtf",
        "System.Threading.Tasks.4.0.0.nupkg",
        "System.Threading.Tasks.4.0.0.nupkg.sha512",
>>>>>>> aa152293
        "System.Threading.Tasks.nuspec",
        "lib/MonoAndroid10/_._",
        "lib/MonoTouch10/_._",
        "lib/net45/_._",
        "lib/win8/_._",
        "lib/wp80/_._",
        "lib/wpa81/_._",
        "lib/xamarinios10/_._",
        "lib/xamarinmac20/_._",
        "ref/dotnet/System.Threading.Tasks.dll",
        "ref/dotnet/System.Threading.Tasks.xml",
        "ref/dotnet/de/System.Threading.Tasks.xml",
        "ref/dotnet/es/System.Threading.Tasks.xml",
        "ref/dotnet/fr/System.Threading.Tasks.xml",
        "ref/dotnet/it/System.Threading.Tasks.xml",
        "ref/dotnet/ja/System.Threading.Tasks.xml",
        "ref/dotnet/ko/System.Threading.Tasks.xml",
        "ref/dotnet/ru/System.Threading.Tasks.xml",
        "ref/dotnet/zh-hans/System.Threading.Tasks.xml",
        "ref/dotnet/zh-hant/System.Threading.Tasks.xml",
        "ref/MonoAndroid10/_._",
        "ref/MonoTouch10/_._",
        "ref/net45/_._",
        "ref/netcore50/System.Threading.Tasks.dll",
        "ref/netcore50/System.Threading.Tasks.xml",
        "ref/netcore50/de/System.Threading.Tasks.xml",
        "ref/netcore50/es/System.Threading.Tasks.xml",
        "ref/netcore50/fr/System.Threading.Tasks.xml",
        "ref/netcore50/it/System.Threading.Tasks.xml",
        "ref/netcore50/ja/System.Threading.Tasks.xml",
        "ref/netcore50/ko/System.Threading.Tasks.xml",
        "ref/netcore50/ru/System.Threading.Tasks.xml",
        "ref/netcore50/zh-hans/System.Threading.Tasks.xml",
        "ref/netcore50/zh-hant/System.Threading.Tasks.xml",
        "ref/win8/_._",
        "ref/wp80/_._",
        "ref/wpa81/_._",
        "ref/xamarinios10/_._",
        "ref/xamarinmac20/_._"
      ]
    }
  },
  "projectFileDependencyGroups": {
    "": [
<<<<<<< HEAD
      "System.Runtime >= 4.0.0-beta-*",
      "System.Resources.ResourceManager >= 4.0.0-beta-*",
      "System.Reflection.Primitives >= 4.0.0-beta-*",
      "System.Diagnostics.Debug >= 4.0.0-beta-*",
      "System.IO >= 4.0.0-beta-*",
      "System.Collections.Immutable >= 1.1.36",
      "System.Collections >= 4.0.0-beta-*",
      "System.Text.Encoding >= 4.0.0-beta-*",
      "System.Runtime.InteropServices >= 4.0.0-beta-*",
      "System.Reflection >= 4.0.0-beta-*",
      "System.Runtime.Extensions >= 4.0.0-beta-*",
      "System.Threading >= 4.0.0-beta-*",
      "System.Text.Encoding.Extensions >= 4.0.0-beta-*",
      "System.Reflection.Extensions >= 4.0.0-beta-*"
=======
      "System.Runtime >= 4.0.0",
      "System.Resources.ResourceManager >= 4.0.0",
      "System.Reflection.Primitives >= 4.0.0",
      "System.Diagnostics.Debug >= 4.0.0",
      "System.IO >= 4.0.0",
      "System.Collections.Immutable >= 1.1.37",
      "System.Collections >= 4.0.0",
      "System.Text.Encoding >= 4.0.0",
      "System.Runtime.InteropServices >= 4.0.0",
      "System.Reflection >= 4.0.0",
      "System.Runtime.Extensions >= 4.0.0",
      "System.Threading >= 4.0.0",
      "System.Text.Encoding.Extensions >= 4.0.0",
      "System.Reflection.Extensions >= 4.0.0"
>>>>>>> aa152293
    ],
    "DNXCore,Version=v5.0": []
  }
}<|MERGE_RESOLUTION|>--- conflicted
+++ resolved
@@ -3,23 +3,14 @@
   "version": -9996,
   "targets": {
     "DNXCore,Version=v5.0": {
-<<<<<<< HEAD
-      "System.Collections/4.0.0-beta-23127": {
-        "dependencies": {
-          "System.Runtime": "4.0.0-beta-23127"
-=======
       "System.Collections/4.0.0": {
         "dependencies": {
           "System.Runtime": "4.0.0"
->>>>>>> aa152293
         },
         "compile": {
           "ref/dotnet/System.Collections.dll": {}
         }
       },
-<<<<<<< HEAD
-      "System.Collections.Immutable/1.1.36": {
-=======
       "System.Collections.Immutable/1.1.37": {
         "dependencies": {
           "System.Runtime": "4.0.0",
@@ -31,67 +22,39 @@
           "System.Globalization": "4.0.0",
           "System.Threading": "4.0.0"
         },
->>>>>>> aa152293
-        "compile": {
-          "lib/portable-net45+win8+wp8+wpa81/System.Collections.Immutable.dll": {}
+        "compile": {
+          "lib/dotnet/System.Collections.Immutable.dll": {}
         },
         "runtime": {
-          "lib/portable-net45+win8+wp8+wpa81/System.Collections.Immutable.dll": {}
-        }
-      },
-<<<<<<< HEAD
-      "System.Diagnostics.Debug/4.0.0-beta-23127": {
-        "dependencies": {
-          "System.Runtime": "4.0.0-beta-23127"
-=======
+          "lib/dotnet/System.Collections.Immutable.dll": {}
+        }
+      },
       "System.Diagnostics.Debug/4.0.0": {
         "dependencies": {
           "System.Runtime": "4.0.0"
->>>>>>> aa152293
         },
         "compile": {
           "ref/dotnet/System.Diagnostics.Debug.dll": {}
         }
       },
-<<<<<<< HEAD
-      "System.Globalization/4.0.0-beta-23127": {
-        "dependencies": {
-          "System.Runtime": "4.0.0-beta-23127"
-=======
       "System.Globalization/4.0.0": {
         "dependencies": {
           "System.Runtime": "4.0.0"
->>>>>>> aa152293
         },
         "compile": {
           "ref/dotnet/System.Globalization.dll": {}
         }
       },
-<<<<<<< HEAD
-      "System.IO/4.0.0-beta-23127": {
-        "dependencies": {
-          "System.Runtime": "4.0.0-beta-23127",
-          "System.Text.Encoding": "4.0.0-beta-23127",
-          "System.Threading.Tasks": "4.0.0-beta-23127"
-=======
       "System.IO/4.0.0": {
         "dependencies": {
           "System.Runtime": "4.0.0",
           "System.Text.Encoding": "4.0.0",
           "System.Threading.Tasks": "4.0.0"
->>>>>>> aa152293
         },
         "compile": {
           "ref/dotnet/System.IO.dll": {}
         }
       },
-<<<<<<< HEAD
-      "System.Reflection/4.0.0-beta-23127": {
-        "dependencies": {
-          "System.IO": "4.0.0-beta-23127",
-          "System.Reflection.Primitives": "4.0.0-beta-23127",
-          "System.Runtime": "4.0.0-beta-23127"
-=======
       "System.Linq/4.0.0": {
         "dependencies": {
           "System.Runtime": "4.0.20",
@@ -112,23 +75,15 @@
           "System.IO": "4.0.0",
           "System.Reflection.Primitives": "4.0.0",
           "System.Runtime": "4.0.0"
->>>>>>> aa152293
         },
         "compile": {
           "ref/dotnet/System.Reflection.dll": {}
         }
       },
-<<<<<<< HEAD
-      "System.Reflection.Extensions/4.0.0-beta-23127": {
-        "dependencies": {
-          "System.Runtime": "4.0.0-beta-23127",
-          "System.Reflection": "4.0.0-beta-23127"
-=======
       "System.Reflection.Extensions/4.0.0": {
         "dependencies": {
           "System.Runtime": "4.0.0",
           "System.Reflection": "4.0.0"
->>>>>>> aa152293
         },
         "compile": {
           "ref/dotnet/System.Reflection.Extensions.dll": {}
@@ -137,15 +92,9 @@
           "lib/DNXCore50/System.Reflection.Extensions.dll": {}
         }
       },
-<<<<<<< HEAD
-      "System.Reflection.Primitives/4.0.0-beta-23127": {
-        "dependencies": {
-          "System.Runtime": "4.0.0-beta-23127"
-=======
       "System.Reflection.Primitives/4.0.0": {
         "dependencies": {
           "System.Runtime": "4.0.0"
->>>>>>> aa152293
         },
         "compile": {
           "ref/dotnet/System.Reflection.Primitives.dll": {}
@@ -154,19 +103,11 @@
           "lib/DNXCore50/System.Reflection.Primitives.dll": {}
         }
       },
-<<<<<<< HEAD
-      "System.Resources.ResourceManager/4.0.0-beta-23127": {
-        "dependencies": {
-          "System.Runtime": "4.0.0-beta-23127",
-          "System.Reflection": "4.0.0-beta-23127",
-          "System.Globalization": "4.0.0-beta-23127"
-=======
       "System.Resources.ResourceManager/4.0.0": {
         "dependencies": {
           "System.Runtime": "4.0.0",
           "System.Reflection": "4.0.0",
           "System.Globalization": "4.0.0"
->>>>>>> aa152293
         },
         "compile": {
           "ref/dotnet/System.Resources.ResourceManager.dll": {}
@@ -175,102 +116,58 @@
           "lib/DNXCore50/System.Resources.ResourceManager.dll": {}
         }
       },
-<<<<<<< HEAD
-      "System.Runtime/4.0.0-beta-23109": {
-=======
       "System.Runtime/4.0.0": {
->>>>>>> aa152293
         "compile": {
           "ref/dotnet/System.Runtime.dll": {}
         }
       },
-<<<<<<< HEAD
-      "System.Runtime.Extensions/4.0.0-beta-23127": {
-        "dependencies": {
-          "System.Runtime": "4.0.0-beta-23127"
-=======
       "System.Runtime.Extensions/4.0.0": {
         "dependencies": {
           "System.Runtime": "4.0.0"
->>>>>>> aa152293
         },
         "compile": {
           "ref/dotnet/System.Runtime.Extensions.dll": {}
         }
       },
-<<<<<<< HEAD
-      "System.Runtime.InteropServices/4.0.0-beta-23121": {
-        "dependencies": {
-          "System.Reflection": "4.0.0-beta-23121",
-          "System.Reflection.Primitives": "4.0.0-beta-23121",
-          "System.Runtime": "4.0.0-beta-23121"
-=======
       "System.Runtime.InteropServices/4.0.0": {
         "dependencies": {
           "System.Reflection": "4.0.0",
           "System.Reflection.Primitives": "4.0.0",
           "System.Runtime": "4.0.0"
->>>>>>> aa152293
         },
         "compile": {
           "ref/dotnet/System.Runtime.InteropServices.dll": {}
         }
       },
-<<<<<<< HEAD
-      "System.Text.Encoding/4.0.0-beta-23127": {
-        "dependencies": {
-          "System.Runtime": "4.0.0-beta-23127"
-=======
       "System.Text.Encoding/4.0.0": {
         "dependencies": {
           "System.Runtime": "4.0.0"
->>>>>>> aa152293
         },
         "compile": {
           "ref/dotnet/System.Text.Encoding.dll": {}
         }
       },
-<<<<<<< HEAD
-      "System.Text.Encoding.Extensions/4.0.0-beta-23127": {
-        "dependencies": {
-          "System.Runtime": "4.0.0-beta-23127",
-          "System.Text.Encoding": "4.0.0-beta-23127"
-=======
       "System.Text.Encoding.Extensions/4.0.0": {
         "dependencies": {
           "System.Runtime": "4.0.0",
           "System.Text.Encoding": "4.0.0"
->>>>>>> aa152293
         },
         "compile": {
           "ref/dotnet/System.Text.Encoding.Extensions.dll": {}
         }
       },
-<<<<<<< HEAD
-      "System.Threading/4.0.0-beta-23127": {
-        "dependencies": {
-          "System.Runtime": "4.0.0-beta-23127",
-          "System.Threading.Tasks": "4.0.0-beta-23127"
-=======
       "System.Threading/4.0.0": {
         "dependencies": {
           "System.Runtime": "4.0.0",
           "System.Threading.Tasks": "4.0.0"
->>>>>>> aa152293
         },
         "compile": {
           "ref/dotnet/System.Threading.dll": {}
         }
       },
-<<<<<<< HEAD
-      "System.Threading.Tasks/4.0.0-beta-23127": {
-        "dependencies": {
-          "System.Runtime": "4.0.0-beta-23127"
-=======
       "System.Threading.Tasks/4.0.0": {
         "dependencies": {
           "System.Runtime": "4.0.0"
->>>>>>> aa152293
         },
         "compile": {
           "ref/dotnet/System.Threading.Tasks.dll": {}
@@ -279,21 +176,12 @@
     }
   },
   "libraries": {
-<<<<<<< HEAD
-    "System.Collections/4.0.0-beta-23127": {
-      "sha512": "vQ0QO0WoYy64J3hGOf164kuf+q89If+KUcABPI0X5MJfYnxLbn/iKyeIgiMie8xgJ6qdsAjAgu5O2Ar8rkMOvQ==",
-      "files": [
-        "License.rtf",
-        "System.Collections.4.0.0-beta-23127.nupkg",
-        "System.Collections.4.0.0-beta-23127.nupkg.sha512",
-=======
     "System.Collections/4.0.0": {
       "sha512": "i2vsGDIEbWdHcUSNDPKZP/ZWod6o740el7mGTCy0dqbCxQh74W4QoC+klUwPEtGEFuvzJ7bJgvwJqscosVNyZQ==",
       "files": [
         "License.rtf",
         "System.Collections.4.0.0.nupkg",
         "System.Collections.4.0.0.nupkg.sha512",
->>>>>>> aa152293
         "System.Collections.nuspec",
         "lib/MonoAndroid10/_._",
         "lib/MonoTouch10/_._",
@@ -335,42 +223,25 @@
         "ref/xamarinmac20/_._"
       ]
     },
-<<<<<<< HEAD
-    "System.Collections.Immutable/1.1.36": {
-      "serviceable": true,
-      "sha512": "MOlivTIeAIQPPMUPWIIoMCvZczjFRLYUWSYwqi1szu8QPyeIbsaPeI+hpXe1DzTxNwnRnmfYaoToi6kXIfSPNg==",
-      "files": [
-        "License-Stable.rtf",
-        "System.Collections.Immutable.1.1.36.nupkg",
-        "System.Collections.Immutable.1.1.36.nupkg.sha512",
-=======
     "System.Collections.Immutable/1.1.37": {
       "serviceable": true,
       "sha512": "fTpqwZYBzoklTT+XjTRK8KxvmrGkYHzBiylCcKyQcxiOM8k+QvhNBxRvFHDWzy4OEP5f8/9n+xQ9mEgEXY+muA==",
       "files": [
         "System.Collections.Immutable.1.1.37.nupkg",
         "System.Collections.Immutable.1.1.37.nupkg.sha512",
->>>>>>> aa152293
         "System.Collections.Immutable.nuspec",
+        "lib/dotnet/System.Collections.Immutable.dll",
+        "lib/dotnet/System.Collections.Immutable.xml",
         "lib/portable-net45+win8+wp8+wpa81/System.Collections.Immutable.dll",
         "lib/portable-net45+win8+wp8+wpa81/System.Collections.Immutable.xml"
       ]
     },
-<<<<<<< HEAD
-    "System.Diagnostics.Debug/4.0.0-beta-23127": {
-      "sha512": "D0LPTKkY0KS6OG2LWld7PXDEMjYE2PycrPUdPD+YQ8l54c2FIrzGYXPolWtt/LzFdXp0/+QWdbs9ZPM9ka5Smg==",
-      "files": [
-        "License.rtf",
-        "System.Diagnostics.Debug.4.0.0-beta-23127.nupkg",
-        "System.Diagnostics.Debug.4.0.0-beta-23127.nupkg.sha512",
-=======
     "System.Diagnostics.Debug/4.0.0": {
       "sha512": "AYJsLLGDVTC/nyURjgAo7Lpye0+HuSkcQujUf+NgQVdC/C/ky5NyamQHCforHJzgqspitMMtBe8B4UBdGXy1zQ==",
       "files": [
         "License.rtf",
         "System.Diagnostics.Debug.4.0.0.nupkg",
         "System.Diagnostics.Debug.4.0.0.nupkg.sha512",
->>>>>>> aa152293
         "System.Diagnostics.Debug.nuspec",
         "lib/MonoAndroid10/_._",
         "lib/MonoTouch10/_._",
@@ -412,21 +283,12 @@
         "ref/xamarinmac20/_._"
       ]
     },
-<<<<<<< HEAD
-    "System.Globalization/4.0.0-beta-23127": {
-      "sha512": "aeIAximdNakmhRV4TtKHUnC1UwR89D7KDSw5CdKvRiMqj/kUFJ16TqT7VKSPaPck3CaE/Mxre5JG+u468UN16A==",
-      "files": [
-        "License.rtf",
-        "System.Globalization.4.0.0-beta-23127.nupkg",
-        "System.Globalization.4.0.0-beta-23127.nupkg.sha512",
-=======
     "System.Globalization/4.0.0": {
       "sha512": "IBJyTo1y7ZtzzoJUA60T1XPvNTyw/wfFmjFoBFtlYfkekIOtD/AzDDIg0YdUa7eNtFEfliED2R7HdppTdU4t5A==",
       "files": [
         "License.rtf",
         "System.Globalization.4.0.0.nupkg",
         "System.Globalization.4.0.0.nupkg.sha512",
->>>>>>> aa152293
         "System.Globalization.nuspec",
         "lib/MonoAndroid10/_._",
         "lib/MonoTouch10/_._",
@@ -468,21 +330,12 @@
         "ref/xamarinmac20/_._"
       ]
     },
-<<<<<<< HEAD
-    "System.IO/4.0.0-beta-23127": {
-      "sha512": "sfU0T3blg5xTQjMOL3aVzpRah8T/R3AqIIBnolPtg+ZVVVhHzHX1DM5xiyPMnC5cAQXj3HWn8eRoIFZ7O5gbbg==",
-      "files": [
-        "License.rtf",
-        "System.IO.4.0.0-beta-23127.nupkg",
-        "System.IO.4.0.0-beta-23127.nupkg.sha512",
-=======
     "System.IO/4.0.0": {
       "sha512": "MoCHQ0u5n0OMwUS8OX4Gl48qKiQziSW5cXvt82d+MmAcsLq9OL90+ihnu/aJ1h6OOYcBswrZAEuApfZha9w2lg==",
       "files": [
         "License.rtf",
         "System.IO.4.0.0.nupkg",
         "System.IO.4.0.0.nupkg.sha512",
->>>>>>> aa152293
         "System.IO.nuspec",
         "lib/MonoAndroid10/_._",
         "lib/MonoTouch10/_._",
@@ -522,16 +375,6 @@
         "ref/wpa81/_._",
         "ref/xamarinios10/_._",
         "ref/xamarinmac20/_._"
-<<<<<<< HEAD
-      ]
-    },
-    "System.Reflection/4.0.0-beta-23127": {
-      "sha512": "C2H07xfQjIbtyFuD5T/g0QYc8sE0rhq3lNpL/LUmlQ7jS8xTm2hxTOvYqyPbmf4pYtBRQ3fS7/8mwRexPdN1wA==",
-      "files": [
-        "License.rtf",
-        "System.Reflection.4.0.0-beta-23127.nupkg",
-        "System.Reflection.4.0.0-beta-23127.nupkg.sha512",
-=======
       ]
     },
     "System.Linq/4.0.0": {
@@ -572,7 +415,6 @@
         "License.rtf",
         "System.Reflection.4.0.0.nupkg",
         "System.Reflection.4.0.0.nupkg.sha512",
->>>>>>> aa152293
         "System.Reflection.nuspec",
         "lib/MonoAndroid10/_._",
         "lib/MonoTouch10/_._",
@@ -614,21 +456,12 @@
         "ref/xamarinmac20/_._"
       ]
     },
-<<<<<<< HEAD
-    "System.Reflection.Extensions/4.0.0-beta-23127": {
-      "serviceable": true,
-      "sha512": "aqLWJLH1vBW3M6QSEHXcPuhyIoN+uPVNbcB7D/RoAd5u3OzdaO2MtR98USrD7LIUKlKP8nujoHgvweX0m23Kgw==",
-      "files": [
-        "System.Reflection.Extensions.4.0.0-beta-23127.nupkg",
-        "System.Reflection.Extensions.4.0.0-beta-23127.nupkg.sha512",
-=======
     "System.Reflection.Extensions/4.0.0": {
       "serviceable": true,
       "sha512": "dbYaZWCyFAu1TGYUqR2n+Q+1casSHPR2vVW0WVNkXpZbrd2BXcZ7cpvpu9C98CTHtNmyfMWCLpCclDqly23t6A==",
       "files": [
         "System.Reflection.Extensions.4.0.0.nupkg",
         "System.Reflection.Extensions.4.0.0.nupkg.sha512",
->>>>>>> aa152293
         "System.Reflection.Extensions.nuspec",
         "lib/DNXCore50/System.Reflection.Extensions.dll",
         "lib/net45/_._",
@@ -656,21 +489,12 @@
         "runtimes/win8-aot/lib/netcore50/System.Reflection.Extensions.dll"
       ]
     },
-<<<<<<< HEAD
-    "System.Reflection.Primitives/4.0.0-beta-23127": {
-      "serviceable": true,
-      "sha512": "qUjIaT8GBhxh5pyY1xhQd3/Rn5CJMu023GGNWXObr6/I/lX9LWpJD+UJAsPcLMEXOFq3QaKk6+giNjaqIdcf7Q==",
-      "files": [
-        "System.Reflection.Primitives.4.0.0-beta-23127.nupkg",
-        "System.Reflection.Primitives.4.0.0-beta-23127.nupkg.sha512",
-=======
     "System.Reflection.Primitives/4.0.0": {
       "serviceable": true,
       "sha512": "n9S0XpKv2ruc17FSnaiX6nV47VfHTZ1wLjKZlAirUZCvDQCH71mVp+Ohabn0xXLh5pK2PKp45HCxkqu5Fxn/lA==",
       "files": [
         "System.Reflection.Primitives.4.0.0.nupkg",
         "System.Reflection.Primitives.4.0.0.nupkg.sha512",
->>>>>>> aa152293
         "System.Reflection.Primitives.nuspec",
         "lib/DNXCore50/System.Reflection.Primitives.dll",
         "lib/net45/_._",
@@ -698,21 +522,12 @@
         "runtimes/win8-aot/lib/netcore50/System.Reflection.Primitives.dll"
       ]
     },
-<<<<<<< HEAD
-    "System.Resources.ResourceManager/4.0.0-beta-23127": {
-      "serviceable": true,
-      "sha512": "+stu9oGQvmjeFJfhg4zRf/D0jNGa2L7MIkGz3ik70loEFHLE3OrOXFt3T+3eG37Z6md2KCWKe+85ct6VDaEtWA==",
-      "files": [
-        "System.Resources.ResourceManager.4.0.0-beta-23127.nupkg",
-        "System.Resources.ResourceManager.4.0.0-beta-23127.nupkg.sha512",
-=======
     "System.Resources.ResourceManager/4.0.0": {
       "serviceable": true,
       "sha512": "qmqeZ4BJgjfU+G2JbrZt4Dk1LsMxO4t+f/9HarNY6w8pBgweO6jT+cknUH7c3qIrGvyUqraBhU45Eo6UtA0fAw==",
       "files": [
         "System.Resources.ResourceManager.4.0.0.nupkg",
         "System.Resources.ResourceManager.4.0.0.nupkg.sha512",
->>>>>>> aa152293
         "System.Resources.ResourceManager.nuspec",
         "lib/DNXCore50/System.Resources.ResourceManager.dll",
         "lib/net45/_._",
@@ -740,21 +555,12 @@
         "runtimes/win8-aot/lib/netcore50/System.Resources.ResourceManager.dll"
       ]
     },
-<<<<<<< HEAD
-    "System.Runtime/4.0.0-beta-23109": {
-      "sha512": "n8DjssywHmehbn6YlOJZM9iutCja9i4Y0l6esJKBkzGHqfQ/w31FH4c21HwIGTsnYLLd8SxntAipo7rKGZswjQ==",
-      "files": [
-        "License.rtf",
-        "System.Runtime.4.0.0-beta-23109.nupkg",
-        "System.Runtime.4.0.0-beta-23109.nupkg.sha512",
-=======
     "System.Runtime/4.0.0": {
       "sha512": "Uq9epame8hEqJlj4KaWb67dDJvj4IM37jRFGVeFbugRdPz48bR0voyBhrbf3iSa2tAmlkg4lsa6BUOL9iwlMew==",
       "files": [
         "License.rtf",
         "System.Runtime.4.0.0.nupkg",
         "System.Runtime.4.0.0.nupkg.sha512",
->>>>>>> aa152293
         "System.Runtime.nuspec",
         "lib/MonoAndroid10/_._",
         "lib/MonoTouch10/_._",
@@ -762,11 +568,8 @@
         "lib/win8/_._",
         "lib/wp80/_._",
         "lib/wpa81/_._",
-<<<<<<< HEAD
-=======
-        "lib/xamarinios10/_._",
-        "lib/xamarinmac20/_._",
->>>>>>> aa152293
+        "lib/xamarinios10/_._",
+        "lib/xamarinmac20/_._",
         "ref/dotnet/System.Runtime.dll",
         "ref/dotnet/System.Runtime.xml",
         "ref/dotnet/de/System.Runtime.xml",
@@ -794,17 +597,6 @@
         "ref/netcore50/zh-hant/System.Runtime.xml",
         "ref/win8/_._",
         "ref/wp80/_._",
-<<<<<<< HEAD
-        "ref/wpa81/_._"
-      ]
-    },
-    "System.Runtime.Extensions/4.0.0-beta-23127": {
-      "sha512": "lxCQJW7UHFJnM5JHPcl3GOfiHokE39VvHoeHcNiysFCLVgPbxxe4THDahpAQZstHHAySltbro6mgHDmRlFg0jg==",
-      "files": [
-        "License.rtf",
-        "System.Runtime.Extensions.4.0.0-beta-23127.nupkg",
-        "System.Runtime.Extensions.4.0.0-beta-23127.nupkg.sha512",
-=======
         "ref/wpa81/_._",
         "ref/xamarinios10/_._",
         "ref/xamarinmac20/_._"
@@ -816,7 +608,6 @@
         "License.rtf",
         "System.Runtime.Extensions.4.0.0.nupkg",
         "System.Runtime.Extensions.4.0.0.nupkg.sha512",
->>>>>>> aa152293
         "System.Runtime.Extensions.nuspec",
         "lib/MonoAndroid10/_._",
         "lib/MonoTouch10/_._",
@@ -858,21 +649,12 @@
         "ref/xamarinmac20/_._"
       ]
     },
-<<<<<<< HEAD
-    "System.Runtime.InteropServices/4.0.0-beta-23121": {
-      "sha512": "jPbotVCwm+VbsVCL4sI/RQrIqeFH/lNBvahIw+FlQo7SeyEaojc2IYpuCkPScimhNT1DVKPTJsQIjmPDkdlBrA==",
-      "files": [
-        "License.rtf",
-        "System.Runtime.InteropServices.4.0.0-beta-23121.nupkg",
-        "System.Runtime.InteropServices.4.0.0-beta-23121.nupkg.sha512",
-=======
     "System.Runtime.InteropServices/4.0.0": {
       "sha512": "J8GBB0OsVuKJXR412x6uZdoyNi4y9OMjjJRHPutRHjqujuvthus6Xdxn/i8J1lL2PK+2jWCLpZp72h8x73hkLg==",
       "files": [
         "License.rtf",
         "System.Runtime.InteropServices.4.0.0.nupkg",
         "System.Runtime.InteropServices.4.0.0.nupkg.sha512",
->>>>>>> aa152293
         "System.Runtime.InteropServices.nuspec",
         "lib/MonoAndroid10/_._",
         "lib/MonoTouch10/_._",
@@ -912,21 +694,12 @@
         "ref/xamarinmac20/_._"
       ]
     },
-<<<<<<< HEAD
-    "System.Text.Encoding/4.0.0-beta-23127": {
-      "sha512": "0m6jk7+vQexT1WG+FWPg+X+vNNZtKXBO+iHgR8UiX+o6dobJwfHVJlGxNwtv7VwTsHeVa01YN7uAjSZVpYxamA==",
-      "files": [
-        "License.rtf",
-        "System.Text.Encoding.4.0.0-beta-23127.nupkg",
-        "System.Text.Encoding.4.0.0-beta-23127.nupkg.sha512",
-=======
     "System.Text.Encoding/4.0.0": {
       "sha512": "AMxFNOXpA6Ab8swULbXuJmoT2K5w6TnV3ObF5wsmEcIHQUJghoZtDVfVHb08O2wW15mOSI1i9Wg0Dx0pY13o8g==",
       "files": [
         "License.rtf",
         "System.Text.Encoding.4.0.0.nupkg",
         "System.Text.Encoding.4.0.0.nupkg.sha512",
->>>>>>> aa152293
         "System.Text.Encoding.nuspec",
         "lib/MonoAndroid10/_._",
         "lib/MonoTouch10/_._",
@@ -968,21 +741,12 @@
         "ref/xamarinmac20/_._"
       ]
     },
-<<<<<<< HEAD
-    "System.Text.Encoding.Extensions/4.0.0-beta-23127": {
-      "sha512": "XUx3egAOs5sd6GaO2ShAQpIoIoBqXwn3pdq4I17Xb1L7nJQ7De9t148f6J9zLKNX8829CB2+HQM0/vmnuS1Gvw==",
-      "files": [
-        "License.rtf",
-        "System.Text.Encoding.Extensions.4.0.0-beta-23127.nupkg",
-        "System.Text.Encoding.Extensions.4.0.0-beta-23127.nupkg.sha512",
-=======
     "System.Text.Encoding.Extensions/4.0.0": {
       "sha512": "FktA77+2DC0S5oRhgM569pbzFrcA45iQpYiI7+YKl68B6TfI2N5TQbXqSWlh2YXKoFXHi2RFwPMha2lxiFJZ6A==",
       "files": [
         "License.rtf",
         "System.Text.Encoding.Extensions.4.0.0.nupkg",
         "System.Text.Encoding.Extensions.4.0.0.nupkg.sha512",
->>>>>>> aa152293
         "System.Text.Encoding.Extensions.nuspec",
         "lib/MonoAndroid10/_._",
         "lib/MonoTouch10/_._",
@@ -1024,21 +788,12 @@
         "ref/xamarinmac20/_._"
       ]
     },
-<<<<<<< HEAD
-    "System.Threading/4.0.0-beta-23127": {
-      "sha512": "SSZaF3U+EjcgXqifrYus6mcx2GYkIplUBngnNHqR9tISvhGTbd04j5VF+I7dAwmoRKtaKEHWKEvc+uT+PxK00A==",
-      "files": [
-        "License.rtf",
-        "System.Threading.4.0.0-beta-23127.nupkg",
-        "System.Threading.4.0.0-beta-23127.nupkg.sha512",
-=======
     "System.Threading/4.0.0": {
       "sha512": "H6O/9gUrjPDNYanh/7OFGAZHjVXvEuITD0RcnjfvIV04HOGrOPqUBU0kmz9RIX/7YGgCQn1o1S2DX6Cuv8kVGQ==",
       "files": [
         "License.rtf",
         "System.Threading.4.0.0.nupkg",
         "System.Threading.4.0.0.nupkg.sha512",
->>>>>>> aa152293
         "System.Threading.nuspec",
         "lib/MonoAndroid10/_._",
         "lib/MonoTouch10/_._",
@@ -1080,21 +835,12 @@
         "ref/xamarinmac20/_._"
       ]
     },
-<<<<<<< HEAD
-    "System.Threading.Tasks/4.0.0-beta-23127": {
-      "sha512": "IF6aSdAJwdUyofELbt4+F6EaB5PQEvnqEbahkDSBbjl/m/gkC+TuT7IhOI6SocsFrebiKcUOUk5x/BQMtq1wEg==",
-      "files": [
-        "License.rtf",
-        "System.Threading.Tasks.4.0.0-beta-23127.nupkg",
-        "System.Threading.Tasks.4.0.0-beta-23127.nupkg.sha512",
-=======
     "System.Threading.Tasks/4.0.0": {
       "sha512": "dA3y1B6Pc8mNt9obhEWWGGpvEakS51+nafXpmM/Z8IF847GErLXGTjdfA+AYEKszfFbH7SVLWUklXhYeeSQ1lw==",
       "files": [
         "License.rtf",
         "System.Threading.Tasks.4.0.0.nupkg",
         "System.Threading.Tasks.4.0.0.nupkg.sha512",
->>>>>>> aa152293
         "System.Threading.Tasks.nuspec",
         "lib/MonoAndroid10/_._",
         "lib/MonoTouch10/_._",
@@ -1139,22 +885,6 @@
   },
   "projectFileDependencyGroups": {
     "": [
-<<<<<<< HEAD
-      "System.Runtime >= 4.0.0-beta-*",
-      "System.Resources.ResourceManager >= 4.0.0-beta-*",
-      "System.Reflection.Primitives >= 4.0.0-beta-*",
-      "System.Diagnostics.Debug >= 4.0.0-beta-*",
-      "System.IO >= 4.0.0-beta-*",
-      "System.Collections.Immutable >= 1.1.36",
-      "System.Collections >= 4.0.0-beta-*",
-      "System.Text.Encoding >= 4.0.0-beta-*",
-      "System.Runtime.InteropServices >= 4.0.0-beta-*",
-      "System.Reflection >= 4.0.0-beta-*",
-      "System.Runtime.Extensions >= 4.0.0-beta-*",
-      "System.Threading >= 4.0.0-beta-*",
-      "System.Text.Encoding.Extensions >= 4.0.0-beta-*",
-      "System.Reflection.Extensions >= 4.0.0-beta-*"
-=======
       "System.Runtime >= 4.0.0",
       "System.Resources.ResourceManager >= 4.0.0",
       "System.Reflection.Primitives >= 4.0.0",
@@ -1169,7 +899,6 @@
       "System.Threading >= 4.0.0",
       "System.Text.Encoding.Extensions >= 4.0.0",
       "System.Reflection.Extensions >= 4.0.0"
->>>>>>> aa152293
     ],
     "DNXCore,Version=v5.0": []
   }
