--- conflicted
+++ resolved
@@ -1,21 +1,5 @@
 {
   "dependencies": {
-<<<<<<< HEAD
-    "System.Runtime" : "4.0.0-beta-*",
-    "System.Resources.ResourceManager" : "4.0.0-beta-*",
-    "System.Reflection.Primitives" : "4.0.0-beta-*",
-    "System.Diagnostics.Debug" : "4.0.0-beta-*",
-    "System.IO" : "4.0.0-beta-*",
-    "System.Collections.Immutable" : "1.1.36",
-    "System.Collections" : "4.0.0-beta-*",
-    "System.Text.Encoding" : "4.0.0-beta-*",
-    "System.Runtime.InteropServices" : "4.0.0-beta-*",
-    "System.Reflection" : "4.0.0-beta-*",
-    "System.Runtime.Extensions" : "4.0.0-beta-*",
-    "System.Threading" : "4.0.0-beta-*",
-    "System.Text.Encoding.Extensions" : "4.0.0-beta-*",
-    "System.Reflection.Extensions" : "4.0.0-beta-*",
-=======
     "System.Runtime": "4.0.0",
     "System.Resources.ResourceManager": "4.0.0",
     "System.Reflection.Primitives": "4.0.0",
@@ -30,7 +14,6 @@
     "System.Threading": "4.0.0",
     "System.Text.Encoding.Extensions": "4.0.0",
     "System.Reflection.Extensions": "4.0.0"
->>>>>>> aa152293
   },
   "frameworks": {
     "dnxcore50": {}
