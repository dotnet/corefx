﻿// Copyright (c) Microsoft. All rights reserved.
// Licensed under the MIT license. See LICENSE file in the project root for full license information.

namespace System.Reflection.Metadata.Ecma335
{
    public enum TableIndex : byte
    {
        Module = 0x00,
        TypeRef = 0x01,
        TypeDef = 0x02,
        FieldPtr = 0x03,
        Field = 0x04,
        MethodPtr = 0x05,
        MethodDef = 0x06,
        ParamPtr = 0x07,
        Param = 0x08,
        InterfaceImpl = 0x09,
        MemberRef = 0x0A,
        Constant = 0x0B,
        CustomAttribute = 0x0C,
        FieldMarshal = 0x0D,
        DeclSecurity = 0x0E,
        ClassLayout = 0x0F,
        FieldLayout = 0x10,
        StandAloneSig = 0x11,
        EventMap = 0x12,
        EventPtr = 0x13,
        Event = 0x14,
        PropertyMap = 0x15,
        PropertyPtr = 0x16,
        Property = 0x17,
        MethodSemantics = 0x18,
        MethodImpl = 0x19,
        ModuleRef = 0x1A,
        TypeSpec = 0x1B,
        ImplMap = 0x1C,
        FieldRva = 0x1D,
        EncLog = 0x1E,
        EncMap = 0x1F,
        Assembly = 0x20,
        AssemblyProcessor = 0x21,
        AssemblyOS = 0x22,
        AssemblyRef = 0x23,
        AssemblyRefProcessor = 0x24,
        AssemblyRefOS = 0x25,
        File = 0x26,
        ExportedType = 0x27,
        ManifestResource = 0x28,
        NestedClass = 0x29,
        GenericParam = 0x2A,
        MethodSpec = 0x2B,
        GenericParamConstraint = 0x2C,

        // debug tables:
        Document = 0x30,
<<<<<<< HEAD
        MethodBody = 0x31,
=======
        MethodDebugInformation = 0x31,
>>>>>>> b546f564
        LocalScope = 0x32,
        LocalVariable = 0x33,
        LocalConstant = 0x34,
        ImportScope = 0x35,
        StateMachineMethod = 0x36,
        CustomDebugInformation = 0x37,
    }

    internal static class TableIndexExtensions
    {
        internal const int Count = (int)TableIndex.CustomDebugInformation + 1;
    }
}<|MERGE_RESOLUTION|>--- conflicted
+++ resolved
@@ -53,11 +53,7 @@
 
         // debug tables:
         Document = 0x30,
-<<<<<<< HEAD
-        MethodBody = 0x31,
-=======
         MethodDebugInformation = 0x31,
->>>>>>> b546f564
         LocalScope = 0x32,
         LocalVariable = 0x33,
         LocalConstant = 0x34,
