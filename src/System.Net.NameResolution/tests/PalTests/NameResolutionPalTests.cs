// Licensed to the .NET Foundation under one or more agreements.
// The .NET Foundation licenses this file to you under the MIT license.
// See the LICENSE file in the project root for more information.

using System.Net.Sockets;
using System.Net.Test.Common;
using System.Runtime.InteropServices;
using Xunit;

namespace System.Net.NameResolution.PalTests
{
    public class NameResolutionPalTests
    {
        static NameResolutionPalTests()
        {
            NameResolutionPal.EnsureSocketsAreInitialized();
        }

        [Fact]
        public void HostName_NotNull()
        {
            Assert.NotNull(NameResolutionPal.GetHostName());
        }

        [Fact]
        public void TryGetAddrInfo_LocalHost()
        {
            IPHostEntry hostEntry;
            int nativeErrorCode;
            SocketError error = NameResolutionPal.TryGetAddrInfo("localhost", out hostEntry, out nativeErrorCode);
            Assert.Equal(SocketError.Success, error);
            Assert.NotNull(hostEntry);
            Assert.NotNull(hostEntry.HostName);
            Assert.NotNull(hostEntry.AddressList);
            Assert.NotNull(hostEntry.Aliases);
        }

        public void TryGetAddrInfo_HostName()
        {
            string hostName = NameResolutionPal.GetHostName();
            Assert.NotNull(hostName);

            IPHostEntry hostEntry;
            int nativeErrorCode;
            SocketError error = NameResolutionPal.TryGetAddrInfo(hostName, out hostEntry, out nativeErrorCode);
            if (error == SocketError.HostNotFound && (RuntimeInformation.IsOSPlatform(OSPlatform.Linux) || RuntimeInformation.IsOSPlatform(OSPlatform.OSX) || RuntimeInformation.IsOSPlatform(OSPlatform.FreeBSD)))
            {
                // On Unix, we are not guaranteed to be able to resove the local host. The ability to do so depends on the 
                // machine configurations, which varies by distro and is often inconsistent.
                return;
            }

            // Temporary instrumentation for #32797
            if (error == SocketError.TryAgain && (RuntimeInformation.IsOSPlatform(OSPlatform.Linux) || RuntimeInformation.IsOSPlatform(OSPlatform.OSX) || RuntimeInformation.IsOSPlatform(OSPlatform.FreeBSD)))
            {
                if (error != SocketError.TryAgain)
                {
                    throw new InvalidOperationException("Name resolution failure preventable with retry");
                }
            }
            
            Assert.Equal(SocketError.Success, error);
            Assert.NotNull(hostEntry);
            Assert.NotNull(hostEntry.HostName);
            Assert.NotNull(hostEntry.AddressList);
            Assert.NotNull(hostEntry.Aliases);
        }

        [Fact]
        public void TryGetNameInfo_LocalHost_IPv4()
        {
            SocketError error;
            int nativeErrorCode;
            string name = NameResolutionPal.TryGetNameInfo(new IPAddress(new byte[] { 127, 0, 0, 1 }), out error, out nativeErrorCode);
            Assert.Equal(SocketError.Success, error);
            Assert.NotNull(name);
        }

        [Fact]
        public void TryGetNameInfo_LocalHost_IPv6()
        {
            SocketError error;
            int nativeErrorCode;
            string name = NameResolutionPal.TryGetNameInfo(new IPAddress(new byte[] { 0, 0, 0, 0, 0, 0, 0, 0, 0, 0, 0, 0, 0, 0, 0, 1 }), out error, out nativeErrorCode);
            Assert.Equal(SocketError.Success, error);
            Assert.NotNull(name);
        }

        [Fact]
        public void TryGetAddrInfo_LocalHost_TryGetNameInfo()
        {
            IPHostEntry hostEntry;
            int nativeErrorCode;
            SocketError error = NameResolutionPal.TryGetAddrInfo("localhost", out hostEntry, out nativeErrorCode);
            Assert.Equal(SocketError.Success, error);
            Assert.NotNull(hostEntry);

            string name = NameResolutionPal.TryGetNameInfo(hostEntry.AddressList[0], out error, out nativeErrorCode);
            Assert.Equal(SocketError.Success, error);
            Assert.NotNull(name);
        }

        public void TryGetAddrInfo_HostName_TryGetNameInfo()
        {
            string hostName = NameResolutionPal.GetHostName();
            Assert.NotNull(hostName);

            IPHostEntry hostEntry;
            int nativeErrorCode;
            SocketError error = NameResolutionPal.TryGetAddrInfo(hostName, out hostEntry, out nativeErrorCode);
            if (error == SocketError.HostNotFound)
            {
                // On Unix, getaddrinfo returns host not found, if all the machine discovery settings on the local network
                // is turned off. Hence dns lookup for it's own hostname fails.
<<<<<<< HEAD
                Assert.True(RuntimeInformation.IsOSPlatform(OSPlatform.Linux) || RuntimeInformation.IsOSPlatform(OSPlatform.OSX) || RuntimeInformation.IsOSPlatform(OSPlatform.FreeBSD));
=======
                Assert.Equal(PlatformID.Unix, Environment.OSVersion.Platform);
>>>>>>> 86090778
                return;
            }

            // Temporary instrumentation for #32797
            if (error == SocketError.TryAgain && (RuntimeInformation.IsOSPlatform(OSPlatform.Linux) || RuntimeInformation.IsOSPlatform(OSPlatform.OSX) || RuntimeInformation.IsOSPlatform(OSPlatform.FreeBSD)))
            {
                if (error != SocketError.TryAgain)
                {
                    throw new InvalidOperationException("Name resolution failure preventable with retry");
                }
            }

            Assert.Equal(SocketError.Success, error);
            Assert.NotNull(hostEntry);

            string name = NameResolutionPal.TryGetNameInfo(hostEntry.AddressList[0], out error, out nativeErrorCode);
            if (error == SocketError.HostNotFound)
            {
                // On Unix, getaddrinfo returns private ipv4 address for hostname. If the OS doesn't have the
                // reverse dns lookup entry for this address, getnameinfo returns host not found.
                Assert.Equal(PlatformID.Unix, Environment.OSVersion.Platform);
                return;
            }

            Assert.Equal(SocketError.Success, error);
            Assert.NotNull(name);
        }

        [Fact]
        public void TryGetAddrInfo_ExternalHost()
        {
            string hostName = "microsoft.com";

            IPHostEntry hostEntry;
            int nativeErrorCode;
            SocketError error = NameResolutionPal.TryGetAddrInfo(hostName, out hostEntry, out nativeErrorCode);
            Assert.Equal(SocketError.Success, error);
            Assert.NotNull(hostEntry);
        }

        [Fact]
        public void TryGetNameInfo_LocalHost_IPv4_TryGetAddrInfo()
        {
            SocketError error;
            int nativeErrorCode;
            string name = NameResolutionPal.TryGetNameInfo(new IPAddress(new byte[] { 127, 0, 0, 1 }), out error, out nativeErrorCode);
            Assert.Equal(SocketError.Success, error);
            Assert.NotNull(name);

            IPHostEntry hostEntry;
            error = NameResolutionPal.TryGetAddrInfo(name, out hostEntry, out nativeErrorCode);
            Assert.Equal(SocketError.Success, error);
            Assert.NotNull(hostEntry);
        }

        [Fact]
        public void TryGetNameInfo_LocalHost_IPv6_TryGetAddrInfo()
        {
            SocketError error;
            int nativeErrorCode;
            string name = NameResolutionPal.TryGetNameInfo(new IPAddress(new byte[] { 0, 0, 0, 0, 0, 0, 0, 0, 0, 0, 0, 0, 0, 0, 0, 1 }), out error, out nativeErrorCode);
            Assert.Equal(SocketError.Success, error);
            Assert.NotNull(name);

            IPHostEntry hostEntry;
            error = NameResolutionPal.TryGetAddrInfo(name, out hostEntry, out nativeErrorCode);
            Assert.Equal(SocketError.Success, error);
            Assert.NotNull(hostEntry);
        }

        [Fact]
        [PlatformSpecific(TestPlatforms.AnyUnix)]
        public void Exception_HostNotFound_Success()
        {
            var ex = new  SocketException((int)SocketError.HostNotFound);

            Assert.Equal(-1, ex.Message.IndexOf("Device"));
        }
    }
}<|MERGE_RESOLUTION|>--- conflicted
+++ resolved
@@ -43,7 +43,7 @@
             IPHostEntry hostEntry;
             int nativeErrorCode;
             SocketError error = NameResolutionPal.TryGetAddrInfo(hostName, out hostEntry, out nativeErrorCode);
-            if (error == SocketError.HostNotFound && (RuntimeInformation.IsOSPlatform(OSPlatform.Linux) || RuntimeInformation.IsOSPlatform(OSPlatform.OSX) || RuntimeInformation.IsOSPlatform(OSPlatform.FreeBSD)))
+            if (error == SocketError.HostNotFound && (RuntimeInformation.IsOSPlatform(OSPlatform.Linux) || RuntimeInformation.IsOSPlatform(OSPlatform.OSX)))
             {
                 // On Unix, we are not guaranteed to be able to resove the local host. The ability to do so depends on the 
                 // machine configurations, which varies by distro and is often inconsistent.
@@ -51,7 +51,7 @@
             }
 
             // Temporary instrumentation for #32797
-            if (error == SocketError.TryAgain && (RuntimeInformation.IsOSPlatform(OSPlatform.Linux) || RuntimeInformation.IsOSPlatform(OSPlatform.OSX) || RuntimeInformation.IsOSPlatform(OSPlatform.FreeBSD)))
+            if (error == SocketError.TryAgain && Environment.OSVersion.Platform == PlatformID.Unix)
             {
                 if (error != SocketError.TryAgain)
                 {
@@ -112,11 +112,7 @@
             {
                 // On Unix, getaddrinfo returns host not found, if all the machine discovery settings on the local network
                 // is turned off. Hence dns lookup for it's own hostname fails.
-<<<<<<< HEAD
-                Assert.True(RuntimeInformation.IsOSPlatform(OSPlatform.Linux) || RuntimeInformation.IsOSPlatform(OSPlatform.OSX) || RuntimeInformation.IsOSPlatform(OSPlatform.FreeBSD));
-=======
                 Assert.Equal(PlatformID.Unix, Environment.OSVersion.Platform);
->>>>>>> 86090778
                 return;
             }
 
