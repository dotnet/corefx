--- conflicted
+++ resolved
@@ -11,13 +11,8 @@
     public static class LoggingTest
     {
         [Fact]
-<<<<<<< HEAD
-        [SkipOnTargetFramework(TargetFrameworkMonikers.NetFramework, "NetEventSource is only part of .NET Core")]
-        [ActiveIssue(20470, TargetFrameworkMonikers.UapAot)]
-=======
         [ActiveIssue(20470, TargetFrameworkMonikers.UapAot)]
         [SkipOnTargetFramework(TargetFrameworkMonikers.NetFramework, "NetEventSource is only part of .NET Core.")]
->>>>>>> f7aef7f5
         public static void EventSource_ExistsWithCorrectId()
         {
             Type esType = typeof(Dns).GetTypeInfo().Assembly.GetType("System.Net.NetEventSource", throwOnError: true, ignoreCase: false);
