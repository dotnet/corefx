// Licensed to the .NET Foundation under one or more agreements.
// The .NET Foundation licenses this file to you under the MIT license.
// See the LICENSE file in the project root for more information.

using System.Collections.Generic;
using System.Net.Test.Common;
using System.Text;
using System.Threading;
using System.Threading.Tasks;

using Xunit;
using Xunit.Abstractions;

namespace System.Net.WebSockets.Client.Tests
{
    public class CloseTest : ClientWebSocketTestBase
    {
        public CloseTest(ITestOutputHelper output) : base(output) { }

        [OuterLoop] // TODO: Issue #11345
        [ConditionalTheory(nameof(WebSocketsSupported)), MemberData(nameof(EchoServers))]
        public async Task CloseAsync_ServerInitiatedClose_Success(Uri server)
        {
            const string closeWebSocketMetaCommand = ".close";

            using (ClientWebSocket cws = await WebSocketHelper.GetConnectedWebSocket(server, TimeOutMilliseconds, _output))
            {
                var cts = new CancellationTokenSource(TimeOutMilliseconds);

                _output.WriteLine("SendAsync starting.");
                await cws.SendAsync(
                    WebSocketData.GetBufferFromText(closeWebSocketMetaCommand),
                    WebSocketMessageType.Text,
                    true,
                    cts.Token);
                _output.WriteLine("SendAsync done.");

                var recvBuffer = new byte[256];
                _output.WriteLine("ReceiveAsync starting.");
                WebSocketReceiveResult recvResult = await cws.ReceiveAsync(new ArraySegment<byte>(recvBuffer), cts.Token);
                _output.WriteLine("ReceiveAsync done.");

                // Verify received server-initiated close message.
                Assert.Equal(WebSocketCloseStatus.NormalClosure, recvResult.CloseStatus);
                Assert.Equal(closeWebSocketMetaCommand, recvResult.CloseStatusDescription);

                // Verify current websocket state as CloseReceived which indicates only partial close.
                Assert.Equal(WebSocketState.CloseReceived, cws.State);
                Assert.Equal(WebSocketCloseStatus.NormalClosure, cws.CloseStatus);
                Assert.Equal(closeWebSocketMetaCommand, cws.CloseStatusDescription);

                // Send back close message to acknowledge server-initiated close.
                _output.WriteLine("CloseAsync starting.");
                await cws.CloseAsync(WebSocketCloseStatus.InvalidMessageType, string.Empty, cts.Token);
                _output.WriteLine("CloseAsync done.");
                Assert.Equal(WebSocketState.Closed, cws.State);

                // Verify that there is no follow-up echo close message back from the server by
                // making sure the close code and message are the same as from the first server close message.
                Assert.Equal(WebSocketCloseStatus.NormalClosure, cws.CloseStatus);
                Assert.Equal(closeWebSocketMetaCommand, cws.CloseStatusDescription);
            }
        }

        [OuterLoop] // TODO: Issue #11345
        [ConditionalTheory(nameof(WebSocketsSupported)), MemberData(nameof(EchoServers))]
        public async Task CloseAsync_ClientInitiatedClose_Success(Uri server)
        {
            using (ClientWebSocket cws = await WebSocketHelper.GetConnectedWebSocket(server, TimeOutMilliseconds, _output))
            {
                var cts = new CancellationTokenSource(TimeOutMilliseconds);
                Assert.Equal(WebSocketState.Open, cws.State);

                var closeStatus = WebSocketCloseStatus.InvalidMessageType;
                string closeDescription = "CloseAsync_InvalidMessageType";

                await cws.CloseAsync(closeStatus, closeDescription, cts.Token);

                Assert.Equal(WebSocketState.Closed, cws.State);
                Assert.Equal(closeStatus, cws.CloseStatus);
                Assert.Equal(closeDescription, cws.CloseStatusDescription);
            }
        }

        [OuterLoop] // TODO: Issue #11345
        [ConditionalTheory(nameof(WebSocketsSupported)), MemberData(nameof(EchoServers))]
        public async Task CloseAsync_CloseDescriptionIsMaxLength_Success(Uri server)
        {
            string closeDescription = new string('C', CloseDescriptionMaxLength);

            using (ClientWebSocket cws = await WebSocketHelper.GetConnectedWebSocket(server, TimeOutMilliseconds, _output))
            {
                var cts = new CancellationTokenSource(TimeOutMilliseconds);

                await cws.CloseAsync(WebSocketCloseStatus.NormalClosure, closeDescription, cts.Token);
            }
        }

        [OuterLoop] // TODO: Issue #11345
        [ConditionalTheory(nameof(WebSocketsSupported)), MemberData(nameof(EchoServers))]
        public async Task CloseAsync_CloseDescriptionIsMaxLengthPlusOne_ThrowsArgumentException(Uri server)
        {
            string closeDescription = new string('C', CloseDescriptionMaxLength + 1);

            using (ClientWebSocket cws = await WebSocketHelper.GetConnectedWebSocket(server, TimeOutMilliseconds, _output))
            {
                var cts = new CancellationTokenSource(TimeOutMilliseconds);

                string expectedInnerMessage = ResourceHelper.GetExceptionMessage(
                    "net_WebSockets_InvalidCloseStatusDescription",
                    closeDescription,
                    CloseDescriptionMaxLength);

                var expectedException = new ArgumentException(expectedInnerMessage, "statusDescription");
                string expectedMessage = expectedException.Message;

                AssertExtensions.Throws<ArgumentException>("statusDescription", () =>
                    { Task t = cws.CloseAsync(WebSocketCloseStatus.NormalClosure, closeDescription, cts.Token); });

                Assert.Equal(WebSocketState.Open, cws.State);
            }
        }

        [OuterLoop] // TODO: Issue #11345
        [ConditionalTheory(nameof(WebSocketsSupported)), MemberData(nameof(EchoServers))]
        public async Task CloseAsync_CloseDescriptionHasUnicode_Success(Uri server)
        {
            using (ClientWebSocket cws = await WebSocketHelper.GetConnectedWebSocket(server, TimeOutMilliseconds, _output))
            {
                var cts = new CancellationTokenSource(TimeOutMilliseconds);

                var closeStatus = WebSocketCloseStatus.InvalidMessageType;
                string closeDescription = "CloseAsync_Containing\u016Cnicode.";

                await cws.CloseAsync(closeStatus, closeDescription, cts.Token);

                Assert.Equal(closeStatus, cws.CloseStatus);
                Assert.Equal(closeDescription, cws.CloseStatusDescription);
            }
        }

        [OuterLoop] // TODO: Issue #11345
        [ConditionalTheory(nameof(WebSocketsSupported)), MemberData(nameof(EchoServers))]
        public async Task CloseAsync_CloseDescriptionIsNull_Success(Uri server)
        {
            using (ClientWebSocket cws = await WebSocketHelper.GetConnectedWebSocket(server, TimeOutMilliseconds, _output))
            {
                var cts = new CancellationTokenSource(TimeOutMilliseconds);

                var closeStatus = WebSocketCloseStatus.NormalClosure;
                string closeDescription = null;

                await cws.CloseAsync(closeStatus, closeDescription, cts.Token);
                Assert.Equal(closeStatus, cws.CloseStatus);
                Assert.Equal(true, String.IsNullOrEmpty(cws.CloseStatusDescription));
            }
        }

        [OuterLoop] // TODO: Issue #11345
        [ConditionalTheory(nameof(WebSocketsSupported)), MemberData(nameof(EchoServers))]
        public async Task CloseOutputAsync_ClientInitiated_CanReceive_CanClose(Uri server)
        {
            string message = "Hello WebSockets!";

            using (ClientWebSocket cws = await WebSocketHelper.GetConnectedWebSocket(server, TimeOutMilliseconds, _output))
            {
                var cts = new CancellationTokenSource(TimeOutMilliseconds);

                var closeStatus = WebSocketCloseStatus.InvalidPayloadData;
                string closeDescription = "CloseOutputAsync_Client_InvalidPayloadData";

                await cws.SendAsync(WebSocketData.GetBufferFromText(message), WebSocketMessageType.Text, true, cts.Token);
                // Need a short delay as per WebSocket rfc6455 section 5.5.1 there isn't a requirement to receive any
                // data fragments after a close has been sent. The delay allows the received data fragment to be
                // available before calling close. The WinRT MessageWebSocket implementation doesn't allow receiving
                // after a call to Close.
                await Task.Delay(100);
                await cws.CloseOutputAsync(closeStatus, closeDescription, cts.Token);

                // Should be able to receive the message echoed by the server.
                var recvBuffer = new byte[100];
                var segmentRecv = new ArraySegment<byte>(recvBuffer);
                WebSocketReceiveResult recvResult = await cws.ReceiveAsync(segmentRecv, cts.Token);
                Assert.Equal(message.Length, recvResult.Count);
                segmentRecv = new ArraySegment<byte>(segmentRecv.Array, 0, recvResult.Count);
                Assert.Equal(message, WebSocketData.GetTextFromBuffer(segmentRecv));
                Assert.Equal(null, recvResult.CloseStatus);
                Assert.Equal(null, recvResult.CloseStatusDescription);

                await cws.CloseAsync(closeStatus, closeDescription, cts.Token);

                Assert.Equal(closeStatus, cws.CloseStatus);
                Assert.Equal(closeDescription, cws.CloseStatusDescription);
            }
        }

        [OuterLoop] // TODO: Issue #11345
        [ConditionalTheory(nameof(WebSocketsSupported)), MemberData(nameof(EchoServers))]
        public async Task CloseOutputAsync_ServerInitiated_CanSend(Uri server)
        {
            string message = "Hello WebSockets!";
            var expectedCloseStatus = WebSocketCloseStatus.NormalClosure;
            var expectedCloseDescription = ".shutdown";

            using (ClientWebSocket cws = await WebSocketHelper.GetConnectedWebSocket(server, TimeOutMilliseconds, _output))
            {
                var cts = new CancellationTokenSource(TimeOutMilliseconds);

                await cws.SendAsync(
                    WebSocketData.GetBufferFromText(".shutdown"),
                    WebSocketMessageType.Text,
                    true,
                    cts.Token);

                // Should be able to receive a shutdown message.
                var recvBuffer = new byte[100];
                var segmentRecv = new ArraySegment<byte>(recvBuffer);
                WebSocketReceiveResult recvResult = await cws.ReceiveAsync(segmentRecv, cts.Token);
                Assert.Equal(0, recvResult.Count);
                Assert.Equal(expectedCloseStatus, recvResult.CloseStatus);
                Assert.Equal(expectedCloseDescription, recvResult.CloseStatusDescription);

                // Verify WebSocket state
                Assert.Equal(expectedCloseStatus, cws.CloseStatus);
                Assert.Equal(expectedCloseDescription, cws.CloseStatusDescription);

                Assert.Equal(WebSocketState.CloseReceived, cws.State);

                // Should be able to send.
                await cws.SendAsync(WebSocketData.GetBufferFromText(message), WebSocketMessageType.Text, true, cts.Token);

                // Cannot change the close status/description with the final close.
                var closeStatus = WebSocketCloseStatus.InvalidPayloadData;
                var closeDescription = "CloseOutputAsync_Client_Description";

                await cws.CloseAsync(closeStatus, closeDescription, cts.Token);

                Assert.Equal(expectedCloseStatus, cws.CloseStatus);
                Assert.Equal(expectedCloseDescription, cws.CloseStatusDescription);
                Assert.Equal(WebSocketState.Closed, cws.State);
            }
        }

        [OuterLoop] // TODO: Issue #11345
        [ConditionalTheory(nameof(WebSocketsSupported)), MemberData(nameof(EchoServers))]
        public async Task CloseOutputAsync_CloseDescriptionIsNull_Success(Uri server)
        {
            using (ClientWebSocket cws = await WebSocketHelper.GetConnectedWebSocket(server, TimeOutMilliseconds, _output))
            {
                var cts = new CancellationTokenSource(TimeOutMilliseconds);

                var closeStatus = WebSocketCloseStatus.NormalClosure;
                string closeDescription = null;

                await cws.CloseOutputAsync(closeStatus, closeDescription, cts.Token);
            }
        }

<<<<<<< HEAD
        [ActiveIssue(20362, TargetFrameworkMonikers.Netcoreapp)]
=======
        [ActiveIssue(19967, TargetFrameworkMonikers.NetFramework)]
>>>>>>> a671d624
        [OuterLoop] // TODO: Issue #11345
        [ConditionalTheory(nameof(WebSocketsSupported)), MemberData(nameof(EchoServers))]
        public async Task CloseOutputAsync_DuringConcurrentReceiveAsync_ExpectedStates(Uri server)
        {
            var receiveBuffer = new byte[1024];
            using (ClientWebSocket cws = await WebSocketHelper.GetConnectedWebSocket(server, TimeOutMilliseconds, _output))
            {
                // Issue a receive but don't wait for it.
                var t = cws.ReceiveAsync(new ArraySegment<byte>(receiveBuffer), CancellationToken.None);
                Assert.False(t.IsCompleted);
                Assert.Equal(WebSocketState.Open, cws.State);

                // Send a close frame. After this completes, the state could be CloseSent if we haven't
                // yet received the server's response close frame, or it could be Closed if we have.
                await cws.CloseOutputAsync(WebSocketCloseStatus.NormalClosure, "", CancellationToken.None);
                Assert.True(
                    cws.State == WebSocketState.CloseSent || cws.State == WebSocketState.Closed,
                    $"Expected CloseSent or Closed, got {cws.State}");

                // Now wait for the receive. It will complete once the server's close frame arrives,
                // at which point the ClientWebSocket's state should automatically transition to Closed.
                WebSocketReceiveResult r = await t;
                Assert.Equal(WebSocketMessageType.Close, r.MessageType);
                Assert.Equal(WebSocketState.Closed, cws.State);

                // Closing an already-closed ClientWebSocket should be a no-op. Any other behavior (e.g., throwing exception)
                // would give way to race conditions between (1) CloseAsync being called and (2) the server's response close
                // frame being received after CloseOutputAsync.
                await cws.CloseAsync(WebSocketCloseStatus.NormalClosure, "", CancellationToken.None);
                Assert.Equal(WebSocketState.Closed, cws.State);

                // Call CloseAsync one more time on the already-closed ClientWebSocket for good measure. Again, this should be a no-op.
                await cws.CloseAsync(WebSocketCloseStatus.NormalClosure, "", CancellationToken.None);
                Assert.Equal(WebSocketState.Closed, cws.State);
            }
        }

        [OuterLoop] // TODO: Issue #11345
        [ConditionalTheory(nameof(WebSocketsSupported)), MemberData(nameof(EchoServers))]
        public async Task CloseAsync_DuringConcurrentReceiveAsync_ExpectedStates(Uri server)
        {
            var receiveBuffer = new byte[1024];
            using (ClientWebSocket cws = await WebSocketHelper.GetConnectedWebSocket(server, TimeOutMilliseconds, _output))
            {
                var t = cws.ReceiveAsync(new ArraySegment<byte>(receiveBuffer), CancellationToken.None);
                Assert.False(t.IsCompleted);

                await cws.CloseAsync(WebSocketCloseStatus.NormalClosure, "", CancellationToken.None);

                // There is a race condition in the above.  If the ReceiveAsync receives the sent close message from the server,
                // then it will complete successfully and the socket will close successfully.  If the CloseAsync receive the sent
                // close message from the server, then the receive async will end up getting aborted along with the socket.
                try
                {
                    await t;
                    Assert.Equal(WebSocketState.Closed, cws.State);
                }
                catch (OperationCanceledException)
                {
                    Assert.Equal(WebSocketState.Aborted, cws.State);
                }
            }
        }
    }
}<|MERGE_RESOLUTION|>--- conflicted
+++ resolved
@@ -256,11 +256,7 @@
             }
         }
 
-<<<<<<< HEAD
-        [ActiveIssue(20362, TargetFrameworkMonikers.Netcoreapp)]
-=======
         [ActiveIssue(19967, TargetFrameworkMonikers.NetFramework)]
->>>>>>> a671d624
         [OuterLoop] // TODO: Issue #11345
         [ConditionalTheory(nameof(WebSocketsSupported)), MemberData(nameof(EchoServers))]
         public async Task CloseOutputAsync_DuringConcurrentReceiveAsync_ExpectedStates(Uri server)
