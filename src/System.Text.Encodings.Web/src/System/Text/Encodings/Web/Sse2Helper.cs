// Licensed to the .NET Foundation under one or more agreements.
// The .NET Foundation licenses this file to you under the MIT license.
// See the LICENSE file in the project root for more information.

using System.Diagnostics;
using System.Runtime.CompilerServices;
using System.Runtime.Intrinsics;
using System.Runtime.Intrinsics.X86;

namespace System.Text.Encodings.Web
{
    internal static class Sse2Helper
    {
        [MethodImpl(MethodImplOptions.AggressiveInlining)]
        public static Vector128<short> CreateEscapingMask_UnsafeRelaxedJavaScriptEncoder(Vector128<short> sourceValue)
        {
            Debug.Assert(Sse2.IsSupported);

            // Anything in the control characters range, and anything above short.MaxValue but less than or equal char.MaxValue
            // That's because anything between 32768 and 65535 (inclusive) will overflow and become negative.
            Vector128<short> mask = Sse2.CompareLessThan(sourceValue, s_spaceMaskInt16);

            mask = Sse2.Or(mask, Sse2.CompareEqual(sourceValue, s_quotationMarkMaskInt16));
            mask = Sse2.Or(mask, Sse2.CompareEqual(sourceValue, s_reverseSolidusMaskInt16));

            // Anything above the ASCII range, and also including the leftover control character in the ASCII range - 0x7F
            // When this method is called with only ASCII data, 0x7F is the only value that would meet this comparison.
            // However, when called from "Default", the source could contain characters outside the ASCII range.
            mask = Sse2.Or(mask, Sse2.CompareGreaterThan(sourceValue, s_tildeMaskInt16));

            return mask;
        }

        [MethodImpl(MethodImplOptions.AggressiveInlining)]
        public static Vector128<sbyte> CreateEscapingMask_UnsafeRelaxedJavaScriptEncoder(Vector128<sbyte> sourceValue)
        {
            Debug.Assert(Sse2.IsSupported);

            // Anything in the control characters range (except 0x7F), and anything above sbyte.MaxValue but less than or equal byte.MaxValue
            // That's because anything between 128 and 255 (inclusive) will overflow and become negative.
            Vector128<sbyte> mask = Sse2.CompareLessThan(sourceValue, s_spaceMaskSByte);

            mask = Sse2.Or(mask, Sse2.CompareEqual(sourceValue, s_quotationMarkMaskSByte));
            mask = Sse2.Or(mask, Sse2.CompareEqual(sourceValue, s_reverseSolidusMaskSByte));

            // Leftover control character in the ASCII range - 0x7F
            // Since we are dealing with sbytes, 0x7F is the only value that would meet this comparison.
            mask = Sse2.Or(mask, Sse2.CompareGreaterThan(sourceValue, s_tildeMaskSByte));

            return mask;
        }

        [MethodImpl(MethodImplOptions.AggressiveInlining)]
<<<<<<< HEAD
=======
        public static Vector128<short> CreateEscapingMask_DefaultJavaScriptEncoderBasicLatin(Vector128<short> sourceValue)
        {
            Debug.Assert(Sse2.IsSupported);

            Vector128<short> mask = CreateEscapingMask_UnsafeRelaxedJavaScriptEncoder(sourceValue);

            mask = Sse2.Or(mask, Sse2.CompareEqual(sourceValue, s_ampersandMaskInt16));
            mask = Sse2.Or(mask, Sse2.CompareEqual(sourceValue, s_apostropheMaskInt16));
            mask = Sse2.Or(mask, Sse2.CompareEqual(sourceValue, s_plusSignMaskInt16));
            mask = Sse2.Or(mask, Sse2.CompareEqual(sourceValue, s_lessThanSignMaskInt16));
            mask = Sse2.Or(mask, Sse2.CompareEqual(sourceValue, s_greaterThanSignMaskInt16));
            mask = Sse2.Or(mask, Sse2.CompareEqual(sourceValue, s_graveAccentMaskInt16));

            return mask;
        }

        [MethodImpl(MethodImplOptions.AggressiveInlining)]
>>>>>>> 2a640631
        public static Vector128<sbyte> CreateEscapingMask_DefaultJavaScriptEncoderBasicLatin(Vector128<sbyte> sourceValue)
        {
            Debug.Assert(Sse2.IsSupported);

            Vector128<sbyte> mask = CreateEscapingMask_UnsafeRelaxedJavaScriptEncoder(sourceValue);

            mask = Sse2.Or(mask, Sse2.CompareEqual(sourceValue, s_ampersandMaskSByte));
            mask = Sse2.Or(mask, Sse2.CompareEqual(sourceValue, s_apostropheMaskSByte));
            mask = Sse2.Or(mask, Sse2.CompareEqual(sourceValue, s_plusSignMaskSByte));
            mask = Sse2.Or(mask, Sse2.CompareEqual(sourceValue, s_lessThanSignMaskSByte));
            mask = Sse2.Or(mask, Sse2.CompareEqual(sourceValue, s_greaterThanSignMaskSByte));
            mask = Sse2.Or(mask, Sse2.CompareEqual(sourceValue, s_graveAccentMaskSByte));

            return mask;
        }

        [MethodImpl(MethodImplOptions.AggressiveInlining)]
        public static Vector128<short> CreateAsciiMask(Vector128<short> sourceValue)
        {
            Debug.Assert(Sse2.IsSupported);

<<<<<<< HEAD
            Vector128<short> mask = Sse2.CompareLessThan(sourceValue, s_mask_UInt16_0x00);  // Null, anything above short.MaxValue but less than or equal char.MaxValue
            mask = Sse2.Or(mask, Sse2.CompareGreaterThan(sourceValue, s_mask_UInt16_0x7E)); // Tilde '~', anything above the ASCII range
=======
            // Anything above short.MaxValue but less than or equal char.MaxValue
            // That's because anything between 32768 and 65535 (inclusive) will overflow and become negative.
            Vector128<short> mask = Sse2.CompareLessThan(sourceValue, s_nullMaskInt16);
>>>>>>> 2a640631

            // Anything above the ASCII range
            mask = Sse2.Or(mask, Sse2.CompareGreaterThan(sourceValue, s_maxAsciiCharacterMaskInt16));

            return mask;
        }

<<<<<<< HEAD
        private static readonly Vector128<short> s_mask_UInt16_0x00 = Vector128<short>.Zero; // Null

        private static readonly Vector128<short> s_mask_UInt16_0x20 = Vector128.Create((short)0x20); // Space ' '

        private static readonly Vector128<short> s_mask_UInt16_0x22 = Vector128.Create((short)0x22); // Quotation Mark '"'
        private static readonly Vector128<short> s_mask_UInt16_0x5C = Vector128.Create((short)0x5C); // Reverse Solidus '\'

        private static readonly Vector128<short> s_mask_UInt16_0x7E = Vector128.Create((short)0x7E); // Tilde '~'

        private static readonly Vector128<sbyte> s_mask_SByte_0x00 = Vector128<sbyte>.Zero; // Null

        private static readonly Vector128<sbyte> s_mask_SByte_0x20 = Vector128.Create((sbyte)0x20); // Space ' '

        private static readonly Vector128<sbyte> s_mask_SByte_0x22 = Vector128.Create((sbyte)0x22); // Quotation Mark '"'
        private static readonly Vector128<sbyte> s_mask_SByte_0x26 = Vector128.Create((sbyte)0x26); // Ampersand '&'
        private static readonly Vector128<sbyte> s_mask_SByte_0x27 = Vector128.Create((sbyte)0x27); // Apostrophe '''
        private static readonly Vector128<sbyte> s_mask_SByte_0x2B = Vector128.Create((sbyte)0x2B); // Plus sign '+'
        private static readonly Vector128<sbyte> s_mask_SByte_0x3C = Vector128.Create((sbyte)0x3C); // Less Than Sign '<'
        private static readonly Vector128<sbyte> s_mask_SByte_0x3E = Vector128.Create((sbyte)0x3E); // Greater Than Sign '>'
        private static readonly Vector128<sbyte> s_mask_SByte_0x5C = Vector128.Create((sbyte)0x5C); // Reverse Solidus '\'
        private static readonly Vector128<sbyte> s_mask_SByte_0x60 = Vector128.Create((sbyte)0x60); // Grave Access '`'
=======
        private static readonly Vector128<short> s_nullMaskInt16 = Vector128<short>.Zero;
        private static readonly Vector128<short> s_spaceMaskInt16 = Vector128.Create((short)' ');
        private static readonly Vector128<short> s_quotationMarkMaskInt16 = Vector128.Create((short)'"');
        private static readonly Vector128<short> s_ampersandMaskInt16 = Vector128.Create((short)'&');
        private static readonly Vector128<short> s_apostropheMaskInt16 = Vector128.Create((short)'\'');
        private static readonly Vector128<short> s_plusSignMaskInt16 = Vector128.Create((short)'+');
        private static readonly Vector128<short> s_lessThanSignMaskInt16 = Vector128.Create((short)'<');
        private static readonly Vector128<short> s_greaterThanSignMaskInt16 = Vector128.Create((short)'>');
        private static readonly Vector128<short> s_reverseSolidusMaskInt16 = Vector128.Create((short)'\\');
        private static readonly Vector128<short> s_graveAccentMaskInt16 = Vector128.Create((short)'`');
        private static readonly Vector128<short> s_tildeMaskInt16 = Vector128.Create((short)'~');
        private static readonly Vector128<short> s_maxAsciiCharacterMaskInt16 = Vector128.Create((short)0x7F); // Delete control character

        private static readonly Vector128<sbyte> s_spaceMaskSByte = Vector128.Create((sbyte)' ');
        private static readonly Vector128<sbyte> s_quotationMarkMaskSByte = Vector128.Create((sbyte)'"');
        private static readonly Vector128<sbyte> s_ampersandMaskSByte = Vector128.Create((sbyte)'&');
        private static readonly Vector128<sbyte> s_apostropheMaskSByte = Vector128.Create((sbyte)'\'');
        private static readonly Vector128<sbyte> s_plusSignMaskSByte = Vector128.Create((sbyte)'+');
        private static readonly Vector128<sbyte> s_lessThanSignMaskSByte = Vector128.Create((sbyte)'<');
        private static readonly Vector128<sbyte> s_greaterThanSignMaskSByte = Vector128.Create((sbyte)'>');
        private static readonly Vector128<sbyte> s_reverseSolidusMaskSByte = Vector128.Create((sbyte)'\\');
        private static readonly Vector128<sbyte> s_graveAccentMaskSByte = Vector128.Create((sbyte)'`');
        private static readonly Vector128<sbyte> s_tildeMaskSByte = Vector128.Create((sbyte)'~');
>>>>>>> 2a640631
    }
}<|MERGE_RESOLUTION|>--- conflicted
+++ resolved
@@ -51,26 +51,6 @@
         }
 
         [MethodImpl(MethodImplOptions.AggressiveInlining)]
-<<<<<<< HEAD
-=======
-        public static Vector128<short> CreateEscapingMask_DefaultJavaScriptEncoderBasicLatin(Vector128<short> sourceValue)
-        {
-            Debug.Assert(Sse2.IsSupported);
-
-            Vector128<short> mask = CreateEscapingMask_UnsafeRelaxedJavaScriptEncoder(sourceValue);
-
-            mask = Sse2.Or(mask, Sse2.CompareEqual(sourceValue, s_ampersandMaskInt16));
-            mask = Sse2.Or(mask, Sse2.CompareEqual(sourceValue, s_apostropheMaskInt16));
-            mask = Sse2.Or(mask, Sse2.CompareEqual(sourceValue, s_plusSignMaskInt16));
-            mask = Sse2.Or(mask, Sse2.CompareEqual(sourceValue, s_lessThanSignMaskInt16));
-            mask = Sse2.Or(mask, Sse2.CompareEqual(sourceValue, s_greaterThanSignMaskInt16));
-            mask = Sse2.Or(mask, Sse2.CompareEqual(sourceValue, s_graveAccentMaskInt16));
-
-            return mask;
-        }
-
-        [MethodImpl(MethodImplOptions.AggressiveInlining)]
->>>>>>> 2a640631
         public static Vector128<sbyte> CreateEscapingMask_DefaultJavaScriptEncoderBasicLatin(Vector128<sbyte> sourceValue)
         {
             Debug.Assert(Sse2.IsSupported);
@@ -92,14 +72,9 @@
         {
             Debug.Assert(Sse2.IsSupported);
 
-<<<<<<< HEAD
-            Vector128<short> mask = Sse2.CompareLessThan(sourceValue, s_mask_UInt16_0x00);  // Null, anything above short.MaxValue but less than or equal char.MaxValue
-            mask = Sse2.Or(mask, Sse2.CompareGreaterThan(sourceValue, s_mask_UInt16_0x7E)); // Tilde '~', anything above the ASCII range
-=======
             // Anything above short.MaxValue but less than or equal char.MaxValue
             // That's because anything between 32768 and 65535 (inclusive) will overflow and become negative.
             Vector128<short> mask = Sse2.CompareLessThan(sourceValue, s_nullMaskInt16);
->>>>>>> 2a640631
 
             // Anything above the ASCII range
             mask = Sse2.Or(mask, Sse2.CompareGreaterThan(sourceValue, s_maxAsciiCharacterMaskInt16));
@@ -107,39 +82,10 @@
             return mask;
         }
 
-<<<<<<< HEAD
-        private static readonly Vector128<short> s_mask_UInt16_0x00 = Vector128<short>.Zero; // Null
-
-        private static readonly Vector128<short> s_mask_UInt16_0x20 = Vector128.Create((short)0x20); // Space ' '
-
-        private static readonly Vector128<short> s_mask_UInt16_0x22 = Vector128.Create((short)0x22); // Quotation Mark '"'
-        private static readonly Vector128<short> s_mask_UInt16_0x5C = Vector128.Create((short)0x5C); // Reverse Solidus '\'
-
-        private static readonly Vector128<short> s_mask_UInt16_0x7E = Vector128.Create((short)0x7E); // Tilde '~'
-
-        private static readonly Vector128<sbyte> s_mask_SByte_0x00 = Vector128<sbyte>.Zero; // Null
-
-        private static readonly Vector128<sbyte> s_mask_SByte_0x20 = Vector128.Create((sbyte)0x20); // Space ' '
-
-        private static readonly Vector128<sbyte> s_mask_SByte_0x22 = Vector128.Create((sbyte)0x22); // Quotation Mark '"'
-        private static readonly Vector128<sbyte> s_mask_SByte_0x26 = Vector128.Create((sbyte)0x26); // Ampersand '&'
-        private static readonly Vector128<sbyte> s_mask_SByte_0x27 = Vector128.Create((sbyte)0x27); // Apostrophe '''
-        private static readonly Vector128<sbyte> s_mask_SByte_0x2B = Vector128.Create((sbyte)0x2B); // Plus sign '+'
-        private static readonly Vector128<sbyte> s_mask_SByte_0x3C = Vector128.Create((sbyte)0x3C); // Less Than Sign '<'
-        private static readonly Vector128<sbyte> s_mask_SByte_0x3E = Vector128.Create((sbyte)0x3E); // Greater Than Sign '>'
-        private static readonly Vector128<sbyte> s_mask_SByte_0x5C = Vector128.Create((sbyte)0x5C); // Reverse Solidus '\'
-        private static readonly Vector128<sbyte> s_mask_SByte_0x60 = Vector128.Create((sbyte)0x60); // Grave Access '`'
-=======
         private static readonly Vector128<short> s_nullMaskInt16 = Vector128<short>.Zero;
         private static readonly Vector128<short> s_spaceMaskInt16 = Vector128.Create((short)' ');
         private static readonly Vector128<short> s_quotationMarkMaskInt16 = Vector128.Create((short)'"');
-        private static readonly Vector128<short> s_ampersandMaskInt16 = Vector128.Create((short)'&');
-        private static readonly Vector128<short> s_apostropheMaskInt16 = Vector128.Create((short)'\'');
-        private static readonly Vector128<short> s_plusSignMaskInt16 = Vector128.Create((short)'+');
-        private static readonly Vector128<short> s_lessThanSignMaskInt16 = Vector128.Create((short)'<');
-        private static readonly Vector128<short> s_greaterThanSignMaskInt16 = Vector128.Create((short)'>');
         private static readonly Vector128<short> s_reverseSolidusMaskInt16 = Vector128.Create((short)'\\');
-        private static readonly Vector128<short> s_graveAccentMaskInt16 = Vector128.Create((short)'`');
         private static readonly Vector128<short> s_tildeMaskInt16 = Vector128.Create((short)'~');
         private static readonly Vector128<short> s_maxAsciiCharacterMaskInt16 = Vector128.Create((short)0x7F); // Delete control character
 
@@ -153,6 +99,5 @@
         private static readonly Vector128<sbyte> s_reverseSolidusMaskSByte = Vector128.Create((sbyte)'\\');
         private static readonly Vector128<sbyte> s_graveAccentMaskSByte = Vector128.Create((sbyte)'`');
         private static readonly Vector128<sbyte> s_tildeMaskSByte = Vector128.Create((sbyte)'~');
->>>>>>> 2a640631
     }
 }