--- conflicted
+++ resolved
@@ -173,15 +173,9 @@
 #if FEATURE_COMPILED
             public RegexRunnerFactory Factory;
 #endif
-<<<<<<< HEAD
             public readonly int Capsize;
             public readonly ExclusiveReference Runnerref;
-            public readonly SharedReference ReplRef;
-=======
-            public int _capsize;
-            public ExclusiveReference _runnerref;
-            public WeakReference<RegexReplacement> _replref;
->>>>>>> 70e85dc9
+            public readonly WeakReference<RegexReplacement> ReplRef;
 
             public CachedCodeEntry(CachedCodeEntryKey key, Hashtable capnames, string[] capslist, RegexCode code, 
                 Hashtable caps, int capsize, ExclusiveReference runner, WeakReference<RegexReplacement> replref)
@@ -194,13 +188,8 @@
                 Caps = caps;
                 Capsize = capsize;
 
-<<<<<<< HEAD
                 Runnerref = runner;
-                ReplRef = repl;
-=======
-                _runnerref = runner;
-                _replref = replref;
->>>>>>> 70e85dc9
+                ReplRef = replref;
             }
 
 #if FEATURE_COMPILED
