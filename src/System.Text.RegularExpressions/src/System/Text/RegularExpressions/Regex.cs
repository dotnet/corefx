--- conflicted
+++ resolved
@@ -39,17 +39,6 @@
         internal RegexCode _code;                            // if interpreted, this is the code for RegexInterpreter
         internal bool _refsInitialized = false;
 
-<<<<<<< HEAD
-        // the cache of code and factories that are currently loaded:
-        internal static Dictionary<CachedCodeEntryKey, CachedCodeEntry> s_livecode = new Dictionary<CachedCodeEntryKey, CachedCodeEntry>(s_cacheSize);
-        internal static CachedCodeEntry s_livecode_first = null;
-        internal static CachedCodeEntry s_livecode_last = null;
-        internal static int s_cacheSize = 15;
-
-        internal const int MaxOptionShift = 10;
-
-=======
->>>>>>> 57ff88bb
         protected Regex()
         {
             internalMatchTimeout = s_defaultMatchTimeout;
@@ -117,20 +106,7 @@
 
             ValidateMatchTimeout(matchTimeout);
 
-<<<<<<< HEAD
-            string cultureKey;
-            if ((options & RegexOptions.CultureInvariant) != 0)
-                cultureKey = CultureInfo.InvariantCulture.ToString();
-            else
-                cultureKey = CultureInfo.CurrentCulture.ToString();
-
-            // Try to look up this regex in the cache.
-            var key = new CachedCodeEntryKey(options, cultureKey, pattern);
-            CachedCodeEntry cached = GetCachedCode(key, false);
-
-=======
             // After parameter validation assign 
->>>>>>> 57ff88bb
             this.pattern = pattern;
             roptions = options;
             internalMatchTimeout = matchTimeout;
@@ -140,7 +116,7 @@
                     CultureInfo.InvariantCulture.ToString() :
                     CultureInfo.CurrentCulture.ToString();                        
             var key = new CachedCodeEntryKey(options, cultureKey, pattern);
-            CachedCodeEntry cached = LookupCachedAndUpdate(key);
+            CachedCodeEntry cached = GetCachedCode(key, false);
 
             if (cached == null)
             {
@@ -281,40 +257,6 @@
             return RegexParser.Unescape(str);
         }
 
-<<<<<<< HEAD
-        [SuppressMessage("Microsoft.Concurrency", "CA8001", Justification = "Reviewed for thread-safety")]
-        public static int CacheSize
-        {
-            get
-            {
-                return s_cacheSize;
-            }
-            set
-            {
-                if (value < 0)
-                    throw new ArgumentOutOfRangeException(nameof(value));
-
-                lock (s_livecode)
-                {
-                    s_cacheSize = value;  // not to allow other thread to change it while we use cache
-                    while (s_livecode.Count > s_cacheSize)
-                    {
-                        CachedCodeEntry last = s_livecode_last;
-                        s_livecode.Remove(last._key);
-
-                        // update linked list:
-                        s_livecode_last = last._next;
-                        if (last._next != null)
-                            last._next._previous = null;
-                        else  // last one removed
-                            s_livecode_first = null;
-                    }
-                }
-            }
-        }
-
-=======
->>>>>>> 57ff88bb
         /// <summary>
         /// Returns the options passed into the constructor
         /// </summary>
@@ -535,82 +477,7 @@
             return match;
         }
 
-<<<<<<< HEAD
-        /*
-         * Get current cached code and add it if not found
-         */
-        private CachedCodeEntry GetCachedCode(CachedCodeEntryKey key, bool isToAdd)
-        {
-            lock (s_livecode)
-            {
-                // first look for it in the cache and move it to the head
-                var entry = LookupCachedAndPromote(key);
-                // it wasn't in the cache, so we'll add a new one.  Shortcut out for the case where cacheSize is zero.
-                if (entry == null && isToAdd && s_cacheSize != 0)
-                {
-                    entry = new CachedCodeEntry(key, capnames, capslist, _code, caps, capsize, _runnerref, _replref);
-                    s_livecode.Add(key, entry);
-                    // put in linked list:
-                    if (s_livecode_first != null)
-                    {
-                        s_livecode_first._next = entry;
-                        entry._previous = s_livecode_first;
-                    }
-                    s_livecode_first = entry;
-                    if (s_livecode_last == null)
-                    {
-                        s_livecode_last = entry;
-                    }
-                    else
-                    {
-                        if (s_livecode.Count > s_cacheSize)
-                        {
-                            var last = s_livecode_last;
-                            s_livecode.Remove(last._key);
-
-                            last._next._previous = null;
-                            s_livecode_last = last._next;
-                            last._next = null;
-                        }
-                    }
-                }
-                return entry;
-            }
-        }
-
-        private static CachedCodeEntry LookupCachedAndPromote(CachedCodeEntryKey key)
-        {
-            if (s_livecode_first?._key == key) // most used regex should be at the top already
-                return s_livecode_first;
-            s_livecode.TryGetValue(key, out var entry);
-            if (entry != null)
-            {
-                if (entry._previous != null)
-                {
-                    entry._previous._next = entry._next;
-                    entry._next._previous = entry._previous;  // not first so should exist _next
-                }
-
-                if (s_livecode_last == entry)
-                {
-                    s_livecode_last = entry._next;
-                }
-
-                s_livecode_first._next = entry;
-                entry._previous = s_livecode_first;
-                entry._next = null;
-                s_livecode_first = entry;
-            }
-            return entry;
-        }
-
-        protected bool UseOptionC()
-        {
-            return (roptions & RegexOptions.Compiled) != 0;
-        }
-=======
         protected bool UseOptionC() => (roptions & RegexOptions.Compiled) != 0;
->>>>>>> 57ff88bb
 
         /*
          * True if the L option was set
@@ -620,113 +487,11 @@
         internal bool UseOptionInvariant() => (roptions & RegexOptions.CultureInvariant) != 0;
 
 #if DEBUG
-<<<<<<< HEAD
-        /*
-         * True if the regex has debugging enabled
-         */
-        internal bool Debug
-        {
-            get
-            {
-                return (roptions & RegexOptions.Debug) != 0;
-            }
-        }
-#endif
-    }
-
-
-    /*
-     * Callback class
-     */
-    public delegate string MatchEvaluator(Match match);
-
-    /*
-     * Used as a key for CacheCodeEntry
-     */
-    internal readonly struct CachedCodeEntryKey : IEquatable<CachedCodeEntryKey>
-    {
-        private readonly RegexOptions _options;
-        private readonly string _cultureKey;
-        private readonly string _pattern;
-
-        internal CachedCodeEntryKey(RegexOptions options, string cultureKey, string pattern)
-        {
-            _options = options;
-            _cultureKey = cultureKey;
-            _pattern = pattern;
-        }
-
-        public override bool Equals(object obj)
-        {
-            return obj is CachedCodeEntryKey && Equals((CachedCodeEntryKey)obj);
-        }
-
-        public bool Equals(CachedCodeEntryKey other)
-        {
-            return _pattern.Equals(other._pattern) && _options == other._options && _cultureKey.Equals(other._cultureKey);
-        }
-
-        public static bool operator ==(CachedCodeEntryKey left, CachedCodeEntryKey right)
-        {
-            return left.Equals(right);
-        }
-
-        public static bool operator !=(CachedCodeEntryKey left, CachedCodeEntryKey right)
-        {
-            return !(left == right);
-        }
-
-        public override int GetHashCode()
-        {
-            return ((int)_options) ^ _cultureKey.GetHashCode() ^ _pattern.GetHashCode();
-        }
-    }
-
-    /*
-     * Used to cache byte codes
-     */
-    internal sealed class CachedCodeEntry
-    {
-        internal CachedCodeEntry _next = null;
-        internal CachedCodeEntry _previous = null;
-        internal CachedCodeEntryKey _key;
-        internal RegexCode _code;
-        internal Hashtable _caps;
-        internal Hashtable _capnames;
-        internal string[] _capslist;
-#if FEATURE_COMPILED
-        internal RegexRunnerFactory _factory;
-#endif
-        internal int _capsize;
-        internal ExclusiveReference _runnerref;
-        internal SharedReference _replref;
-
-        internal CachedCodeEntry(CachedCodeEntryKey key, Hashtable capnames, string[] capslist, RegexCode code, Hashtable caps, int capsize, ExclusiveReference runner, SharedReference repl)
-        {
-            _key = key;
-            _capnames = capnames;
-            _capslist = capslist;
-
-            _code = code;
-            _caps = caps;
-            _capsize = capsize;
-
-            _runnerref = runner;
-            _replref = repl;
-        }
-
-#if FEATURE_COMPILED
-        internal void AddCompiled(RegexRunnerFactory factory)
-        {
-            _factory = factory;
-            _code = null;
-        }
-=======
+
         /// <summary>
         /// True if the regex has debugging enabled
         /// </summary>
         internal bool Debug => (roptions & RegexOptions.Debug) != 0;
->>>>>>> 57ff88bb
 #endif
     }
 }