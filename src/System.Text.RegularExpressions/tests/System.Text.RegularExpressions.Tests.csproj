﻿<?xml version="1.0" encoding="utf-8"?>
<Project ToolsVersion="14.0" DefaultTargets="Build" xmlns="http://schemas.microsoft.com/developer/msbuild/2003">
  <Import Project="$([MSBuild]::GetDirectoryNameOfFileAbove($(MSBuildThisFileDirectory), dir.props))\dir.props" />
  <PropertyGroup>
    <ProjectGuid>{94B106C2-D574-4392-80AB-3EE308A078DF}</ProjectGuid>
    <AppDesignerFolder>Properties</AppDesignerFolder>
  </PropertyGroup>
  <!-- Default configurations to help VS understand the configurations -->
  <!-- Compiled Source Files -->
  <PropertyGroup Condition="'$(Configuration)|$(Platform)' == 'netcoreapp-Debug|AnyCPU'" />
  <PropertyGroup Condition="'$(Configuration)|$(Platform)' == 'netcoreapp-Release|AnyCPU'" />
  <PropertyGroup Condition="'$(Configuration)|$(Platform)' == 'netstandard-Debug|AnyCPU'" />
  <PropertyGroup Condition="'$(Configuration)|$(Platform)' == 'netstandard-Release|AnyCPU'" />
  <ItemGroup>
    <Compile Include="$(CommonTestPath)\System\PlatformDetection.cs">
      <Link>Common\tests\System\PlatformDetection.cs</Link>
    </Compile>
    <Compile Include="$(CommonTestPath)\System\Diagnostics\RemoteExecutorTestBase.cs">
      <Link>Common\System\Diagnostics\RemoteExecutorTestBase.cs</Link>
    </Compile>
    <Compile Include="$(CommonTestPath)\System\IO\FileCleanupTestBase.cs">
      <Link>Common\System\IO\FileCleanupTestBase.cs</Link>
    </Compile>
    <Compile Include="CaptureCollectionTests.cs" />
    <Compile Include="GroupCollectionTests.cs" />
    <Compile Include="MatchCollectionTests.cs" />
    <Compile Include="Regex.EscapeUnescape.Tests.cs" />
    <Compile Include="Regex.GetGroupNames.Tests.cs" />
    <Compile Include="Regex.Ctor.Tests.cs" />
    <Compile Include="Regex.MultipleMatches.Tests.cs" />
    <Compile Include="Regex.UnicodeChar.Tests.cs" />
    <Compile Include="Regex.Groups.Tests.cs" />
    <Compile Include="Regex.Replace.Tests.cs" />
    <Compile Include="Regex.Serialization.cs" />
    <Compile Include="Regex.Split.Tests.cs" />
    <Compile Include="Regex.Match.Tests.cs" />
    <Compile Include="Regex.Tests.Common.cs" />
    <Compile Include="$(CommonTestPath)\System\AssertExtensions.cs">
      <Link>Common\System\AssertExtensions.cs</Link>
    </Compile>
    <Compile Include="$(CommonTestPath)\System\Runtime\Serialization\Formatters\BinaryFormatterHelpers.cs">
      <Link>System\Runtime\Serialization\Formatters\BinaryFormatterHelpers.cs</Link>
    </Compile>
    <ProjectReference Include="$(CommonTestPath)\System\Diagnostics\RemoteExecutorConsoleApp\RemoteExecutorConsoleApp.csproj">
      <Name>RemoteExecutorConsoleApp</Name>
    </ProjectReference>
  </ItemGroup>
  <ItemGroup Condition="'$(TargetGroup)' == 'netcoreapp'">
    <Compile Include="PrecompiledRegexScenarioTest.cs" />
    <Compile Include="RegexGroupNameTests.cs" />
    <Compile Include="CaptureCollectionTests.netcoreapp.cs" />
    <Compile Include="GroupCollectionTests.netcoreapp.cs" />
    <Compile Include="MatchCollectionTests.netcoreapp.cs" />
    <Compile Include="$(CommonTestPath)\System\Diagnostics\DebuggerAttributes.cs">
      <Link>Common\System\Diagnostics\DebuggerAttributes.cs</Link>
    </Compile>
  </ItemGroup>
<<<<<<< HEAD
  <ItemGroup>
    <Compile Include="$(CommonTestPath)\System\Runtime\Serialization\Formatters\BinaryFormatterHelpers.cs">
      <Link>System\Runtime\Serialization\Formatters\BinaryFormatterHelpers.cs</Link>
    </Compile>
  </ItemGroup>
=======
>>>>>>> be07e448
  <!-- Automatically added by VS -->
  <Import Project="$([MSBuild]::GetDirectoryNameOfFileAbove($(MSBuildThisFileDirectory), dir.targets))\dir.targets" />
</Project><|MERGE_RESOLUTION|>--- conflicted
+++ resolved
@@ -31,7 +31,6 @@
     <Compile Include="Regex.UnicodeChar.Tests.cs" />
     <Compile Include="Regex.Groups.Tests.cs" />
     <Compile Include="Regex.Replace.Tests.cs" />
-    <Compile Include="Regex.Serialization.cs" />
     <Compile Include="Regex.Split.Tests.cs" />
     <Compile Include="Regex.Match.Tests.cs" />
     <Compile Include="Regex.Tests.Common.cs" />
@@ -55,14 +54,6 @@
       <Link>Common\System\Diagnostics\DebuggerAttributes.cs</Link>
     </Compile>
   </ItemGroup>
-<<<<<<< HEAD
-  <ItemGroup>
-    <Compile Include="$(CommonTestPath)\System\Runtime\Serialization\Formatters\BinaryFormatterHelpers.cs">
-      <Link>System\Runtime\Serialization\Formatters\BinaryFormatterHelpers.cs</Link>
-    </Compile>
-  </ItemGroup>
-=======
->>>>>>> be07e448
   <!-- Automatically added by VS -->
   <Import Project="$([MSBuild]::GetDirectoryNameOfFileAbove($(MSBuildThisFileDirectory), dir.targets))\dir.targets" />
 </Project>