--- conflicted
+++ resolved
@@ -58,13 +58,8 @@
             }
         }
 
-<<<<<<< HEAD
-        [Theory MemberData(nameof(ValidStores))]
-        [ActiveIssue("dotnet/corefx #18268", TargetFrameworkMonikers.NetFramework)]
-=======
         [Theory, MemberData(nameof(ValidStores))]
         [SkipOnTargetFramework(TargetFrameworkMonikers.NetFramework, "dotnet/corefx #18268")]
->>>>>>> a671d624
         public void CreateFile_Existence(PresetScopes scope)
         {
             using (var isf = GetPresetScope(scope))
