--- conflicted
+++ resolved
@@ -73,11 +73,7 @@
 
         [Theory]
         [MemberData(nameof(ValidStores))]
-<<<<<<< HEAD
-        [ActiveIssue("dotnet/corefx #18268", TargetFrameworkMonikers.NetFramework)]
-=======
         [SkipOnTargetFramework(TargetFrameworkMonikers.NetFramework, "dotnet/corefx #18268")]
->>>>>>> a671d624
         public void DirectoryExists_Existance(PresetScopes scope)
         {
             using (var isf = GetPresetScope(scope))
