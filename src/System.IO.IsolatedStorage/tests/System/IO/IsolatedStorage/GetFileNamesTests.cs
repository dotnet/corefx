﻿// Licensed to the .NET Foundation under one or more agreements.
// The .NET Foundation licenses this file to you under the MIT license.
// See the LICENSE file in the project root for more information.

using System.Reflection;
using System.Linq;
using Xunit;

namespace System.IO.IsolatedStorage
{
    [ActiveIssue(18940, TargetFrameworkMonikers.UapAot)]
    public class GetFileNamesTests : IsoStorageTest
    {
        [Fact]
        [ActiveIssue("dotnet/corefx #18268", TargetFrameworkMonikers.NetFramework)]
        public void GetFileNames_ThrowsArgumentNull()
        {
            using (var isf = IsolatedStorageFile.GetUserStoreForApplication())
            {
                Assert.Throws<ArgumentNullException>(() => isf.GetFileNames(null));
            }
        }

        [Fact]
        public void GetFileNames_ThrowsObjectDisposed()
        {
            IsolatedStorageFile isf;
            using (isf = IsolatedStorageFile.GetUserStoreForAssembly())
            {
            }

            Assert.Throws<ObjectDisposedException>(() => isf.GetFileNames("foo"));
        }

        [Fact]
        public void GetFileNames_Deleted_ThrowsInvalidOperationException()
        {
            using (IsolatedStorageFile isf = IsolatedStorageFile.GetUserStoreForAssembly())
            {
                isf.Remove();
                Assert.Throws<InvalidOperationException>(() => isf.GetFileNames("foo"));
            }
        }

        [Fact]
        public void GetFileNames_Closed_ThrowsInvalidOperationException()
        {
            using (IsolatedStorageFile isf = IsolatedStorageFile.GetUserStoreForAssembly())
            {
                isf.Close();
                Assert.Throws<InvalidOperationException>(() => isf.GetFileNames("foo"));
            }
        }

        [Fact]
        public void GetFileNames_RaisesInvalidPath()
        {
            using (IsolatedStorageFile isf = IsolatedStorageFile.GetUserStoreForAssembly())
            {
                AssertExtensions.Throws<ArgumentException>("path", null, () => isf.GetFileNames("\0bad"));
            }
        }

<<<<<<< HEAD
        [Theory MemberData(nameof(ValidStores))]
        [ActiveIssue("dotnet/corefx #18265", TargetFrameworkMonikers.NetFramework)]
=======
        [Theory, MemberData(nameof(ValidStores))]
        [SkipOnTargetFramework(TargetFrameworkMonikers.NetFramework, "dotnet/corefx #18265")]
>>>>>>> a671d624
        public void GetFileNames_GetsFileNames(PresetScopes scope)
        {
            TestHelper.WipeStores();

            using (var isf = GetPresetScope(scope))
            {
                isf.CreateTestFile("A");
                isf.CreateTestFile("B");
                isf.CreateDirectory("C");
                isf.CreateTestFile(Path.Combine("C", "D"));
                isf.CreateTestFile(Path.Combine("C", "E"));
                Assert.Equal(new string[] { "A", "B" }, isf.GetFileNames().OrderBy(s => s));
                Assert.Equal(new string[] { "A", "B" }, isf.GetFileNames("*").OrderBy(s => s));
                Assert.Equal(new string[] { "A" }, isf.GetFileNames("A"));
                Assert.Equal(new string[] { "D", "E" }, isf.GetFileNames(Path.Combine("C", "*")).OrderBy(s => s));
                Assert.Equal(new string[] { "D" }, isf.GetFileNames(Path.Combine("C", "D")));
            }
        }
    }
}<|MERGE_RESOLUTION|>--- conflicted
+++ resolved
@@ -60,14 +60,8 @@
                 AssertExtensions.Throws<ArgumentException>("path", null, () => isf.GetFileNames("\0bad"));
             }
         }
-
-<<<<<<< HEAD
-        [Theory MemberData(nameof(ValidStores))]
-        [ActiveIssue("dotnet/corefx #18265", TargetFrameworkMonikers.NetFramework)]
-=======
         [Theory, MemberData(nameof(ValidStores))]
         [SkipOnTargetFramework(TargetFrameworkMonikers.NetFramework, "dotnet/corefx #18265")]
->>>>>>> a671d624
         public void GetFileNames_GetsFileNames(PresetScopes scope)
         {
             TestHelper.WipeStores();
