﻿// Licensed to the .NET Foundation under one or more agreements.
// The .NET Foundation licenses this file to you under the MIT license.
// See the LICENSE file in the project root for more information.

using System.Reflection;
using Xunit;

namespace System.IO.IsolatedStorage
{
    [ActiveIssue(18940, TargetFrameworkMonikers.UapAot)]
    public class ContainsUnknownFilesTests : IsoStorageTest
    {
        private static MethodInfo s_containsUnknownFilesMethod
            = typeof(IsolatedStorageFile).GetMethod("ContainsUnknownFiles", BindingFlags.NonPublic | BindingFlags.Instance);

<<<<<<< HEAD
        [Theory MemberData(nameof(ValidStores))]
        [ActiveIssue("dotnet/corefx #18265", TargetFrameworkMonikers.NetFramework)]
=======
        [Theory, MemberData(nameof(ValidStores))]
        [SkipOnTargetFramework(TargetFrameworkMonikers.NetFramework, "dotnet/corefx #18265")]
>>>>>>> a671d624
        public void ContainsUnknownFiles_CleanStore(PresetScopes scope)
        {
            TestHelper.WipeStores();

            using (var isf = GetPresetScope(scope))
            {
                Assert.False((bool)s_containsUnknownFilesMethod.Invoke(isf, new object[] { isf.GetUserRootDirectory() }));
            }
        }

<<<<<<< HEAD
        [Theory MemberData(nameof(ValidStores))]
        [ActiveIssue("dotnet/corefx #18265", TargetFrameworkMonikers.NetFramework)]
=======
        [Theory, MemberData(nameof(ValidStores))]
        [SkipOnTargetFramework(TargetFrameworkMonikers.NetFramework, "dotnet/corefx #18265")]
>>>>>>> a671d624
        public void ContainsUnknownFiles_OkFiles(PresetScopes scope)
        {
            TestHelper.WipeStores();

            using (var isf = GetPresetScope(scope))
            {
                string rootDirectory = isf.GetIdentityRootDirectory();
                string identityFile = Path.Combine(rootDirectory, "identity.dat");
                string quotaFile = Path.Combine(rootDirectory, "info.dat");
                using (File.OpenWrite(identityFile)) { }
                Assert.False((bool)s_containsUnknownFilesMethod.Invoke(isf, new object[] { rootDirectory }), "identity ok");
                File.Move(identityFile, quotaFile);
                Assert.False((bool)s_containsUnknownFilesMethod.Invoke(isf, new object[] { rootDirectory }), "quota ok");
                using (File.OpenWrite(identityFile)) { }
                Assert.False((bool)s_containsUnknownFilesMethod.Invoke(isf, new object[] { rootDirectory }), "both ok");
            }
        }

<<<<<<< HEAD
        [Theory MemberData(nameof(ValidStores))]
        [ActiveIssue("dotnet/corefx #18265", TargetFrameworkMonikers.NetFramework)]
=======
        [Theory, MemberData(nameof(ValidStores))]
        [SkipOnTargetFramework(TargetFrameworkMonikers.NetFramework, "dotnet/corefx #18265")]
>>>>>>> a671d624
        public void ContainsUnknownFiles_NotOkFiles(PresetScopes scope)
        {
            TestHelper.WipeStores();

            using (var isf = GetPresetScope(scope))
            {
                string rootDirectory = isf.GetIdentityRootDirectory();
                string otherFile = Path.Combine(rootDirectory, "ContainsUnknownFiles_NotOkFiles");
                string identityFile = Path.Combine(rootDirectory, "identity.dat");
                string quotaFile = Path.Combine(rootDirectory, "info.dat");
                using (File.OpenWrite(otherFile)) { }
                Assert.True((bool)s_containsUnknownFilesMethod.Invoke(isf, new object[] { rootDirectory }), "other file not ok");
                using (File.OpenWrite(identityFile)) { }
                Assert.True((bool)s_containsUnknownFilesMethod.Invoke(isf, new object[] { rootDirectory }), "other file with identity not ok");
                File.Move(identityFile, quotaFile);
                Assert.True((bool)s_containsUnknownFilesMethod.Invoke(isf, new object[] { rootDirectory }), "other file with quota not ok");
                using (File.OpenWrite(identityFile)) { }
                Assert.True((bool)s_containsUnknownFilesMethod.Invoke(isf, new object[] { rootDirectory }), "too many files not ok");
            }
        }

<<<<<<< HEAD
        [Theory MemberData(nameof(ValidStores))]
        [ActiveIssue("dotnet/corefx #18265", TargetFrameworkMonikers.NetFramework)]
=======
        [Theory, MemberData(nameof(ValidStores))]
        [SkipOnTargetFramework(TargetFrameworkMonikers.NetFramework, "dotnet/corefx #18265")]
>>>>>>> a671d624
        public void ContainsUnknownFiles_NotOkDirectory(PresetScopes scope)
        {
            TestHelper.WipeStores();

            using (var isf = GetPresetScope(scope))
            {
                string rootDirectory = isf.GetIdentityRootDirectory();
                string otherDirectory = Path.Combine(rootDirectory, "ContainsUnknownFiles_NotOkDirectory");
                Directory.CreateDirectory(otherDirectory);
                Assert.True((bool)s_containsUnknownFilesMethod.Invoke(isf, new object[] { rootDirectory }), "other directory not ok");
            }
        }
    }
}<|MERGE_RESOLUTION|>--- conflicted
+++ resolved
@@ -13,13 +13,8 @@
         private static MethodInfo s_containsUnknownFilesMethod
             = typeof(IsolatedStorageFile).GetMethod("ContainsUnknownFiles", BindingFlags.NonPublic | BindingFlags.Instance);
 
-<<<<<<< HEAD
-        [Theory MemberData(nameof(ValidStores))]
-        [ActiveIssue("dotnet/corefx #18265", TargetFrameworkMonikers.NetFramework)]
-=======
         [Theory, MemberData(nameof(ValidStores))]
         [SkipOnTargetFramework(TargetFrameworkMonikers.NetFramework, "dotnet/corefx #18265")]
->>>>>>> a671d624
         public void ContainsUnknownFiles_CleanStore(PresetScopes scope)
         {
             TestHelper.WipeStores();
@@ -30,13 +25,8 @@
             }
         }
 
-<<<<<<< HEAD
-        [Theory MemberData(nameof(ValidStores))]
-        [ActiveIssue("dotnet/corefx #18265", TargetFrameworkMonikers.NetFramework)]
-=======
         [Theory, MemberData(nameof(ValidStores))]
         [SkipOnTargetFramework(TargetFrameworkMonikers.NetFramework, "dotnet/corefx #18265")]
->>>>>>> a671d624
         public void ContainsUnknownFiles_OkFiles(PresetScopes scope)
         {
             TestHelper.WipeStores();
@@ -55,13 +45,8 @@
             }
         }
 
-<<<<<<< HEAD
-        [Theory MemberData(nameof(ValidStores))]
-        [ActiveIssue("dotnet/corefx #18265", TargetFrameworkMonikers.NetFramework)]
-=======
         [Theory, MemberData(nameof(ValidStores))]
         [SkipOnTargetFramework(TargetFrameworkMonikers.NetFramework, "dotnet/corefx #18265")]
->>>>>>> a671d624
         public void ContainsUnknownFiles_NotOkFiles(PresetScopes scope)
         {
             TestHelper.WipeStores();
@@ -83,13 +68,8 @@
             }
         }
 
-<<<<<<< HEAD
-        [Theory MemberData(nameof(ValidStores))]
-        [ActiveIssue("dotnet/corefx #18265", TargetFrameworkMonikers.NetFramework)]
-=======
         [Theory, MemberData(nameof(ValidStores))]
         [SkipOnTargetFramework(TargetFrameworkMonikers.NetFramework, "dotnet/corefx #18265")]
->>>>>>> a671d624
         public void ContainsUnknownFiles_NotOkDirectory(PresetScopes scope)
         {
             TestHelper.WipeStores();
