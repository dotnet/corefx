// Licensed to the .NET Foundation under one or more agreements.
// The .NET Foundation licenses this file to you under the MIT license.
// See the LICENSE file in the project root for more information.

using System;
using Xunit;

namespace System.IO.IsolatedStorage
{
    [ActiveIssue(18940, TargetFrameworkMonikers.UapAot)]
    public class MoveFileTests : IsoStorageTest
    {
        [Fact]
        public void MoveFile_ThrowsArgumentNull()
        {
            using (IsolatedStorageFile isf = IsolatedStorageFile.GetUserStoreForAssembly())
            {
                AssertExtensions.Throws<ArgumentNullException>("sourceFileName", () => isf.MoveFile(null, "bar"));
                AssertExtensions.Throws<ArgumentNullException>("destinationFileName", () => isf.MoveFile("foo", null));
            }
        }

        [Fact]
        public void MoveFile_ThrowsArgumentException()
        {
            using (IsolatedStorageFile isf = IsolatedStorageFile.GetUserStoreForAssembly())
            {
                AssertExtensions.Throws<ArgumentException>("sourceFileName", () => isf.MoveFile(string.Empty, "bar"));
                AssertExtensions.Throws<ArgumentException>("destinationFileName", () => isf.MoveFile("foo", string.Empty));
            }
        }

        [Fact]
        public void MoveFile_ThrowsObjectDisposed()
        {
            IsolatedStorageFile isf;
            using (isf = IsolatedStorageFile.GetUserStoreForAssembly())
            {
            }

            Assert.Throws<ObjectDisposedException>(() => isf.MoveFile("foo", "bar"));
        }

        [Fact]
        public void MoveFile_Deleted_ThrowsInvalidOperationException()
        {
            using (IsolatedStorageFile isf = IsolatedStorageFile.GetUserStoreForAssembly())
            {
                isf.Remove();
                Assert.Throws<InvalidOperationException>(() => isf.MoveFile("foo", "bar"));
            }
        }

        [Fact]
        public void MoveFile_Closed_ThrowsInvalidOperationException()
        {
            using (IsolatedStorageFile isf = IsolatedStorageFile.GetUserStoreForAssembly())
            {
                isf.Close();
                Assert.Throws<InvalidOperationException>(() => isf.MoveFile("foo", "bar"));
            }
        }

        [Fact]
        public void MoveFile_RaisesInvalidPath()
        {
            using (IsolatedStorageFile isf = IsolatedStorageFile.GetUserStoreForAssembly())
            {
                AssertExtensions.Throws<ArgumentException>("path", null, () => isf.MoveFile("\0bad", "bar"));
                AssertExtensions.Throws<ArgumentException>("path", null, () => isf.MoveFile("foo", "\0bad"));
            }
        }

        [Fact]
        public void MoveFile_DoesNotExist()
        {
            using (IsolatedStorageFile isf = IsolatedStorageFile.GetUserStoreForAssembly())
            {
                Assert.Throws<FileNotFoundException>(() => isf.MoveFile("MoveFile_DoesNotExist", "MoveFile_DoesNotExist_Copy"));
            }
        }

<<<<<<< HEAD
        [Theory MemberData(nameof(ValidStores))]
        [ActiveIssue("dotnet/corefx #18265", TargetFrameworkMonikers.NetFramework)]
=======
        [Theory, MemberData(nameof(ValidStores))]
        [SkipOnTargetFramework(TargetFrameworkMonikers.NetFramework, "dotnet/corefx #18265")]
>>>>>>> a671d624
        public void MoveFile_MoveOver(PresetScopes scope)
        {
            TestHelper.WipeStores();

            using (var isf = GetPresetScope(scope))
            {
                isf.CreateTestFile("foo");
                isf.CreateTestFile("bar");
                Assert.Throws<IsolatedStorageException>(() => isf.MoveFile("foo", "bar"));
            }
        }

<<<<<<< HEAD
        [Theory MemberData(nameof(ValidStores))]
        [ActiveIssue("dotnet/corefx #18265", TargetFrameworkMonikers.NetFramework)]
=======
        [Theory, MemberData(nameof(ValidStores))]
        [SkipOnTargetFramework(TargetFrameworkMonikers.NetFramework, "dotnet/corefx #18265")]
>>>>>>> a671d624
        public void MoveFile_MovesFile(PresetScopes scope)
        {
            TestHelper.WipeStores();

            using (var isf = GetPresetScope(scope))
            {
                isf.CreateTestFile("foo", "MoveFile_MovesFile");
                isf.MoveFile("foo", "bar");
                Assert.True(isf.FileExists("bar"), "bar exists");
                Assert.Equal("MoveFile_MovesFile", isf.ReadAllText("bar"));
                Assert.False(isf.FileExists("foo"), "foo doesn't exist");

                string directory = "MoveFile_MovesFile";
                isf.CreateDirectory(directory);

                // Move into nested
                string nestedFile = Path.Combine(directory, "foobar");
                isf.MoveFile("bar", nestedFile);
                Assert.True(isf.FileExists(nestedFile), "nested file exists");
                Assert.Equal("MoveFile_MovesFile", isf.ReadAllText(nestedFile));
                Assert.False(isf.FileExists("bar"), "bar doesn't exist");

                // Move out of nested
                isf.MoveFile(nestedFile, "outbound");
                Assert.True(isf.FileExists("outbound"));
                Assert.Equal("MoveFile_MovesFile", isf.ReadAllText("outbound"));
                Assert.False(isf.FileExists(nestedFile), "nested file doesn't exist");
            }
        }
    }
}<|MERGE_RESOLUTION|>--- conflicted
+++ resolved
@@ -80,13 +80,8 @@
             }
         }
 
-<<<<<<< HEAD
-        [Theory MemberData(nameof(ValidStores))]
-        [ActiveIssue("dotnet/corefx #18265", TargetFrameworkMonikers.NetFramework)]
-=======
         [Theory, MemberData(nameof(ValidStores))]
         [SkipOnTargetFramework(TargetFrameworkMonikers.NetFramework, "dotnet/corefx #18265")]
->>>>>>> a671d624
         public void MoveFile_MoveOver(PresetScopes scope)
         {
             TestHelper.WipeStores();
@@ -99,13 +94,8 @@
             }
         }
 
-<<<<<<< HEAD
-        [Theory MemberData(nameof(ValidStores))]
-        [ActiveIssue("dotnet/corefx #18265", TargetFrameworkMonikers.NetFramework)]
-=======
         [Theory, MemberData(nameof(ValidStores))]
         [SkipOnTargetFramework(TargetFrameworkMonikers.NetFramework, "dotnet/corefx #18265")]
->>>>>>> a671d624
         public void MoveFile_MovesFile(PresetScopes scope)
         {
             TestHelper.WipeStores();
