--- conflicted
+++ resolved
@@ -34,13 +34,10 @@
         private const int MinDataBits = 5;
         private const string DefaultNewLine = "\n";
 
-<<<<<<< HEAD
         private const string SERIAL_NAME = @"\Device\Serial";
         // Windows SerialPort GUID Class ID
         private const string GuidDevInterfaceComPort = "86e0d1e0-8089-11d0-9ce4-08003e301f73";
-
-=======
->>>>>>> a0279c45
+        
         // --------- members supporting exposed properties ------------*
         private int _baudRate = DefaultBaudRate;
         private int _dataBits = DefaultDataBits;
