--- conflicted
+++ resolved
@@ -88,14 +88,9 @@
   <Target Name="GetBinPlaceItems">
     <ItemGroup>
       <BinPlaceItem Include="$(GenFacadesOutputPath)*.dll" />
-<<<<<<< HEAD
-      <ExcludeRuntimeItems Include="@(GenFacadesContracts -> '$(GenFacadesOutputPath)%(Filename)%(Extension)')" Condition="'%(GenFacadesContracts.ExcludeFromRuntime)' == 'true'" />
-      <RuntimeBinplaceItem Include="@(BinPlaceItem)" Exclude="@(ExcludeRuntimeItems)" />
-=======
       <ExcludeItemNames Include="@(GenFacadesContracts->'%(Filename)')" Condition="'%(GenFacadesContracts.ExcludeFromRuntime)' == 'true'" />
       <BinPlaceItemNames Include="@(BinPlaceItem->'%(Filename)')" Exclude="@(ExcludeItemNames)" />
       <RuntimeBinplaceItem Include="@(BinPlaceItemNames->'$(GenFacadesOutputPath)%(Identity).dll')" />
->>>>>>> a671d624
       <FileWrites Include="@(BinPlaceItem)" />
     </ItemGroup>
   </Target>
