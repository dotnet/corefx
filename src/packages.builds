<Project>
  <Import Project="$([MSBuild]::GetDirectoryNameOfFileAbove($(MSBuildThisFileDirectory), Directory.Build.props))\Directory.Build.props" />

  <PropertyGroup Condition="'$(DotNetBuildFromSource)' == 'true'">
    <AdditionalBuildConfigurations>$(AdditionalBuildConfigurations);package-$(ConfigurationGroup)</AdditionalBuildConfigurations>
  </PropertyGroup>

  <PropertyGroup>
    <BuildAllPackages>false</BuildAllPackages>
  </PropertyGroup>

  <ItemGroup Condition="'$(BuildAllPackages)' == 'true'">
    <Project Include="$(MSBuildThisFileDirectory)..\pkg\*\*.builds" >
      <AdditionalProperties>$(AdditionalProperties)</AdditionalProperties>
    </Project>
    <Project Include="*\pkg\**\*.pkgproj" Condition="'$(BuildAllConfigurations)' == 'true' OR '$(DotNetBuildFromSource)' == 'true'">
      <AdditionalProperties>$(AdditionalProperties)</AdditionalProperties>
    </Project>
  </ItemGroup>

  <ItemGroup Condition="'$(BuildAllPackages)' == 'false' AND '$(SkipManagedPackageBuild)' != 'true'" >
    <Project Include="$(MSBuildThisFileDirectory)..\pkg\Microsoft.Private.PackageBaseline\Microsoft.Private.PackageBaseline.builds">
      <AdditionalProperties>$(AdditionalProperties)</AdditionalProperties>
    </Project>
    <Project Include="$(MSBuildThisFileDirectory)..\pkg\Microsoft.Private.CoreFx.NETCoreApp\Microsoft.Private.CoreFx.NETCoreApp.builds">
      <AdditionalProperties>$(AdditionalProperties)</AdditionalProperties>
    </Project>
    <!-- add specific builds / pkgproj's here to include in servicing builds -->
<<<<<<< HEAD
    <Project Include="$(MSBuildThisFileDirectory)System.Runtime.CompilerServices.Unsafe\pkg\System.Runtime.CompilerServices.Unsafe.pkgproj">
      <AdditionalProperties>$(AdditionalProperties)</AdditionalProperties>
    </Project>
    <Project Include="$(MSBuildThisFileDirectory)System.IO.Pipelines\pkg\System.IO.Pipelines.pkgproj">
      <AdditionalProperties>$(AdditionalProperties)</AdditionalProperties>
    </Project>
    <Project Include="$(MSBuildThisFileDirectory)System.Data.OleDb\pkg\System.Data.OleDb.pkgproj">
      <AdditionalProperties>$(AdditionalProperties)</AdditionalProperties>
    </Project>
=======
>>>>>>> 047eee07
  </ItemGroup>

  <ItemGroup>
    <BuildingPackageProjects Include="@(Project->'%(FileName)')" />
  </ItemGroup>

  <UsingTask TaskName="UpdatePackageIndex" AssemblyFile="$(PackagingTaskDir)Microsoft.DotNet.Build.Tasks.Packaging.dll"/>

  <!--
    Updates the package index to mark all packages we are building that can go stable as stable.
    this will allow for a kicked off build to control package stability at queue time. This does edit
    the package index in-place but that shouldn't cause any problems for official builds are the only
    ones that might do this. After we ship a stable set of packages this target should be ran and the
    changes to the package index should be commited to the repo.
  -->
  <Target Name="UpdatePackageIndexWithStableVersions"
          BeforeTargets="BuildAllProjects"
          Condition="'$(DotNetFinalVersionKind)' == 'release'">
    <ItemGroup>
      <!--
      The private packages don't get stabilized so they don't need to be included
      in the set of packages that we are gathering stable versions from.
      -->
      <PkgProjects Include="$(MSBuildThisFileDirectory)..\pkg\*\*.pkgproj" Exclude="$(MSBuildThisFileDirectory)..\pkg\*Private*\*.pkgproj" />
      <PkgProjects Include="*\pkg\**\*.pkgproj" />

    </ItemGroup>

    <ItemGroup>
      <PkgProjectsToFileName Include="@(PkgProjects->'%(FileName)')" >
        <OriginalIdentity>%(Identity)</OriginalIdentity>
      </PkgProjectsToFileName>
      <BuildingPkgProjectsFileNames Include="@(PkgProjectsToFileName)" Condition="'@(PkgProjectsToFileName)' == '@(BuildingPackageProjects)' and '%(Identity)' != ''" />
      <BuildingPkgProjectsIdentities Include="@(BuildingPkgProjectsFileNames->'%(OriginalIdentity)')" />
    </ItemGroup>

    <MSBuild Targets="GetPackageIdentityWithoutPrerelease"
             BuildInParallel="$(BuildInParallel)"
             Projects="@(BuildingPkgProjectsIdentities)"
             RemoveProperties="Configuration">
      <Output TaskParameter="TargetOutputs"
              ItemName="_StablePackages" />
    </MSBuild>

    <Message Text="Marking package '%(_StablePackages.Identity)' stable with version '%(_StablePackages.Version)'" />

    <UpdatePackageIndex
      PackageIndexFile="$(PackageIndexFile)"
      StablePackages="@(_StablePackages)"
      Condition="'%(_StablePackages.BlockStable)' != 'true'" />

  </Target>

  <!-- Generate a version text file we include in our packages -->
  <Target Name="GenerateVersionFileForPackages"
          BeforeTargets="BuildAllProjects"
          DependsOnTargets="InitializeSourceControlInformationFromSourceControlManager">

    <Error Condition="'$(SourceRevisionId)' == ''" Text="SourceRevisionId is not set, which means the SourceLink targets are not included in the build. Those are needed to produce a correct sha for our build outputs." />

    <MakeDir Directories="$([System.IO.Path]::GetDirectoryName($(VersionFileForPackages)))" />

    <WriteLinesToFile
      File="$(VersionFileForPackages)"
      Lines="$(SourceRevisionId)"
      Overwrite="true" />
  </Target>

  <Import Project="$(RepositoryEngineeringDir)dir.traversal.targets" />
</Project><|MERGE_RESOLUTION|>--- conflicted
+++ resolved
@@ -26,18 +26,9 @@
       <AdditionalProperties>$(AdditionalProperties)</AdditionalProperties>
     </Project>
     <!-- add specific builds / pkgproj's here to include in servicing builds -->
-<<<<<<< HEAD
-    <Project Include="$(MSBuildThisFileDirectory)System.Runtime.CompilerServices.Unsafe\pkg\System.Runtime.CompilerServices.Unsafe.pkgproj">
-      <AdditionalProperties>$(AdditionalProperties)</AdditionalProperties>
-    </Project>
-    <Project Include="$(MSBuildThisFileDirectory)System.IO.Pipelines\pkg\System.IO.Pipelines.pkgproj">
-      <AdditionalProperties>$(AdditionalProperties)</AdditionalProperties>
-    </Project>
     <Project Include="$(MSBuildThisFileDirectory)System.Data.OleDb\pkg\System.Data.OleDb.pkgproj">
       <AdditionalProperties>$(AdditionalProperties)</AdditionalProperties>
     </Project>
-=======
->>>>>>> 047eee07
   </ItemGroup>
 
   <ItemGroup>
