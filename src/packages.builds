<Project>
  <Import Project="$([MSBuild]::GetDirectoryNameOfFileAbove($(MSBuildThisFileDirectory), Directory.Build.props))\Directory.Build.props" />

  <PropertyGroup Condition="'$(DotNetBuildFromSource)' == 'true'">
    <AdditionalBuildConfigurations>$(AdditionalBuildConfigurations);package-$(ConfigurationGroup)</AdditionalBuildConfigurations>
  </PropertyGroup>

  <PropertyGroup>
    <BuildAllPackages>false</BuildAllPackages>
  </PropertyGroup>

  <ItemGroup Condition="'$(BuildAllPackages)' == 'true'">
    <Project Include="$(MSBuildThisFileDirectory)..\pkg\*\*.builds" >
      <AdditionalProperties>$(AdditionalProperties)</AdditionalProperties>
    </Project>
    <Project Include="*\pkg\**\*.pkgproj" Condition="'$(BuildAllConfigurations)' == 'true' OR '$(DotNetBuildFromSource)' == 'true'">
      <AdditionalProperties>$(AdditionalProperties)</AdditionalProperties>
    </Project>
  </ItemGroup>

  <ItemGroup Condition="'$(BuildAllPackages)' == 'false' AND '$(SkipManagedPackageBuild)' != 'true'" >
    <Project Include="$(MSBuildThisFileDirectory)..\pkg\Microsoft.Private.PackageBaseline\Microsoft.Private.PackageBaseline.builds">
      <AdditionalProperties>$(AdditionalProperties)</AdditionalProperties>
    </Project>
    <Project Include="$(MSBuildThisFileDirectory)..\pkg\Microsoft.Private.CoreFx.NETCoreApp\Microsoft.Private.CoreFx.NETCoreApp.builds">
      <AdditionalProperties>$(AdditionalProperties)</AdditionalProperties>
    </Project>
    <!-- add specific builds / pkgproj's here to include in servicing builds -->
<<<<<<< HEAD
    <Project Include="$(MSBuildThisFileDirectory)..\pkg\Microsoft.NETCore.Platforms\Microsoft.NETCore.Platforms.builds">
      <AdditionalProperties>$(AdditionalProperties)</AdditionalProperties>
    </Project>
    <Project Include="$(MSBuildThisFileDirectory)System.Drawing.Common\pkg\System.Drawing.Common.pkgproj">
      <AdditionalProperties>$(AdditionalProperties)</AdditionalProperties>
    </Project>
=======
>>>>>>> 79ae3766
  </ItemGroup>

  <ItemGroup>
    <BuildingPackageProjects Include="@(Project->'%(FileName)')" />
  </ItemGroup>

  <UsingTask TaskName="UpdatePackageIndex" AssemblyFile="$(PackagingTaskDir)Microsoft.DotNet.Build.Tasks.Packaging.dll"/>

  <!--
    Updates the package index to mark all packages we are building that can go stable as stable.
    this will allow for a kicked off build to control package stability at queue time. This does edit
    the package index in-place but that shouldn't cause any problems for official builds are the only
    ones that might do this. After we ship a stable set of packages this target should be ran and the
    changes to the package index should be commited to the repo.
  -->
  <Target Name="UpdatePackageIndexWithStableVersions"
          BeforeTargets="BuildAllProjects"
          Condition="'$(DotNetFinalVersionKind)' == 'release'">
    <ItemGroup>
      <!--
      The private packages don't get stabilized so they don't need to be included
      in the set of packages that we are gathering stable versions from.
      -->
      <PkgProjects Include="$(MSBuildThisFileDirectory)..\pkg\*\*.pkgproj" Exclude="$(MSBuildThisFileDirectory)..\pkg\*Private*\*.pkgproj" />
      <PkgProjects Include="*\pkg\**\*.pkgproj" />

    </ItemGroup>

    <ItemGroup>
      <PkgProjectsToFileName Include="@(PkgProjects->'%(FileName)')" >
        <OriginalIdentity>%(Identity)</OriginalIdentity>
      </PkgProjectsToFileName>
      <BuildingPkgProjectsFileNames Include="@(PkgProjectsToFileName)" Condition="'@(PkgProjectsToFileName)' == '@(BuildingPackageProjects)' and '%(Identity)' != ''" />
      <BuildingPkgProjectsIdentities Include="@(BuildingPkgProjectsFileNames->'%(OriginalIdentity)')" />
    </ItemGroup>

    <MSBuild Targets="GetPackageIdentityWithoutPrerelease"
             BuildInParallel="$(BuildInParallel)"
             Projects="@(BuildingPkgProjectsIdentities)"
             RemoveProperties="Configuration">
      <Output TaskParameter="TargetOutputs"
              ItemName="_StablePackages" />
    </MSBuild>

    <Message Text="Marking package '%(_StablePackages.Identity)' stable with version '%(_StablePackages.Version)'" />

    <UpdatePackageIndex
      PackageIndexFile="$(PackageIndexFile)"
      StablePackages="@(_StablePackages)"
      Condition="'%(_StablePackages.BlockStable)' != 'true'" />

  </Target>

  <!-- Generate a version text file we include in our packages -->
  <Target Name="GenerateVersionFileForPackages"
          BeforeTargets="BuildAllProjects"
          DependsOnTargets="InitializeSourceControlInformationFromSourceControlManager">

    <Error Condition="'$(SourceRevisionId)' == ''" Text="SourceRevisionId is not set, which means the SourceLink targets are not included in the build. Those are needed to produce a correct sha for our build outputs." />

    <MakeDir Directories="$([System.IO.Path]::GetDirectoryName($(VersionFileForPackages)))" />

    <WriteLinesToFile
      File="$(VersionFileForPackages)"
      Lines="$(SourceRevisionId)"
      Overwrite="true" />
  </Target>

  <Import Project="$(RepositoryEngineeringDir)dir.traversal.targets" />
</Project><|MERGE_RESOLUTION|>--- conflicted
+++ resolved
@@ -26,15 +26,9 @@
       <AdditionalProperties>$(AdditionalProperties)</AdditionalProperties>
     </Project>
     <!-- add specific builds / pkgproj's here to include in servicing builds -->
-<<<<<<< HEAD
-    <Project Include="$(MSBuildThisFileDirectory)..\pkg\Microsoft.NETCore.Platforms\Microsoft.NETCore.Platforms.builds">
-      <AdditionalProperties>$(AdditionalProperties)</AdditionalProperties>
-    </Project>
     <Project Include="$(MSBuildThisFileDirectory)System.Drawing.Common\pkg\System.Drawing.Common.pkgproj">
       <AdditionalProperties>$(AdditionalProperties)</AdditionalProperties>
     </Project>
-=======
->>>>>>> 79ae3766
   </ItemGroup>
 
   <ItemGroup>
