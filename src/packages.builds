--- conflicted
+++ resolved
@@ -26,11 +26,10 @@
       <AdditionalProperties>$(AdditionalProperties)</AdditionalProperties>
     </Project>
     <!-- add specific builds / pkgproj's here to include in servicing builds -->
-<<<<<<< HEAD
+    <Project Include="$(MSBuildThisFileDirectory)System.Data.OleDb\pkg\System.Data.OleDb.pkgproj">
+      <AdditionalProperties>$(AdditionalProperties)</AdditionalProperties>
+    </Project>
     <Project Include="$(MSBuildThisFileDirectory)System.Text.Json\pkg\System.Text.Json.pkgproj">
-=======
-    <Project Include="$(MSBuildThisFileDirectory)System.Data.OleDb\pkg\System.Data.OleDb.pkgproj">
->>>>>>> 18b892f9
       <AdditionalProperties>$(AdditionalProperties)</AdditionalProperties>
     </Project>
   </ItemGroup>
