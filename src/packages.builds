--- conflicted
+++ resolved
@@ -26,11 +26,10 @@
       <AdditionalProperties>$(AdditionalProperties)</AdditionalProperties>
     </Project>
     <!-- add specific builds / pkgproj's here to include in servicing builds -->
-<<<<<<< HEAD
+    <Project Include="$(MSBuildThisFileDirectory)System.Data.OleDb\pkg\System.Data.OleDb.pkgproj">
+      <AdditionalProperties>$(AdditionalProperties)</AdditionalProperties>
+    </Project>
     <Project Include="$(MSBuildThisFileDirectory)..\pkg\Microsoft.NETCore.Platforms\Microsoft.NETCore.Platforms.pkgproj">
-=======
-    <Project Include="$(MSBuildThisFileDirectory)System.Data.OleDb\pkg\System.Data.OleDb.pkgproj">
->>>>>>> d290666e
       <AdditionalProperties>$(AdditionalProperties)</AdditionalProperties>
     </Project>
   </ItemGroup>
