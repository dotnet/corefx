--- conflicted
+++ resolved
@@ -26,18 +26,6 @@
       <AdditionalProperties>$(AdditionalProperties)</AdditionalProperties>
     </Project>
     <!-- add specific builds / pkgproj's here to include in servicing builds -->
-<<<<<<< HEAD
-=======
-    <Project Include="$(MSBuildThisFileDirectory)System.Reflection.MetadataLoadContext\pkg\System.Reflection.MetadataLoadContext.pkgproj">
-      <AdditionalProperties>$(AdditionalProperties)</AdditionalProperties>
-    </Project>
-    <Project Include="$(MSBuildThisFileDirectory)System.Text.Json\pkg\System.Text.Json.pkgproj">
-      <AdditionalProperties>$(AdditionalProperties)</AdditionalProperties>
-    </Project>
-    <Project Include="$(MSBuildThisFileDirectory)System.Data.SqlClient\pkg\System.Data.SqlClient.pkgproj">
-      <AdditionalProperties>$(AdditionalProperties)</AdditionalProperties>
-    </Project>
->>>>>>> e946cebe
   </ItemGroup>
 
   <ItemGroup>
