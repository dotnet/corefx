--- conflicted
+++ resolved
@@ -24,15 +24,9 @@
       <AdditionalProperties>$(AdditionalProperties)</AdditionalProperties>
     </Project>
     <!-- add specific builds / pkgproj's here to include in servicing builds -->
-<<<<<<< HEAD
     <Project Include="$(MSBuildThisFileDirectory)..\pkg\Microsoft.NETCore.Platforms\Microsoft.NETCore.Platforms.builds">
       <AdditionalProperties>$(AdditionalProperties)</AdditionalProperties>
     </Project>
-    <Project Include="$(MSBuildThisFileDirectory)System.Memory\pkg\System.Memory.pkgproj">
-      <AdditionalProperties>$(AdditionalProperties)</AdditionalProperties>
-    </Project>
-=======
->>>>>>> c57cc5d7
   </ItemGroup>
 
   <!-- Need the PackageIndexFile file property from baseline.props -->
