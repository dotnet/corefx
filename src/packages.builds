--- conflicted
+++ resolved
@@ -29,14 +29,10 @@
       to this build if they contain unique 2.2 features. If they are added here you need to ensure their
       versions are bumped higher then what has shipped in release/2.1.
     -->
-<<<<<<< HEAD
     <Project Include="$(MSBuildThisFileDirectory)..\pkg\Microsoft.NETCore.Platforms\Microsoft.NETCore.Platforms.builds">
       <AdditionalProperties>$(AdditionalProperties)</AdditionalProperties>
     </Project>
-    <Project Include="$(MSBuildThisFileDirectory)..\pkg\Microsoft.Windows.Compatibility\Microsoft.Windows.Compatibility.builds">
-=======
     <Project Include="$(MSBuildThisFileDirectory)System.Data.SqlClient\pkg\System.Data.SqlClient.pkgproj">
->>>>>>> 370d7ef9
       <AdditionalProperties>$(AdditionalProperties)</AdditionalProperties>
     </Project>
   </ItemGroup>
