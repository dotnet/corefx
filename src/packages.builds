<Project>
  <Import Project="$([MSBuild]::GetDirectoryNameOfFileAbove($(MSBuildThisFileDirectory), Directory.Build.props))\Directory.Build.props" />

  <PropertyGroup Condition="'$(DotNetBuildFromSource)' == 'true'">
    <AdditionalBuildConfigurations>$(AdditionalBuildConfigurations);package-$(ConfigurationGroup)</AdditionalBuildConfigurations>
  </PropertyGroup>

  <PropertyGroup>
    <BuildAllPackages>false</BuildAllPackages>
  </PropertyGroup>

  <ItemGroup Condition="'$(BuildAllPackages)' == 'true'">
    <Project Include="$(MSBuildThisFileDirectory)..\pkg\*\*.builds" >
      <AdditionalProperties>$(AdditionalProperties)</AdditionalProperties>
    </Project>
    <Project Include="*\pkg\**\*.pkgproj" Condition="'$(BuildAllConfigurations)' == 'true' OR '$(DotNetBuildFromSource)' == 'true'">
      <AdditionalProperties>$(AdditionalProperties)</AdditionalProperties>
    </Project>
  </ItemGroup>

  <ItemGroup Condition="'$(BuildAllPackages)' == 'false' AND '$(SkipManagedPackageBuild)' != 'true'" >
    <Project Include="$(MSBuildThisFileDirectory)..\pkg\Microsoft.Private.PackageBaseline\Microsoft.Private.PackageBaseline.builds">
      <AdditionalProperties>$(AdditionalProperties)</AdditionalProperties>
    </Project>
    <Project Include="$(MSBuildThisFileDirectory)..\pkg\Microsoft.Private.CoreFx.NETCoreApp\Microsoft.Private.CoreFx.NETCoreApp.builds">
      <AdditionalProperties>$(AdditionalProperties)</AdditionalProperties>
    </Project>
    <!-- add specific builds / pkgproj's here to include in servicing builds -->
<<<<<<< HEAD
    <Project Include="$(MSBuildThisFileDirectory)System.IO.Pipelines\pkg\System.IO.Pipelines.pkgproj">
      <AdditionalProperties>$(AdditionalProperties)</AdditionalProperties>
    </Project>
    <Project Include="$(MSBuildThisFileDirectory)System.Drawing.Common\pkg\System.Drawing.Common.pkgproj">
      <AdditionalProperties>$(AdditionalProperties)</AdditionalProperties>
    </Project>
=======
>>>>>>> 76c085cc
  </ItemGroup>

  <ItemGroup>
    <BuildingPackageProjects Include="@(Project->'%(FileName)')" />
  </ItemGroup>

  <UsingTask TaskName="UpdatePackageIndex" AssemblyFile="$(PackagingTaskDir)Microsoft.DotNet.Build.Tasks.Packaging.dll"/>

  <!--
    Updates the package index to mark all packages we are building that can go stable as stable.
    this will allow for a kicked off build to control package stability at queue time. This does edit
    the package index in-place but that shouldn't cause any problems for official builds are the only
    ones that might do this. After we ship a stable set of packages this target should be ran and the
    changes to the package index should be commited to the repo.
  -->
  <Target Name="UpdatePackageIndexWithStableVersions"
          BeforeTargets="BuildAllProjects"
          Condition="'$(DotNetFinalVersionKind)' == 'release'">
    <ItemGroup>
      <!--
      The private packages don't get stabilized so they don't need to be included
      in the set of packages that we are gathering stable versions from.
      -->
      <PkgProjects Include="$(MSBuildThisFileDirectory)..\pkg\*\*.pkgproj" Exclude="$(MSBuildThisFileDirectory)..\pkg\*Private*\*.pkgproj" />
      <PkgProjects Include="*\pkg\**\*.pkgproj" />

    </ItemGroup>

    <ItemGroup>
      <PkgProjectsToFileName Include="@(PkgProjects->'%(FileName)')" >
        <OriginalIdentity>%(Identity)</OriginalIdentity>
      </PkgProjectsToFileName>
      <BuildingPkgProjectsFileNames Include="@(PkgProjectsToFileName)" Condition="'@(PkgProjectsToFileName)' == '@(BuildingPackageProjects)' and '%(Identity)' != ''" />
      <BuildingPkgProjectsIdentities Include="@(BuildingPkgProjectsFileNames->'%(OriginalIdentity)')" />
    </ItemGroup>

    <MSBuild Targets="GetPackageIdentityWithoutPrerelease"
             BuildInParallel="$(BuildInParallel)"
             Projects="@(BuildingPkgProjectsIdentities)"
             RemoveProperties="Configuration">
      <Output TaskParameter="TargetOutputs"
              ItemName="_StablePackages" />
    </MSBuild>

    <Message Text="Marking package '%(_StablePackages.Identity)' stable with version '%(_StablePackages.Version)'" />

    <UpdatePackageIndex
      PackageIndexFile="$(PackageIndexFile)"
      StablePackages="@(_StablePackages)"
      Condition="'%(_StablePackages.BlockStable)' != 'true'" />

  </Target>

  <!-- Generate a version text file we include in our packages -->
  <Target Name="GenerateVersionFileForPackages"
          BeforeTargets="BuildAllProjects"
          DependsOnTargets="InitializeSourceControlInformationFromSourceControlManager">

    <Error Condition="'$(SourceRevisionId)' == ''" Text="SourceRevisionId is not set, which means the SourceLink targets are not included in the build. Those are needed to produce a correct sha for our build outputs." />

    <MakeDir Directories="$([System.IO.Path]::GetDirectoryName($(VersionFileForPackages)))" />

    <WriteLinesToFile
      File="$(VersionFileForPackages)"
      Lines="$(SourceRevisionId)"
      Overwrite="true" />
  </Target>

  <Import Project="$(RepositoryEngineeringDir)dir.traversal.targets" />
</Project><|MERGE_RESOLUTION|>--- conflicted
+++ resolved
@@ -26,15 +26,9 @@
       <AdditionalProperties>$(AdditionalProperties)</AdditionalProperties>
     </Project>
     <!-- add specific builds / pkgproj's here to include in servicing builds -->
-<<<<<<< HEAD
-    <Project Include="$(MSBuildThisFileDirectory)System.IO.Pipelines\pkg\System.IO.Pipelines.pkgproj">
-      <AdditionalProperties>$(AdditionalProperties)</AdditionalProperties>
-    </Project>
     <Project Include="$(MSBuildThisFileDirectory)System.Drawing.Common\pkg\System.Drawing.Common.pkgproj">
       <AdditionalProperties>$(AdditionalProperties)</AdditionalProperties>
     </Project>
-=======
->>>>>>> 76c085cc
   </ItemGroup>
 
   <ItemGroup>
