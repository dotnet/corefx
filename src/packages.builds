--- conflicted
+++ resolved
@@ -24,15 +24,12 @@
       <AdditionalProperties>$(AdditionalProperties)</AdditionalProperties>
     </Project>
     <!-- add specific builds / pkgproj's here to include in servicing builds -->
-<<<<<<< HEAD
     <Project Include="$(MSBuildThisFileDirectory)..\pkg\Microsoft.NETCore.Platforms\Microsoft.NETCore.Platforms.builds">
       <AdditionalProperties>$(AdditionalProperties)</AdditionalProperties>
      </Project>
-=======
     <Project Include="$(MSBuildThisFileDirectory)System.Security.Cryptography.Cng\pkg\System.Security.Cryptography.Cng.pkgproj"> 
       <AdditionalProperties>$(AdditionalProperties)</AdditionalProperties>
     </Project>
->>>>>>> 032708d0
   </ItemGroup>
 
   <!-- Need the PackageIndexFile file property from baseline.props -->
