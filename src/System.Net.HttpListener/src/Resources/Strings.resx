﻿<?xml version="1.0" encoding="utf-8"?>
<root>
  <!-- 
    Microsoft ResX Schema 
    
    Version 2.0
    
    The primary goals of this format is to allow a simple XML format 
    that is mostly human readable. The generation and parsing of the 
    various data types are done through the TypeConverter classes 
    associated with the data types.
    
    Example:
    
    ... ado.net/XML headers & schema ...
    <resheader name="resmimetype">text/microsoft-resx</resheader>
    <resheader name="version">2.0</resheader>
    <resheader name="reader">System.Resources.ResXResourceReader, System.Windows.Forms, ...</resheader>
    <resheader name="writer">System.Resources.ResXResourceWriter, System.Windows.Forms, ...</resheader>
    <data name="Name1"><value>this is my long string</value><comment>this is a comment</comment></data>
    <data name="Color1" type="System.Drawing.Color, System.Drawing">Blue</data>
    <data name="Bitmap1" mimetype="application/x-microsoft.net.object.binary.base64">
        <value>[base64 mime encoded serialized .NET Framework object]</value>
    </data>
    <data name="Icon1" type="System.Drawing.Icon, System.Drawing" mimetype="application/x-microsoft.net.object.bytearray.base64">
        <value>[base64 mime encoded string representing a byte array form of the .NET Framework object]</value>
        <comment>This is a comment</comment>
    </data>
                
    There are any number of "resheader" rows that contain simple 
    name/value pairs.
    
    Each data row contains a name, and value. The row also contains a 
    type or mimetype. Type corresponds to a .NET class that support 
    text/value conversion through the TypeConverter architecture. 
    Classes that don't support this are serialized and stored with the 
    mimetype set.
    
    The mimetype is used for serialized objects, and tells the 
    ResXResourceReader how to depersist the object. This is currently not 
    extensible. For a given mimetype the value must be set accordingly:
    
    Note - application/x-microsoft.net.object.binary.base64 is the format 
    that the ResXResourceWriter will generate, however the reader can 
    read any of the formats listed below.
    
    mimetype: application/x-microsoft.net.object.binary.base64
    value   : The object must be serialized with 
            : System.Runtime.Serialization.Formatters.Binary.BinaryFormatter
            : and then encoded with base64 encoding.
    
    mimetype: application/x-microsoft.net.object.soap.base64
    value   : The object must be serialized with 
            : System.Runtime.Serialization.Formatters.Soap.SoapFormatter
            : and then encoded with base64 encoding.

    mimetype: application/x-microsoft.net.object.bytearray.base64
    value   : The object must be serialized into a byte array 
            : using a System.ComponentModel.TypeConverter
            : and then encoded with base64 encoding.
    -->
  <xsd:schema id="root" xmlns="" xmlns:xsd="http://www.w3.org/2001/XMLSchema" xmlns:msdata="urn:schemas-microsoft-com:xml-msdata">
    <xsd:import namespace="http://www.w3.org/XML/1998/namespace" />
    <xsd:element name="root" msdata:IsDataSet="true">
      <xsd:complexType>
        <xsd:choice maxOccurs="unbounded">
          <xsd:element name="metadata">
            <xsd:complexType>
              <xsd:sequence>
                <xsd:element name="value" type="xsd:string" minOccurs="0" />
              </xsd:sequence>
              <xsd:attribute name="name" use="required" type="xsd:string" />
              <xsd:attribute name="type" type="xsd:string" />
              <xsd:attribute name="mimetype" type="xsd:string" />
              <xsd:attribute ref="xml:space" />
            </xsd:complexType>
          </xsd:element>
          <xsd:element name="assembly">
            <xsd:complexType>
              <xsd:attribute name="alias" type="xsd:string" />
              <xsd:attribute name="name" type="xsd:string" />
            </xsd:complexType>
          </xsd:element>
          <xsd:element name="data">
            <xsd:complexType>
              <xsd:sequence>
                <xsd:element name="value" type="xsd:string" minOccurs="0" msdata:Ordinal="1" />
                <xsd:element name="comment" type="xsd:string" minOccurs="0" msdata:Ordinal="2" />
              </xsd:sequence>
              <xsd:attribute name="name" type="xsd:string" use="required" msdata:Ordinal="1" />
              <xsd:attribute name="type" type="xsd:string" msdata:Ordinal="3" />
              <xsd:attribute name="mimetype" type="xsd:string" msdata:Ordinal="4" />
              <xsd:attribute ref="xml:space" />
            </xsd:complexType>
          </xsd:element>
          <xsd:element name="resheader">
            <xsd:complexType>
              <xsd:sequence>
                <xsd:element name="value" type="xsd:string" minOccurs="0" msdata:Ordinal="1" />
              </xsd:sequence>
              <xsd:attribute name="name" type="xsd:string" use="required" />
            </xsd:complexType>
          </xsd:element>
        </xsd:choice>
      </xsd:complexType>
    </xsd:element>
  </xsd:schema>
  <resheader name="resmimetype">
    <value>text/microsoft-resx</value>
  </resheader>
  <resheader name="version">
    <value>2.0</value>
  </resheader>
  <resheader name="reader">
    <value>System.Resources.ResXResourceReader, System.Windows.Forms, Version=4.0.0.0, Culture=neutral, PublicKeyToken=b77a5c561934e089</value>
  </resheader>
  <resheader name="writer">
    <value>System.Resources.ResXResourceWriter, System.Windows.Forms, Version=4.0.0.0, Culture=neutral, PublicKeyToken=b77a5c561934e089</value>
  </resheader>
  <data name="net_log_listener_delegate_exception" xml:space="preserve">
    <value>Sending 500 response, AuthenticationSchemeSelectorDelegate threw an exception: {0}.</value>
  </data>
  <data name="net_log_listener_unsupported_authentication_scheme" xml:space="preserve">
    <value>Received a request with an unsupported authentication scheme, Authorization:{0} SupportedSchemes:{1}.</value>
  </data>
  <data name="net_log_listener_unmatched_authentication_scheme" xml:space="preserve">
    <value>Received a request with an unmatched or no authentication scheme. AuthenticationSchemes:{0}, Authorization:{1}.</value>
  </data>
  <data name="net_io_invalidasyncresult" xml:space="preserve">
    <value>The IAsyncResult object was not returned from the corresponding asynchronous method on this class.</value>
  </data>
  <data name="net_io_invalidendcall" xml:space="preserve">
    <value>{0} can only be called once for each asynchronous operation.</value>
  </data>
  <data name="net_listener_cannot_set_custom_cbt" xml:space="preserve">
    <value>Custom channel bindings are not supported.</value>
  </data>
  <data name="net_listener_detach_error" xml:space="preserve">
    <value>Can't detach Url group from request queue. Status code: {0}.</value>
  </data>
  <data name="net_listener_scheme" xml:space="preserve">
    <value>Only Uri prefixes starting with 'http://' or 'https://' are supported.</value>
  </data>
  <data name="net_listener_host" xml:space="preserve">
    <value>Only Uri prefixes with a valid hostname are supported.</value>
  </data>
  <data name="net_listener_not_supported" xml:space="preserve">
    <value>The request is not supported.</value>
  </data>
  <data name="net_listener_mustcall" xml:space="preserve">
    <value>Please call the {0} method before calling this method.</value>
  </data>
  <data name="net_listener_slash" xml:space="preserve">
    <value>Only Uri prefixes ending in '/' are allowed.</value>
  </data>
  <data name="net_listener_already" xml:space="preserve">
    <value>Failed to listen on prefix '{0}' because it conflicts with an existing registration on the machine.</value>
  </data>
  <data name="net_log_listener_no_cbt_disabled" xml:space="preserve">
    <value>No channel binding check because extended protection is disabled.</value>
  </data>
  <data name="net_log_listener_no_cbt_http" xml:space="preserve">
    <value>No channel binding check for requests without a secure channel.</value>
  </data>
  <data name="net_log_listener_no_cbt_trustedproxy" xml:space="preserve">
    <value>No channel binding check for the trusted proxy scenario.</value>
  </data>
  <data name="net_log_listener_cbt" xml:space="preserve">
    <value>Channel binding check enabled.</value>
  </data>
  <data name="net_log_listener_no_spn_kerberos" xml:space="preserve">
    <value>No explicit service name check because Kerberos authentication already validates the service name.</value>
  </data>
  <data name="net_log_listener_no_spn_disabled" xml:space="preserve">
    <value>No service name check because extended protection is disabled.</value>
  </data>
  <data name="net_log_listener_no_spn_cbt" xml:space="preserve">
    <value>No service name check because the channel binding was already checked.</value>
  </data>
  <data name="net_log_listener_no_spn_whensupported" xml:space="preserve">
    <value>No service name check because the client did not provide a service name and the server was configured for PolicyEnforcement.WhenSupported.</value>
  </data>
  <data name="net_log_listener_no_spn_loopback" xml:space="preserve">
    <value>No service name check because the authentication was from a client on the local machine.</value>
  </data>
  <data name="net_log_listener_spn" xml:space="preserve">
    <value>Client provided service name '{0}'.</value>
  </data>
  <data name="net_log_listener_spn_passed" xml:space="preserve">
    <value>Service name check succeeded.</value>
  </data>
  <data name="net_log_listener_spn_failed" xml:space="preserve">
    <value>Service name check failed.</value>
  </data>
  <data name="net_log_listener_spn_failed_always" xml:space="preserve">
    <value>Service name check failed because the client did not provide a service name and the server was configured for PolicyEnforcement.Always.</value>
  </data>
  <data name="net_log_listener_spn_failed_empty" xml:space="preserve">
    <value>No acceptable service names were configured!</value>
  </data>
  <data name="net_log_listener_spn_failed_dump" xml:space="preserve">
    <value>Dumping acceptable service names:</value>
  </data>
  <data name="net_log_listener_spn_add" xml:space="preserve">
    <value>Adding default service name '{0}' from prefix '{1}'.</value>
  </data>
  <data name="net_log_listener_spn_not_add" xml:space="preserve">
    <value>No default service name added for prefix '{0}'.</value>
  </data>
  <data name="net_log_listener_spn_remove" xml:space="preserve">
    <value>Removing default service name '{0}' from prefix '{1}'.</value>
  </data>
  <data name="net_log_listener_spn_not_remove" xml:space="preserve">
    <value>No default service name removed for prefix '{0}'.</value>
  </data>
  <data name="net_listener_no_spns" xml:space="preserve">
    <value>No service names could be determined from the registered prefixes. Either add prefixes from which default service names can be derived or specify an ExtendedProtectionPolicy object which contains an explicit list of service names.</value>
  </data>
  <data name="net_ssp_dont_support_cbt" xml:space="preserve">
    <value>The Security Service Providers don't support extended protection. Please install the latest Security Service Providers update.</value>
  </data>
  <data name="net_PropertyNotImplementedException" xml:space="preserve">
    <value>This property is not implemented by this class.</value>
  </data>
  <data name="net_array_too_small" xml:space="preserve">
    <value>The target array is too small.</value>
  </data>
  <data name="net_listener_mustcompletecall" xml:space="preserve">
    <value>The in-progress method {0} must be completed first.</value>
  </data>
  <data name="net_listener_invalid_cbt_type" xml:space="preserve">
    <value>Querying the {0} Channel Binding is not supported.</value>
  </data>
  <data name="net_listener_callinprogress" xml:space="preserve">
    <value>Cannot re-call {0} while a previous call is still in progress.</value>
  </data>
  <data name="net_log_listener_cant_create_uri" xml:space="preserve">
    <value>Can't create Uri from string '{0}://{1}{2}{3}'.</value>
  </data>
  <data name="net_log_listener_cant_convert_raw_path" xml:space="preserve">
    <value>Can't convert Uri path '{0}' using encoding '{1}'.</value>
  </data>
  <data name="net_log_listener_cant_convert_percent_value" xml:space="preserve">
    <value>Can't convert percent encoded value '{0}'.</value>
  </data>
  <data name="net_log_listener_cant_convert_to_utf8" xml:space="preserve">
    <value>Can't convert string '{0}' into UTF-8 bytes: {1}</value>
  </data>
  <data name="net_log_listener_cant_convert_bytes" xml:space="preserve">
    <value>Can't convert bytes '{0}' into UTF-16 characters: {1}</value>
  </data>
  <data name="net_invalidstatus" xml:space="preserve">
    <value>The status code must be exactly three digits.</value>
  </data>
  <data name="net_WebHeaderInvalidControlChars" xml:space="preserve">
    <value>Specified value has invalid Control characters.</value>
  </data>
  <data name="net_rspsubmitted" xml:space="preserve">
    <value>This operation cannot be performed after the response has been submitted.</value>
  </data>
  <data name="net_nochunkuploadonhttp10" xml:space="preserve">
    <value>Chunked encoding upload is not supported on the HTTP/1.0 protocol.</value>
  </data>
  <data name="net_cookie_exists" xml:space="preserve">
    <value>Cookie already exists.</value>
  </data>
  <data name="net_clsmall" xml:space="preserve">
    <value>The Content-Length value must be greater than or equal to zero.</value>
  </data>
  <data name="net_wrongversion" xml:space="preserve">
    <value>Only HTTP/1.0 and HTTP/1.1 version requests are currently supported.</value>
  </data>
  <data name="net_noseek" xml:space="preserve">
    <value>This stream does not support seek operations.</value>
  </data>
  <data name="net_writeonlystream" xml:space="preserve">
    <value>The stream does not support reading.</value>
  </data>
  <data name="net_entitytoobig" xml:space="preserve">
    <value>Bytes to be written to the stream exceed the Content-Length bytes size specified.</value>
  </data>
  <data name="net_io_notenoughbyteswritten" xml:space="preserve">
    <value>Cannot close stream until all bytes are written.</value>
  </data>
  <data name="net_listener_close_urlgroup_error" xml:space="preserve">
    <value>Can't close Url group. Status code: {0}.</value>
  </data>
  <data name="net_WebSockets_NativeSendResponseHeaders" xml:space="preserve">
    <value>An error occurred when sending the WebSocket HTTP upgrade response during the {0} operation. The HRESULT returned is '{1}'</value>
  </data>
  <data name="net_WebSockets_ClientAcceptingNoProtocols" xml:space="preserve">
    <value>The WebSocket client did not request any protocols, but server attempted to accept '{0}' protocol(s). </value>
  </data>
  <data name="net_WebSockets_AcceptUnsupportedProtocol" xml:space="preserve">
    <value>The WebSocket client request requested '{0}' protocol(s), but server is only accepting '{1}' protocol(s).</value>
  </data>
  <data name="net_WebSockets_AcceptNotAWebSocket" xml:space="preserve">
    <value>The {0} operation was called on an incoming request that did not specify a '{1}: {2}' header or the {2} header not contain '{3}'. {2} specified by the client was '{4}'.</value>
  </data>
  <data name="net_WebSockets_AcceptHeaderNotFound" xml:space="preserve">
    <value>The {0} operation was called on an incoming WebSocket request without required '{1}' header. </value>
  </data>
  <data name="net_WebSockets_AcceptUnsupportedWebSocketVersion" xml:space="preserve">
    <value>The {0} operation was called on an incoming request with WebSocket version '{1}', expected '{2}'. </value>
  </data>
  <data name="net_WebSockets_InvalidEmptySubProtocol" xml:space="preserve">
    <value>Empty string is not a valid subprotocol value. Please use \"null\" to specify no value.</value>
  </data>
  <data name="net_WebSockets_InvalidCharInProtocolString" xml:space="preserve">
    <value>The WebSocket protocol '{0}' is invalid because it contains the invalid character '{1}'.</value>
  </data>
  <data name="net_WebSockets_ReasonNotNull" xml:space="preserve">
    <value>The close status description '{0}' is invalid. When using close status code '{1}' the description must be null.</value>
  </data>
  <data name="net_WebSockets_InvalidCloseStatusCode" xml:space="preserve">
    <value>The close status code '{0}' is reserved for system use only and cannot be specified when calling this method.</value>
  </data>
  <data name="net_WebSockets_InvalidCloseStatusDescription" xml:space="preserve">
    <value>The close status description '{0}' is too long. The UTF8-representation of the status description must not be longer than {1} bytes.</value>
  </data>
  <data name="net_WebSockets_ArgumentOutOfRange_TooSmall" xml:space="preserve">
    <value>The argument must be a value greater than {0}.</value>
  </data>
  <data name="net_WebSockets_ArgumentOutOfRange_TooBig" xml:space="preserve">
    <value>The value of the '{0}' parameter ({1}) must be less than or equal to {2}.</value>
  </data>
  <data name="net_WebSockets_UnsupportedPlatform" xml:space="preserve">
    <value>The WebSocket protocol is not supported on this platform.</value>
  </data>
  <data name="net_readonlystream" xml:space="preserve">
    <value>The stream does not support writing.</value>
  </data>
  <data name="net_WebSockets_InvalidState_ClosedOrAborted" xml:space="preserve">
    <value>The '{0}' instance cannot be used for communication because it has been transitioned into the '{1}' state.</value>
  </data>
  <data name="net_WebSockets_ReceiveAsyncDisallowedAfterCloseAsync" xml:space="preserve">
    <value>The WebSocket is in an invalid state for this operation. The '{0}' method has already been called before on this instance. Use '{1}' instead to keep being able to receive data but close the output channel.</value>
  </data>
  <data name="net_Websockets_AlreadyOneOutstandingOperation" xml:space="preserve">
    <value>There is already one outstanding '{0}' call for this WebSocket instance. ReceiveAsync and SendAsync can be called simultaneously, but at most one outstanding operation for each of them is allowed at the same time.</value>
  </data>
  <data name="net_WebSockets_InvalidMessageType" xml:space="preserve">
    <value>The received message type '{2}' is invalid after calling {0}. {0} should only be used if no more data is expected from the remote endpoint. Use '{1}' instead to keep being able to receive data but close the output channel.</value>
  </data>
  <data name="net_WebSockets_InvalidBufferType" xml:space="preserve">
    <value>The buffer type '{0}' is invalid. Valid buffer types are: '{1}', '{2}', '{3}', '{4}', '{5}'.</value>
  </data>
  <data name="net_WebSockets_ArgumentOutOfRange_InternalBuffer" xml:space="preserve">
    <value>The byte array must have a length of at least '{0}' bytes.  </value>
  </data>
  <data name="net_WebSockets_Argument_InvalidMessageType" xml:space="preserve">
    <value>The message type '{0}' is not allowed for the '{1}' operation. Valid message types are: '{2}, {3}'. To close the WebSocket, use the '{4}' operation instead. </value>
  </data>
  <data name="net_securitypackagesupport" xml:space="preserve">
    <value>The requested security package is not supported.</value>
  </data>
  <data name="net_log_operation_failed_with_error" xml:space="preserve">
    <value>{0} failed with error {1}.</value>
  </data>
  <data name="net_invalid_enum" xml:space="preserve">
    <value>The specified value is not valid in the '{0}' enumeration.</value>
  </data>
  <data name="SSPIInvalidHandleType" xml:space="preserve">
    <value>'{0}' is not a supported handle type.</value>
  </data>
<<<<<<< HEAD
  <data name="net_io_operation_aborted" xml:space="preserve">
    <value>I/O operation aborted: '{0}'.</value>
  </data>
=======
>>>>>>> 9de1ab19
  <data name="event_OperationReturnedSomething" xml:space="preserve">
    <value>{0} returned {1}.</value>
  </data>
  <data name="net_auth_message_not_encrypted" xml:space="preserve">
    <value>Protocol error: A received message contains a valid signature but it was not encrypted as required by the effective Protection Level.</value>
  </data>
  <data name="net_MethodNotImplementedException" xml:space="preserve">
    <value>This method is not implemented by this class.</value>
  </data>
  <data name="net_WebSockets_InvalidState" xml:space="preserve">
    <value>The WebSocket is in an invalid state ('{0}') for this operation. Valid states are: '{1}'</value>
  </data>
</root><|MERGE_RESOLUTION|>--- conflicted
+++ resolved
@@ -363,12 +363,9 @@
   <data name="SSPIInvalidHandleType" xml:space="preserve">
     <value>'{0}' is not a supported handle type.</value>
   </data>
-<<<<<<< HEAD
   <data name="net_io_operation_aborted" xml:space="preserve">
     <value>I/O operation aborted: '{0}'.</value>
   </data>
-=======
->>>>>>> 9de1ab19
   <data name="event_OperationReturnedSomething" xml:space="preserve">
     <value>{0} returned {1}.</value>
   </data>
