--- conflicted
+++ resolved
@@ -16,17 +16,7 @@
         {
             if (s_toServerStringFunc == null)
             {
-<<<<<<< HEAD
-                BindingFlags flags = BindingFlags.Instance;
-#if uap
-                flags |= BindingFlags.Public;
-#else
-                flags |= BindingFlags.NonPublic;
-#endif
-                s_toServerStringFunc = (Func<Cookie, string>)typeof(Cookie).GetMethod("ToServerString", flags).CreateDelegate(typeof(Func<Cookie, string>));
-=======
                 s_toServerStringFunc = (Func<Cookie, string>)typeof(Cookie).GetMethod("ToServerString", BindingFlags.NonPublic | BindingFlags.Instance).CreateDelegate(typeof(Func<Cookie, string>));
->>>>>>> a671d624
             }
 
             Debug.Assert(s_toServerStringFunc != null, "Reflection failed for Cookie.ToServerString().");
@@ -39,21 +29,8 @@
         {
             if (s_cloneFunc == null)
             {
-<<<<<<< HEAD
-                BindingFlags flags = BindingFlags.Instance;
-#if uap
-                flags |= BindingFlags.Public;
-#else
-                flags |= BindingFlags.NonPublic;
-#endif
-                s_cloneFunc = (Func<Cookie, Cookie>)typeof(Cookie).GetMethod("Clone", flags).CreateDelegate(typeof(Func<Cookie, Cookie>));
-            }
-
-            Debug.Assert(s_cloneFunc != null, "Reflection failed for Cookie.Clone().");
-=======
                 s_cloneFunc = (Func<Cookie, Cookie>)typeof(Cookie).GetMethod("Clone", BindingFlags.NonPublic | BindingFlags.Instance).CreateDelegate(typeof(Func<Cookie, Cookie>));
             }
->>>>>>> a671d624
             return s_cloneFunc(cookie);
         }
 
@@ -72,17 +49,7 @@
         {
             if (s_getVariantFunc == null)
             {
-<<<<<<< HEAD
-                BindingFlags flags = BindingFlags.Instance;
-#if uap
-                flags |= BindingFlags.Public;
-#else
-                flags |= BindingFlags.NonPublic;
-#endif
-                s_getVariantFunc = (Func<Cookie, CookieVariant>)typeof(Cookie).GetProperty("Variant", flags).GetGetMethod(true).CreateDelegate(typeof(Func<Cookie, CookieVariant>));
-=======
                 s_getVariantFunc = (Func<Cookie, CookieVariant>)typeof(Cookie).GetProperty("Variant", BindingFlags.NonPublic | BindingFlags.Instance).GetGetMethod(true).CreateDelegate(typeof(Func<Cookie, CookieVariant>));
->>>>>>> a671d624
             }
 
             Debug.Assert(s_getVariantFunc != null, "Reflection failed for Cookie.Variant.");
@@ -100,22 +67,9 @@
         {
             if (s_internalAddFunc == null)
             {
-<<<<<<< HEAD
-                BindingFlags flags = BindingFlags.Instance;
-#if uap
-                flags |= BindingFlags.Public;
-#else
-                flags |= BindingFlags.NonPublic;
-#endif
-                s_internalAddFunc = (Func<CookieCollection, Cookie, bool, int>)typeof(CookieCollection).GetMethod("InternalAdd", flags).CreateDelegate(typeof(Func<CookieCollection, Cookie, bool, int>));
-            }
-
-            Debug.Assert(s_internalAddFunc != null, "Reflection failed for CookieCollection.InternalAdd().");
-=======
                 s_internalAddFunc = (Func<CookieCollection, Cookie, bool, int>)typeof(CookieCollection).GetMethod("InternalAdd", BindingFlags.NonPublic | BindingFlags.Instance).CreateDelegate(typeof(Func<CookieCollection, Cookie, bool, int>));
             }
 
->>>>>>> a671d624
             return s_internalAddFunc(cookieCollection, cookie, isStrict);
         }
     }
