--- conflicted
+++ resolved
@@ -217,11 +217,7 @@
             }
         }
 
-<<<<<<< HEAD
-        [Theory]
-=======
         [ConditionalTheory(nameof(PlatformDetection) + "." + nameof(PlatformDetection.IsNotOneCoreUAP))]
->>>>>>> a671d624
         [MemberData(nameof(Hosts_TestData))]
         public void Add_PrefixAlreadyRegisteredAndNotStarted_ThrowsHttpListenerException(string hostname)
         {
@@ -236,11 +232,7 @@
             }
         }
 
-<<<<<<< HEAD
-        [Theory]
-=======
         [ConditionalTheory(nameof(PlatformDetection) + "." + nameof(PlatformDetection.IsNotOneCoreUAP))]
->>>>>>> a671d624
         [MemberData(nameof(Hosts_TestData))]
         public void Add_PrefixAlreadyRegisteredWithDifferentPathAndNotStarted_Works(string hostname)
         {
@@ -257,11 +249,7 @@
             }
         }
 
-<<<<<<< HEAD
-        [Theory]
-=======
         [ConditionalTheory(nameof(PlatformDetection) + "." + nameof(PlatformDetection.IsNotOneCoreUAP))]
->>>>>>> a671d624
         [MemberData(nameof(Hosts_TestData))]
         public void Add_PrefixAlreadyRegisteredAndStarted_ThrowsHttpListenerException(string hostname)
         {
@@ -287,11 +275,7 @@
             }
         }
         
-<<<<<<< HEAD
-        [Theory]
-=======
         [ConditionalTheory(nameof(PlatformDetection) + "." + nameof(PlatformDetection.IsNotOneCoreUAP))]
->>>>>>> a671d624
         [MemberData(nameof(Hosts_TestData))]
         public void Add_SamePortDifferentPathDifferentListenerNotStarted_Works(string host)
         {
@@ -310,11 +294,7 @@
             }
         }
 
-<<<<<<< HEAD
-        [Theory]
-=======
         [ConditionalTheory(nameof(PlatformDetection) + "." + nameof(PlatformDetection.IsNotOneCoreUAP))]
->>>>>>> a671d624
         [MemberData(nameof(Hosts_TestData))]
         public void Add_SamePortDifferentPathDifferentListenerStarted_Works(string host)
         {
@@ -342,11 +322,7 @@
             }
         }
 
-<<<<<<< HEAD
-        [Theory]
-=======
         [ConditionalTheory(nameof(PlatformDetection) + "." + nameof(PlatformDetection.IsNotOneCoreUAP))]
->>>>>>> a671d624
         [MemberData(nameof(Hosts_TestData))]
         public void Add_SamePortDifferentPathMultipleStarted_Success(string host)
         {
