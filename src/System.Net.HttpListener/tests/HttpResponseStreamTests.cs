// Licensed to the .NET Foundation under one or more agreements.
// The .NET Foundation licenses this file to you under the MIT license.
// See the LICENSE file in the project root for more information.

using System;
using System.IO;
using System.Net.Http;
using System.Net.Sockets;
using System.Text;
using System.Threading;
using System.Threading.Tasks;
using Xunit;

namespace System.Net.Tests
{
    public class HttpResponseStreamTests : IDisposable
    {
        private HttpListenerFactory _factory;
        private HttpListener _listener;
        private GetContextHelper _helper;

        public HttpResponseStreamTests()
        {
            _factory = new HttpListenerFactory();
            _listener = _factory.GetListener();
            _helper = new GetContextHelper(_listener, _factory.ListeningUrl);
        }

        public void Dispose()
        {
            _factory.Dispose();
            _helper.Dispose();
        }

        [Theory]
        [InlineData(true)]
        [InlineData(false)]
        public async Task SimpleRequest_WriteAsynchronously_Succeeds(bool sendChunked)
        {
            const string expectedResponse = "hello from HttpListener";
            Task<HttpListenerContext> serverContextTask = _listener.GetContextAsync();

            using (HttpClient client = new HttpClient())
            {
                Task<string> clientTask = client.GetStringAsync(_factory.ListeningUrl);

                HttpListenerContext serverContext = await serverContextTask;
                using (HttpListenerResponse response = serverContext.Response)
                {
                    byte[] responseBuffer = Encoding.UTF8.GetBytes(expectedResponse);
                    response.ContentLength64 = responseBuffer.Length;
                    response.SendChunked = sendChunked;

                    Stream outputStream = response.OutputStream;
                    try
                    {
                        await outputStream.WriteAsync(responseBuffer, 0, responseBuffer.Length);
                    }
                    finally
                    {
                        outputStream.Close();
                    }

                    byte[] extraBytesSentAfterClose = Encoding.UTF8.GetBytes("Should not be sent.");
                    await outputStream.WriteAsync(extraBytesSentAfterClose, 0, extraBytesSentAfterClose.Length);
                }

                string clientString = await clientTask;
                Assert.Equal(expectedResponse, clientString);
            }
        }

        [Theory]
        [InlineData(true)]
        [InlineData(false)]
        public async Task SimpleRequest_WriteSynchronouslyNonEmpty_Succeeds(bool sendChunked)
        {
            const string expectedResponse = "hello from HttpListener";
            Task<HttpListenerContext> serverContextTask = _listener.GetContextAsync();

            using (HttpClient client = new HttpClient())
            {
                Task<string> clientTask = client.GetStringAsync(_factory.ListeningUrl);

                HttpListenerContext serverContext = await serverContextTask;
                using (HttpListenerResponse response = serverContext.Response)
                {
                    byte[] responseBuffer = Encoding.UTF8.GetBytes(expectedResponse);
                    response.ContentLength64 = responseBuffer.Length;
                    response.SendChunked = sendChunked;

                    Stream outputStream = response.OutputStream;
                    try
                    {
                        outputStream.Write(responseBuffer, 0, responseBuffer.Length);
                    }
                    finally
                    {
                        outputStream.Close();
                    }

                    byte[] extraBytesSentAfterClose = Encoding.UTF8.GetBytes("Should not be sent.");
                    outputStream.Write(extraBytesSentAfterClose, 0, extraBytesSentAfterClose.Length);
                }

                string clientString = await clientTask;
                Assert.Equal(expectedResponse, clientString);
            }
        }

        [Fact]
        public async Task SimpleRequest_WriteAsynchronouslyInParts_Succeeds()
        {
            const string expectedResponse = "hello from HttpListener";
            Task<HttpListenerContext> serverContextTask = _listener.GetContextAsync();

            using (HttpClient client = new HttpClient())
            {
                Task<string> clientTask = client.GetStringAsync(_factory.ListeningUrl);

                HttpListenerContext serverContext = await serverContextTask;
                using (HttpListenerResponse response = serverContext.Response)
                {
                    byte[] responseBuffer = Encoding.UTF8.GetBytes(expectedResponse);
                    response.ContentLength64 = responseBuffer.Length;

                    using (Stream outputStream = response.OutputStream)
                    {
                        await outputStream.WriteAsync(responseBuffer, 0, 5);
                        await outputStream.WriteAsync(responseBuffer, 5, responseBuffer.Length - 5);
                    }
                }

                var clientString = await clientTask;

                Assert.Equal(expectedResponse, clientString);
            }
        }

        [ActiveIssue(22110, TargetFrameworkMonikers.UapAot)]
        [Fact]
        public async Task SimpleRequest_WriteSynchronouslyInParts_Succeeds()
        {
            const string expectedResponse = "hello from HttpListener";
            Task<HttpListenerContext> serverContextTask = _listener.GetContextAsync();

            using (HttpClient client = new HttpClient())
            {
                Task<string> clientTask = client.GetStringAsync(_factory.ListeningUrl);

                HttpListenerContext serverContext = await serverContextTask;
                using (HttpListenerResponse response = serverContext.Response)
                {
                    byte[] responseBuffer = Encoding.UTF8.GetBytes(expectedResponse);
                    response.ContentLength64 = responseBuffer.Length;

                    using (Stream outputStream = response.OutputStream)
                    {
                        outputStream.Write(responseBuffer, 0, 5);
                        outputStream.Write(responseBuffer, 5, responseBuffer.Length - 5);
                    }
                }

                var clientString = await clientTask;

                Assert.Equal(expectedResponse, clientString);
            }
        }

        [ActiveIssue(22110, TargetFrameworkMonikers.UapAot)]
        [Fact]
        public async Task SimpleRequest_WriteAynchronouslyEmpty_Succeeds()
        {
            Task<HttpListenerContext> serverContextTask = _listener.GetContextAsync();

            using (HttpClient client = new HttpClient())
            {
                Task<string> clientTask = client.GetStringAsync(_factory.ListeningUrl);

                HttpListenerContext serverContext = await serverContextTask;
                using (HttpListenerResponse response = serverContext.Response)
                {
                    response.ContentLength64 = 0;
                    using (Stream outputStream = response.OutputStream)
                    {
                        await outputStream.WriteAsync(new byte[0], 0, 0);
                    }
                }

                Assert.Empty(await clientTask);
            }
        }

        [Fact]
        public async Task SimpleRequest_WriteSynchronouslyEmpty_Succeeds()
        {
            Task<HttpListenerContext> serverContextTask = _listener.GetContextAsync();

            using (HttpClient client = new HttpClient())
            {
                Task<string> clientTask = client.GetStringAsync(_factory.ListeningUrl);

                HttpListenerContext serverContext = await serverContextTask;
                using (HttpListenerResponse response = serverContext.Response)
                {
                    response.ContentLength64 = 0;
                    using (Stream outputStream = response.OutputStream)
                    {
                        outputStream.Write(new byte[0], 0, 0);
                    }
                }

                Assert.Empty(await clientTask);
            }
        }

        [Fact]
        public async Task CanSeek_Get_ReturnsFalse()
        {
            using (HttpListenerResponse response = await _helper.GetResponse())
            using (Stream outputStream = response.OutputStream)
            {
                Assert.False(outputStream.CanSeek);

                Assert.Throws<NotSupportedException>(() => outputStream.Length);
                Assert.Throws<NotSupportedException>(() => outputStream.SetLength(1));

                Assert.Throws<NotSupportedException>(() => outputStream.Position);
                Assert.Throws<NotSupportedException>(() => outputStream.Position = 1);

                Assert.Throws<NotSupportedException>(() => outputStream.Seek(0, SeekOrigin.Begin));
            }
        }

        [ActiveIssue(22066, TargetFrameworkMonikers.UapAot)]
        [Fact]
        public async Task CanRead_Get_ReturnsFalse()
        {
            using (HttpListenerResponse response = await _helper.GetResponse())
            using (Stream outputStream = response.OutputStream)
            {
                Assert.False(outputStream.CanRead);

                Assert.Throws<InvalidOperationException>(() => outputStream.Read(new byte[0], 0, 0));
                await Assert.ThrowsAsync<InvalidOperationException>(() => outputStream.ReadAsync(new byte[0], 0, 0));
                Assert.Throws<InvalidOperationException>(() => outputStream.EndRead(null));
            }
        }

        [Fact]
        public async Task CanWrite_Get_ReturnsTrue()
        {
            using (HttpListenerResponse response = await _helper.GetResponse())
            using (Stream outputStream = response.OutputStream)
            {
                Assert.True(outputStream.CanWrite);

                // Flushing the output stream is a no-op.
                outputStream.Flush();
                Assert.Equal(Task.CompletedTask, outputStream.FlushAsync(CancellationToken.None));
            }
        }

        [Fact]
        public async Task Write_NullBuffer_ThrowsArgumentNullException()
        {
            using (HttpListenerResponse response = await _helper.GetResponse())
            using (Stream outputStream = response.OutputStream)
            {
                AssertExtensions.Throws<ArgumentNullException>("buffer", () => outputStream.Write(null, 0, 0));
                await AssertExtensions.ThrowsAsync<ArgumentNullException>("buffer", () => outputStream.WriteAsync(null, 0, 0));
            }
        }

        [Theory]
        [InlineData(-1)]
        [InlineData(3)]
        public async Task Write_InvalidOffset_ThrowsArgumentOutOfRangeException(int offset)
        {
            using (HttpListenerResponse response = await _helper.GetResponse())
            using (Stream outputStream = response.OutputStream)
            {
                AssertExtensions.Throws<ArgumentOutOfRangeException>("offset", () => outputStream.Write(new byte[2], offset, 0));
                await AssertExtensions.ThrowsAsync<ArgumentOutOfRangeException>("offset", () => outputStream.WriteAsync(new byte[2], offset, 0));
            }
        }

        [ActiveIssue(22110, TargetFrameworkMonikers.UapAot)]
        [Theory]
        [InlineData(0, 3)]
        [InlineData(1, 2)]
        [InlineData(2, 1)]
        public async Task Write_InvalidOffsetSize_ThrowsArgumentOutOfRangeException(int offset, int size)
        {
            using (HttpListenerResponse response = await _helper.GetResponse())
            using (Stream outputStream = response.OutputStream)
            {
                AssertExtensions.Throws<ArgumentOutOfRangeException>("size", () => outputStream.Write(new byte[2], offset, size));
                await AssertExtensions.ThrowsAsync<ArgumentOutOfRangeException>("size", () => outputStream.WriteAsync(new byte[2], offset, size));
            }
        }

<<<<<<< HEAD
        [ConditionalFact(nameof(Helpers) + "." + nameof(Helpers.IsWindowsImplementation))] // [ActiveIssue(20201, TestPlatforms.AnyUnix)]
=======
        [ConditionalFact(nameof(Helpers) + "." + nameof(Helpers.IsWindowsImplementationAndNotUap))] // [ActiveIssue(20201, TestPlatforms.AnyUnix)]
>>>>>>> a671d624
        public async Task Write_TooMuch_ThrowsProtocolViolationException()
        {
            using (HttpClient client = new HttpClient())
            {
                Task<string> clientTask = client.GetStringAsync(_factory.ListeningUrl);

                HttpListenerContext serverContext = await _listener.GetContextAsync();
                using (HttpListenerResponse response = serverContext.Response)
                {
                    Stream output = response.OutputStream;
                    byte[] responseBuffer = Encoding.UTF8.GetBytes("A long string");
                    response.ContentLength64 = responseBuffer.Length - 1;
                    try
                    {
                        Assert.Throws<ProtocolViolationException>(() => output.Write(responseBuffer, 0, responseBuffer.Length));
                        await Assert.ThrowsAsync<ProtocolViolationException>(() => output.WriteAsync(responseBuffer, 0, responseBuffer.Length));
                    }
                    finally
                    {
                        // Write the remaining bytes to guarantee a successful shutdown.
                        output.Write(responseBuffer, 0, (int)response.ContentLength64);
                        output.Close();
                    }
                }
            }
        }

<<<<<<< HEAD
        [ConditionalFact(nameof(Helpers) + "." + nameof(Helpers.IsWindowsImplementation))] // [ActiveIssue(20201, TestPlatforms.AnyUnix)]
=======
        [ConditionalFact(nameof(Helpers) + "." + nameof(Helpers.IsWindowsImplementationAndNotUap))] // [ActiveIssue(20201, TestPlatforms.AnyUnix)]
>>>>>>> a671d624
        public async Task Write_TooLittleAsynchronouslyAndClose_ThrowsInvalidOperationException()
        {
            using (HttpClient client = new HttpClient())
            {
                Task<string> clientTask = client.GetStringAsync(_factory.ListeningUrl);

                HttpListenerContext serverContext = await _listener.GetContextAsync();
                using (HttpListenerResponse response = serverContext.Response)
                {
                    Stream output = response.OutputStream;

                    byte[] responseBuffer = Encoding.UTF8.GetBytes("A long string");
                    response.ContentLength64 = responseBuffer.Length + 1;

                    // Throws when there are bytes left to write
                    await output.WriteAsync(responseBuffer, 0, responseBuffer.Length);
                    Assert.Throws<InvalidOperationException>(() => output.Close());

                    // Write the final byte and make sure we can close.
                    await output.WriteAsync(new byte[1],0, 1);
                    output.Close();
                }
            }
        }

<<<<<<< HEAD
        [ConditionalFact(nameof(Helpers) + "." + nameof(Helpers.IsWindowsImplementation))] // [ActiveIssue(20201, TestPlatforms.AnyUnix)]
=======
        [ConditionalFact(nameof(Helpers) + "." + nameof(Helpers.IsWindowsImplementationAndNotUap))] // [ActiveIssue(20201, TestPlatforms.AnyUnix)]
>>>>>>> a671d624
        public async Task Write_TooLittleSynchronouslyAndClose_ThrowsInvalidOperationException()
        {
            using (HttpClient client = new HttpClient())
            {
                Task<string> clientTask = client.GetStringAsync(_factory.ListeningUrl);

                HttpListenerContext serverContext = await _listener.GetContextAsync();
                using (HttpListenerResponse response = serverContext.Response)
                {
                    Stream output = response.OutputStream;

                    byte[] responseBuffer = Encoding.UTF8.GetBytes("A long string");
                    response.ContentLength64 = responseBuffer.Length + 1;

                    // Throws when there are bytes left to write
                    output.Write(responseBuffer, 0, responseBuffer.Length);
                    Assert.Throws<InvalidOperationException>(() => output.Close());

                    // Write the final byte and make sure we can close.
                    output.Write(new byte[1], 0, 1);
                    output.Close();
                }
            }
        }

        [ActiveIssue(20246)] // CI hanging frequently
        [ActiveIssue(19534, TestPlatforms.OSX)]
        [Theory]
        [InlineData(true)]
        [InlineData(false)]
        public async Task Write_HeadersToClosedConnectionAsynchronously_ThrowsHttpListenerException(bool ignoreWriteExceptions)
        {
            const string Text = "Some-String";
            byte[] buffer = Encoding.UTF8.GetBytes(Text);

            using (HttpListenerFactory factory = new HttpListenerFactory())
            using (Socket client = factory.GetConnectedSocket())
            {
                // Send a header to the HttpListener to give it a context.
                client.Send(factory.GetContent(RequestTypes.POST, Text, headerOnly: true));
                HttpListener listener = factory.GetListener();
                listener.IgnoreWriteExceptions = ignoreWriteExceptions;
                HttpListenerContext context = await listener.GetContextAsync();

                // Disconnect the Socket from the HttpListener.
                Helpers.WaitForSocketShutdown(client);

                // Writing to a disconnected client should fail.
                if (!PlatformDetection.IsWindows && ignoreWriteExceptions)
                {
                    // Windows sends headers first, followed by content. If headers fail to send, then an exception is always thrown.
                    // However, the managed implementation has already sent the headers by the time we run this test.
                    // This means that if the content fails to send, an exception is only thrown if ignoreWriteExceptions == false.
                    await context.Response.OutputStream.WriteAsync(buffer, 0, buffer.Length);
                }
                else
                {
                    await Assert.ThrowsAsync<HttpListenerException>(() => context.Response.OutputStream.WriteAsync(buffer, 0, buffer.Length));
                }
                // Closing a response from a closed client if a writing has already failed should not fail.
                context.Response.Close();
            }
        }

        [ActiveIssue(20246)] // CI hanging frequently
        [ActiveIssue(19534, TestPlatforms.OSX)]
        [Theory]
        [InlineData(true)]
        [InlineData(false)]
        public async Task Write_HeadersToClosedConnectionSynchronously_ThrowsHttpListenerException(bool ignoreWriteExceptions)
        {
            const string Text = "Some-String";
            byte[] buffer = Encoding.UTF8.GetBytes(Text);

            using (HttpListenerFactory factory = new HttpListenerFactory())
            using (Socket client = factory.GetConnectedSocket())
            {
                // Send a header to the HttpListener to give it a context.
                client.Send(factory.GetContent(RequestTypes.POST, Text, headerOnly: true));
                HttpListener listener = factory.GetListener();
                listener.IgnoreWriteExceptions = ignoreWriteExceptions;
                HttpListenerContext context = await listener.GetContextAsync();

                // Disconnect the Socket from the HttpListener.
                Helpers.WaitForSocketShutdown(client);

                // Writing to a disconnected client should fail.
                if (!PlatformDetection.IsWindows && ignoreWriteExceptions)
                {
                    // Windows sends headers first, followed by content. If headers fail to send, then an exception is always thrown.
                    // However, the managed implementation has already sent the headers by the time we run this test.
                    // This means that if the content fails to send, an exception is only thrown if ignoreWriteExceptions == false.
                    context.Response.OutputStream.Write(buffer, 0, buffer.Length);
                }
                else
                {
                    Assert.Throws<HttpListenerException>(() => context.Response.OutputStream.Write(buffer, 0, buffer.Length));
                }
                
                // Closing a response from a closed client if a writing has already failed should not fail.
                context.Response.Close();
            }
        }

        [ActiveIssue(19534, TestPlatforms.OSX)]
        [Theory]
        [InlineData(true)]
        [InlineData(false)]
        [ActiveIssue(18188, platforms: TestPlatforms.Windows)] // Indeterminate failure - socket not always fully disconnected.
        public async Task Write_ContentToClosedConnectionAsynchronously_ThrowsHttpListenerException(bool ignoreWriteExceptions)
        {
            const string Text = "Some-String";
            byte[] buffer = Encoding.UTF8.GetBytes(Text);

            using (HttpListenerFactory factory = new HttpListenerFactory())
            using (Socket client = factory.GetConnectedSocket())
            {
                // Send a header to the HttpListener to give it a context.
                client.Send(factory.GetContent(RequestTypes.POST, Text, headerOnly: true));
                HttpListener listener = factory.GetListener();
                listener.IgnoreWriteExceptions = ignoreWriteExceptions;
                HttpListenerContext context = await listener.GetContextAsync();

                // Write the headers to the Socket.
                await context.Response.OutputStream.WriteAsync(buffer, 0, 1);

                // Disconnect the Socket from the HttpListener.
                Helpers.WaitForSocketShutdown(client);

                // Writing non-header content to a disconnected client should fail, only if IgnoreWriteExceptions is false.
                if (ignoreWriteExceptions)
                {
                    await context.Response.OutputStream.WriteAsync(buffer, 0, buffer.Length);
                }
                else
                {
                    await Assert.ThrowsAsync<HttpListenerException>(() => context.Response.OutputStream.WriteAsync(buffer, 0, buffer.Length));
                }

                // Closing a response from a closed client if a writing has already failed should not fail.
                context.Response.Close();
            }
        }

        [ActiveIssue(19534, TestPlatforms.OSX)]
        [Theory]
        [InlineData(true)]
        [InlineData(false)]
        [ActiveIssue(18188, platforms: TestPlatforms.Windows)] // Indeterminate failure - socket not always fully disconnected.
        public async Task Write_ContentToClosedConnectionSynchronously_ThrowsHttpListenerException(bool ignoreWriteExceptions)
        {
            const string Text = "Some-String";
            byte[] buffer = Encoding.UTF8.GetBytes(Text);

            using (HttpListenerFactory factory = new HttpListenerFactory())
            using (Socket client = factory.GetConnectedSocket())
            {
                // Send a header to the HttpListener to give it a context.
                client.Send(factory.GetContent(RequestTypes.POST, Text, headerOnly: true));
                HttpListener listener = factory.GetListener();
                listener.IgnoreWriteExceptions = ignoreWriteExceptions;
                HttpListenerContext context = await listener.GetContextAsync();

                // Write the headers to the Socket.
                context.Response.OutputStream.Write(buffer, 0, 1);

                // Disconnect the Socket from the HttpListener.
                Helpers.WaitForSocketShutdown(client);

                // Writing non-header content to a disconnected client should fail, only if IgnoreWriteExceptions is false.
                if (ignoreWriteExceptions)
                {
                    context.Response.OutputStream.Write(buffer, 0, buffer.Length);
                }
                else
                {
                    Assert.Throws<HttpListenerException>(() => context.Response.OutputStream.Write(buffer, 0, buffer.Length));
                }

                // Closing a response from a closed client if a writing has already failed should not fail.
                context.Response.Close();
            }
        }

        [ActiveIssue(22110, TargetFrameworkMonikers.UapAot)]
        [Theory]
        [InlineData(true)]
        [InlineData(false)]
        public async Task EndWrite_NullAsyncResult_ThrowsArgumentNullException(bool ignoreWriteExceptions)
        {
            _listener.IgnoreWriteExceptions = ignoreWriteExceptions;
            using (HttpListenerResponse response = await _helper.GetResponse())
            using (Stream outputStream = response.OutputStream)
            {
                AssertExtensions.Throws<ArgumentNullException>("asyncResult", () => outputStream.EndWrite(null));
            }
        }

        [ActiveIssue(22110, TargetFrameworkMonikers.UapAot)]
        [Fact]
        public async Task EndWrite_InvalidAsyncResult_ThrowsArgumentException()
        {
            using (HttpListenerResponse response1 = await _helper.GetResponse())
            using (Stream outputStream1 = response1.OutputStream)
            using (HttpListenerResponse response2 = await _helper.GetResponse())
            using (Stream outputStream2 = response2.OutputStream)
            {
                IAsyncResult beginWriteResult = outputStream1.BeginWrite(new byte[0], 0, 0, null, null);

                AssertExtensions.Throws<ArgumentException>("asyncResult", () => outputStream2.EndWrite(new CustomAsyncResult()));
                AssertExtensions.Throws<ArgumentException>("asyncResult", () => outputStream2.EndWrite(beginWriteResult));
            }
        }

        [Fact]
        public async Task EndWrite_CalledTwice_ThrowsInvalidOperationException()
        {
            using (HttpListenerResponse response1 = await _helper.GetResponse())
            using (Stream outputStream = response1.OutputStream)
            {
                IAsyncResult beginWriteResult = outputStream.BeginWrite(new byte[0], 0, 0, null, null);
                outputStream.EndWrite(beginWriteResult);

                Assert.Throws<InvalidOperationException>(() => outputStream.EndWrite(beginWriteResult));
            }
        }
    }
}<|MERGE_RESOLUTION|>--- conflicted
+++ resolved
@@ -300,11 +300,7 @@
             }
         }
 
-<<<<<<< HEAD
-        [ConditionalFact(nameof(Helpers) + "." + nameof(Helpers.IsWindowsImplementation))] // [ActiveIssue(20201, TestPlatforms.AnyUnix)]
-=======
         [ConditionalFact(nameof(Helpers) + "." + nameof(Helpers.IsWindowsImplementationAndNotUap))] // [ActiveIssue(20201, TestPlatforms.AnyUnix)]
->>>>>>> a671d624
         public async Task Write_TooMuch_ThrowsProtocolViolationException()
         {
             using (HttpClient client = new HttpClient())
@@ -332,11 +328,7 @@
             }
         }
 
-<<<<<<< HEAD
-        [ConditionalFact(nameof(Helpers) + "." + nameof(Helpers.IsWindowsImplementation))] // [ActiveIssue(20201, TestPlatforms.AnyUnix)]
-=======
         [ConditionalFact(nameof(Helpers) + "." + nameof(Helpers.IsWindowsImplementationAndNotUap))] // [ActiveIssue(20201, TestPlatforms.AnyUnix)]
->>>>>>> a671d624
         public async Task Write_TooLittleAsynchronouslyAndClose_ThrowsInvalidOperationException()
         {
             using (HttpClient client = new HttpClient())
@@ -362,11 +354,7 @@
             }
         }
 
-<<<<<<< HEAD
-        [ConditionalFact(nameof(Helpers) + "." + nameof(Helpers.IsWindowsImplementation))] // [ActiveIssue(20201, TestPlatforms.AnyUnix)]
-=======
         [ConditionalFact(nameof(Helpers) + "." + nameof(Helpers.IsWindowsImplementationAndNotUap))] // [ActiveIssue(20201, TestPlatforms.AnyUnix)]
->>>>>>> a671d624
         public async Task Write_TooLittleSynchronouslyAndClose_ThrowsInvalidOperationException()
         {
             using (HttpClient client = new HttpClient())
