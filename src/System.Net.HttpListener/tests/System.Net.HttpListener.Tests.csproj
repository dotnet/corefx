--- conflicted
+++ resolved
@@ -10,10 +10,6 @@
   <PropertyGroup Condition="'$(Configuration)|$(Platform)'=='netstandard-Release|AnyCPU'" />
   <ItemGroup>
     <Compile Include="GetContextHelper.cs" />
-<<<<<<< HEAD
-    <Compile Include="HttpListenerFactory.cs" />
-=======
->>>>>>> a671d624
     <Compile Include="HttpListenerAuthenticationTests.cs" />
     <Compile Include="HttpListenerContextTests.cs" />
     <Compile Include="HttpListenerPrefixCollectionTests.cs" />
@@ -30,10 +26,6 @@
     <Compile Include="HttpResponseStreamTests.cs" />
     <Compile Include="InvalidClientRequestTests.cs" />
     <Compile Include="SimpleHttpTests.cs" />
-<<<<<<< HEAD
-    <Compile Include="WebSocketTests.cs" />
-    <Compile Include="XUnitAssemblyAttributes.cs" />
-=======
     <Compile Include="HttpListenerFactory.cs" />
     <Compile Include="HttpListenerWebSocketTests.cs" />
     <Compile Include="WebSocketTests.cs" />
@@ -41,7 +33,6 @@
     <Compile Include="$(CommonTestPath)\System\AssertExtensions.cs">
       <Link>Common\System\AssertExtensions.cs</Link>
     </Compile>
->>>>>>> a671d624
     <Compile Include="$(CommonTestPath)\System\PlatformDetection.cs">
       <Link>Common\tests\System\PlatformDetection.cs</Link>
     </Compile>
