﻿// Licensed to the .NET Foundation under one or more agreements.
// The .NET Foundation licenses this file to you under the MIT license.
// See the LICENSE file in the project root for more information.

using System.Collections.Generic;
using System.Linq;
using System.Net.Sockets;
using System.Runtime.InteropServices;
using System.Text;
using Xunit;

namespace System.Net.Tests
{
    // Utilities for generating URL prefixes for HttpListener
    public class HttpListenerFactory : IDisposable
    {
        const int StartPort = 1025;
        const int MaxStartAttempts = IPEndPoint.MaxPort - StartPort + 1;
        private static readonly object s_nextPortLock = new object();
        private static int s_nextPort = StartPort;

        private readonly HttpListener _processPrefixListener;
        private readonly Exception _processPrefixException;
        private readonly string _processPrefix;
        private readonly string _hostname;
        private readonly string _path;
        private readonly int _port;

        internal HttpListenerFactory(string hostname = "localhost", string path = null)
        {
            // Find a URL prefix that is not in use on this machine *and* uses a port that's not in use.
            // Once we find this prefix, keep a listener on it for the duration of the process, so other processes
            // can't steal it.
            _hostname = hostname;
            _path = path ?? Guid.NewGuid().ToString("N");
            string pathComponent = string.IsNullOrEmpty(_path) ? _path : $"{_path}/";

<<<<<<< HEAD
            for (int attempt = 0; attempt < MaxStartAttempts; attempt++)
            {
                int port = GetNextPort();
=======
            for (int port = 1025; port <= IPEndPoint.MaxPort; port++)
            {
>>>>>>> a671d624
                string prefix = $"http://{hostname}:{port}/{pathComponent}";

                var listener = new HttpListener();
                try
                {
                    listener.Prefixes.Add(prefix);
                    listener.Start();

                    _processPrefixListener = listener;
                    _processPrefix = prefix;
                    _port = port;
                    break;
                }
                catch (Exception e)
                {
                    // can't use this prefix
                    listener.Close();

                    // Remember the exception for later
                    _processPrefixException = e;

                    if (e is HttpListenerException listenerException)
                    {
                        // If we can't access the host (e.g. if it is '+' or '*' and the current user is the administrator)
                        // then throw.
                        const int ERROR_ACCESS_DENIED = 5;
                        if (listenerException.ErrorCode == ERROR_ACCESS_DENIED && (hostname == "*" || hostname == "+"))
                        {
                            throw new InvalidOperationException($"Access denied for host {hostname}");
                        }
                    }
                    else if (!(e is SocketException))
                    {
                        // If this is not an HttpListenerException or SocketException, something very wrong has happened, and there's no point
                        // in trying again.
                        break;
                    }
                }
            }

            // At this point, either we've reserved a prefix, or we've tried everything and failed.  If we failed,
            // we've saved the exception for later.  We'll defer actually *throwing* the exception until a test
            // asks for the prefix, because dealing with a type initialization exception is not nice in xunit.
        }

        public int Port
        {
            get
            {
                if (_port == 0)
                {
                    throw new Exception("Could not reserve a port for HttpListener", _processPrefixException);
                }

                return _port;
            }
        }

        public string ListeningUrl
        {
            get
            {
                if (_processPrefix == null)
                {
                    throw new Exception("Could not reserve a port for HttpListener", _processPrefixException);
                }

                return _processPrefix;
            }
        }

        public string Hostname => _hostname;
        public string Path => _path;

        private static bool? s_supportsWildcards;
        public static bool SupportsWildcards
        {
            get
            {
                if (!s_supportsWildcards.HasValue)
                {
                    try
                    {
                        using (new HttpListenerFactory("*"))
                        {
                            s_supportsWildcards = true;
                        }
                    }
                    catch (InvalidOperationException)
                    {
                        s_supportsWildcards = false;
                    }
                }
<<<<<<< HEAD

                return s_supportsWildcards.Value;
            }
        }

        public HttpListener GetListener() => _processPrefixListener ?? throw new Exception("Could not reserve a port for HttpListener", _processPrefixException);

=======

                return s_supportsWildcards.Value;
            }
        }

        public HttpListener GetListener() => _processPrefixListener ?? throw new Exception("Could not reserve a port for HttpListener", _processPrefixException);

>>>>>>> a671d624
        public void Dispose() => _processPrefixListener?.Close();

        public Socket GetConnectedSocket()
        {
            // Some platforms or distributions require IPv6 sockets if the OS supports IPv6. Others (e.g. Ubuntu) don't.
            try
            {
                AddressFamily addressFamily = Socket.OSSupportsIPv6 ? AddressFamily.InterNetworkV6 : AddressFamily.InterNetwork;
                Socket socket = new Socket(addressFamily, SocketType.Stream, ProtocolType.Tcp);
                socket.Connect(Hostname, _port);
                return socket;
            }
            catch
            {
                Socket socket = new Socket(AddressFamily.InterNetwork, SocketType.Stream, ProtocolType.Tcp);
                socket.Connect(Hostname, _port);
                return socket;
            }            
        }

        public byte[] GetContent(string httpVersion, string requestType, string query, string text, IEnumerable<string> headers, bool headerOnly)
        {
            headers = headers ?? Enumerable.Empty<string>();

            Uri listeningUri = new Uri(ListeningUrl);
            string rawUrl = listeningUri.PathAndQuery;
            if (query != null)
            {
                rawUrl += query;
            }

            string content = $"{requestType} {rawUrl} HTTP/{httpVersion}\r\n";
            if (!headers.Any(header => header.ToLower().StartsWith("host:")))
            {
                content += $"Host: { listeningUri.Host}\r\n";
            }
            if (text != null && !headers.Any(header => header.ToLower().StartsWith("content-length:")))
            {
                content += $"Content-Length: {text.Length}\r\n";
            }
            foreach (string header in headers)
            {
                content += header + "\r\n";
            }
            content += "\r\n";

            if (!headerOnly && text != null)
            {
                content += text;
            }

            return Encoding.UTF8.GetBytes(content);
        }

        public byte[] GetContent(string requestType, string text, bool headerOnly)
        {
            return GetContent("1.1", requestType, query: null, text: text, headers: null, headerOnly: headerOnly);
        }

        private static int GetNextPort()
        {
            lock (s_nextPortLock)
            {
                int port = s_nextPort++;
                if (s_nextPort > IPEndPoint.MaxPort)
                {
                    s_nextPort = StartPort;
                }
                return port;
            }
        }
    }

    public static class RequestTypes
    {
        public const string POST = "POST";
    }
}<|MERGE_RESOLUTION|>--- conflicted
+++ resolved
@@ -35,14 +35,8 @@
             _path = path ?? Guid.NewGuid().ToString("N");
             string pathComponent = string.IsNullOrEmpty(_path) ? _path : $"{_path}/";
 
-<<<<<<< HEAD
-            for (int attempt = 0; attempt < MaxStartAttempts; attempt++)
-            {
-                int port = GetNextPort();
-=======
             for (int port = 1025; port <= IPEndPoint.MaxPort; port++)
             {
->>>>>>> a671d624
                 string prefix = $"http://{hostname}:{port}/{pathComponent}";
 
                 var listener = new HttpListener();
@@ -136,7 +130,6 @@
                         s_supportsWildcards = false;
                     }
                 }
-<<<<<<< HEAD
 
                 return s_supportsWildcards.Value;
             }
@@ -144,15 +137,6 @@
 
         public HttpListener GetListener() => _processPrefixListener ?? throw new Exception("Could not reserve a port for HttpListener", _processPrefixException);
 
-=======
-
-                return s_supportsWildcards.Value;
-            }
-        }
-
-        public HttpListener GetListener() => _processPrefixListener ?? throw new Exception("Could not reserve a port for HttpListener", _processPrefixException);
-
->>>>>>> a671d624
         public void Dispose() => _processPrefixListener?.Close();
 
         public Socket GetConnectedSocket()
