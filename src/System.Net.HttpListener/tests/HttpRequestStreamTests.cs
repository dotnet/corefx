// Licensed to the .NET Foundation under one or more agreements.
// The .NET Foundation licenses this file to you under the MIT license.
// See the LICENSE file in the project root for more information.

using System.IO;
using System.Linq;
using System.Net.Http;
using System.Net.Sockets;
using System.Text;
using System.Threading;
using System.Threading.Tasks;
using Xunit;

namespace System.Net.Tests
{
    public class HttpRequestStreamTests : IDisposable
    {
        private HttpListenerFactory _factory;
        private HttpListener _listener;
        private GetContextHelper _helper;

        public HttpRequestStreamTests()
        {
            _factory = new HttpListenerFactory();
            _listener = _factory.GetListener();
            _helper = new GetContextHelper(_listener, _factory.ListeningUrl);
        }

        public void Dispose()
        {
            _factory.Dispose();
            _helper.Dispose();
        }

        [Theory]
        [InlineData(true, "")]
        [InlineData(false, "")]
        [InlineData(true, "Non-Empty")]
        [InlineData(false, "Non-Empty")]
        public async Task Read_FullLengthAsynchronous_Success(bool transferEncodingChunked, string text)
        {
            byte[] expected = Encoding.UTF8.GetBytes(text);
            Task<HttpListenerContext> contextTask = _listener.GetContextAsync();

            using (HttpClient client = new HttpClient())
            {
                client.DefaultRequestHeaders.TransferEncodingChunked = transferEncodingChunked;
                Task<HttpResponseMessage> clientTask = client.PostAsync(_factory.ListeningUrl, new StringContent(text));

                HttpListenerContext context = await contextTask;
                if (transferEncodingChunked)
                {
                    Assert.Equal(-1, context.Request.ContentLength64);
                    Assert.Equal("chunked", context.Request.Headers["Transfer-Encoding"]);
                }
                else
                {
                    Assert.Equal(expected.Length, context.Request.ContentLength64);
                    Assert.Null(context.Request.Headers["Transfer-Encoding"]);
                }

                byte[] buffer = new byte[expected.Length];
                int bytesRead = await context.Request.InputStream.ReadAsync(buffer, 0, buffer.Length);
                Assert.Equal(expected.Length, bytesRead);
                Assert.Equal(expected, buffer);

                // Subsequent reads don't do anything.
                Assert.Equal(0, await context.Request.InputStream.ReadAsync(buffer, 0, buffer.Length));
                Assert.Equal(expected, buffer);

                context.Response.Close();
                using (HttpResponseMessage response = await clientTask)
                {
                    Assert.Equal(200, (int)response.StatusCode);
                }
            }
        }

        [ActiveIssue(22110, TargetFrameworkMonikers.UapAot)]
        [Theory]
        [InlineData(true, "")]
        [InlineData(false, "")]
        [InlineData(true, "Non-Empty")]
        [InlineData(false, "Non-Empty")]
        public async Task Read_FullLengthAsynchronous_PadBuffer_Success(bool transferEncodingChunked, string text)
        {
            byte[] expected = Encoding.UTF8.GetBytes(text);
            Task<HttpListenerContext> contextTask = _listener.GetContextAsync();

            using (HttpClient client = new HttpClient())
            {
                client.DefaultRequestHeaders.TransferEncodingChunked = transferEncodingChunked;
                Task<HttpResponseMessage> clientTask = client.PostAsync(_factory.ListeningUrl, new StringContent(text));

                HttpListenerContext context = await contextTask;
                if (transferEncodingChunked)
                {
                    Assert.Equal(-1, context.Request.ContentLength64);
                    Assert.Equal("chunked", context.Request.Headers["Transfer-Encoding"]);
                }
                else
                {
                    Assert.Equal(expected.Length, context.Request.ContentLength64);
                    Assert.Null(context.Request.Headers["Transfer-Encoding"]);
                }

                const int pad = 128;

                // Add padding at beginning and end to test for correct offset/size handling
                byte[] buffer = new byte[pad + expected.Length + pad];
                int bytesRead = await context.Request.InputStream.ReadAsync(buffer, pad, expected.Length);
                Assert.Equal(expected.Length, bytesRead);
                Assert.Equal(expected, buffer.Skip(pad).Take(bytesRead));

                // Subsequent reads don't do anything.
                Assert.Equal(0, await context.Request.InputStream.ReadAsync(buffer, pad, 1));

                context.Response.Close();
                using (HttpResponseMessage response = await clientTask)
                {
                    Assert.Equal(200, (int)response.StatusCode);
                }
            }
        }

        [Theory]
        [InlineData(true, "")]
        [InlineData(false, "")]
        [InlineData(true, "Non-Empty")]
        [InlineData(false, "Non-Empty")]
        public async Task Read_FullLengthAsynchronous_PadBuffer_Success(bool transferEncodingChunked, string text)
        {
            byte[] expected = Encoding.UTF8.GetBytes(text);
            Task<HttpListenerContext> contextTask = _listener.GetContextAsync();

            using (HttpClient client = new HttpClient())
            {
                client.DefaultRequestHeaders.TransferEncodingChunked = transferEncodingChunked;
                Task<HttpResponseMessage> clientTask = client.PostAsync(_factory.ListeningUrl, new StringContent(text));

                HttpListenerContext context = await contextTask;
                if (transferEncodingChunked)
                {
                    Assert.Equal(-1, context.Request.ContentLength64);
                    Assert.Equal("chunked", context.Request.Headers["Transfer-Encoding"]);
                }
                else
                {
                    Assert.Equal(expected.Length, context.Request.ContentLength64);
                    Assert.Null(context.Request.Headers["Transfer-Encoding"]);
                }

                const int pad = 128;

                // Add padding at beginning and end to test for correct offset/size handling
                byte[] buffer = new byte[pad + expected.Length + pad];
                int bytesRead = await context.Request.InputStream.ReadAsync(buffer, pad, expected.Length);
                Assert.Equal(expected.Length, bytesRead);
                Assert.Equal(expected, buffer.Skip(pad).Take(bytesRead));

                // Subsequent reads don't do anything.
                Assert.Equal(0, await context.Request.InputStream.ReadAsync(buffer, pad, 1));

                context.Response.Close();
                using (HttpResponseMessage response = await clientTask)
                {
                    Assert.Equal(200, (int)response.StatusCode);
                }
            }
        }

        [ConditionalTheory(nameof(PlatformDetection) + "." + nameof(PlatformDetection.IsNotOneCoreUAP))]
        [InlineData(true, "")]
        [InlineData(false, "")]
        [InlineData(true, "Non-Empty")]
        [InlineData(false, "Non-Empty")]
        public async Task Read_FullLengthSynchronous_Success(bool transferEncodingChunked, string text)
        {
            byte[] expected = Encoding.UTF8.GetBytes(text);
            Task<HttpListenerContext> contextTask = _listener.GetContextAsync();

            using (HttpClient client = new HttpClient())
            {
                client.DefaultRequestHeaders.TransferEncodingChunked = transferEncodingChunked;
                Task<HttpResponseMessage> clientTask = client.PostAsync(_factory.ListeningUrl, new StringContent(text));

                HttpListenerContext context = await contextTask;
                if (transferEncodingChunked)
                {
                    Assert.Equal(-1, context.Request.ContentLength64);
                    Assert.Equal("chunked", context.Request.Headers["Transfer-Encoding"]);
                }
                else
                {
                    Assert.Equal(expected.Length, context.Request.ContentLength64);
                    Assert.Null(context.Request.Headers["Transfer-Encoding"]);
                }

                byte[] buffer = new byte[expected.Length];
                int bytesRead = context.Request.InputStream.Read(buffer, 0, buffer.Length);
                Assert.Equal(expected.Length, bytesRead);
                Assert.Equal(expected, buffer);

                // Subsequent reads don't do anything.
                Assert.Equal(0, context.Request.InputStream.Read(buffer, 0, buffer.Length));
                Assert.Equal(expected, buffer);

                context.Response.Close();
                using (HttpResponseMessage response = await clientTask)
                {
                    Assert.Equal(200, (int)response.StatusCode);
                }
            }
        }

        [Theory]
        [InlineData(true)]
        [InlineData(false)]
        public async Task Read_LargeLengthAsynchronous_Success(bool transferEncodingChunked)
        {
            var rand = new Random(42);
            byte[] expected = Enumerable
                .Range(0, 128*1024 + 1) // More than 128kb
                .Select(_ => (byte)('a' + rand.Next(0, 26)))
                .ToArray();

            Task<HttpListenerContext> contextTask = _listener.GetContextAsync();

            using (HttpClient client = new HttpClient())
            {
                client.DefaultRequestHeaders.TransferEncodingChunked = transferEncodingChunked;
                Task<HttpResponseMessage> clientTask = client.PostAsync(_factory.ListeningUrl, new ByteArrayContent(expected));

                HttpListenerContext context = await contextTask;

                // If the size is greater than 128K, then we limit the size, and have to do multiple reads on
                // Windows, which uses http.sys internally.
                byte[] buffer = new byte[expected.Length];
                int totalRead = 0;
                while (totalRead < expected.Length)
                {
                    int bytesRead = await context.Request.InputStream.ReadAsync(buffer, totalRead, expected.Length - totalRead);
                    Assert.InRange(bytesRead, 1, expected.Length - totalRead);
                    totalRead += bytesRead;
                }

                // Subsequent reads don't do anything.
                Assert.Equal(0, await context.Request.InputStream.ReadAsync(buffer, 0, buffer.Length));
                Assert.Equal(expected, buffer);

                context.Response.Close();
            }
        }

        [Theory]
        [InlineData(true)]
        [InlineData(false)]
        public async Task Read_LargeLengthSynchronous_Success(bool transferEncodingChunked)
        {
            var rand = new Random(42);
            byte[] expected = Enumerable
                .Range(0, 128 * 1024 + 1) // More than 128kb
                .Select(_ => (byte)('a' + rand.Next(0, 26)))
                .ToArray();

            Task<HttpListenerContext> contextTask = _listener.GetContextAsync();

            using (HttpClient client = new HttpClient())
            {
                client.DefaultRequestHeaders.TransferEncodingChunked = transferEncodingChunked;
                Task<HttpResponseMessage> clientTask = client.PostAsync(_factory.ListeningUrl, new ByteArrayContent(expected));

                HttpListenerContext context = await contextTask;

                // If the size is greater than 128K, then we limit the size, and have to do multiple reads on
                // Windows, which uses http.sys internally.
                byte[] buffer = new byte[expected.Length];
                int totalRead = 0;
                while (totalRead < expected.Length)
                {
                    int bytesRead = context.Request.InputStream.Read(buffer, totalRead, expected.Length - totalRead);
                    Assert.InRange(bytesRead, 1, expected.Length - totalRead);
                    totalRead += bytesRead;
                }

                // Subsequent reads don't do anything.
                Assert.Equal(0, context.Request.InputStream.Read(buffer, 0, buffer.Length));
                Assert.Equal(expected, buffer);

                context.Response.Close();
            }
        }
<<<<<<< HEAD

        [ActiveIssue(22110, TargetFrameworkMonikers.UapAot)]
        [Theory]
=======
        
        [ConditionalTheory(nameof(PlatformDetection) + "." + nameof(PlatformDetection.IsNotOneCoreUAP))]
>>>>>>> a671d624
        [InlineData(true)]
        [InlineData(false)]
        public async Task Read_TooMuchAsynchronous_Success(bool transferEncodingChunked)
        {
            const string Text = "Some-String";
            byte[] expected = Encoding.UTF8.GetBytes(Text);
            Task<HttpListenerContext> contextTask = _listener.GetContextAsync();

            using (HttpClient client = new HttpClient())
            {
                client.DefaultRequestHeaders.TransferEncodingChunked = transferEncodingChunked;
                Task<HttpResponseMessage> clientTask = client.PostAsync(_factory.ListeningUrl, new StringContent(Text));

                HttpListenerContext context = await contextTask;

                byte[] buffer = new byte[expected.Length + 5];
                int bytesRead = await context.Request.InputStream.ReadAsync(buffer, 0, buffer.Length);
                Assert.Equal(expected.Length, bytesRead);
                Assert.Equal(expected.Concat(new byte[5]), buffer);

                context.Response.Close();
            }
        }

        [ActiveIssue(22110, TargetFrameworkMonikers.UapAot)]
        [Theory]
        [InlineData(true)]
        [InlineData(false)]
        public async Task Read_TooMuchSynchronous_Success(bool transferEncodingChunked)
        {
            const string Text = "Some-String";
            byte[] expected = Encoding.UTF8.GetBytes(Text);
            Task<HttpListenerContext> contextTask = _listener.GetContextAsync();

            using (HttpClient client = new HttpClient())
            {
                client.DefaultRequestHeaders.TransferEncodingChunked = transferEncodingChunked;
                Task<HttpResponseMessage> clientTask = client.PostAsync(_factory.ListeningUrl, new StringContent(Text));

                HttpListenerContext context = await contextTask;

                byte[] buffer = new byte[expected.Length + 5];
                int bytesRead = context.Request.InputStream.Read(buffer, 0, buffer.Length);
                Assert.Equal(expected.Length, bytesRead);
                Assert.Equal(expected.Concat(new byte[5]), buffer);

                context.Response.Close();
            }
        }

        [Theory]
        [InlineData(true)]
        [InlineData(false)]
        public async Task Read_NotEnoughThenCloseAsynchronous_Success(bool transferEncodingChunked)
        {
            const string Text = "Some-String";
            byte[] expected = Encoding.UTF8.GetBytes(Text);
            Task<HttpListenerContext> contextTask = _listener.GetContextAsync();

            using (HttpClient client = new HttpClient())
            {
                client.DefaultRequestHeaders.TransferEncodingChunked = transferEncodingChunked;
                Task<HttpResponseMessage> clientTask = client.PostAsync(_factory.ListeningUrl, new StringContent(Text));

                HttpListenerContext context = await contextTask;

                byte[] buffer = new byte[expected.Length - 5];
                int bytesRead = await context.Request.InputStream.ReadAsync(buffer, 0, buffer.Length);
                Assert.Equal(buffer.Length, bytesRead);

                context.Response.Close();
            }
        }

        [ActiveIssue(22110, TargetFrameworkMonikers.UapAot)]
        [Theory]
        [InlineData(true)]
        [InlineData(false)]
        public async Task Read_Disposed_ReturnsZero(bool transferEncodingChunked)
        {
            const string Text = "Some-String";
            int bufferSize = Encoding.UTF8.GetByteCount(Text);
            Task<HttpListenerContext> contextTask = _listener.GetContextAsync();
            using (HttpClient client = new HttpClient())
            {
                client.DefaultRequestHeaders.TransferEncodingChunked = transferEncodingChunked;
                Task<HttpResponseMessage> clientTask = client.PostAsync(_factory.ListeningUrl, new StringContent(Text));

                HttpListenerContext context = await contextTask;
                context.Request.InputStream.Close();

                byte[] buffer = new byte[bufferSize];
                Assert.Equal(0, context.Request.InputStream.Read(buffer, 0, buffer.Length));
                Assert.Equal(new byte[bufferSize], buffer);

                IAsyncResult result = context.Request.InputStream.BeginRead(buffer, 0, buffer.Length, null, null);
                Assert.Equal(0, context.Request.InputStream.EndRead(result));
                Assert.Equal(new byte[bufferSize], buffer);

                context.Response.Close();
            }
        }

        [Fact]
        public async Task CanSeek_Get_ReturnsFalse()
        {
            HttpListenerRequest response = await _helper.GetRequest(chunked: true);
            using (Stream inputStream = response.InputStream)
            {
                Assert.False(inputStream.CanSeek);

                Assert.Throws<NotSupportedException>(() => inputStream.Length);
                Assert.Throws<NotSupportedException>(() => inputStream.SetLength(1));

                Assert.Throws<NotSupportedException>(() => inputStream.Position);
                Assert.Throws<NotSupportedException>(() => inputStream.Position = 1);

                Assert.Throws<NotSupportedException>(() => inputStream.Seek(0, SeekOrigin.Begin));
            }
        }

        [ActiveIssue(22110, TargetFrameworkMonikers.UapAot)]
        [Fact]
        public async Task CanRead_Get_ReturnsTrue()
        {
            HttpListenerRequest request = await _helper.GetRequest(chunked: true);
            using (Stream inputStream = request.InputStream)
            {
                Assert.True(inputStream.CanRead);
            }
        }

        [ActiveIssue(22066, TargetFrameworkMonikers.UapAot)]
        [Fact]
        public async Task CanWrite_Get_ReturnsFalse()
        {
            HttpListenerRequest request = await _helper.GetRequest(chunked: true);
            using (Stream inputStream = request.InputStream)
            {
                Assert.False(inputStream.CanWrite);

                Assert.Throws<InvalidOperationException>(() => inputStream.Write(new byte[0], 0, 0));
                await Assert.ThrowsAsync<InvalidOperationException>(() => inputStream.WriteAsync(new byte[0], 0, 0));
                Assert.Throws<InvalidOperationException>(() => inputStream.EndWrite(null));

                // Flushing the output stream is a no-op.
                inputStream.Flush();
                Assert.Equal(Task.CompletedTask, inputStream.FlushAsync(CancellationToken.None));
            }
        }

        [Theory]
        [InlineData(true)]
        [InlineData(false)]
        public async Task Read_NullBuffer_ThrowsArgumentNullException(bool chunked)
        {
            HttpListenerRequest request = await _helper.GetRequest(chunked);
            using (Stream inputStream = request.InputStream)
            {
                AssertExtensions.Throws<ArgumentNullException>("buffer", () => inputStream.Read(null, 0, 0));
                await AssertExtensions.ThrowsAsync<ArgumentNullException>("buffer", () => inputStream.ReadAsync(null, 0, 0));
            }
        }

        [ActiveIssue(22110, TargetFrameworkMonikers.UapAot)]
        [Theory]
        [InlineData(-1, true)]
        [InlineData(3, true)]
        [InlineData(-1, false)]
        [InlineData(3, false)]
        public async Task Read_InvalidOffset_ThrowsArgumentOutOfRangeException(int offset, bool chunked)
        {
            HttpListenerRequest request = await _helper.GetRequest(chunked);
            using (Stream inputStream = request.InputStream)
            {
                AssertExtensions.Throws<ArgumentOutOfRangeException>("offset", () => inputStream.Read(new byte[2], offset, 0));
                await AssertExtensions.ThrowsAsync<ArgumentOutOfRangeException>("offset", () => inputStream.ReadAsync(new byte[2], offset, 0));
            }
        }

        [ActiveIssue(22110, TargetFrameworkMonikers.UapAot)]
        [Theory]
        [InlineData(0, 3, true)]
        [InlineData(1, 2, true)]
        [InlineData(2, 1, true)]
        [InlineData(0, 3, false)]
        [InlineData(1, 2, false)]
        [InlineData(2, 1, false)]
        public async Task Read_InvalidOffsetSize_ThrowsArgumentOutOfRangeException(int offset, int size, bool chunked)
        {
            HttpListenerRequest request = await _helper.GetRequest(chunked);
            using (Stream inputStream = request.InputStream)
            {
                AssertExtensions.Throws<ArgumentOutOfRangeException>("size", () => inputStream.Read(new byte[2], offset, size));
                await AssertExtensions.ThrowsAsync<ArgumentOutOfRangeException>("size", () => inputStream.ReadAsync(new byte[2], offset, size));
            }
        }

        [Theory]
        [InlineData(true)]
        [InlineData(false)]
        public async Task EndRead_NullAsyncResult_ThrowsArgumentNullException(bool chunked)
        {
            HttpListenerRequest request = await _helper.GetRequest(chunked);
            using (Stream inputStream = request.InputStream)
            {
                AssertExtensions.Throws<ArgumentNullException>("asyncResult", () => inputStream.EndRead(null));
            }
        }

        [Theory]
        [InlineData(true)]
        [InlineData(false)]
        public async Task EndRead_InvalidAsyncResult_ThrowsArgumentException(bool chunked)
        {
            HttpListenerRequest request1 = await _helper.GetRequest(chunked);
            HttpListenerRequest request2 = await _helper.GetRequest(chunked);

            using (Stream inputStream1 = request1.InputStream)
            using (Stream inputStream2 = request2.InputStream)
            {
                IAsyncResult beginReadResult = inputStream1.BeginRead(new byte[0], 0, 0, null, null);

                AssertExtensions.Throws<ArgumentException>("asyncResult", () => inputStream2.EndRead(new CustomAsyncResult()));
                AssertExtensions.Throws<ArgumentException>("asyncResult", () => inputStream2.EndRead(beginReadResult));
            }
        }

        [Theory]
        [InlineData(true)]
        [InlineData(false)]
        public async Task EndRead_CalledTwice_ThrowsInvalidOperationException(bool chunked)
        {
            HttpListenerRequest request = await _helper.GetRequest(chunked);
            using (Stream inputStream = request.InputStream)
            {
                IAsyncResult beginReadResult = inputStream.BeginRead(new byte[0], 0, 0, null, null);
                inputStream.EndRead(beginReadResult);

                Assert.Throws<InvalidOperationException>(() => inputStream.EndRead(beginReadResult));
            }
        }

<<<<<<< HEAD
        [Fact]
=======
        [ConditionalFact(nameof(PlatformDetection) + "." + nameof(PlatformDetection.IsNotOneCoreUAP))]
>>>>>>> a671d624
        public async Task Read_FromClosedConnectionAsynchronously_ThrowsHttpListenerException()
        {
            const string Text = "Some-String";
            byte[] expected = Encoding.UTF8.GetBytes(Text);

            using (Socket client = _factory.GetConnectedSocket())
            {
                // Send a header to the HttpListener to give it a context.
                // Note: It's important here that we don't send the content.
                // If the content is missing, then the HttpListener needs
                // to get the content. However, the socket has been closed
                // before the reading of the content, so reading should fail.
                client.Send(_factory.GetContent(RequestTypes.POST, Text, headerOnly: true));
                HttpListenerContext context = await _listener.GetContextAsync();

                // Disconnect the Socket from the HttpListener.
                Helpers.WaitForSocketShutdown(client);

                // Reading from a closed connection should fail.
                byte[] buffer = new byte[expected.Length];
                await Assert.ThrowsAsync<HttpListenerException>(() => context.Request.InputStream.ReadAsync(buffer, 0, buffer.Length));
                await Assert.ThrowsAsync<HttpListenerException>(() => context.Request.InputStream.ReadAsync(buffer, 0, buffer.Length));
            }
        }

<<<<<<< HEAD
        [Fact]
=======
        [ConditionalFact(nameof(PlatformDetection) + "." + nameof(PlatformDetection.IsNotOneCoreUAP))]
>>>>>>> a671d624
        public async Task Read_FromClosedConnectionSynchronously_ThrowsHttpListenerException()
        {
            const string Text = "Some-String";
            byte[] expected = Encoding.UTF8.GetBytes(Text);

            using (Socket client = _factory.GetConnectedSocket())
            {
                // Send a header to the HttpListener to give it a context.
                // Note: It's important here that we don't send the content.
                // If the content is missing, then the HttpListener needs
                // to get the content. However, the socket has been closed
                // before the reading of the content, so reading should fail.
                client.Send(_factory.GetContent(RequestTypes.POST, Text, headerOnly: true));
                HttpListenerContext context = await _listener.GetContextAsync();

                // Disconnect the Socket from the HttpListener.
                Helpers.WaitForSocketShutdown(client);

                // Reading from a closed connection should fail.
                byte[] buffer = new byte[expected.Length];
                Assert.Throws<HttpListenerException>(() => context.Request.InputStream.Read(buffer, 0, buffer.Length));
                Assert.Throws<HttpListenerException>(() => context.Request.InputStream.Read(buffer, 0, buffer.Length));
            }
        }
    }
}<|MERGE_RESOLUTION|>--- conflicted
+++ resolved
@@ -290,14 +290,8 @@
                 context.Response.Close();
             }
         }
-<<<<<<< HEAD
-
-        [ActiveIssue(22110, TargetFrameworkMonikers.UapAot)]
-        [Theory]
-=======
         
         [ConditionalTheory(nameof(PlatformDetection) + "." + nameof(PlatformDetection.IsNotOneCoreUAP))]
->>>>>>> a671d624
         [InlineData(true)]
         [InlineData(false)]
         public async Task Read_TooMuchAsynchronous_Success(bool transferEncodingChunked)
@@ -541,11 +535,7 @@
             }
         }
 
-<<<<<<< HEAD
-        [Fact]
-=======
         [ConditionalFact(nameof(PlatformDetection) + "." + nameof(PlatformDetection.IsNotOneCoreUAP))]
->>>>>>> a671d624
         public async Task Read_FromClosedConnectionAsynchronously_ThrowsHttpListenerException()
         {
             const string Text = "Some-String";
@@ -571,11 +561,7 @@
             }
         }
 
-<<<<<<< HEAD
-        [Fact]
-=======
         [ConditionalFact(nameof(PlatformDetection) + "." + nameof(PlatformDetection.IsNotOneCoreUAP))]
->>>>>>> a671d624
         public async Task Read_FromClosedConnectionSynchronously_ThrowsHttpListenerException()
         {
             const string Text = "Some-String";
