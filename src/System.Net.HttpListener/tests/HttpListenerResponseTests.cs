﻿// Licensed to the .NET Foundation under one or more agreements.
// The .NET Foundation licenses this file to you under the MIT license.
// See the LICENSE file in the project root for more information.

using System.IO;
using System.Net.Sockets;
using System.Text;
using System.Threading.Tasks;
using Xunit;

namespace System.Net.Tests
{
    public class HttpListenerResponseTestBase : IDisposable
    {
        protected HttpListenerFactory Factory { get; }
        protected Socket Client { get; }
        protected static byte[] SimpleMessage { get; } = Encoding.UTF8.GetBytes("Hello");

        public HttpListenerResponseTestBase()
        {
            Factory = new HttpListenerFactory();
            Client = Factory.GetConnectedSocket();

            // Make sure the tests don't hang if there is nothing to receive.
            Client.ReceiveTimeout = 1000;
        }

        public void Dispose()
        {
            Factory.Dispose();
            Client.Dispose();
        }

        protected string GetClientResponse(int expectedLength)
        {
            byte[] buffer = new byte[expectedLength];

            int totalReceived = 0;
            while (totalReceived < expectedLength)
            {
                int bytesReceived = Client.Receive(buffer, totalReceived, buffer.Length - totalReceived, SocketFlags.None);
                if (bytesReceived == 0)
                {
                    throw new Exception($"Unexpected early end of response: received {totalReceived} bytes, expected {expectedLength}");
                }
                totalReceived += bytesReceived;
            }

            return Encoding.UTF8.GetString(buffer, 0, totalReceived);
        }

        protected async Task<HttpListenerResponse> GetResponse(string httpVersion = "1.1")
        {
            Client.Send(Factory.GetContent(httpVersion, "POST", null, "Give me a context, please", null, headerOnly: false));
            HttpListenerContext context = await Factory.GetListener().GetContextAsync();
            return context.Response;
        }
    }

    public class HttpListenerResponseTests : HttpListenerResponseTestBase
    {
<<<<<<< HEAD
        [Fact]
=======
        [ConditionalFact(nameof(PlatformDetection) + "." + nameof(PlatformDetection.IsNotOneCoreUAP))]
>>>>>>> a671d624
        public async Task CopyFrom_AllValues_ReturnsClone()
        {
            using (HttpListenerResponse response1 = await GetResponse())
            using (HttpListenerResponse response2 = await new HttpListenerResponseTests().GetResponse())
            {
                // CopyFrom overrides old headers.
                response2.Headers.Add("Name2", "Value2");

                response1.Headers.Add("Name", "Value");
                response1.SendChunked = false;
                response1.ContentLength64 = 10;
                response1.StatusCode = 404;
                response1.ProtocolVersion = new Version(1, 0);
                response1.StatusDescription = "Description";
                response1.KeepAlive = true;

                response2.CopyFrom(response1);
                Assert.Equal(response1.Headers, response2.Headers);
                Assert.Equal(response1.SendChunked, response2.SendChunked);
                Assert.Equal(response1.ContentLength64, response2.ContentLength64);
                Assert.Equal(response1.StatusCode, response2.StatusCode);
                Assert.Equal(response1.ProtocolVersion, response2.ProtocolVersion);
                Assert.Equal(response1.KeepAlive, response2.KeepAlive);

                try
                {
                    response1.OutputStream.Write(new byte[10], 0, 10);
                    response2.OutputStream.Write(new byte[10], 0, 10);
                }
                catch (HttpListenerException)
                {
                    // This test sometimes fails with: "An operation was attempted on a nonexistent network connection".
                }
            }
        }

<<<<<<< HEAD
        [Fact]
=======
        [ConditionalFact(nameof(PlatformDetection) + "." + nameof(PlatformDetection.IsNotOneCoreUAP))]
>>>>>>> a671d624
        public async Task CopyFrom_NullTemplateResponse_ThrowsNullReferenceException()
        {
            using (HttpListenerResponse response = await GetResponse())
            {
                Assert.Throws<NullReferenceException>(() => response.CopyFrom(null));
            }
        }

<<<<<<< HEAD
        [Theory]
=======
        [ConditionalTheory(nameof(PlatformDetection) + "." + nameof(PlatformDetection.IsNotOneCoreUAP))]
>>>>>>> a671d624
        [InlineData(null, 123)]
        [InlineData("", 123)]
        [InlineData(" \r \t \n", 123)]
        [InlineData("http://microsoft.com", 155)]
        [InlineData("  http://microsoft.com  ", 155)]
        public async Task Redirect_Invoke_SetsRedirectionProperties(string url, int expectedNumberOfBytes)
        {
            string expectedUrl = url?.Trim() ?? "";

            using (HttpListenerResponse response = await GetResponse())
            {
                response.Redirect(url);
                Assert.Equal(expectedUrl, response.RedirectLocation);
                Assert.Equal(expectedUrl, response.Headers[HttpResponseHeader.Location]);

                Assert.Equal(302, response.StatusCode);
                Assert.Equal("Found", response.StatusDescription);
            }

            string clientResponse = GetClientResponse(expectedNumberOfBytes);
            Assert.StartsWith("HTTP/1.1 302 Found\r\n", clientResponse);
            if (string.IsNullOrWhiteSpace(expectedUrl))
            {
                Assert.DoesNotContain("Location", clientResponse);
            }
            else
            {
                Assert.Contains($"\r\nLocation: {expectedUrl}\r\n", clientResponse);
            }
        }

<<<<<<< HEAD
        [Fact]
=======
        [ConditionalFact(nameof(PlatformDetection) + "." + nameof(PlatformDetection.IsNotOneCoreUAP))]
>>>>>>> a671d624
        public async Task Redirect_Disposed_ThrowsObjectDisposedException()
        {
            HttpListenerResponse response = await GetResponse();
            response.Close();

            // Although we threw, we still set the Location header.
            Assert.Throws<ObjectDisposedException>(() => response.Redirect("http://microsoft.com"));
            Assert.Equal("http://microsoft.com", response.Headers[HttpResponseHeader.Location]);
            Assert.Equal("http://microsoft.com", response.RedirectLocation);
            Assert.Equal(200, response.StatusCode);
            Assert.Equal("OK", response.StatusDescription);
        }
        
        // The managed implementation should also dispose the OutputStream after calling Abort.
<<<<<<< HEAD
        [ConditionalFact(nameof(Helpers) + "." + nameof(Helpers.IsWindowsImplementation))] // [ActiveIssue(19975, TestPlatforms.AnyUnix)]
=======
        [ConditionalFact(nameof(Helpers) + "." + nameof(Helpers.IsWindowsImplementationAndNotUap))] // [ActiveIssue(19975, TestPlatforms.AnyUnix)]
>>>>>>> a671d624
        public async Task Abort_Invoke_ForciblyTerminatesConnection()
        {
            Client.Send(Factory.GetContent("1.1", "POST", null, "Give me a context, please", null, headerOnly: false));
            HttpListenerContext context = await Factory.GetListener().GetContextAsync();
            HttpListenerResponse response = context.Response;
            Stream ouputStream = response.OutputStream;
            response.Abort();

            // Aborting the response should dispose the response.
            Assert.Throws<ObjectDisposedException>(() => response.ContentType = null);

            // The output stream should be not be disposed.
            // NOTE: using Assert.Throws<ObjectDisposedException>(() => ...) doesn't work here as XUnit internally
            // throws an ObjectDisposedException after we have caught the ObjectDisposedException.
            bool threwObjectDisposedException = false;
            try
            {
                ouputStream.Write(SimpleMessage, 0, SimpleMessage.Length);
            }
            catch (ObjectDisposedException)
            {
                threwObjectDisposedException = true;
            }
            Assert.True(threwObjectDisposedException);

            // The connection should be forcibly terminated.
            Assert.Throws<SocketException>(() => GetClientResponse(120));

            // Extra calls to Abort, Close or Dispose are nops.
            response.Abort();
            response.Close();
            ((IDisposable)response).Dispose();
        }

<<<<<<< HEAD
        [Fact]
=======
        [ConditionalFact(nameof(PlatformDetection) + "." + nameof(PlatformDetection.IsNotOneCoreUAP))]
>>>>>>> a671d624
        public async Task Close_Invoke_ClosesConnection()
        {
            using (HttpListenerResponse response = await GetResponse())
            {
                Stream ouputStream = response.OutputStream;
                response.Close();
<<<<<<< HEAD

                // Aborting the response should dispose the response.
                Assert.Throws<ObjectDisposedException>(() => response.ContentType = null);

                // The output stream should be not disposed.
                ouputStream.Write(SimpleMessage, 0, SimpleMessage.Length);

                // The connection should not be forcibly terminated.
                string clientResponse = GetClientResponse(120);
                Assert.NotEmpty(clientResponse);

                // Extra calls to Abort, Close or Dispose are nops.
                response.Abort();
                response.Close();
                ((IDisposable)response).Dispose();
            }
        }

        [Fact]
        public async Task Dispose_Invoke_ClosesConnection()
        {
            using (HttpListenerResponse response = await GetResponse())
            {
                Stream ouputStream = response.OutputStream;
                ((IDisposable)response).Dispose();

                // Aborting the response should dispose the response.
                Assert.Throws<ObjectDisposedException>(() => response.ContentType = null);

                // The output stream should be disposed.
                ouputStream.Write(SimpleMessage, 0, SimpleMessage.Length);

                // The connection should not be forcibly terminated.
                string clientResponse = GetClientResponse(120);
                Assert.NotEmpty(clientResponse);

                // Extra calls to Abort, Close or Dispose are nops.
                response.Abort();
                response.Close();
                ((IDisposable)response).Dispose();
            }
        }

        [Theory]
        [InlineData(true)]
        [InlineData(false)]
        public async Task CloseResponseEntity_EmptyResponseEntity_Success(bool willBlock)
        {
            using (HttpListenerResponse response = await GetResponse())
            {
                response.ContentLength64 = 10;

                response.Close(new byte[0], willBlock);
                Assert.Equal(0, response.ContentLength64);

                // Aborting the response should dispose the response.
                // If willBlock === false then it's not guaranteed that the repsonse will be immediately disposed. 
                try
                {
                    response.ContentType = null;
                    Assert.False(willBlock);
                }
                catch (ObjectDisposedException) { }

                string clientResponse = GetClientResponse(106);
                Assert.Contains("\r\nContent-Length: 0\r\n", clientResponse);
            }
        }

        [ConditionalTheory(nameof(Helpers) + "." + nameof(Helpers.IsWindowsImplementation))] // [ActiveIssue(20201, TestPlatforms.AnyUnix)]
        [InlineData(true)]
        [InlineData(false)]
        public async Task CloseResponseEntity_AllContentLengthAlreadySent_DoesNotSendEntity(bool willBlock)
        {
            using (HttpListenerResponse response = await GetResponse())
            {
                response.ContentLength64 = SimpleMessage.Length;
                response.OutputStream.Write(SimpleMessage, 0, SimpleMessage.Length);

                // There is no more space left in the stream - the responseEntity ("a") won't be sent.
                response.Close(new byte[] { (byte)'a' }, willBlock);
                Assert.Equal(SimpleMessage.Length, response.ContentLength64);

                string clientResponse = GetClientResponse(111);
                Assert.EndsWith("Hello", clientResponse);
            }
        }

        [Theory]
        [InlineData(true)]
        [InlineData(false)]
        [OuterLoop("Investigating reliability in CI.")]
        public async Task CloseResponseEntity_NotChunkedSentHeaders_SendsEntityWithoutModifyingContentLength(bool willBlock)
        {
            using (HttpListenerResponse response = await GetResponse())
            {
                response.ContentLength64 = SimpleMessage.Length;
                response.OutputStream.Write(SimpleMessage, 0, SimpleMessage.Length - 1);

                // There is space left in the stream - the responseEntity will be sent.
                response.Close(new byte[] { (byte)'a' }, willBlock);
                Assert.Equal(SimpleMessage.Length, response.ContentLength64);

                string clientResponse = GetClientResponse(111);
                Assert.EndsWith("Hella", clientResponse);
            }
        }

        [Theory]
        [InlineData(true)]
        [InlineData(false)]
        [OuterLoop("Investigating reliability in CI.")]
        public async Task CloseResponseEntity_ChunkedNotSentHeaders_ModifiesContentLength(bool willBlock)
        {
            using (HttpListenerResponse response = await GetResponse())
            {
                response.SendChunked = true;

                response.Close(new byte[] { (byte)'a' }, willBlock);
                Assert.Equal(-1, response.ContentLength64);

                string clientResponse = GetClientResponse(126);
                Assert.EndsWith("\r\n1\r\na\r\n0\r\n\r\n", clientResponse);
            }
        }

        [Theory]
        [InlineData(true)]
        [InlineData(false)]
        [OuterLoop("Investigating reliability in CI.")]
        public async Task CloseResponseEntity_ChunkedSentHeaders_DoesNotModifyContentLength(bool willBlock)
        {
            using (HttpListenerResponse response = await GetResponse())
            {
                response.SendChunked = true;
                response.OutputStream.Write(SimpleMessage, 0, SimpleMessage.Length);

                response.Close(new byte[] { (byte)'a' }, willBlock);
                Assert.Equal(-1, response.ContentLength64);

                string clientResponse = GetClientResponse(136);
                Assert.EndsWith("\r\n5\r\nHello\r\n1\r\na\r\n0\r\n\r\n", clientResponse);
            }
        }

        [Fact]
=======

                // Aborting the response should dispose the response.
                Assert.Throws<ObjectDisposedException>(() => response.ContentType = null);

                // The output stream should be not disposed.
                ouputStream.Write(SimpleMessage, 0, SimpleMessage.Length);

                // The connection should not be forcibly terminated.
                string clientResponse = GetClientResponse(120);
                Assert.NotEmpty(clientResponse);

                // Extra calls to Abort, Close or Dispose are nops.
                response.Abort();
                response.Close();
                ((IDisposable)response).Dispose();
            }
        }

        [ConditionalFact(nameof(PlatformDetection) + "." + nameof(PlatformDetection.IsNotOneCoreUAP))]
        public async Task Dispose_Invoke_ClosesConnection()
        {
            using (HttpListenerResponse response = await GetResponse())
            {
                Stream ouputStream = response.OutputStream;
                ((IDisposable)response).Dispose();

                // Aborting the response should dispose the response.
                Assert.Throws<ObjectDisposedException>(() => response.ContentType = null);

                // The output stream should be disposed.
                ouputStream.Write(SimpleMessage, 0, SimpleMessage.Length);

                // The connection should not be forcibly terminated.
                string clientResponse = GetClientResponse(120);
                Assert.NotEmpty(clientResponse);

                // Extra calls to Abort, Close or Dispose are nops.
                response.Abort();
                response.Close();
                ((IDisposable)response).Dispose();
            }
        }

        [ConditionalTheory(nameof(PlatformDetection) + "." + nameof(PlatformDetection.IsNotOneCoreUAP))]
        [InlineData(true)]
        [InlineData(false)]
        public async Task CloseResponseEntity_EmptyResponseEntity_Success(bool willBlock)
        {
            using (HttpListenerResponse response = await GetResponse())
            {
                response.ContentLength64 = 10;

                response.Close(new byte[0], willBlock);
                Assert.Equal(0, response.ContentLength64);

                // Aborting the response should dispose the response.
                // If willBlock === false then it's not guaranteed that the repsonse will be immediately disposed. 
                try
                {
                    response.ContentType = null;
                    Assert.False(willBlock);
                }
                catch (ObjectDisposedException) { }

                string clientResponse = GetClientResponse(106);
                Assert.Contains("\r\nContent-Length: 0\r\n", clientResponse);
            }
        }

        [ConditionalTheory(nameof(Helpers) + "." + nameof(Helpers.IsWindowsImplementationAndNotUap))] // [ActiveIssue(20201, TestPlatforms.AnyUnix)]
        [InlineData(true)]
        [InlineData(false)]
        public async Task CloseResponseEntity_AllContentLengthAlreadySent_DoesNotSendEntity(bool willBlock)
        {
            using (HttpListenerResponse response = await GetResponse())
            {
                response.ContentLength64 = SimpleMessage.Length;
                response.OutputStream.Write(SimpleMessage, 0, SimpleMessage.Length);

                // There is no more space left in the stream - the responseEntity ("a") won't be sent.
                response.Close(new byte[] { (byte)'a' }, willBlock);
                Assert.Equal(SimpleMessage.Length, response.ContentLength64);

                string clientResponse = GetClientResponse(111);
                Assert.EndsWith("Hello", clientResponse);
            }
        }

        [ConditionalTheory(nameof(PlatformDetection) + "." + nameof(PlatformDetection.IsNotOneCoreUAP))]
        [InlineData(true)]
        [InlineData(false)]
        public async Task CloseResponseEntity_NotChunkedSentHeaders_SendsEntityWithoutModifyingContentLength(bool willBlock)
        {
            using (HttpListenerResponse response = await GetResponse())
            {
                response.ContentLength64 = SimpleMessage.Length;
                response.OutputStream.Write(SimpleMessage, 0, SimpleMessage.Length - 1);

                // There is space left in the stream - the responseEntity will be sent.
                response.Close(new byte[] { (byte)'a' }, willBlock);
                Assert.Equal(SimpleMessage.Length, response.ContentLength64);

                try
                {
                    string clientResponse = GetClientResponse(111);
                    Assert.EndsWith("Hella", clientResponse);
                }
                catch (SocketException)
                {
                    // Most of the time, the Socket can read the content send after calling Close(byte[], bool), but
                    // occassionally this test fails as the HttpListenerResponse closes before the Socket can receive all
                    // content. If this happens, just ignore the failure and carry on.
                    // The exception message is: "An existing connection was forcibly closed by the remote host."
                    // Although part of this test is to ensure that the connection isn't forcibly closed when closing,
                    // we want to avoid intermittent failures.
                }
            }
        }

        [ConditionalTheory(nameof(PlatformDetection) + "." + nameof(PlatformDetection.IsNotOneCoreUAP))]
        [InlineData(true)]
        [InlineData(false)]
        public async Task CloseResponseEntity_ChunkedNotSentHeaders_ModifiesContentLength(bool willBlock)
        {
            using (HttpListenerResponse response = await GetResponse())
            {
                response.SendChunked = true;

                response.Close(new byte[] { (byte)'a' }, willBlock);
                Assert.Equal(-1, response.ContentLength64);

                // If we're non-blocking then it's not guaranteed that we received this when we read from the socket.
                try
                {
                    string clientResponse = GetClientResponse(126);
                    Assert.EndsWith("\r\n1\r\na\r\n0\r\n\r\n", clientResponse);
                }
                catch (SocketException)
                {
                    // Most of the time, the Socket can read the content send after calling Close(byte[], bool), but
                    // occassionally this test fails as the HttpListenerResponse closes before the Socket can receive all
                    // content. If this happens, just ignore the failure and carry on.
                    // The exception message is: "An existing connection was forcibly closed by the remote host."
                    // Although part of this test is to ensure that the connection isn't forcibly closed when closing,
                    // we want to avoid intermittent failures.
                }
            }
        }

        [ConditionalTheory(nameof(PlatformDetection) + "." + nameof(PlatformDetection.IsNotOneCoreUAP))]
        [InlineData(true)]
        [InlineData(false)]
        public async Task CloseResponseEntity_ChunkedSentHeaders_DoesNotModifyContentLength(bool willBlock)
        {
            using (HttpListenerResponse response = await GetResponse())
            {
                response.SendChunked = true;
                response.OutputStream.Write(SimpleMessage, 0, SimpleMessage.Length);

                response.Close(new byte[] { (byte)'a' }, willBlock);
                Assert.Equal(-1, response.ContentLength64);

                try
                {
                    string clientResponse = GetClientResponse(136);
                    Assert.EndsWith("\r\n5\r\nHello\r\n1\r\na\r\n0\r\n\r\n", clientResponse);
                }
                catch (SocketException)
                {
                    // Most of the time, the Socket can read the content send after calling Close(byte[], bool), but
                    // occassionally this test fails as the HttpListenerResponse closes before the Socket can receive all
                    // content. If this happens, just ignore the failure and carry on.
                    // The exception message is: "An existing connection was forcibly closed by the remote host."
                    // Although part of this test is to ensure that the connection isn't forcibly closed when closing,
                    // we want to avoid intermittent failures.
                }
            }
        }

        [ConditionalFact(nameof(PlatformDetection) + "." + nameof(PlatformDetection.IsNotOneCoreUAP))]
>>>>>>> a671d624
        public async Task CloseResponseEntity_AlreadyDisposed_ThrowsObjectDisposedException()
        {
            HttpListenerResponse response = await GetResponse();
            response.Close();

            Assert.Throws<ObjectDisposedException>(() => response.Close(new byte[10], true));
        }

<<<<<<< HEAD
        [Fact]
=======
        [ConditionalFact(nameof(PlatformDetection) + "." + nameof(PlatformDetection.IsNotOneCoreUAP))]
>>>>>>> a671d624
        public async Task CloseResponseEntity_NullResponseEntity_ThrowsArgumentNullException()
        {
            using (HttpListenerResponse response = await GetResponse())
            {
                AssertExtensions.Throws<ArgumentNullException>("responseEntity", () => response.Close(null, true));
            }
        }

<<<<<<< HEAD
        [ConditionalTheory(nameof(Helpers) + "." + nameof(Helpers.IsWindowsImplementation))] // [ActiveIssue(20201, TestPlatforms.AnyUnix)]
=======
        [ConditionalTheory(nameof(Helpers) + "." + nameof(Helpers.IsWindowsImplementationAndNotUap))] // [ActiveIssue(20201, TestPlatforms.AnyUnix)]
>>>>>>> a671d624
        [InlineData(true)]
        [InlineData(false)]
        public async Task CloseResponseEntity_SendMoreThanContentLength_ThrowsInvalidOperationException(bool willBlock)
        {
            HttpListenerResponse response = await GetResponse();
            try
            {
                response.ContentLength64 = SimpleMessage.Length;
                response.OutputStream.Write(SimpleMessage, 0, SimpleMessage.Length - 1);

                if (willBlock)
                {
                    Assert.Throws<InvalidOperationException>(() => response.Close(new byte[] { (byte)'a', (byte)'b' }, willBlock));
                }
                else
                {
                    // Since this is non-blocking, an InvalidOperation or ProtocolViolationException may be thrown,
                    // depending on timing. This is because any exceptions are swallowed up by NonBlockingCloseCallback,
                    // but the response could have closed before that.
                    Assert.ThrowsAny<InvalidOperationException>(() => response.Close(new byte[] { (byte)'a', (byte)'b' }, willBlock));
                }

                string clientResponse = GetClientResponse(110);
                Assert.EndsWith("Hell", clientResponse);
            }
            finally
            {
                if (willBlock)
                {
                    response.Close();
                }
                else
                {
                    // The non-blocking call can throw or not depending on the timing of the call to
                    // NonBlockingCloseCallback internally.
                    try
                    {
                        response.Close();
                    }
                    catch (InvalidOperationException) { }
                }
            }
        }
        
<<<<<<< HEAD
        [Theory]
=======
        [ConditionalTheory(nameof(PlatformDetection) + "." + nameof(PlatformDetection.IsNotOneCoreUAP))]
>>>>>>> a671d624
        [InlineData(true)]
        [InlineData(false)]
        public async Task CloseResponseEntity_SendToClosedConnection_DoesNotThrow(bool willBlock)
        {
            const string Text = "Some-String";
            byte[] buffer = Encoding.UTF8.GetBytes(Text);

            using (HttpListenerFactory factory = new HttpListenerFactory())
            using (Socket client = factory.GetConnectedSocket())
            {
                // Send a header to the HttpListener to give it a context.
                client.Send(factory.GetContent(RequestTypes.POST, Text, headerOnly: true));
                HttpListener listener = factory.GetListener();
                HttpListenerContext context = await listener.GetContextAsync();

                // Disconnect the Socket from the HttpListener.
                Helpers.WaitForSocketShutdown(client);

                // The non-blocking call can throw or not depending on the timing of the call to
                // NonBlockingCloseCallback internally.
                try
                {
                    context.Response.Close(new byte[] { (byte)'a', (byte)'b' }, willBlock);
                }
                catch (HttpListenerException)
                {
                    Assert.False(willBlock);
                }
            }
        }
    }
}<|MERGE_RESOLUTION|>--- conflicted
+++ resolved
@@ -59,11 +59,7 @@
 
     public class HttpListenerResponseTests : HttpListenerResponseTestBase
     {
-<<<<<<< HEAD
-        [Fact]
-=======
-        [ConditionalFact(nameof(PlatformDetection) + "." + nameof(PlatformDetection.IsNotOneCoreUAP))]
->>>>>>> a671d624
+        [ConditionalFact(nameof(PlatformDetection) + "." + nameof(PlatformDetection.IsNotOneCoreUAP))]
         public async Task CopyFrom_AllValues_ReturnsClone()
         {
             using (HttpListenerResponse response1 = await GetResponse())
@@ -100,11 +96,7 @@
             }
         }
 
-<<<<<<< HEAD
-        [Fact]
-=======
-        [ConditionalFact(nameof(PlatformDetection) + "." + nameof(PlatformDetection.IsNotOneCoreUAP))]
->>>>>>> a671d624
+        [ConditionalFact(nameof(PlatformDetection) + "." + nameof(PlatformDetection.IsNotOneCoreUAP))]
         public async Task CopyFrom_NullTemplateResponse_ThrowsNullReferenceException()
         {
             using (HttpListenerResponse response = await GetResponse())
@@ -113,11 +105,7 @@
             }
         }
 
-<<<<<<< HEAD
-        [Theory]
-=======
-        [ConditionalTheory(nameof(PlatformDetection) + "." + nameof(PlatformDetection.IsNotOneCoreUAP))]
->>>>>>> a671d624
+        [ConditionalTheory(nameof(PlatformDetection) + "." + nameof(PlatformDetection.IsNotOneCoreUAP))]
         [InlineData(null, 123)]
         [InlineData("", 123)]
         [InlineData(" \r \t \n", 123)]
@@ -149,11 +137,7 @@
             }
         }
 
-<<<<<<< HEAD
-        [Fact]
-=======
-        [ConditionalFact(nameof(PlatformDetection) + "." + nameof(PlatformDetection.IsNotOneCoreUAP))]
->>>>>>> a671d624
+        [ConditionalFact(nameof(PlatformDetection) + "." + nameof(PlatformDetection.IsNotOneCoreUAP))]
         public async Task Redirect_Disposed_ThrowsObjectDisposedException()
         {
             HttpListenerResponse response = await GetResponse();
@@ -168,11 +152,7 @@
         }
         
         // The managed implementation should also dispose the OutputStream after calling Abort.
-<<<<<<< HEAD
-        [ConditionalFact(nameof(Helpers) + "." + nameof(Helpers.IsWindowsImplementation))] // [ActiveIssue(19975, TestPlatforms.AnyUnix)]
-=======
         [ConditionalFact(nameof(Helpers) + "." + nameof(Helpers.IsWindowsImplementationAndNotUap))] // [ActiveIssue(19975, TestPlatforms.AnyUnix)]
->>>>>>> a671d624
         public async Task Abort_Invoke_ForciblyTerminatesConnection()
         {
             Client.Send(Factory.GetContent("1.1", "POST", null, "Give me a context, please", null, headerOnly: false));
@@ -207,165 +187,13 @@
             ((IDisposable)response).Dispose();
         }
 
-<<<<<<< HEAD
-        [Fact]
-=======
-        [ConditionalFact(nameof(PlatformDetection) + "." + nameof(PlatformDetection.IsNotOneCoreUAP))]
->>>>>>> a671d624
+        [ConditionalFact(nameof(PlatformDetection) + "." + nameof(PlatformDetection.IsNotOneCoreUAP))]
         public async Task Close_Invoke_ClosesConnection()
         {
             using (HttpListenerResponse response = await GetResponse())
             {
                 Stream ouputStream = response.OutputStream;
                 response.Close();
-<<<<<<< HEAD
-
-                // Aborting the response should dispose the response.
-                Assert.Throws<ObjectDisposedException>(() => response.ContentType = null);
-
-                // The output stream should be not disposed.
-                ouputStream.Write(SimpleMessage, 0, SimpleMessage.Length);
-
-                // The connection should not be forcibly terminated.
-                string clientResponse = GetClientResponse(120);
-                Assert.NotEmpty(clientResponse);
-
-                // Extra calls to Abort, Close or Dispose are nops.
-                response.Abort();
-                response.Close();
-                ((IDisposable)response).Dispose();
-            }
-        }
-
-        [Fact]
-        public async Task Dispose_Invoke_ClosesConnection()
-        {
-            using (HttpListenerResponse response = await GetResponse())
-            {
-                Stream ouputStream = response.OutputStream;
-                ((IDisposable)response).Dispose();
-
-                // Aborting the response should dispose the response.
-                Assert.Throws<ObjectDisposedException>(() => response.ContentType = null);
-
-                // The output stream should be disposed.
-                ouputStream.Write(SimpleMessage, 0, SimpleMessage.Length);
-
-                // The connection should not be forcibly terminated.
-                string clientResponse = GetClientResponse(120);
-                Assert.NotEmpty(clientResponse);
-
-                // Extra calls to Abort, Close or Dispose are nops.
-                response.Abort();
-                response.Close();
-                ((IDisposable)response).Dispose();
-            }
-        }
-
-        [Theory]
-        [InlineData(true)]
-        [InlineData(false)]
-        public async Task CloseResponseEntity_EmptyResponseEntity_Success(bool willBlock)
-        {
-            using (HttpListenerResponse response = await GetResponse())
-            {
-                response.ContentLength64 = 10;
-
-                response.Close(new byte[0], willBlock);
-                Assert.Equal(0, response.ContentLength64);
-
-                // Aborting the response should dispose the response.
-                // If willBlock === false then it's not guaranteed that the repsonse will be immediately disposed. 
-                try
-                {
-                    response.ContentType = null;
-                    Assert.False(willBlock);
-                }
-                catch (ObjectDisposedException) { }
-
-                string clientResponse = GetClientResponse(106);
-                Assert.Contains("\r\nContent-Length: 0\r\n", clientResponse);
-            }
-        }
-
-        [ConditionalTheory(nameof(Helpers) + "." + nameof(Helpers.IsWindowsImplementation))] // [ActiveIssue(20201, TestPlatforms.AnyUnix)]
-        [InlineData(true)]
-        [InlineData(false)]
-        public async Task CloseResponseEntity_AllContentLengthAlreadySent_DoesNotSendEntity(bool willBlock)
-        {
-            using (HttpListenerResponse response = await GetResponse())
-            {
-                response.ContentLength64 = SimpleMessage.Length;
-                response.OutputStream.Write(SimpleMessage, 0, SimpleMessage.Length);
-
-                // There is no more space left in the stream - the responseEntity ("a") won't be sent.
-                response.Close(new byte[] { (byte)'a' }, willBlock);
-                Assert.Equal(SimpleMessage.Length, response.ContentLength64);
-
-                string clientResponse = GetClientResponse(111);
-                Assert.EndsWith("Hello", clientResponse);
-            }
-        }
-
-        [Theory]
-        [InlineData(true)]
-        [InlineData(false)]
-        [OuterLoop("Investigating reliability in CI.")]
-        public async Task CloseResponseEntity_NotChunkedSentHeaders_SendsEntityWithoutModifyingContentLength(bool willBlock)
-        {
-            using (HttpListenerResponse response = await GetResponse())
-            {
-                response.ContentLength64 = SimpleMessage.Length;
-                response.OutputStream.Write(SimpleMessage, 0, SimpleMessage.Length - 1);
-
-                // There is space left in the stream - the responseEntity will be sent.
-                response.Close(new byte[] { (byte)'a' }, willBlock);
-                Assert.Equal(SimpleMessage.Length, response.ContentLength64);
-
-                string clientResponse = GetClientResponse(111);
-                Assert.EndsWith("Hella", clientResponse);
-            }
-        }
-
-        [Theory]
-        [InlineData(true)]
-        [InlineData(false)]
-        [OuterLoop("Investigating reliability in CI.")]
-        public async Task CloseResponseEntity_ChunkedNotSentHeaders_ModifiesContentLength(bool willBlock)
-        {
-            using (HttpListenerResponse response = await GetResponse())
-            {
-                response.SendChunked = true;
-
-                response.Close(new byte[] { (byte)'a' }, willBlock);
-                Assert.Equal(-1, response.ContentLength64);
-
-                string clientResponse = GetClientResponse(126);
-                Assert.EndsWith("\r\n1\r\na\r\n0\r\n\r\n", clientResponse);
-            }
-        }
-
-        [Theory]
-        [InlineData(true)]
-        [InlineData(false)]
-        [OuterLoop("Investigating reliability in CI.")]
-        public async Task CloseResponseEntity_ChunkedSentHeaders_DoesNotModifyContentLength(bool willBlock)
-        {
-            using (HttpListenerResponse response = await GetResponse())
-            {
-                response.SendChunked = true;
-                response.OutputStream.Write(SimpleMessage, 0, SimpleMessage.Length);
-
-                response.Close(new byte[] { (byte)'a' }, willBlock);
-                Assert.Equal(-1, response.ContentLength64);
-
-                string clientResponse = GetClientResponse(136);
-                Assert.EndsWith("\r\n5\r\nHello\r\n1\r\na\r\n0\r\n\r\n", clientResponse);
-            }
-        }
-
-        [Fact]
-=======
 
                 // Aborting the response should dispose the response.
                 Assert.Throws<ObjectDisposedException>(() => response.ContentType = null);
@@ -546,7 +374,6 @@
         }
 
         [ConditionalFact(nameof(PlatformDetection) + "." + nameof(PlatformDetection.IsNotOneCoreUAP))]
->>>>>>> a671d624
         public async Task CloseResponseEntity_AlreadyDisposed_ThrowsObjectDisposedException()
         {
             HttpListenerResponse response = await GetResponse();
@@ -555,11 +382,7 @@
             Assert.Throws<ObjectDisposedException>(() => response.Close(new byte[10], true));
         }
 
-<<<<<<< HEAD
-        [Fact]
-=======
-        [ConditionalFact(nameof(PlatformDetection) + "." + nameof(PlatformDetection.IsNotOneCoreUAP))]
->>>>>>> a671d624
+        [ConditionalFact(nameof(PlatformDetection) + "." + nameof(PlatformDetection.IsNotOneCoreUAP))]
         public async Task CloseResponseEntity_NullResponseEntity_ThrowsArgumentNullException()
         {
             using (HttpListenerResponse response = await GetResponse())
@@ -568,11 +391,7 @@
             }
         }
 
-<<<<<<< HEAD
-        [ConditionalTheory(nameof(Helpers) + "." + nameof(Helpers.IsWindowsImplementation))] // [ActiveIssue(20201, TestPlatforms.AnyUnix)]
-=======
         [ConditionalTheory(nameof(Helpers) + "." + nameof(Helpers.IsWindowsImplementationAndNotUap))] // [ActiveIssue(20201, TestPlatforms.AnyUnix)]
->>>>>>> a671d624
         [InlineData(true)]
         [InlineData(false)]
         public async Task CloseResponseEntity_SendMoreThanContentLength_ThrowsInvalidOperationException(bool willBlock)
@@ -617,11 +436,7 @@
             }
         }
         
-<<<<<<< HEAD
-        [Theory]
-=======
-        [ConditionalTheory(nameof(PlatformDetection) + "." + nameof(PlatformDetection.IsNotOneCoreUAP))]
->>>>>>> a671d624
+        [ConditionalTheory(nameof(PlatformDetection) + "." + nameof(PlatformDetection.IsNotOneCoreUAP))]
         [InlineData(true)]
         [InlineData(false)]
         public async Task CloseResponseEntity_SendToClosedConnection_DoesNotThrow(bool willBlock)
