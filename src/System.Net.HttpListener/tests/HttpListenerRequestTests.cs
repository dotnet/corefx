--- conflicted
+++ resolved
@@ -41,11 +41,6 @@
             Assert.Equal(request.AcceptTypes, request.AcceptTypes);
             if (expected != null)
             {
-<<<<<<< HEAD
-                Assert.NotSame(request.AcceptTypes, request.AcceptTypes);
-            }
-            Assert.Equal(expected, request.AcceptTypes);
-=======
                 Assert.Equal(request.AcceptTypes, request.AcceptTypes);
                 if (expected != null)
                 {
@@ -53,7 +48,6 @@
                 }
                 Assert.Equal(expected, request.AcceptTypes);
             });
->>>>>>> a671d624
         }
 
         public static IEnumerable<object[]> ContentEncoding_TestData()
@@ -108,13 +102,6 @@
         [Fact]
         public async Task ContentEncoding_NoBody_ReturnsDefault()
         {
-<<<<<<< HEAD
-            HttpListenerRequest request = await GetRequest("POST", "", new string[] { "Content-Length: 0", "Content-Type:application/json;charset=unicode" }, content: null);
-            Assert.Equal(Encoding.Default, request.ContentEncoding);
-        }
-
-        [Theory]
-=======
             await GetRequest("POST", "", new string[] { "Content-Length: 0", "Content-Type:application/json;charset=unicode" }, (_, request) =>
             {
                 Assert.Equal(Encoding.Default, request.ContentEncoding);
@@ -122,7 +109,6 @@
         }
 
         [ConditionalTheory(nameof(PlatformDetection) + "." + nameof(PlatformDetection.IsNotOneCoreUAP))]
->>>>>>> a671d624
         [InlineData("POST", "Content-Length: 9223372036854775807", 9223372036854775807, true)] // long.MaxValue
         [InlineData("POST", "Content-Length: 9223372036854775808", 0, false)] // long.MaxValue + 1
         [InlineData("POST", "Content-Length: 18446744073709551615 ", 0, false)] // ulong.MaxValue
@@ -137,14 +123,6 @@
         [InlineData("PUT", "Transfer-Encoding: chunked\nContent-Length: 10", -1, true)]
         public async Task ContentLength_GetProperty_ReturnsExpected(string method, string contentLengthString, long expected, bool hasEntityBody)
         {
-<<<<<<< HEAD
-            HttpListenerRequest request = await GetRequest(method, "", contentLengthString.Split('\n'), content: "\r\n");
-            Assert.Equal(expected, request.ContentLength64);
-            Assert.Equal(hasEntityBody, request.HasEntityBody);
-        }
-
-        [Theory]
-=======
             await GetRequest(method, "", contentLengthString.Split('\n'), (_, request) =>
             {
                 Assert.Equal(expected, request.ContentLength64);
@@ -153,7 +131,6 @@
         }
 
         [ConditionalTheory(nameof(PlatformDetection) + "." + nameof(PlatformDetection.IsNotOneCoreUAP))]
->>>>>>> a671d624
         [InlineData(100)]
         [InlineData("-100")]
         [InlineData("")]
@@ -162,43 +139,6 @@
         [ActiveIssue(20294, TargetFrameworkMonikers.Netcoreapp)]
         public async Task ContentLength_ManuallySetInHeaders_ReturnsExpected(string newValue)
         {
-<<<<<<< HEAD
-            HttpListenerRequest request = await GetRequest("POST", null, new string[] { "Content-Length: 1" }, content: "\r\n");
-            Assert.Equal("1", request.Headers["Content-Length"]);
-
-            request.Headers.Set("Content-Length", newValue);
-            Assert.Equal(newValue, request.Headers["Content-Length"]);
-            Assert.Equal(1, request.ContentLength64);
-
-            Assert.True(request.HasEntityBody);
-        }
-
-        [Fact]
-        [ActiveIssue(20294, TargetFrameworkMonikers.Netcoreapp)]
-        public async Task ContentLength_ManuallyRemovedFromHeaders_DoesNotAffect()
-        {
-            HttpListenerRequest request = await GetRequest("POST", null, new string[] { "Content-Length: 1" }, content: "\r\n");
-            Assert.Equal("1", request.Headers["Content-Length"]);
-
-            request.Headers.Remove("Content-Length");
-            Assert.Equal(1, request.ContentLength64);
-
-            Assert.True(request.HasEntityBody);
-        }
-
-        [Fact]
-        public async Task ContentLength_SetInHeadersAfterAccessingProperty_DoesNothing()
-        {
-            HttpListenerRequest request = await GetRequest("POST", null, new string[] { "Content-Length: 1" }, content: "\r\n");
-
-            Assert.Equal("1", request.Headers["Content-Length"]);
-            Assert.Equal(1, request.ContentLength64);
-
-            request.Headers.Set("Content-Length", "1000");
-            Assert.Equal(1, request.ContentLength64);
-
-            Assert.True(request.HasEntityBody);
-=======
             await GetRequest("POST", null, new string[] { "Content-Length: 1" }, (_, request) =>
             {
                 Assert.Equal("1", request.Headers["Content-Length"]);
@@ -239,7 +179,6 @@
 
                 Assert.True(request.HasEntityBody);
             }, content: "\r\n");
->>>>>>> a671d624
         }
 
         [Theory]
@@ -282,15 +221,6 @@
             Assert.Equal(Client.RemoteEndPoint, request.LocalEndPoint);
             Assert.Same(request.LocalEndPoint, request.LocalEndPoint);
 
-<<<<<<< HEAD
-            Assert.Equal(Client.LocalEndPoint, request.RemoteEndPoint);
-            Assert.Same(request.RemoteEndPoint, request.RemoteEndPoint);
-
-            Assert.Equal(Factory.ListeningUrl, request.Url.ToString());
-            Assert.Same(request.Url, request.Url);
-
-            Assert.Equal($"/{Factory.Path}/", request.RawUrl);
-=======
                 HttpListenerRequest request = context.Request;
                 Assert.Equal(client.RemoteEndPoint.ToString(), request.UserHostAddress);
 
@@ -305,7 +235,6 @@
 
                 Assert.Equal($"/{factory.Path}/", request.RawUrl);
             }
->>>>>>> a671d624
         }
 
         [Fact]
@@ -315,13 +244,6 @@
             Assert.Null(request.ServiceName);
         }
         
-<<<<<<< HEAD
-        [Fact]
-        public async Task RequestTraceIdentifier_GetWindows_ReturnsExpected()
-        {
-            HttpListenerRequest request = await GetRequest("POST", null, null);
-            Assert.NotEqual(Guid.Empty, request.RequestTraceIdentifier);
-=======
         [ConditionalFact(nameof(PlatformDetection) + "." + nameof(PlatformDetection.IsNotOneCoreUAP))]
         public async Task RequestTraceIdentifier_GetWindows_ReturnsExpected()
         {
@@ -329,7 +251,6 @@
             {
                 Assert.NotEqual(Guid.Empty, request.RequestTraceIdentifier);
             });
->>>>>>> a671d624
         }
 
         [Theory]
@@ -364,11 +285,6 @@
             Assert.Equal(request.UserLanguages, request.UserLanguages);
             if (expected != null)
             {
-<<<<<<< HEAD
-                Assert.NotSame(request.UserLanguages, request.UserLanguages);
-            }
-            Assert.Equal(expected, request.UserLanguages);
-=======
                 Assert.Equal(request.UserLanguages, request.UserLanguages);
                 if (expected != null)
                 {
@@ -376,19 +292,11 @@
                 }
                 Assert.Equal(expected, request.UserLanguages);
             });
->>>>>>> a671d624
         }
 
         [Fact]
         public async Task ClientCertificateError_GetNotInitialized_ThrowsInvalidOperationException()
         {
-<<<<<<< HEAD
-            HttpListenerRequest request = await GetRequest("POST", null, null);
-            Assert.Throws<InvalidOperationException>(() => request.ClientCertificateError);
-        }
-
-        [Fact]
-=======
             await GetRequest("POST", null, null, (_, request) =>
             {
                 Assert.Throws<InvalidOperationException>(() => request.ClientCertificateError);
@@ -396,7 +304,6 @@
         }
 
         [ConditionalFact(nameof(PlatformDetection) + "." + nameof(PlatformDetection.IsNotOneCoreUAP))]
->>>>>>> a671d624
         public async Task GetClientCertificate_NoCertificate_ReturnsNull()
         {
             HttpListenerRequest request = await GetRequest("POST", null, null);
@@ -414,15 +321,10 @@
         [Fact]
         public async Task EndGetClientCertificate_NullAsyncResult_ThrowsArgumentException()
         {
-<<<<<<< HEAD
-            HttpListenerRequest request = await GetRequest("POST", null, null);
-            AssertExtensions.Throws<ArgumentNullException>("asyncResult", () => request.EndGetClientCertificate(null));
-=======
             await GetRequest("POST", null, null, (_, request) =>
             {
                 AssertExtensions.Throws<ArgumentNullException>("asyncResult", () => request.EndGetClientCertificate(null));
             });
->>>>>>> a671d624
         }
 
         [Fact]
@@ -434,16 +336,10 @@
                 HttpListenerRequest request2 = await requestTests.GetRequest("POST", null, null);
                 IAsyncResult beginGetClientCertificateResult1 = request1.BeginGetClientCertificate(null, null);
 
-<<<<<<< HEAD
-                AssertExtensions.Throws<ArgumentException>("asyncResult", () => request2.EndGetClientCertificate(new CustomAsyncResult()));
-                AssertExtensions.Throws<ArgumentException>("asyncResult", () => request2.EndGetClientCertificate(beginGetClientCertificateResult1));
-            }
-=======
                     AssertExtensions.Throws<ArgumentException>("asyncResult", () => request2.EndGetClientCertificate(new CustomAsyncResult()));
                     AssertExtensions.Throws<ArgumentException>("asyncResult", () => request2.EndGetClientCertificate(beginGetClientCertificateResult1));
                 }).Wait();
             });
->>>>>>> a671d624
         }
 
         [Fact]
@@ -456,11 +352,7 @@
             Assert.Throws<InvalidOperationException>(() => request.EndGetClientCertificate(beginGetClientCertificateResult));
         }
 
-<<<<<<< HEAD
-        [Fact]
-=======
         [ConditionalFact(nameof(PlatformDetection) + "." + nameof(PlatformDetection.IsNotOneCoreUAP))]
->>>>>>> a671d624
         public async Task TransportContext_GetChannelBinding_ReturnsExpected()
         {
             // This might not work on other devices:
@@ -470,11 +362,7 @@
             Assert.Null(request.TransportContext.GetChannelBinding(ChannelBindingKind.Endpoint));
         }
 
-<<<<<<< HEAD
-        [Theory]
-=======
         [ConditionalTheory(nameof(PlatformDetection) + "." + nameof(PlatformDetection.IsNotOneCoreUAP))]
->>>>>>> a671d624
         [InlineData(ChannelBindingKind.Unique)]
         public async Task TransportContext_GetChannelBindingInvalid_ThrowsNotSupportedException(ChannelBindingKind kind)
         {
@@ -748,8 +636,6 @@
         }
 
         public static IEnumerable<object[]> Headers_TestData()
-<<<<<<< HEAD
-=======
         {
             yield return new object[] { new string[] { "name:value" }, new WebHeaderCollection() { { "name", "value" } } };
             yield return new object[] { new string[] { "name:val?ue" }, new WebHeaderCollection() { { "name", "val?ue" } } };
@@ -770,7 +656,6 @@
         }
 
         private async Task GetRequest(string requestType, string query, string[] headers, Action<Socket, HttpListenerRequest> requestAction, string content = "Text\r\n", string httpVersion = "1.1")
->>>>>>> a671d624
         {
             yield return new object[] { new string[] { "name:value" }, new WebHeaderCollection() { { "name", "value" } } };
             yield return new object[] { new string[] { "name:val?ue" }, new WebHeaderCollection() { { "name", "val?ue" } } };
@@ -783,14 +668,7 @@
             HttpListenerRequest request = await GetRequest("POST", null, headers);
             foreach (string name in expected)
             {
-<<<<<<< HEAD
-                Assert.Equal(expected[name], request.Headers[name]);
-                Assert.Same(request.Headers, request.Headers);
-            }
-        }
-=======
                 client.Send(factory.GetContent(httpVersion, requestType, query, content, headers, true));
->>>>>>> a671d624
 
         private async Task<HttpListenerRequest> GetRequest(string requestType, string query, string[] headers, string content = "Text\r\n", string httpVersion = "1.1")
         {
