﻿// Licensed to the .NET Foundation under one or more agreements.
// The .NET Foundation licenses this file to you under the MIT license.
// See the LICENSE file in the project root for more information.

using System.Net.Http;
using System.Net.Sockets;
using System.Security.Authentication.ExtendedProtection;
using System.Text;
using System.Threading.Tasks;
using Xunit;

namespace System.Net.Tests
{
    public class HttpListenerTests
    {
        [Fact]
        public void IgnoreWriteExceptions_SetDisposed_ThrowsObjectDisposedException()
        {
            var listener = new HttpListener();
            listener.Close();

            Assert.Throws<ObjectDisposedException>(() => listener.IgnoreWriteExceptions = false);
        }

        [Fact]
        public void Stop_Disposed_ThrowsObjectDisposedException()
        {
            var listener = new HttpListener();
            listener.Close();

            Assert.Throws<ObjectDisposedException>(() => listener.Stop());
        }

        [Fact]
        public void IsListening_NotStarted_ReturnsFalse()
        {
            using (var listener = new HttpListener())
            {
                Assert.False(listener.IsListening);
            }
        }

        [Fact]
        public void IsListening_Disposed_ReturnsFalse()
        {
            var listener = new HttpListener();
            listener.Close();
            Assert.False(listener.IsListening);

            listener.Close();
            Assert.False(listener.IsListening);
        }

        [Fact]
        public void IsListening_Aborted_ReturnsFalse()
        {
            var listener = new HttpListener();
            listener.Abort();
            Assert.False(listener.IsListening);

            listener.Abort();
            Assert.False(listener.IsListening);
        }

        [Fact]
        public void IsListening_Stopped_ReturnsFalse()
        {
            var listener = new HttpListener();
            listener.Stop();
            Assert.False(listener.IsListening);

            listener.Stop();
            Assert.False(listener.IsListening);
        }

        [Fact]
        public void Start_Disposed_ThrowsObjectDisposedException()
        {
            var listener = new HttpListener();
            listener.Close();

            Assert.Throws<ObjectDisposedException>(() => listener.Start());
        }

        [Fact]
        public void GetContext_Disposed_ThrowsObjectDisposedException()
        {
            var listener = new HttpListener();
            listener.Close();

            Assert.Throws<ObjectDisposedException>(() => listener.GetContext());
            Assert.Throws<ObjectDisposedException>(() => listener.BeginGetContext(null, null));
        }

        [Fact]
        public void GetContext_NotStarted_ThrowsInvalidOperationException()
        {
            using (var listener = new HttpListener())
            {
                Assert.Throws<InvalidOperationException>(() => listener.GetContext());
                Assert.Throws<InvalidOperationException>(() => listener.BeginGetContext(null, null));
            }
        }

        [Fact]
        public void GetContext_NoPrefixes_ThrowsInvalidOperationException()
        {
            using (var listener = new HttpListener())
            {
                listener.Start();
                Assert.Throws<InvalidOperationException>(() => listener.GetContext());
                listener.BeginGetContext(null, null);
            }
        }

        [Fact]
        public void EndGetContext_NullAsyncResult_ThrowsArgumentNullException()
        {
            using (var listener = new HttpListener())
            {
                AssertExtensions.Throws<ArgumentNullException>("asyncResult", () => listener.EndGetContext(null));
            }
        }

<<<<<<< HEAD
        [Fact]
=======
        [ConditionalFact(nameof(PlatformDetection) + "." + nameof(PlatformDetection.IsNotOneCoreUAP))]
>>>>>>> a671d624
        public void EndGetContext_InvalidAsyncResult_ThrowsArgumentException()
        {
            using (var listener1 = new HttpListener())
            using (var listener2 = new HttpListener())
            {
                listener1.Start();
                listener2.Start();

                IAsyncResult beginGetContextResult = listener1.BeginGetContext(null, null);
                AssertExtensions.Throws<ArgumentException>("asyncResult", () => listener2.EndGetContext(new CustomAsyncResult()));
                AssertExtensions.Throws<ArgumentException>("asyncResult", () => listener2.EndGetContext(beginGetContextResult));
            }
        }

        [Fact]
        public void EndGetContext_AlreadyCalled_ThrowsInvalidOperationException()
        {
            using (var listenerFactory = new HttpListenerFactory())
            using (var client = new HttpClient())
            {
                HttpListener listener = listenerFactory.GetListener();
                listener.Start();

                Task<string> clientTask = client.GetStringAsync(listenerFactory.ListeningUrl);

                IAsyncResult beginGetContextResult = listener.BeginGetContext(null, null);
                listener.EndGetContext(beginGetContextResult);

                Assert.Throws<InvalidOperationException>(() => listener.EndGetContext(beginGetContextResult));
            }
        }
    }
}<|MERGE_RESOLUTION|>--- conflicted
+++ resolved
@@ -122,11 +122,7 @@
             }
         }
 
-<<<<<<< HEAD
-        [Fact]
-=======
         [ConditionalFact(nameof(PlatformDetection) + "." + nameof(PlatformDetection.IsNotOneCoreUAP))]
->>>>>>> a671d624
         public void EndGetContext_InvalidAsyncResult_ThrowsArgumentException()
         {
             using (var listener1 = new HttpListener())
