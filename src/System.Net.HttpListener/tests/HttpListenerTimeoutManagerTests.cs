﻿// Licensed to the .NET Foundation under one or more agreements.
// The .NET Foundation licenses this file to you under the MIT license.
// See the LICENSE file in the project root for more information.

using System.Reflection;
using System.Runtime.InteropServices;
using Xunit;

namespace System.Net.Tests
{
    public class HttpListenerTimeoutManagerTests
    {
        [Theory]
        [InlineData(-1)]
        [InlineData((long)uint.MaxValue + 1)]
        public void MinSendBytesPerSecond_NotUInt_ThrowsArgumentOutOfRangeException(long value)
        {
            using (var listener = new HttpListener())
            {
                AssertExtensions.Throws<ArgumentOutOfRangeException>("value", () => listener.TimeoutManager.MinSendBytesPerSecond = value);
            }
        }

        [Theory]
        [InlineData(-1)]
        [InlineData((uint)ushort.MaxValue + 1)]
        public void TimeoutValue_NotUShort_ThrowsArgumentOutOfRangeException(long totalSeconds)
        {
            using (var listener = new HttpListener())
            {
                TimeSpan timeSpan = TimeSpan.FromSeconds(totalSeconds);
                AssertExtensions.Throws<ArgumentOutOfRangeException>("value", () => listener.TimeoutManager.EntityBody = timeSpan);
                AssertExtensions.Throws<ArgumentOutOfRangeException>("value", () => listener.TimeoutManager.DrainEntityBody = timeSpan);
                AssertExtensions.Throws<ArgumentOutOfRangeException>("value", () => listener.TimeoutManager.RequestQueue = timeSpan);
                AssertExtensions.Throws<ArgumentOutOfRangeException>("value", () => listener.TimeoutManager.IdleConnection = timeSpan);
                AssertExtensions.Throws<ArgumentOutOfRangeException>("value", () => listener.TimeoutManager.HeaderWait = timeSpan);
            }
        }

<<<<<<< HEAD
        [Fact]
=======
        [ConditionalFact(nameof(PlatformDetection) + "." + nameof(PlatformDetection.IsNotOneCoreUAP))]
>>>>>>> a671d624
        public void Get_Disposed_ThrowsObjectDisposedException()
        {
            var listener = new HttpListener();
            listener.Close();

            Assert.Throws<ObjectDisposedException>(() => listener.TimeoutManager);
        }
    }

    [PlatformSpecific(TestPlatforms.Windows)]
    public class HttpListenerTimeoutManagerWindowsTests : IDisposable
    {
        private const string HTTPAPI = "httpapi.dll";

        [DllImport(HTTPAPI, ExactSpelling = true, CallingConvention = CallingConvention.StdCall, SetLastError = true)]
        internal static extern uint HttpQueryUrlGroupProperty(
            ulong urlGroupId,
            HTTP_SERVER_PROPERTY serverProperty, IntPtr pPropertyInfo,
            uint propertyInfoLength,
            IntPtr reserved);

        internal enum HTTP_TIMEOUT_TYPE
        {
            EntityBody,
            DrainEntityBody,
            RequestQueue,
            IdleConnection,
            HeaderWait,
            MinSendRate,
        }

        internal enum HTTP_SERVER_PROPERTY
        {
            HttpServerAuthenticationProperty,
            HttpServerLoggingProperty,
            HttpServerQosProperty,
            HttpServerTimeoutsProperty,
            HttpServerQueueLengthProperty,
            HttpServerStateProperty,
            HttpServer503VerbosityProperty,
            HttpServerBindingProperty,
            HttpServerExtendedAuthenticationProperty,
            HttpServerListenEndpointProperty,
            HttpServerChannelBindProperty,
            HttpServerProtectionLevelProperty,
        }

        [Flags]
        internal enum HTTP_FLAGS : uint
        {
            NONE = 0x00000000,
            HTTP_RECEIVE_REQUEST_FLAG_COPY_BODY = 0x00000001,
            HTTP_RECEIVE_SECURE_CHANNEL_TOKEN = 0x00000001,
            HTTP_SEND_RESPONSE_FLAG_DISCONNECT = 0x00000001,
            HTTP_SEND_RESPONSE_FLAG_MORE_DATA = 0x00000002,
            HTTP_SEND_RESPONSE_FLAG_BUFFER_DATA = 0x00000004,
            HTTP_SEND_RESPONSE_FLAG_RAW_HEADER = 0x00000004,
            HTTP_SEND_REQUEST_FLAG_MORE_DATA = 0x00000001,
            HTTP_PROPERTY_FLAG_PRESENT = 0x00000001,
            HTTP_INITIALIZE_SERVER = 0x00000001,
            HTTP_INITIALIZE_CBT = 0x00000004,
            HTTP_SEND_RESPONSE_FLAG_OPAQUE = 0x00000040,
        }

        [StructLayout(LayoutKind.Sequential)]
        internal struct HTTP_TIMEOUT_LIMIT_INFO
        {
            internal HTTP_FLAGS Flags;
            internal ushort EntityBody;
            internal ushort DrainEntityBody;
            internal ushort RequestQueue;
            internal ushort IdleConnection;
            internal ushort HeaderWait;
            internal uint MinSendRate;
        }

        private HttpListener _listener;

        public HttpListenerTimeoutManagerWindowsTests()
        {
            _listener = new HttpListener();
        }

        public void Dispose() => _listener.Close();

<<<<<<< HEAD
        [ConditionalFact(nameof(Helpers) + "." + nameof(Helpers.IsWindowsImplementation))]
=======
        [ConditionalFact(nameof(Helpers) + "." + nameof(Helpers.IsWindowsImplementationAndNotUap))]
>>>>>>> a671d624
        public void TimeoutManager_AccessNoStart_Success()
        {
            // Access the TimeoutManager without calling Start and make sure it is initialized.
            HttpListenerTimeoutManager timeoutManager = _listener.TimeoutManager;
            Assert.NotNull(timeoutManager);

            uint rate = GetServerTimeout(_listener, HTTP_TIMEOUT_TYPE.MinSendRate);
            Assert.Equal(rate, timeoutManager.MinSendBytesPerSecond);
        }

<<<<<<< HEAD
        [ConditionalFact(nameof(Helpers) + "." + nameof(Helpers.IsWindowsImplementation))]
=======
        [ConditionalFact(nameof(Helpers) + "." + nameof(Helpers.IsWindowsImplementationAndNotUap))]
>>>>>>> a671d624
        public void TimeoutManager_AccessAfterStart_Success()
        {
            // Access the TimeoutManager after calling Start and make sure it is initialized.
            _listener.Start();
            HttpListenerTimeoutManager timeoutManager = _listener.TimeoutManager;
            Assert.NotNull(timeoutManager);

            uint rate = GetServerTimeout(_listener, HTTP_TIMEOUT_TYPE.MinSendRate);
            Assert.Equal(rate, timeoutManager.MinSendBytesPerSecond);
        }

<<<<<<< HEAD
        [ConditionalFact(nameof(Helpers) + "." + nameof(Helpers.IsWindowsImplementation))]
=======
        [ConditionalFact(nameof(Helpers) + "." + nameof(Helpers.IsWindowsImplementationAndNotUap))]
>>>>>>> a671d624
        public void TimeoutManager_AccessAfterClose_GetObjectDisposedException()
        {
            // Access the TimeoutManager after calling Close and make sure it is not accessible.
            _listener.Close();

            Assert.Throws<ObjectDisposedException>(() => _listener.TimeoutManager);
        }

<<<<<<< HEAD
        [ConditionalFact(nameof(Helpers) + "." + nameof(Helpers.IsWindowsImplementation))]
=======
        [ConditionalFact(nameof(Helpers) + "." + nameof(Helpers.IsWindowsImplementationAndNotUap))]
>>>>>>> a671d624
        public void TimeoutManager_AccessBeforeAndAfterClose_GetObjectDisposedException()
        {
            // Access the TimeoutManager after calling Close and make sure it is not accessible.
            _listener.Start();
            HttpListenerTimeoutManager timeoutManager = _listener.TimeoutManager;
            Assert.NotNull(timeoutManager);
            _listener.Close();
            Assert.Throws<ObjectDisposedException>(() => timeoutManager.MinSendBytesPerSecond = 10);
        }

<<<<<<< HEAD
        [ConditionalFact(nameof(Helpers) + "." + nameof(Helpers.IsWindowsImplementation))]
=======
        [ConditionalFact(nameof(Helpers) + "." + nameof(Helpers.IsWindowsImplementationAndNotUap))]
>>>>>>> a671d624
        public void TimeoutManager_AccessAfterStop_Success()
        {
            // Access the TimeoutManager after calling Stop and make sure it is accessible.
            _listener.Start();
            _listener.Stop();

            HttpListenerTimeoutManager timeoutManager = _listener.TimeoutManager;
            Assert.NotNull(timeoutManager);

            uint rate = GetServerTimeout(_listener, HTTP_TIMEOUT_TYPE.MinSendRate);
            Assert.Equal(rate, timeoutManager.MinSendBytesPerSecond);
        }

<<<<<<< HEAD
        [ConditionalFact(nameof(Helpers) + "." + nameof(Helpers.IsWindowsImplementation))]
=======
        [ConditionalFact(nameof(Helpers) + "." + nameof(Helpers.IsWindowsImplementationAndNotUap))]
>>>>>>> a671d624
        public void DrainEntityBody_SetTimeoutNoStart_GetReturnsNewValue()
        {
            // Set the DrainEntityBody timeout without calling Start and make sure that native layer return new value.
            _listener.TimeoutManager.DrainEntityBody = new TimeSpan(0, 0, 300);
            int seconds = (int)GetServerTimeout(_listener, HTTP_TIMEOUT_TYPE.DrainEntityBody);

            Assert.Equal(seconds, _listener.TimeoutManager.DrainEntityBody.TotalSeconds);
        }

<<<<<<< HEAD
        [ConditionalFact(nameof(Helpers) + "." + nameof(Helpers.IsWindowsImplementation))]
=======
        [ConditionalFact(nameof(Helpers) + "." + nameof(Helpers.IsWindowsImplementationAndNotUap))]
>>>>>>> a671d624
        public void DrainEntityBody_SetTimeoutAfterStart_GetReturnsNewValue()
        {
            // Set the DrainEntityBody timeout after calling Start and make sure that native layer return new value.
            _listener.Start();
            _listener.TimeoutManager.DrainEntityBody = new TimeSpan(0, 0, 300);
            int seconds = (int)GetServerTimeout(_listener, HTTP_TIMEOUT_TYPE.DrainEntityBody);

            Assert.Equal(seconds, _listener.TimeoutManager.DrainEntityBody.TotalSeconds);
        }

<<<<<<< HEAD
        [ConditionalFact(nameof(Helpers) + "." + nameof(Helpers.IsWindowsImplementation))]
=======
        [ConditionalFact(nameof(Helpers) + "." + nameof(Helpers.IsWindowsImplementationAndNotUap))]
>>>>>>> a671d624
        public void EntityBody_SetTimeoutNoStart_GetReturnsNewValue()
        {
            // Set the DrainEntityBody timeout without calling Start and make sure that native layer return new value.
            _listener.TimeoutManager.EntityBody = new TimeSpan(0, 0, 300);
            int seconds = (int)GetServerTimeout(_listener, HTTP_TIMEOUT_TYPE.EntityBody);

            Assert.Equal(seconds, _listener.TimeoutManager.EntityBody.TotalSeconds);
        }

<<<<<<< HEAD
        [ConditionalFact(nameof(Helpers) + "." + nameof(Helpers.IsWindowsImplementation))]
=======
        [ConditionalFact(nameof(Helpers) + "." + nameof(Helpers.IsWindowsImplementationAndNotUap))]
>>>>>>> a671d624
        public void EntityBody_SetTimeoutAfterStart_GetReturnsNewValue()
        {
            // Set the EntityBody timeout after calling Start and make sure that native layer return new value.
            _listener.Start();
            _listener.TimeoutManager.EntityBody = new TimeSpan(0, 0, 300);
            int seconds = (int)GetServerTimeout(_listener, HTTP_TIMEOUT_TYPE.EntityBody);

            Assert.Equal(seconds, _listener.TimeoutManager.EntityBody.TotalSeconds);
        }

<<<<<<< HEAD
        [ConditionalFact(nameof(Helpers) + "." + nameof(Helpers.IsWindowsImplementation))]
=======
        [ConditionalFact(nameof(Helpers) + "." + nameof(Helpers.IsWindowsImplementationAndNotUap))]
>>>>>>> a671d624
        public void HeaderWait_SetTimeoutNoStart_GetReturnsNewValue()
        {
            // Set the HeaderWait timeout without calling Start and make sure that native layer return new value.
            _listener.TimeoutManager.HeaderWait = new TimeSpan(0, 0, 300);
            int seconds = (int)GetServerTimeout(_listener, HTTP_TIMEOUT_TYPE.HeaderWait);

            Assert.Equal(seconds, _listener.TimeoutManager.HeaderWait.TotalSeconds);
        }

<<<<<<< HEAD
        [ConditionalFact(nameof(Helpers) + "." + nameof(Helpers.IsWindowsImplementation))]
=======
        [ConditionalFact(nameof(Helpers) + "." + nameof(Helpers.IsWindowsImplementationAndNotUap))]
>>>>>>> a671d624
        public void HeaderWait_SetTimeoutAfterStart_GetReturnsNewValue()
        {
            // Set the HeaderWait timeout after calling Start and make sure that native layer return new value.
            _listener.Start();
            _listener.TimeoutManager.HeaderWait = new TimeSpan(0, 0, 300);
            int seconds = (int)GetServerTimeout(_listener, HTTP_TIMEOUT_TYPE.HeaderWait);

            Assert.Equal(seconds, _listener.TimeoutManager.HeaderWait.TotalSeconds);
        }

<<<<<<< HEAD
        [ConditionalFact(nameof(Helpers) + "." + nameof(Helpers.IsWindowsImplementation))]
=======
        [ConditionalFact(nameof(Helpers) + "." + nameof(Helpers.IsWindowsImplementationAndNotUap))]
>>>>>>> a671d624
        public void RequestQueue_SetTimeoutNoStart_GetReturnsNewValue()
        {
            // Set the DrainEntityBody timeout without calling Start and make sure that native layer return new value.
            _listener.TimeoutManager.RequestQueue = new TimeSpan(0, 0, 300);
            int seconds = (int)GetServerTimeout(_listener, HTTP_TIMEOUT_TYPE.RequestQueue);

            Assert.Equal(seconds, _listener.TimeoutManager.RequestQueue.TotalSeconds);
        }

<<<<<<< HEAD
        [ConditionalFact(nameof(Helpers) + "." + nameof(Helpers.IsWindowsImplementation))]
=======
        [ConditionalFact(nameof(Helpers) + "." + nameof(Helpers.IsWindowsImplementationAndNotUap))]
>>>>>>> a671d624
        public void RequestQueue_SetTimeoutAfterStart_GetReturnsNewValue()
        {
            // Set the RequestQueue timeout after calling Start and make sure that native layer return new value.
            _listener.Start();
            _listener.TimeoutManager.RequestQueue = new TimeSpan(0, 0, 300);
            int seconds = (int)GetServerTimeout(_listener, HTTP_TIMEOUT_TYPE.RequestQueue);

            Assert.Equal(seconds, _listener.TimeoutManager.RequestQueue.TotalSeconds);
        }

<<<<<<< HEAD
        [ConditionalFact(nameof(Helpers) + "." + nameof(Helpers.IsWindowsImplementation))]
=======
        [ConditionalFact(nameof(Helpers) + "." + nameof(Helpers.IsWindowsImplementationAndNotUap))]
>>>>>>> a671d624
        public void IdleConnection_SetTimeoutNoStart_GetReturnsNewValue()
        {
            // Set the IdleConnection timeout without calling Start and make sure that native layer return new value.
            _listener.TimeoutManager.IdleConnection = new TimeSpan(0, 0, 300);
            int seconds = (int)GetServerTimeout(_listener, HTTP_TIMEOUT_TYPE.IdleConnection);

            Assert.Equal(seconds, _listener.TimeoutManager.IdleConnection.TotalSeconds);
        }

<<<<<<< HEAD
        [ConditionalFact(nameof(Helpers) + "." + nameof(Helpers.IsWindowsImplementation))]
=======
        [ConditionalFact(nameof(Helpers) + "." + nameof(Helpers.IsWindowsImplementationAndNotUap))]
>>>>>>> a671d624
        public void IdleConnection_SetTimeoutAfterStart_GetReturnsNewValue()
        {
            // Set the IdleConnection timeout after calling Start and make sure that native layer return new value.
            _listener.Start();
            _listener.TimeoutManager.IdleConnection = new TimeSpan(0, 0, 300);
            int seconds = (int)GetServerTimeout(_listener, HTTP_TIMEOUT_TYPE.IdleConnection);

            Assert.Equal(seconds, _listener.TimeoutManager.IdleConnection.TotalSeconds);
        }

<<<<<<< HEAD
        [ConditionalFact(nameof(Helpers) + "." + nameof(Helpers.IsWindowsImplementation))]
=======
        [ConditionalFact(nameof(Helpers) + "." + nameof(Helpers.IsWindowsImplementationAndNotUap))]
>>>>>>> a671d624
        public void MinSendBytesPerSecond_SetNoStart_GetReturnsNewValue()
        {
            // Set the MinSendBytesPerSecond timeout without calling Start and make sure that native layer 
            // return new value.
            _listener.TimeoutManager.MinSendBytesPerSecond = 10 * 1024 * 1024;
            uint rate = GetServerTimeout(_listener, HTTP_TIMEOUT_TYPE.MinSendRate);

            Assert.Equal(rate, _listener.TimeoutManager.MinSendBytesPerSecond);
        }

<<<<<<< HEAD
        [ConditionalFact(nameof(Helpers) + "." + nameof(Helpers.IsWindowsImplementation))]
=======
        [ConditionalFact(nameof(Helpers) + "." + nameof(Helpers.IsWindowsImplementationAndNotUap))]
>>>>>>> a671d624
        public void MinSendBytesPerSecond_SetAfterStart_GetReturnsNewValue()
        {
            // Set the MinSendBytesPerSecond timeout after calling Start and make sure that native 
            // layer return new value.
            _listener.Start();
            _listener.TimeoutManager.MinSendBytesPerSecond = 10 * 1024 * 1024;
            uint rate = GetServerTimeout(_listener, HTTP_TIMEOUT_TYPE.MinSendRate);

            Assert.Equal(rate, _listener.TimeoutManager.MinSendBytesPerSecond);
        }

<<<<<<< HEAD
        [ConditionalFact(nameof(Helpers) + "." + nameof(Helpers.IsWindowsImplementation))]
=======
        [ConditionalFact(nameof(Helpers) + "." + nameof(Helpers.IsWindowsImplementationAndNotUap))]
>>>>>>> a671d624
        public void MinSendBytesPerSecond_SetAfterClose_GetObjectDisposedException()
        {
            // Set the MinSendBytesPerSecond timeout after calling Close and make sure that we get the exception.
            _listener.Start();
            _listener.Close();
            Assert.Throws<ObjectDisposedException>(() => _listener.TimeoutManager.MinSendBytesPerSecond = 10 * 1024 * 1024);
        }

<<<<<<< HEAD
        [ConditionalFact(nameof(Helpers) + "." + nameof(Helpers.IsWindowsImplementation))]
=======
        [ConditionalFact(nameof(Helpers) + "." + nameof(Helpers.IsWindowsImplementationAndNotUap))]
>>>>>>> a671d624
        public void MinSendBytesPerSecond_SetAfterStop_GetReturnsNewValue()
        {
            // Set the MinSendBytesPerSecond timeout after calling Stop and make sure that native 
            // layer return new value.
            _listener.Start();
            _listener.Stop();
            _listener.TimeoutManager.MinSendBytesPerSecond = 10 * 1024 * 1024;
            uint rate = GetServerTimeout(_listener, HTTP_TIMEOUT_TYPE.MinSendRate);

            Assert.Equal(rate, _listener.TimeoutManager.MinSendBytesPerSecond);
        }

        private unsafe uint GetServerTimeout(HttpListener _listener, HTTP_TIMEOUT_TYPE type)
        {
            // There are 6 different timeouts supported and native layer returns all timeouts in every call.
            uint[] timeouts = new uint[6];

            // We need url group id which is private so we get it using reflection.
            string urlGroupIdName = PlatformDetection.IsFullFramework ? "m_UrlGroupId" : "_urlGroupId";
            FieldInfo info = typeof(HttpListener).GetField(urlGroupIdName, BindingFlags.Instance | BindingFlags.NonPublic);
            ulong urlGroupId = (ulong)info.GetValue(_listener);

            HTTP_TIMEOUT_LIMIT_INFO timeoutinfo = new HTTP_TIMEOUT_LIMIT_INFO();

            // Query timeouts from native layer.
            GetUrlGroupProperty(
                urlGroupId,
                HTTP_SERVER_PROPERTY.HttpServerTimeoutsProperty,
                new IntPtr(&timeoutinfo),
                (uint)Marshal.SizeOf(typeof(HTTP_TIMEOUT_LIMIT_INFO)));

            timeouts[(uint)HTTP_TIMEOUT_TYPE.DrainEntityBody] =
                timeoutinfo.DrainEntityBody;
            timeouts[(uint)HTTP_TIMEOUT_TYPE.EntityBody] =
                timeoutinfo.EntityBody;
            timeouts[(uint)HTTP_TIMEOUT_TYPE.RequestQueue] =
                timeoutinfo.RequestQueue;
            timeouts[(uint)HTTP_TIMEOUT_TYPE.IdleConnection] =
                timeoutinfo.IdleConnection;
            timeouts[(uint)HTTP_TIMEOUT_TYPE.HeaderWait] =
                timeoutinfo.HeaderWait;
            timeouts[(uint)HTTP_TIMEOUT_TYPE.MinSendRate] =
                timeoutinfo.MinSendRate;

            return timeouts[(int)type];
        }

        private unsafe void GetUrlGroupProperty(ulong urlGroupId, HTTP_SERVER_PROPERTY property, IntPtr info, uint infosize)
        {
            uint statusCode = 0;

            statusCode = HttpQueryUrlGroupProperty(urlGroupId, HTTP_SERVER_PROPERTY.HttpServerTimeoutsProperty, info, infosize, IntPtr.Zero);

            if (statusCode != 0)
            {
                throw new Exception("HttpQueryUrlGroupProperty failed with " + (int)statusCode);
            }
        }


<<<<<<< HEAD
        [ConditionalTheory(nameof(Helpers) + "." + nameof(Helpers.IsWindowsImplementation))]
=======
        [ConditionalTheory(nameof(Helpers) + "." + nameof(Helpers.IsWindowsImplementationAndNotUap))]
>>>>>>> a671d624
        [InlineData(1.3, 1)]
        [InlineData(1.6, 2)]
        public void TimeoutValue_Double_Truncates(double seconds, int expected)
        {
            using (var listener = new HttpListener())
            {
                TimeSpan timeSpan = TimeSpan.FromSeconds(seconds);
                listener.TimeoutManager.EntityBody = timeSpan;
                Assert.Equal(expected, listener.TimeoutManager.EntityBody.TotalSeconds);
            }
        }
    }

    public class HttpListenerTimeoutManagerUnixTests
    {
<<<<<<< HEAD
        [ConditionalFact(nameof(Helpers) + "." + nameof(Helpers.IsManagedImplementation))] // [PlatformSpecific(TestPlatforms.AnyUnix)] // managed implementation doesn't support all members
=======
        [ConditionalFact(nameof(Helpers) + "." + nameof(Helpers.IsManagedImplementationAndNotUap))] // [PlatformSpecific(TestPlatforms.AnyUnix)] // managed implementation doesn't support all members
>>>>>>> a671d624
        public void Properties_DefaultValues()
        {
            using (var listener = new HttpListener())
            {
                HttpListenerTimeoutManager m = listener.TimeoutManager;
                Assert.NotNull(m);
                Assert.Equal(TimeSpan.Zero, m.DrainEntityBody);
                Assert.Equal(TimeSpan.Zero, m.EntityBody);
                Assert.Equal(TimeSpan.Zero, m.HeaderWait);
                Assert.Equal(TimeSpan.Zero, m.IdleConnection);
                Assert.Equal(0, m.MinSendBytesPerSecond);
                Assert.Equal(TimeSpan.Zero, m.RequestQueue);
            }
        }

<<<<<<< HEAD
        [ConditionalFact(nameof(Helpers) + "." + nameof(Helpers.IsManagedImplementation))] // [PlatformSpecific(TestPlatforms.AnyUnix)] // managed implementation doesn't support all members
=======
        [ConditionalFact(nameof(Helpers) + "." + nameof(Helpers.IsManagedImplementationAndNotUap))] // [PlatformSpecific(TestPlatforms.AnyUnix)] // managed implementation doesn't support all members
>>>>>>> a671d624
        public void UnsupportedProperties_Throw()
        {
            using (var listener = new HttpListener())
            {
                HttpListenerTimeoutManager m = listener.TimeoutManager;
                Assert.Throws<PlatformNotSupportedException>(() => m.EntityBody = TimeSpan.Zero);
                Assert.Throws<PlatformNotSupportedException>(() => m.HeaderWait = TimeSpan.Zero);
                Assert.Throws<PlatformNotSupportedException>(() => m.MinSendBytesPerSecond = 0);
                Assert.Throws<PlatformNotSupportedException>(() => m.RequestQueue = TimeSpan.Zero);
            }
        }

<<<<<<< HEAD
        [ConditionalFact(nameof(Helpers) + "." + nameof(Helpers.IsManagedImplementation))] // [PlatformSpecific(TestPlatforms.AnyUnix)] // managed implementation doesn't support all members
=======
        [ConditionalFact(nameof(Helpers) + "." + nameof(Helpers.IsManagedImplementationAndNotUap))] // [PlatformSpecific(TestPlatforms.AnyUnix)] // managed implementation doesn't support all members
>>>>>>> a671d624
        public void DrainEntityBody_Roundtrips()
        {
            using (var listener = new HttpListener())
            {
                HttpListenerTimeoutManager m = listener.TimeoutManager;
                Assert.Equal(TimeSpan.Zero, m.DrainEntityBody);

                TimeSpan value = TimeSpan.FromSeconds(123);
                m.DrainEntityBody = value;
                Assert.Equal(value, m.DrainEntityBody);
            }
        }

<<<<<<< HEAD
        [ConditionalFact(nameof(Helpers) + "." + nameof(Helpers.IsManagedImplementation))] // [PlatformSpecific(TestPlatforms.AnyUnix)] // managed implementation doesn't support all members
=======
        [ConditionalFact(nameof(Helpers) + "." + nameof(Helpers.IsManagedImplementationAndNotUap))] // [PlatformSpecific(TestPlatforms.AnyUnix)] // managed implementation doesn't support all members
>>>>>>> a671d624
        public void IdleConnection_Roundtrips()
        {
            using (var listener = new HttpListener())
            {
                HttpListenerTimeoutManager m = listener.TimeoutManager;
                Assert.Equal(TimeSpan.Zero, m.IdleConnection);

                TimeSpan value = TimeSpan.FromSeconds(123);
                m.IdleConnection = value;
                Assert.Equal(value, m.IdleConnection);
            }
        }
    }
}<|MERGE_RESOLUTION|>--- conflicted
+++ resolved
@@ -37,11 +37,7 @@
             }
         }
 
-<<<<<<< HEAD
-        [Fact]
-=======
         [ConditionalFact(nameof(PlatformDetection) + "." + nameof(PlatformDetection.IsNotOneCoreUAP))]
->>>>>>> a671d624
         public void Get_Disposed_ThrowsObjectDisposedException()
         {
             var listener = new HttpListener();
@@ -127,11 +123,7 @@
 
         public void Dispose() => _listener.Close();
 
-<<<<<<< HEAD
-        [ConditionalFact(nameof(Helpers) + "." + nameof(Helpers.IsWindowsImplementation))]
-=======
-        [ConditionalFact(nameof(Helpers) + "." + nameof(Helpers.IsWindowsImplementationAndNotUap))]
->>>>>>> a671d624
+        [ConditionalFact(nameof(Helpers) + "." + nameof(Helpers.IsWindowsImplementationAndNotUap))]
         public void TimeoutManager_AccessNoStart_Success()
         {
             // Access the TimeoutManager without calling Start and make sure it is initialized.
@@ -142,11 +134,7 @@
             Assert.Equal(rate, timeoutManager.MinSendBytesPerSecond);
         }
 
-<<<<<<< HEAD
-        [ConditionalFact(nameof(Helpers) + "." + nameof(Helpers.IsWindowsImplementation))]
-=======
-        [ConditionalFact(nameof(Helpers) + "." + nameof(Helpers.IsWindowsImplementationAndNotUap))]
->>>>>>> a671d624
+        [ConditionalFact(nameof(Helpers) + "." + nameof(Helpers.IsWindowsImplementationAndNotUap))]
         public void TimeoutManager_AccessAfterStart_Success()
         {
             // Access the TimeoutManager after calling Start and make sure it is initialized.
@@ -158,11 +146,7 @@
             Assert.Equal(rate, timeoutManager.MinSendBytesPerSecond);
         }
 
-<<<<<<< HEAD
-        [ConditionalFact(nameof(Helpers) + "." + nameof(Helpers.IsWindowsImplementation))]
-=======
-        [ConditionalFact(nameof(Helpers) + "." + nameof(Helpers.IsWindowsImplementationAndNotUap))]
->>>>>>> a671d624
+        [ConditionalFact(nameof(Helpers) + "." + nameof(Helpers.IsWindowsImplementationAndNotUap))]
         public void TimeoutManager_AccessAfterClose_GetObjectDisposedException()
         {
             // Access the TimeoutManager after calling Close and make sure it is not accessible.
@@ -171,11 +155,7 @@
             Assert.Throws<ObjectDisposedException>(() => _listener.TimeoutManager);
         }
 
-<<<<<<< HEAD
-        [ConditionalFact(nameof(Helpers) + "." + nameof(Helpers.IsWindowsImplementation))]
-=======
-        [ConditionalFact(nameof(Helpers) + "." + nameof(Helpers.IsWindowsImplementationAndNotUap))]
->>>>>>> a671d624
+        [ConditionalFact(nameof(Helpers) + "." + nameof(Helpers.IsWindowsImplementationAndNotUap))]
         public void TimeoutManager_AccessBeforeAndAfterClose_GetObjectDisposedException()
         {
             // Access the TimeoutManager after calling Close and make sure it is not accessible.
@@ -186,11 +166,7 @@
             Assert.Throws<ObjectDisposedException>(() => timeoutManager.MinSendBytesPerSecond = 10);
         }
 
-<<<<<<< HEAD
-        [ConditionalFact(nameof(Helpers) + "." + nameof(Helpers.IsWindowsImplementation))]
-=======
-        [ConditionalFact(nameof(Helpers) + "." + nameof(Helpers.IsWindowsImplementationAndNotUap))]
->>>>>>> a671d624
+        [ConditionalFact(nameof(Helpers) + "." + nameof(Helpers.IsWindowsImplementationAndNotUap))]
         public void TimeoutManager_AccessAfterStop_Success()
         {
             // Access the TimeoutManager after calling Stop and make sure it is accessible.
@@ -204,11 +180,7 @@
             Assert.Equal(rate, timeoutManager.MinSendBytesPerSecond);
         }
 
-<<<<<<< HEAD
-        [ConditionalFact(nameof(Helpers) + "." + nameof(Helpers.IsWindowsImplementation))]
-=======
-        [ConditionalFact(nameof(Helpers) + "." + nameof(Helpers.IsWindowsImplementationAndNotUap))]
->>>>>>> a671d624
+        [ConditionalFact(nameof(Helpers) + "." + nameof(Helpers.IsWindowsImplementationAndNotUap))]
         public void DrainEntityBody_SetTimeoutNoStart_GetReturnsNewValue()
         {
             // Set the DrainEntityBody timeout without calling Start and make sure that native layer return new value.
@@ -218,11 +190,7 @@
             Assert.Equal(seconds, _listener.TimeoutManager.DrainEntityBody.TotalSeconds);
         }
 
-<<<<<<< HEAD
-        [ConditionalFact(nameof(Helpers) + "." + nameof(Helpers.IsWindowsImplementation))]
-=======
-        [ConditionalFact(nameof(Helpers) + "." + nameof(Helpers.IsWindowsImplementationAndNotUap))]
->>>>>>> a671d624
+        [ConditionalFact(nameof(Helpers) + "." + nameof(Helpers.IsWindowsImplementationAndNotUap))]
         public void DrainEntityBody_SetTimeoutAfterStart_GetReturnsNewValue()
         {
             // Set the DrainEntityBody timeout after calling Start and make sure that native layer return new value.
@@ -233,11 +201,7 @@
             Assert.Equal(seconds, _listener.TimeoutManager.DrainEntityBody.TotalSeconds);
         }
 
-<<<<<<< HEAD
-        [ConditionalFact(nameof(Helpers) + "." + nameof(Helpers.IsWindowsImplementation))]
-=======
-        [ConditionalFact(nameof(Helpers) + "." + nameof(Helpers.IsWindowsImplementationAndNotUap))]
->>>>>>> a671d624
+        [ConditionalFact(nameof(Helpers) + "." + nameof(Helpers.IsWindowsImplementationAndNotUap))]
         public void EntityBody_SetTimeoutNoStart_GetReturnsNewValue()
         {
             // Set the DrainEntityBody timeout without calling Start and make sure that native layer return new value.
@@ -247,11 +211,7 @@
             Assert.Equal(seconds, _listener.TimeoutManager.EntityBody.TotalSeconds);
         }
 
-<<<<<<< HEAD
-        [ConditionalFact(nameof(Helpers) + "." + nameof(Helpers.IsWindowsImplementation))]
-=======
-        [ConditionalFact(nameof(Helpers) + "." + nameof(Helpers.IsWindowsImplementationAndNotUap))]
->>>>>>> a671d624
+        [ConditionalFact(nameof(Helpers) + "." + nameof(Helpers.IsWindowsImplementationAndNotUap))]
         public void EntityBody_SetTimeoutAfterStart_GetReturnsNewValue()
         {
             // Set the EntityBody timeout after calling Start and make sure that native layer return new value.
@@ -262,11 +222,7 @@
             Assert.Equal(seconds, _listener.TimeoutManager.EntityBody.TotalSeconds);
         }
 
-<<<<<<< HEAD
-        [ConditionalFact(nameof(Helpers) + "." + nameof(Helpers.IsWindowsImplementation))]
-=======
-        [ConditionalFact(nameof(Helpers) + "." + nameof(Helpers.IsWindowsImplementationAndNotUap))]
->>>>>>> a671d624
+        [ConditionalFact(nameof(Helpers) + "." + nameof(Helpers.IsWindowsImplementationAndNotUap))]
         public void HeaderWait_SetTimeoutNoStart_GetReturnsNewValue()
         {
             // Set the HeaderWait timeout without calling Start and make sure that native layer return new value.
@@ -276,11 +232,7 @@
             Assert.Equal(seconds, _listener.TimeoutManager.HeaderWait.TotalSeconds);
         }
 
-<<<<<<< HEAD
-        [ConditionalFact(nameof(Helpers) + "." + nameof(Helpers.IsWindowsImplementation))]
-=======
-        [ConditionalFact(nameof(Helpers) + "." + nameof(Helpers.IsWindowsImplementationAndNotUap))]
->>>>>>> a671d624
+        [ConditionalFact(nameof(Helpers) + "." + nameof(Helpers.IsWindowsImplementationAndNotUap))]
         public void HeaderWait_SetTimeoutAfterStart_GetReturnsNewValue()
         {
             // Set the HeaderWait timeout after calling Start and make sure that native layer return new value.
@@ -291,11 +243,7 @@
             Assert.Equal(seconds, _listener.TimeoutManager.HeaderWait.TotalSeconds);
         }
 
-<<<<<<< HEAD
-        [ConditionalFact(nameof(Helpers) + "." + nameof(Helpers.IsWindowsImplementation))]
-=======
-        [ConditionalFact(nameof(Helpers) + "." + nameof(Helpers.IsWindowsImplementationAndNotUap))]
->>>>>>> a671d624
+        [ConditionalFact(nameof(Helpers) + "." + nameof(Helpers.IsWindowsImplementationAndNotUap))]
         public void RequestQueue_SetTimeoutNoStart_GetReturnsNewValue()
         {
             // Set the DrainEntityBody timeout without calling Start and make sure that native layer return new value.
@@ -305,11 +253,7 @@
             Assert.Equal(seconds, _listener.TimeoutManager.RequestQueue.TotalSeconds);
         }
 
-<<<<<<< HEAD
-        [ConditionalFact(nameof(Helpers) + "." + nameof(Helpers.IsWindowsImplementation))]
-=======
-        [ConditionalFact(nameof(Helpers) + "." + nameof(Helpers.IsWindowsImplementationAndNotUap))]
->>>>>>> a671d624
+        [ConditionalFact(nameof(Helpers) + "." + nameof(Helpers.IsWindowsImplementationAndNotUap))]
         public void RequestQueue_SetTimeoutAfterStart_GetReturnsNewValue()
         {
             // Set the RequestQueue timeout after calling Start and make sure that native layer return new value.
@@ -320,11 +264,7 @@
             Assert.Equal(seconds, _listener.TimeoutManager.RequestQueue.TotalSeconds);
         }
 
-<<<<<<< HEAD
-        [ConditionalFact(nameof(Helpers) + "." + nameof(Helpers.IsWindowsImplementation))]
-=======
-        [ConditionalFact(nameof(Helpers) + "." + nameof(Helpers.IsWindowsImplementationAndNotUap))]
->>>>>>> a671d624
+        [ConditionalFact(nameof(Helpers) + "." + nameof(Helpers.IsWindowsImplementationAndNotUap))]
         public void IdleConnection_SetTimeoutNoStart_GetReturnsNewValue()
         {
             // Set the IdleConnection timeout without calling Start and make sure that native layer return new value.
@@ -334,11 +274,7 @@
             Assert.Equal(seconds, _listener.TimeoutManager.IdleConnection.TotalSeconds);
         }
 
-<<<<<<< HEAD
-        [ConditionalFact(nameof(Helpers) + "." + nameof(Helpers.IsWindowsImplementation))]
-=======
-        [ConditionalFact(nameof(Helpers) + "." + nameof(Helpers.IsWindowsImplementationAndNotUap))]
->>>>>>> a671d624
+        [ConditionalFact(nameof(Helpers) + "." + nameof(Helpers.IsWindowsImplementationAndNotUap))]
         public void IdleConnection_SetTimeoutAfterStart_GetReturnsNewValue()
         {
             // Set the IdleConnection timeout after calling Start and make sure that native layer return new value.
@@ -349,11 +285,7 @@
             Assert.Equal(seconds, _listener.TimeoutManager.IdleConnection.TotalSeconds);
         }
 
-<<<<<<< HEAD
-        [ConditionalFact(nameof(Helpers) + "." + nameof(Helpers.IsWindowsImplementation))]
-=======
-        [ConditionalFact(nameof(Helpers) + "." + nameof(Helpers.IsWindowsImplementationAndNotUap))]
->>>>>>> a671d624
+        [ConditionalFact(nameof(Helpers) + "." + nameof(Helpers.IsWindowsImplementationAndNotUap))]
         public void MinSendBytesPerSecond_SetNoStart_GetReturnsNewValue()
         {
             // Set the MinSendBytesPerSecond timeout without calling Start and make sure that native layer 
@@ -364,11 +296,7 @@
             Assert.Equal(rate, _listener.TimeoutManager.MinSendBytesPerSecond);
         }
 
-<<<<<<< HEAD
-        [ConditionalFact(nameof(Helpers) + "." + nameof(Helpers.IsWindowsImplementation))]
-=======
-        [ConditionalFact(nameof(Helpers) + "." + nameof(Helpers.IsWindowsImplementationAndNotUap))]
->>>>>>> a671d624
+        [ConditionalFact(nameof(Helpers) + "." + nameof(Helpers.IsWindowsImplementationAndNotUap))]
         public void MinSendBytesPerSecond_SetAfterStart_GetReturnsNewValue()
         {
             // Set the MinSendBytesPerSecond timeout after calling Start and make sure that native 
@@ -380,11 +308,7 @@
             Assert.Equal(rate, _listener.TimeoutManager.MinSendBytesPerSecond);
         }
 
-<<<<<<< HEAD
-        [ConditionalFact(nameof(Helpers) + "." + nameof(Helpers.IsWindowsImplementation))]
-=======
-        [ConditionalFact(nameof(Helpers) + "." + nameof(Helpers.IsWindowsImplementationAndNotUap))]
->>>>>>> a671d624
+        [ConditionalFact(nameof(Helpers) + "." + nameof(Helpers.IsWindowsImplementationAndNotUap))]
         public void MinSendBytesPerSecond_SetAfterClose_GetObjectDisposedException()
         {
             // Set the MinSendBytesPerSecond timeout after calling Close and make sure that we get the exception.
@@ -393,11 +317,7 @@
             Assert.Throws<ObjectDisposedException>(() => _listener.TimeoutManager.MinSendBytesPerSecond = 10 * 1024 * 1024);
         }
 
-<<<<<<< HEAD
-        [ConditionalFact(nameof(Helpers) + "." + nameof(Helpers.IsWindowsImplementation))]
-=======
-        [ConditionalFact(nameof(Helpers) + "." + nameof(Helpers.IsWindowsImplementationAndNotUap))]
->>>>>>> a671d624
+        [ConditionalFact(nameof(Helpers) + "." + nameof(Helpers.IsWindowsImplementationAndNotUap))]
         public void MinSendBytesPerSecond_SetAfterStop_GetReturnsNewValue()
         {
             // Set the MinSendBytesPerSecond timeout after calling Stop and make sure that native 
@@ -458,11 +378,7 @@
         }
 
 
-<<<<<<< HEAD
-        [ConditionalTheory(nameof(Helpers) + "." + nameof(Helpers.IsWindowsImplementation))]
-=======
         [ConditionalTheory(nameof(Helpers) + "." + nameof(Helpers.IsWindowsImplementationAndNotUap))]
->>>>>>> a671d624
         [InlineData(1.3, 1)]
         [InlineData(1.6, 2)]
         public void TimeoutValue_Double_Truncates(double seconds, int expected)
@@ -478,11 +394,7 @@
 
     public class HttpListenerTimeoutManagerUnixTests
     {
-<<<<<<< HEAD
-        [ConditionalFact(nameof(Helpers) + "." + nameof(Helpers.IsManagedImplementation))] // [PlatformSpecific(TestPlatforms.AnyUnix)] // managed implementation doesn't support all members
-=======
         [ConditionalFact(nameof(Helpers) + "." + nameof(Helpers.IsManagedImplementationAndNotUap))] // [PlatformSpecific(TestPlatforms.AnyUnix)] // managed implementation doesn't support all members
->>>>>>> a671d624
         public void Properties_DefaultValues()
         {
             using (var listener = new HttpListener())
@@ -498,11 +410,7 @@
             }
         }
 
-<<<<<<< HEAD
-        [ConditionalFact(nameof(Helpers) + "." + nameof(Helpers.IsManagedImplementation))] // [PlatformSpecific(TestPlatforms.AnyUnix)] // managed implementation doesn't support all members
-=======
         [ConditionalFact(nameof(Helpers) + "." + nameof(Helpers.IsManagedImplementationAndNotUap))] // [PlatformSpecific(TestPlatforms.AnyUnix)] // managed implementation doesn't support all members
->>>>>>> a671d624
         public void UnsupportedProperties_Throw()
         {
             using (var listener = new HttpListener())
@@ -515,11 +423,7 @@
             }
         }
 
-<<<<<<< HEAD
-        [ConditionalFact(nameof(Helpers) + "." + nameof(Helpers.IsManagedImplementation))] // [PlatformSpecific(TestPlatforms.AnyUnix)] // managed implementation doesn't support all members
-=======
         [ConditionalFact(nameof(Helpers) + "." + nameof(Helpers.IsManagedImplementationAndNotUap))] // [PlatformSpecific(TestPlatforms.AnyUnix)] // managed implementation doesn't support all members
->>>>>>> a671d624
         public void DrainEntityBody_Roundtrips()
         {
             using (var listener = new HttpListener())
@@ -533,11 +437,7 @@
             }
         }
 
-<<<<<<< HEAD
-        [ConditionalFact(nameof(Helpers) + "." + nameof(Helpers.IsManagedImplementation))] // [PlatformSpecific(TestPlatforms.AnyUnix)] // managed implementation doesn't support all members
-=======
         [ConditionalFact(nameof(Helpers) + "." + nameof(Helpers.IsManagedImplementationAndNotUap))] // [PlatformSpecific(TestPlatforms.AnyUnix)] // managed implementation doesn't support all members
->>>>>>> a671d624
         public void IdleConnection_Roundtrips()
         {
             using (var listener = new HttpListener())
