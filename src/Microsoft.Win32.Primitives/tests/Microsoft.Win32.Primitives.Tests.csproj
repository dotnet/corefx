﻿<?xml version="1.0" encoding="utf-8"?>
<Project ToolsVersion="12.0" DefaultTargets="Build" xmlns="http://schemas.microsoft.com/developer/msbuild/2003">
  <Import Project="$([MSBuild]::GetDirectoryNameOfFileAbove($(MSBuildThisFileDirectory), dir.props))\dir.props" />
  <PropertyGroup>
    <Configuration Condition=" '$(Configuration)' == '' ">Debug</Configuration>
    <Platform Condition=" '$(Platform)' == '' ">AnyCPU</Platform>
    <ProjectGuid>{3B17C130-FF2C-4B41-82C6-FADF4ED7FDA0}</ProjectGuid>
    <OutputType>Library</OutputType>
    <AppDesignerFolder>Properties</AppDesignerFolder>
    <RootNamespace>Microsoft.Win32.Primitives.Tests</RootNamespace>
    <AssemblyName>Microsoft.Win32.Primitives.Tests</AssemblyName>
    <DefaultLanguage>en-US</DefaultLanguage>
    <FileAlignment>512</FileAlignment>
<<<<<<< HEAD
=======
    <UnsupportedPlatforms>Linux</UnsupportedPlatforms>
>>>>>>> 80b6c805
  </PropertyGroup>
  <!-- Default configurations to help VS understand the configurations -->
  <PropertyGroup Condition=" '$(Configuration)|$(Platform)' == 'Debug|AnyCPU' ">
  </PropertyGroup>
  <PropertyGroup Condition=" '$(Configuration)|$(Platform)' == 'Release|AnyCPU' ">
  </PropertyGroup>
  <!-- References are resolved from packages.config -->
  <ItemGroup>
    <Compile Include="Win32Exception.cs" />
  </ItemGroup>
  <ItemGroup>
    <ProjectReference Include="..\src\Microsoft.Win32.Primitives.csproj">
      <Project>{8ffe99c0-22f8-4462-b839-970eac1b3472}</Project>
      <Name>Microsoft.Win32.Primitives</Name>
    </ProjectReference>
    <ProjectReference Include="$(CommonTestPath)\XunitTraitsDiscoverers\XunitTraitsDiscoverers.csproj">
      <Project>{be8ed8c1-c314-4c4e-a929-64c9c8b3552a}</Project>
      <Name>XunitTraitsDiscoverers</Name>
    </ProjectReference>
  </ItemGroup>
  <ItemGroup>
    <Service Include="{82A7F48D-3B50-4B1E-B82E-3ADA8210C358}" />
  </ItemGroup>
  <ItemGroup>
    <None Include="packages.config" />
  </ItemGroup>
  <Import Project="$([MSBuild]::GetDirectoryNameOfFileAbove($(MSBuildThisFileDirectory), dir.targets))\dir.targets" />
</Project><|MERGE_RESOLUTION|>--- conflicted
+++ resolved
@@ -11,10 +11,7 @@
     <AssemblyName>Microsoft.Win32.Primitives.Tests</AssemblyName>
     <DefaultLanguage>en-US</DefaultLanguage>
     <FileAlignment>512</FileAlignment>
-<<<<<<< HEAD
-=======
     <UnsupportedPlatforms>Linux</UnsupportedPlatforms>
->>>>>>> 80b6c805
   </PropertyGroup>
   <!-- Default configurations to help VS understand the configurations -->
   <PropertyGroup Condition=" '$(Configuration)|$(Platform)' == 'Debug|AnyCPU' ">
