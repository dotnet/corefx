// Licensed to the .NET Foundation under one or more agreements.
// The .NET Foundation licenses this file to you under the MIT license.
// See the LICENSE file in the project root for more information.

using System.Runtime.InteropServices;
using System.Runtime.Serialization;

namespace System.ComponentModel
{
    /// <summary>
    /// The exception that is thrown for a Win32 error code.
    /// </summary>
<<<<<<< HEAD
=======
    [Serializable]
    [System.Runtime.CompilerServices.TypeForwardedFrom("System, Version=4.0.0.0, Culture=neutral, PublicKeyToken=b77a5c561934e089")]
>>>>>>> a671d624
    public partial class Win32Exception : ExternalException, ISerializable
    {
        private const int E_FAIL = unchecked((int)0x80004005);

        /// <summary>
        /// Initializes a new instance of the <see cref='System.ComponentModel.Win32Exception'/> class with the last Win32 error 
        /// that occurred.
        /// </summary>
        public Win32Exception() : this(Marshal.GetLastWin32Error())
        {
        }

        /// <summary>
        /// Initializes a new instance of the <see cref='System.ComponentModel.Win32Exception'/> class with the specified error.
        /// </summary>
        public Win32Exception(int error) : this(error, GetErrorMessage(error))
        {
        }
        /// <summary>
        /// Initializes a new instance of the <see cref='System.ComponentModel.Win32Exception'/> class with the specified error and the 
        /// specified detailed description.
        /// </summary>
        public Win32Exception(int error, string message) : base(message)
        {
            NativeErrorCode = error;
        }

        /// <summary>
        /// Initializes a new instance of the Exception class with a specified error message.
        /// </summary>
        public Win32Exception(string message) : this(Marshal.GetLastWin32Error(), message)
        {
        }

        /// <summary>
        /// Initializes a new instance of the Exception class with a specified error message and a 
        /// reference to the inner exception that is the cause of this exception.
        /// </summary>
        public Win32Exception(string message, Exception innerException) : base(message, innerException)
        {
            NativeErrorCode = Marshal.GetLastWin32Error();
        }

<<<<<<< HEAD
        protected Win32Exception(SerializationInfo info, StreamingContext context) : base(info, context) { }
=======
        public override void GetObjectData(SerializationInfo info, StreamingContext context)
        {
            base.GetObjectData(info, context);
            info.AddValue(nameof(NativeErrorCode), NativeErrorCode);
        }
>>>>>>> a671d624

        /// <summary>
        /// Represents the Win32 error code associated with this exception. This field is read-only.
        /// </summary>
        public int NativeErrorCode { get; }
    }
}<|MERGE_RESOLUTION|>--- conflicted
+++ resolved
@@ -10,11 +10,8 @@
     /// <summary>
     /// The exception that is thrown for a Win32 error code.
     /// </summary>
-<<<<<<< HEAD
-=======
     [Serializable]
     [System.Runtime.CompilerServices.TypeForwardedFrom("System, Version=4.0.0.0, Culture=neutral, PublicKeyToken=b77a5c561934e089")]
->>>>>>> a671d624
     public partial class Win32Exception : ExternalException, ISerializable
     {
         private const int E_FAIL = unchecked((int)0x80004005);
@@ -58,15 +55,11 @@
             NativeErrorCode = Marshal.GetLastWin32Error();
         }
 
-<<<<<<< HEAD
-        protected Win32Exception(SerializationInfo info, StreamingContext context) : base(info, context) { }
-=======
         public override void GetObjectData(SerializationInfo info, StreamingContext context)
         {
             base.GetObjectData(info, context);
             info.AddValue(nameof(NativeErrorCode), NativeErrorCode);
         }
->>>>>>> a671d624
 
         /// <summary>
         /// Represents the Win32 error code associated with this exception. This field is read-only.
