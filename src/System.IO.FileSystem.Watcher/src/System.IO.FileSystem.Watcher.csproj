--- conflicted
+++ resolved
@@ -74,7 +74,7 @@
       <Link>Common\Interop\Unix\Interop.PathConf.cs</Link>
     </Compile>
   </ItemGroup>
-  <ItemGroup Condition=" '$(TargetsLinux)' == 'true' OR '$(TargetsFreeBSD)' == 'true'">
+  <ItemGroup Condition=" '$(TargetsLinux)' == 'true' or '$(TargetsFreeBSD)' == 'true'">
     <Compile Include="System\IO\FileSystemWatcher.Linux.cs" />
     <Compile Include="$(CommonPath)\Interop\Linux\System.Native\Interop.INotify.cs">
       <Link>Common\Interop\Linux\Interop.inotify.cs</Link>
@@ -125,11 +125,7 @@
       <Link>Common\System\Text\ValueUtf8Converter.cs</Link>
     </Compile>
   </ItemGroup>
-<<<<<<< HEAD
   <ItemGroup Condition="'$(TargetsUnknownUnix)' == 'true'">
-=======
-  <ItemGroup Condition="'$(TargetsFreeBSD)' == 'true' or '$(TargetsUnknownUnix)' == 'true'">
->>>>>>> edcbf949
     <Compile Include="System\IO\FileSystemWatcher.UnknownUnix.cs" />
   </ItemGroup>
   <ItemGroup>
