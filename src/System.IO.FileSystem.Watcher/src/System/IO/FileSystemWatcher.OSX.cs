--- conflicted
+++ resolved
@@ -399,29 +399,8 @@
                         ReadOnlySpan<char> path = parsedEvent.Path;
                         Debug.Assert(path[^1] != '/', "Trailing slashes on events is not supported");
 
-<<<<<<< HEAD
                         // Match Windows and don't notify us about changes to the Root folder
                         if (_fullDirectory.Length >= path.Length && path.Equals(_fullDirectory.AsSpan(0, path.Length), StringComparison.OrdinalIgnoreCase))
-=======
-                    WatcherChangeTypes eventType = 0;
-                    // First, we should check if this event should kick off a re-scan since we can't really rely on anything after this point if that is true
-                    if (ShouldRescanOccur(eventFlags[i]))
-                    {
-                        watcher.OnError(new ErrorEventArgs(new IOException(SR.FSW_BufferOverflow, (int)eventFlags[i])));
-                        break;
-                    }
-                    else if ((handledRenameEvents != null) && (handledRenameEvents.Contains(eventIds[i])))
-                    {
-                        // If this event is the second in a rename pair then skip it
-                        continue;
-                    }
-                    else if (CheckIfPathIsNested(path) && ((eventType = FilterEvents(eventFlags[i])) != 0))
-                    {
-                        // The base FileSystemWatcher does a match check against the relative path before combining with
-                        // the root dir; however, null is special cased to signify the root dir, so check if we should use that.
-                        ReadOnlySpan<char> relativePath = ReadOnlySpan<char>.Empty;
-                        if (path.Length > _fullDirectory.Length && path.StartsWith(_fullDirectory, StringComparison.OrdinalIgnoreCase))
->>>>>>> 81a551c2
                         {
                             continue;
                         }
@@ -443,7 +422,7 @@
                             // The base FileSystemWatcher does a match check against the relative path before combining with
                             // the root dir; however, null is special cased to signify the root dir, so check if we should use that.
                             ReadOnlySpan<char> relativePath = ReadOnlySpan<char>.Empty;
-                            if (!path.Equals(_fullDirectory, StringComparison.OrdinalIgnoreCase))
+                            if (path.Length > _fullDirectory.Length && path.StartsWith(_fullDirectory, StringComparison.OrdinalIgnoreCase))
                             {
                                 // Remove the root directory to get the relative path
                                 relativePath = path[_fullDirectory.Length..];
@@ -485,35 +464,19 @@
                                         watcher.NotifyFileSystemEventArgs(WatcherChangeTypes.Deleted, relativePath);
                                     }
                                 }
-<<<<<<< HEAD
                                 else
-=======
-                                else if ((eventType & WatcherChangeTypes.Deleted) == 0)
-                                {
-                                    watcher.NotifyFileSystemEventArgs(WatcherChangeTypes.Deleted, relativePath);
-                                }
-                            }
-                            else
-                            {
-                                // Remove the base directory prefix and add the paired event to the list of
-                                // events to skip and notify the user of the rename
-                                ReadOnlySpan<char> newPathRelativeName = events[pairedId].Span;
-                                if (newPathRelativeName.Length >= _fullDirectory.Length &&
-                                    newPathRelativeName.StartsWith(_fullDirectory, StringComparison.OrdinalIgnoreCase))
-                                {
-                                    newPathRelativeName = newPathRelativeName.Slice(_fullDirectory.Length);
-                                }
-                                watcher.NotifyRenameEventArgs(WatcherChangeTypes.Renamed, newPathRelativeName, relativePath);
-
-                                // Create a new list, if necessary, and add the event
-                                if (handledRenameEvents == null)
->>>>>>> 81a551c2
                                 {
                                     // Remove the base directory prefix and add the paired event to the list of
                                     // events to skip and notify the user of the rename
-                                    using (ParsedEvent pairedEvent =  ParseEvent(eventPaths[pairedId.GetValueOrDefault()]))
+                                    using (ParsedEvent pairedEvent = ParseEvent(eventPaths[pairedId.GetValueOrDefault()]))
                                     {
-                                        ReadOnlySpan<char> newPathRelativeName = pairedEvent.Path[_fullDirectory.Length..];
+                                        ReadOnlySpan<char> newPathRelativeName = pairedEvent.Path;
+                                        if (newPathRelativeName.Length >= _fullDirectory.Length &&
+                                            newPathRelativeName.StartsWith(_fullDirectory, StringComparison.OrdinalIgnoreCase))
+                                        {
+                                            newPathRelativeName = newPathRelativeName[_fullDirectory.Length..];
+                                        }
+
                                         watcher.NotifyRenameEventArgs(WatcherChangeTypes.Renamed, newPathRelativeName, relativePath);
                                     }
                                     handledRenameEvents = pairedId.GetValueOrDefault();
