﻿<?xml version="1.0" encoding="utf-8"?>
<Project ToolsVersion="12.0" DefaultTargets="Build" xmlns="http://schemas.microsoft.com/developer/msbuild/2003">
  <Import Project="$([MSBuild]::GetDirectoryNameOfFileAbove($(MSBuildThisFileDirectory), dir.props))\dir.props" />
  <PropertyGroup>
    <Configuration Condition=" '$(Configuration)' == '' ">Debug</Configuration>
    <Platform Condition=" '$(Platform)' == '' ">AnyCPU</Platform>
    <OutputType>Library</OutputType>
    <RootNamespace>System.Collections.NonGeneric.Tests</RootNamespace>
    <AssemblyName>System.Collections.NonGeneric.Tests</AssemblyName>
    <ProjectGuid>{EE95AE39-845A-42D3-86D0-8065DBE56612}</ProjectGuid>
    <TestCategories>InnerLoop;OuterLoop</TestCategories>
<<<<<<< HEAD
=======
    <UnsupportedPlatforms>Linux</UnsupportedPlatforms>
>>>>>>> 80b6c805
  </PropertyGroup>
  <!-- Default configurations to help VS understand the configurations -->
  <PropertyGroup Condition=" '$(Configuration)|$(Platform)' == 'Debug|AnyCPU' ">
  </PropertyGroup>
  <PropertyGroup Condition=" '$(Configuration)|$(Platform)' == 'Release|AnyCPU' ">
  </PropertyGroup>
  <ItemGroup>
    <Compile Include="ArrayList\AdapterTests.cs" />
    <Compile Include="ArrayList\AddRangeTests.cs" />
    <Compile Include="ArrayList\AddTests.cs" />
    <Compile Include="ArrayList\BinarySearchTests.cs" />
    <Compile Include="ArrayList\ClearTests.cs" />
    <Compile Include="ArrayList\CloneTests.cs" />
    <Compile Include="ArrayList\ContainsTests.cs" />
    <Compile Include="ArrayList\CopyToTests.cs" />
    <Compile Include="ArrayList\CtorTests.cs" />
    <Compile Include="ArrayList\DerivedClassTests.cs" />
    <Compile Include="ArrayList\FixedSizeTests.cs" />
    <Compile Include="ArrayList\GetEnumeratorTests.cs" />
    <Compile Include="ArrayList\GetSetRangeTests.cs" />
    <Compile Include="ArrayList\IndexOfTests.cs" />
    <Compile Include="ArrayList\InsertRangeTests.cs" />
    <Compile Include="ArrayList\InsertTests.cs" />
    <Compile Include="ArrayList\LastIndexOfTests.cs" />
    <Compile Include="ArrayList\PropertyCapacityTests.cs" />
    <Compile Include="ArrayList\PropertyCountTests.cs" />
    <Compile Include="ArrayList\PropertyIsFixedSizeTests.cs" />
    <Compile Include="ArrayList\PropertyIsReadOnlyTests.cs" />
    <Compile Include="ArrayList\PropertyIsSynchronizedTests.cs" />
    <Compile Include="ArrayList\PropertyItemTests.cs" />
    <Compile Include="ArrayList\PropertySyncRootTests.cs" />
    <Compile Include="ArrayList\ReadOnlyTests.cs" />
    <Compile Include="ArrayList\RemoveAtTests.cs" />
    <Compile Include="ArrayList\RemoveRangeTests.cs" />
    <Compile Include="ArrayList\RemoveTests.cs" />
    <Compile Include="ArrayList\RepeatTests.cs" />
    <Compile Include="ArrayList\ReverseTests.cs" />
    <Compile Include="ArrayList\SortTests.cs" />
    <Compile Include="ArrayList\SynchronizedTests.cs" />
    <Compile Include="ArrayList\ToArrayTests.cs" />
    <Compile Include="ArrayList\TrimToSizeTests.cs" />
    <Compile Include="ArrayList\WrapperTests.cs" />
    <Compile Include="CaseInsensitiveComparer\CaseInsensitiveComparer_ctor.cs" />
    <Compile Include="CaseInsensitiveComparer\CaseInsensitiveComparer_CultureInfo.cs" />
    <Compile Include="CaseInsensitiveComparer\CaseInsensitiveComparer_Default.cs" />
    <Compile Include="CaseInsensitiveComparer\CaseInsensitiveComparer_DefaultInvariant.cs" />
    <Compile Include="CaseInsensitiveComparer\CaseInsensitiveComparer_Object.cs" />
    <Compile Include="CollectionBase\CollectionBase_AllMethods.cs" />
    <Compile Include="CollectionBase\CollectionBase_Capacity.cs" />
    <Compile Include="CollectionBase\CollectionBase_ctor.cs" />
    <Compile Include="CollectionBase\CollectionBase_ctor_int.cs" />
    <Compile Include="CollectionBase\CollectionBase_OnMethods.cs" />
    <Compile Include="CollectionsUtil\CollectionsUtilTests.cs" />
    <Compile Include="Comparer\Comparer_CaseInsensitive.cs" />
    <Compile Include="Comparer\Comparer_DefaultInvariant.cs" />
    <Compile Include="Comparer\Comparer_Objects.cs" />
    <Compile Include="DictionaryBase\DictionaryBase_OnMethods.cs" />
    <Compile Include="DictionaryBase\DictionaryBase_UnitTests.cs" />
    <Compile Include="Hashtable\AddStressTests.cs" />
    <Compile Include="Hashtable\AddStressTestsInputData.cs" />
    <Compile Include="Hashtable\AddTests.cs" />
    <Compile Include="Hashtable\ClearTests.cs" />
    <Compile Include="Hashtable\CloneTests.cs" />
    <Compile Include="Hashtable\ContainsKeyTests.cs" />
    <Compile Include="Hashtable\ContainsTests.cs" />
    <Compile Include="Hashtable\ContainsValueTests.cs" />
    <Compile Include="Hashtable\CopyToTests.cs" />
    <Compile Include="Hashtable\CtorTests.cs" />
    <Compile Include="Hashtable\GetEnumeratorTests.cs" />
    <Compile Include="Hashtable\PropertyCountTests.cs" />
    <Compile Include="Hashtable\PropertyEqualityComparerTests.cs" />
    <Compile Include="Hashtable\PropertyIsFixedSizeTests.cs" />
    <Compile Include="Hashtable\PropertyIsReadOnlyTests.cs" />
    <Compile Include="Hashtable\PropertyIsSynchronizedTests.cs" />
    <Compile Include="Hashtable\PropertyItemTests.cs" />
    <Compile Include="Hashtable\PropertyItemThreadSafety.cs" />
    <Compile Include="Hashtable\PropertyKeysTests.cs" />
    <Compile Include="Hashtable\PropertySyncRootTests.cs" />
    <Compile Include="Hashtable\PropertyValuesTests.cs" />
    <Compile Include="Hashtable\RemoveTests.cs" />
    <Compile Include="Hashtable\SynchronizedTests.cs" />
    <Compile Include="Queue\Queue_Clone.cs" />
    <Compile Include="Queue\Queue_Contains.cs" />
    <Compile Include="Queue\Queue_ctor.cs" />
    <Compile Include="Queue\Queue_ctor_int.cs" />
    <Compile Include="Queue\Queue_ctor_int_float.cs" />
    <Compile Include="Queue\Queue_Dequeue.cs" />
    <Compile Include="Queue\Queue_Enqueue.cs" />
    <Compile Include="Queue\Queue_get_Count.cs" />
    <Compile Include="Queue\Queue_get_SyncRoot.cs" />
    <Compile Include="Queue\Queue_Peek.cs" />
    <Compile Include="Queue\Queue_Synchronized.cs" />
    <Compile Include="Queue\Queue_ToArray.cs" />
    <Compile Include="Queue\Queue_TrimToSize.cs" />
    <Compile Include="ReadOnlyCollectionBase\ReadOnlyCollectionBaseTests.cs" />
    <Compile Include="SortedList\ClearTests.cs" />
    <Compile Include="SortedList\CloneTests.cs" />
    <Compile Include="SortedList\ContainsKeyTests.cs" />
    <Compile Include="SortedList\ContainsValueTests.cs" />
    <Compile Include="SortedList\CtorDictionaryIComparerTests.cs" />
    <Compile Include="SortedList\CtorDictionaryTests.cs" />
    <Compile Include="SortedList\CtorIComparerIntTests.cs" />
    <Compile Include="SortedList\CtorIComparerTests.cs" />
    <Compile Include="SortedList\CtorTests.cs" />
    <Compile Include="SortedList\GetByIndexITests.cs" />
    <Compile Include="SortedList\GetEnumeratorTests.cs" />
    <Compile Include="SortedList\GetKeyListTests.cs" />
    <Compile Include="SortedList\GetKeyTests.cs" />
    <Compile Include="SortedList\GetObjectTests.cs" />
    <Compile Include="SortedList\GetValueListTests.cs" />
    <Compile Include="SortedList\IndexOfKeyTests.cs" />
    <Compile Include="SortedList\IndexOfValueTests.cs" />
    <Compile Include="SortedList\MultiMethodsTests.cs" />
    <Compile Include="SortedList\PropertyCapacityTests.cs" />
    <Compile Include="SortedList\PropertyCountTests.cs" />
    <Compile Include="SortedList\PropertyIsFixedSizeTests.cs" />
    <Compile Include="SortedList\PropertyIsReadOnlyTests.cs" />
    <Compile Include="SortedList\PropertyIsSynchronizedTests.cs" />
    <Compile Include="SortedList\PropertyKeysTests.cs" />
    <Compile Include="SortedList\PropertySyncRootTests.cs" />
    <Compile Include="SortedList\PropertyValuesTests.cs" />
    <Compile Include="SortedList\RemoveAtTests.cs" />
    <Compile Include="SortedList\RemoveTests.cs" />
    <Compile Include="SortedList\SetCapacityTests.cs" />
    <Compile Include="SortedList\SetObjectObjectTests.cs" />
    <Compile Include="SortedList\SynchronizedTests.cs" />
    <Compile Include="SortedList\TrimToSizeTests.cs" />
    <Compile Include="SortedList\WrapperTests.cs" />
    <Compile Include="Stack\StackBasicTests.cs" />
    <Compile Include="Stack\Stack_Clone.cs" />
    <Compile Include="Stack\Stack_Contains_obj.cs" />
    <Compile Include="Stack\Stack_get_SyncRoot.cs" />
    <Compile Include="Stack\Stack_ToArray.cs" />
    <Compile Include="$(CommonTestPath)\System\Diagnostics\DebuggerAttributes.cs">
      <Link>Common\System\Diagnostics\DebuggerAttributes.cs</Link>
    </Compile>
  </ItemGroup>
  <ItemGroup>
    <ProjectReference Include="$(CommonTestPath)\XunitTraitsDiscoverers\XunitTraitsDiscoverers.csproj">
      <Project>{be8ed8c1-c314-4c4e-a929-64c9c8b3552a}</Project>
      <Name>XunitTraitsDiscoverers</Name>
    </ProjectReference>
    <ProjectReference Include="..\src\System.Collections.NonGeneric.csproj">
      <Name>System.Collections.NonGeneric</Name>
    </ProjectReference>
  </ItemGroup>
  <ItemGroup>
    <None Include="packages.config" />
  </ItemGroup>
  <Import Project="$([MSBuild]::GetDirectoryNameOfFileAbove($(MSBuildThisFileDirectory), dir.targets))\dir.targets" />
</Project><|MERGE_RESOLUTION|>--- conflicted
+++ resolved
@@ -9,10 +9,7 @@
     <AssemblyName>System.Collections.NonGeneric.Tests</AssemblyName>
     <ProjectGuid>{EE95AE39-845A-42D3-86D0-8065DBE56612}</ProjectGuid>
     <TestCategories>InnerLoop;OuterLoop</TestCategories>
-<<<<<<< HEAD
-=======
     <UnsupportedPlatforms>Linux</UnsupportedPlatforms>
->>>>>>> 80b6c805
   </PropertyGroup>
   <!-- Default configurations to help VS understand the configurations -->
   <PropertyGroup Condition=" '$(Configuration)|$(Platform)' == 'Debug|AnyCPU' ">
