// Licensed to the .NET Foundation under one or more agreements.
// The .NET Foundation licenses this file to you under the MIT license.
// See the LICENSE file in the project root for more information.

using System.ComponentModel;
using System.Diagnostics.CodeAnalysis;
using System.Runtime.InteropServices;
using System.Runtime.Serialization;

namespace System.Net.WebSockets
{
    [Serializable]
    [System.Runtime.CompilerServices.TypeForwardedFrom("System, Version=4.0.0.0, Culture=neutral, PublicKeyToken=b77a5c561934e089")]
    public sealed class WebSocketException : Win32Exception
    {
        private readonly WebSocketError _webSocketErrorCode;

        [SuppressMessage("Microsoft.Security", "CA2122:DoNotIndirectlyExposeMethodsWithLinkDemands",
           Justification = "This ctor is harmless, because it does not pass arbitrary data into the native code.")]
        public WebSocketException()
            : this(Marshal.GetLastWin32Error())
        {
        }

        [SuppressMessage("Microsoft.Security", "CA2122:DoNotIndirectlyExposeMethodsWithLinkDemands",
            Justification = "This ctor is harmless, because it does not pass arbitrary data into the native code.")]
        public WebSocketException(WebSocketError error)
            : this(error, GetErrorMessage(error))
        {
        }

        [SuppressMessage("Microsoft.Security", "CA2122:DoNotIndirectlyExposeMethodsWithLinkDemands",
            Justification = "This ctor is harmless, because it does not pass arbitrary data into the native code.")]
        public WebSocketException(WebSocketError error, string message) : base(message)
        {
            _webSocketErrorCode = error;
        }

        [SuppressMessage("Microsoft.Security", "CA2122:DoNotIndirectlyExposeMethodsWithLinkDemands",
            Justification = "This ctor is harmless, because it does not pass arbitrary data into the native code.")]
        public WebSocketException(WebSocketError error, Exception innerException)
            : this(error, GetErrorMessage(error), innerException)
        {
        }

        [SuppressMessage("Microsoft.Security", "CA2122:DoNotIndirectlyExposeMethodsWithLinkDemands",
            Justification = "This ctor is harmless, because it does not pass arbitrary data into the native code.")]
        public WebSocketException(WebSocketError error, string message, Exception innerException)
            : base(message, innerException)
        {
            _webSocketErrorCode = error;
        }

        [SuppressMessage("Microsoft.Security", "CA2122:DoNotIndirectlyExposeMethodsWithLinkDemands",
            Justification = "This ctor is harmless, because it does not pass arbitrary data into the native code.")]
        public WebSocketException(int nativeError)
            : base(nativeError)
        {
            _webSocketErrorCode = !Succeeded(nativeError) ? WebSocketError.NativeError : WebSocketError.Success;
            SetErrorCodeOnError(nativeError);
        }

        [SuppressMessage("Microsoft.Security", "CA2122:DoNotIndirectlyExposeMethodsWithLinkDemands",
            Justification = "This ctor is harmless, because it does not pass arbitrary data into the native code.")]
        public WebSocketException(int nativeError, string message)
            : base(nativeError, message)
        {
            _webSocketErrorCode = !Succeeded(nativeError) ? WebSocketError.NativeError : WebSocketError.Success;
            SetErrorCodeOnError(nativeError);
        }

        [SuppressMessage("Microsoft.Security", "CA2122:DoNotIndirectlyExposeMethodsWithLinkDemands",
            Justification = "This ctor is harmless, because it does not pass arbitrary data into the native code.")]
        public WebSocketException(int nativeError, Exception innerException)
            : base(SR.net_WebSockets_Generic, innerException)
        {
            _webSocketErrorCode = !Succeeded(nativeError) ? WebSocketError.NativeError : WebSocketError.Success;
            SetErrorCodeOnError(nativeError);
        }

        [SuppressMessage("Microsoft.Security", "CA2122:DoNotIndirectlyExposeMethodsWithLinkDemands",
            Justification = "This ctor is harmless, because it does not pass arbitrary data into the native code.")]
        public WebSocketException(WebSocketError error, int nativeError)
            : this(error, nativeError, GetErrorMessage(error))
        {
        }

        [SuppressMessage("Microsoft.Security", "CA2122:DoNotIndirectlyExposeMethodsWithLinkDemands",
            Justification = "This ctor is harmless, because it does not pass arbitrary data into the native code.")]
        public WebSocketException(WebSocketError error, int nativeError, string message)
            : base(message)
        {
            _webSocketErrorCode = error;
            SetErrorCodeOnError(nativeError);
        }

        [SuppressMessage("Microsoft.Security", "CA2122:DoNotIndirectlyExposeMethodsWithLinkDemands",
            Justification = "This ctor is harmless, because it does not pass arbitrary data into the native code.")]
        public WebSocketException(WebSocketError error, int nativeError, Exception innerException)
            : this(error, nativeError, GetErrorMessage(error), innerException)
        {
        }

        [SuppressMessage("Microsoft.Security", "CA2122:DoNotIndirectlyExposeMethodsWithLinkDemands",
            Justification = "This ctor is harmless, because it does not pass arbitrary data into the native code.")]
        public WebSocketException(WebSocketError error, int nativeError, string message, Exception innerException)
            : base(message, innerException)
        {
            _webSocketErrorCode = error;
            SetErrorCodeOnError(nativeError);
        }

        [SuppressMessage("Microsoft.Security", "CA2122:DoNotIndirectlyExposeMethodsWithLinkDemands",
            Justification = "This ctor is harmless, because it does not pass arbitrary data into the native code.")]
        public WebSocketException(string message)
            : base(message)
        {
        }

        [SuppressMessage("Microsoft.Security", "CA2122:DoNotIndirectlyExposeMethodsWithLinkDemands",
            Justification = "This ctor is harmless, because it does not pass arbitrary data into the native code.")]
        public WebSocketException(string message, Exception innerException)
            : base(message, innerException)
        {
        }

<<<<<<< HEAD
=======
        private WebSocketException(SerializationInfo serializationInfo, StreamingContext streamingContext)
            : base(serializationInfo, streamingContext)
        {
        }

>>>>>>> a671d624
        public override void GetObjectData(SerializationInfo info, StreamingContext context)
        {
            base.GetObjectData(info, context);
            info.AddValue(nameof(WebSocketErrorCode), _webSocketErrorCode);
        }

        public override int ErrorCode
        {
            get
            {
                return base.NativeErrorCode;
            }
        }

        public WebSocketError WebSocketErrorCode
        {
            get
            {
                return _webSocketErrorCode;
            }
        }

        private static string GetErrorMessage(WebSocketError error)
        {
            // Provide a canned message for the error type.
            switch (error)
            {
                case WebSocketError.InvalidMessageType:
                    return SR.Format(SR.net_WebSockets_InvalidMessageType_Generic,
                        $"{nameof(WebSocket)}.{nameof(WebSocket.CloseAsync)}",
                        $"{nameof(WebSocket)}.{nameof(WebSocket.CloseOutputAsync)}");
                case WebSocketError.Faulted:
                    return SR.net_Websockets_WebSocketBaseFaulted;
                case WebSocketError.NotAWebSocket:
                    return SR.net_WebSockets_NotAWebSocket_Generic;
                case WebSocketError.UnsupportedVersion:
                    return SR.net_WebSockets_UnsupportedWebSocketVersion_Generic;
                case WebSocketError.UnsupportedProtocol:
                    return SR.net_WebSockets_UnsupportedProtocol_Generic;
                case WebSocketError.HeaderError:
                    return SR.net_WebSockets_HeaderError_Generic;
                case WebSocketError.ConnectionClosedPrematurely:
                    return SR.net_WebSockets_ConnectionClosedPrematurely_Generic;
                case WebSocketError.InvalidState:
                    return SR.net_WebSockets_InvalidState_Generic;
                default:
                    return SR.net_WebSockets_Generic;
            }
        }

        // Set the error code only if there is an error (i.e. nativeError >= 0). Otherwise the code fails during deserialization 
        // as the Exception..ctor() throws on setting HResult to 0. The default for HResult is -2147467259.
        private void SetErrorCodeOnError(int nativeError)
        {
            if (!Succeeded(nativeError))
            {
                HResult = nativeError;
            }
        }

        private static bool Succeeded(int hr)
        {
            return (hr >= 0);
        }
    }
}<|MERGE_RESOLUTION|>--- conflicted
+++ resolved
@@ -124,14 +124,11 @@
         {
         }
 
-<<<<<<< HEAD
-=======
         private WebSocketException(SerializationInfo serializationInfo, StreamingContext streamingContext)
             : base(serializationInfo, streamingContext)
         {
         }
 
->>>>>>> a671d624
         public override void GetObjectData(SerializationInfo info, StreamingContext context)
         {
             base.GetObjectData(info, context);
