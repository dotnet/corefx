--- conflicted
+++ resolved
@@ -475,13 +475,8 @@
 
             string[] instanceNames = new string[categorySample._instanceNameTable.Count];
             categorySample._instanceNameTable.Keys.CopyTo(instanceNames, 0);
-<<<<<<< HEAD
             if (instanceNames.Length == 1 && instanceNames[0] == PerformanceCounterLib.SingleInstanceName)
-                return new string[0];
-=======
-            if (instanceNames.Length == 1 && instanceNames[0].CompareTo(PerformanceCounterLib.SingleInstanceName) == 0)
                 return Array.Empty<string>();
->>>>>>> c2eb46e2
 
             return instanceNames;
         }
