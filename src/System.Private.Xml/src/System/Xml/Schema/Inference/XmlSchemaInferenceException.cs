--- conflicted
+++ resolved
@@ -18,10 +18,6 @@
     {
         protected XmlSchemaInferenceException(SerializationInfo info, StreamingContext context) : base(info, context)
         {
-<<<<<<< HEAD
-            throw new PlatformNotSupportedException();
-=======
->>>>>>> a671d624
         }
 
         public override void GetObjectData(SerializationInfo info, StreamingContext context)
