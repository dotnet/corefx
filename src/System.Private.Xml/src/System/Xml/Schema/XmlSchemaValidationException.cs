// Licensed to the .NET Foundation under one or more agreements.
// The .NET Foundation licenses this file to you under the MIT license.
// See the LICENSE file in the project root for more information.

using System;
using System.IO;
using System.Text;
using System.Resources;
using System.Runtime.Serialization;
using System.Diagnostics;

namespace System.Xml.Schema
{
    /// <include file='doc\XmlSchemaException.uex' path='docs/doc[@for="XmlSchemaException"]/*' />
    [Serializable]
    [System.Runtime.CompilerServices.TypeForwardedFrom("System.Xml, Version=4.0.0.0, Culture=neutral, PublicKeyToken=b77a5c561934e089")]
    public class XmlSchemaValidationException : XmlSchemaException
    {
        private Object _sourceNodeObject;

        /// <include file='doc\XmlSchemaException.uex' path='docs/doc[@for="XmlSchemaException.XmlSchemaException5"]/*' />
        protected XmlSchemaValidationException(SerializationInfo info, StreamingContext context) : base(info, context)
        {
<<<<<<< HEAD
            throw new PlatformNotSupportedException();
=======
>>>>>>> a671d624
        }

        /// <include file='doc\XmlSchemaException.uex' path='docs/doc[@for="XmlSchemaException.GetObjectData"]/*' />
        public override void GetObjectData(SerializationInfo info, StreamingContext context)
        {
            base.GetObjectData(info, context);
        }

        /// <include file='doc\XmlSchemaException.uex' path='docs/doc[@for="XmlSchemaException.XmlSchemaException1"]/*' />
        public XmlSchemaValidationException() : base(null)
        {
        }

        /// <include file='doc\XmlSchemaException.uex' path='docs/doc[@for="XmlSchemaException.XmlSchemaException2"]/*' />
        public XmlSchemaValidationException(String message) : base(message, ((Exception)null), 0, 0)
        {
        }

        /// <include file='doc\XmlSchemaException.uex' path='docs/doc[@for="XmlSchemaException.XmlSchemaException0"]/*' />
        public XmlSchemaValidationException(String message, Exception innerException) : base(message, innerException, 0, 0)
        {
        }

        /// <include file='doc\XmlSchemaException.uex' path='docs/doc[@for="XmlSchemaException.XmlSchemaException3"]/*' />
        public XmlSchemaValidationException(String message, Exception innerException, int lineNumber, int linePosition) :
            base(message, innerException, lineNumber, linePosition)
        {
        }

        internal XmlSchemaValidationException(string res, string arg, string sourceUri, int lineNumber, int linePosition) :
            base(res, new string[] { arg }, null, sourceUri, lineNumber, linePosition, null)
        {
        }

        internal XmlSchemaValidationException(string res, string[] args, string sourceUri, int lineNumber, int linePosition) :
            base(res, args, null, sourceUri, lineNumber, linePosition, null)
        {
        }

        internal XmlSchemaValidationException(string res, string[] args, Exception innerException, string sourceUri, int lineNumber, int linePosition) :
            base(res, args, innerException, sourceUri, lineNumber, linePosition, null)
        {
        }

        internal XmlSchemaValidationException(string res, string[] args, object sourceNode) :
            base(res, args, null, null, 0, 0, null)
        {
            _sourceNodeObject = sourceNode;
        }

        /// <include file='doc\XmlSchemaException.uex' path='docs/doc[@for="XmlSchemaException.SourceUri"]/*' />
        public Object SourceObject
        {
            get { return _sourceNodeObject; }
        }

        protected internal void SetSourceObject(Object sourceObject)
        {
            _sourceNodeObject = sourceObject;
        }
    };
} // namespace System.Xml.Schema

<|MERGE_RESOLUTION|>--- conflicted
+++ resolved
@@ -21,10 +21,6 @@
         /// <include file='doc\XmlSchemaException.uex' path='docs/doc[@for="XmlSchemaException.XmlSchemaException5"]/*' />
         protected XmlSchemaValidationException(SerializationInfo info, StreamingContext context) : base(info, context)
         {
-<<<<<<< HEAD
-            throw new PlatformNotSupportedException();
-=======
->>>>>>> a671d624
         }
 
         /// <include file='doc\XmlSchemaException.uex' path='docs/doc[@for="XmlSchemaException.GetObjectData"]/*' />
