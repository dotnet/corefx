﻿// Licensed to the .NET Foundation under one or more agreements.
// The .NET Foundation licenses this file to you under the MIT license.
// See the LICENSE file in the project root for more information.

using System;
using System.Collections;
using System.Collections.Generic;
using System.Diagnostics;
using System.Globalization;
using System.IO;
using System.Linq;
using System.Reflection;
using System.Text;
using System.Threading.Tasks;
using System.Xml.Extensions;
using System.Xml.Schema;
using System.Xml;
using System.Xml.Serialization;

#if XMLSERIALIZERGENERATOR
namespace Microsoft.XmlSerializer.Generator
#else
namespace System.Xml.Serialization
#endif
{
    internal delegate void UnknownNodeAction(object o);

    internal class ReflectionXmlSerializationReader : XmlSerializationReader
    {
        private static TypeDesc StringTypeDesc { get; set; } = (new TypeScope()).GetTypeDesc(typeof(string));
        private static TypeDesc QnameTypeDesc { get; set; } = (new TypeScope()).GetTypeDesc(typeof(XmlQualifiedName));

        private XmlMapping _mapping;

        public ReflectionXmlSerializationReader(XmlMapping mapping, XmlReader xmlReader, XmlDeserializationEvents events, string encodingStyle)
        {
            Init(xmlReader, events, encodingStyle, tempAssembly: null);
            _mapping = mapping;
        }

        protected override void InitCallbacks()
        {
            TypeScope scope = _mapping.Scope;
            foreach (TypeMapping mapping in scope.TypeMappings)
            {
                if (mapping.IsSoap &&
                        (mapping is StructMapping || mapping is EnumMapping || mapping is ArrayMapping || mapping is NullableMapping) &&
                        !mapping.TypeDesc.IsRoot)
                {
                    AddReadCallback(
                        mapping.TypeName,
                        mapping.Namespace,
                        mapping.TypeDesc.Type,
                        CreateXmlSerializationReadCallback(mapping));
                }
            }
        }

        protected override void InitIDs()
        {
        }

        public object ReadObject()
        {
            XmlMapping xmlMapping = _mapping;
            if (!xmlMapping.IsReadable)
                return null;

            if (!xmlMapping.GenerateSerializer)
                throw new ArgumentException(SR.Format(SR.XmlInternalError, "xmlMapping"));

            if (xmlMapping is XmlTypeMapping xmlTypeMapping)
            {
                return GenerateTypeElement(xmlTypeMapping);
            }
            else if (xmlMapping is XmlMembersMapping xmlMembersMapping)
            {
                return GenerateMembersElement(xmlMembersMapping);
            }
            else
            {
                throw new ArgumentException(SR.Format(SR.XmlInternalError, "xmlMapping"));
            }
        }

        private object GenerateMembersElement(XmlMembersMapping xmlMembersMapping)
        {
            if (xmlMembersMapping.Accessor.IsSoap)
            {
                return GenerateEncodedMembersElement(xmlMembersMapping);
            }
            else
            {
                return GenerateLiteralMembersElement(xmlMembersMapping);
            }
        }

        private object GenerateLiteralMembersElement(XmlMembersMapping xmlMembersMapping)
        {
            ElementAccessor element = xmlMembersMapping.Accessor;
            MemberMapping[] mappings = ((MembersMapping)element.Mapping).Members;
            bool hasWrapperElement = ((MembersMapping)element.Mapping).HasWrapperElement;
            Reader.MoveToContent();

            object[] p = new object[mappings.Length];
            InitializeValueTypes(p, mappings);

            if (hasWrapperElement)
            {
                string elementName = element.Name;
                string elementNs = element.Form == XmlSchemaForm.Qualified ? element.Namespace : string.Empty;
                Reader.MoveToContent();
                while (Reader.NodeType != XmlNodeType.EndElement && Reader.NodeType != XmlNodeType.None)
                {
                    if (Reader.IsStartElement(element.Name, elementNs))
                    {
                        if (!GenerateLiteralMembersElementInternal(mappings, hasWrapperElement, p))
                        {
                            continue;
                        }

                        ReadEndElement();
                    }
                    else
                    {

                        UnknownNode(null, $"{elementNs}:{elementName}");
                    }

                    Reader.MoveToContent();
                }
            }
            else
            {
                GenerateLiteralMembersElementInternal(mappings, hasWrapperElement, p);
            }

            return p;
        }

        private bool GenerateLiteralMembersElementInternal(MemberMapping[] mappings, bool hasWrapperElement, object[] p)
        {
            Member anyText = null;
            Member anyElement = null;
            Member anyAttribute = null;

            var membersList = new List<Member>();
            var textOrArrayMembersList = new List<Member>();
            var attributeMembersList = new List<Member>();

            int pLength = p.Length;
            for (int i = 0; i < mappings.Length; i++)
            {
                int index = i;
                MemberMapping mapping = mappings[index];
                Action<object> source = (o) => p[index] = o;

                Member member = new Member(mapping);
                Member anyMember = new Member(mapping);

                if (mapping.Xmlns != null)
                {
                    var xmlns = new XmlSerializerNamespaces();
                    p[index] = xmlns;
                    member.XmlnsSource = (ns, name) => xmlns.Add(ns, name);
                }

                member.Source = source;
                anyMember.Source = source;

                if (mapping.CheckSpecified == SpecifiedAccessor.ReadWrite)
                {
                    string nameSpecified = mapping.Name + "Specified";
                    for (int j = 0; j < mappings.Length; j++)
                    {
                        if (mappings[j].Name == nameSpecified)
                        {
                            int indexJ = j;
                            member.CheckSpecifiedSource = (o) => p[indexJ] = o;
                        }
                    }
                }

                bool foundAnyElement = false;
                if (mapping.Text != null)
                {
                    anyText = anyMember;
                }

                if (mapping.Attribute != null && mapping.Attribute.Any)
                {
                    anyMember.Collection = new CollectionMember();
                    anyMember.ArraySource = anyMember.Source;
                    anyMember.Source = (item) =>
                    {
                        anyMember.Collection.Add(item);
                    };

                    anyAttribute = anyMember;
                }

                if (mapping.Attribute != null || mapping.Xmlns != null)
                {
                    attributeMembersList.Add(member);
                }
                else if (mapping.Text != null)
                {
                    textOrArrayMembersList.Add(member);
                }

                if (!mapping.IsSequence)
                {
                    for (int j = 0; j < mapping.Elements.Length; j++)
                    {
                        if (mapping.Elements[j].Any && mapping.Elements[j].Name.Length == 0)
                        {
                            anyElement = anyMember;
                            if (mapping.Attribute == null && mapping.Text == null)
                            {
                                anyMember.Collection = new CollectionMember();
                                anyMember.ArraySource = (item) =>
                                {
                                    anyMember.Collection.Add(item);
                                };

                                textOrArrayMembersList.Add(anyMember);
                            }

                            foundAnyElement = true;
                            break;
                        }
                    }
                }

                if (mapping.Attribute != null || mapping.Text != null || foundAnyElement)
                {
                    membersList.Add(anyMember);
                }
                else if (mapping.TypeDesc.IsArrayLike 
                    && !(mapping.Elements.Length == 1 && mapping.Elements[0].Mapping is ArrayMapping))
                {
                    anyMember.Collection = new CollectionMember();
                    anyMember.ArraySource = (item) =>
                    {
                        anyMember.Collection.Add(item);
                    };

                    membersList.Add(anyMember);
                    textOrArrayMembersList.Add(anyMember);
                }
                else
                {
                    membersList.Add(member);
                }
            }

            Member[] members = membersList.ToArray();
            Member[] textOrArrayMembers = textOrArrayMembersList.ToArray();

            if (members.Length > 0 && members[0].Mapping.IsReturnValue)
                IsReturnValue = true;

            if (attributeMembersList.Count > 0)
            {
                Member[] attributeMembers = attributeMembersList.ToArray();
                object tempObject = null;
                WriteAttributes(attributeMembers, anyAttribute, UnknownNode, ref tempObject);
                Reader.MoveToElement();
            }

            if (hasWrapperElement)
            {
                if (Reader.IsEmptyElement)
                {
                    Reader.Skip();
                    Reader.MoveToContent();
                    return false;
                }

                Reader.ReadStartElement();
            }

            Reader.MoveToContent();
            while (Reader.NodeType != XmlNodeType.EndElement && Reader.NodeType != XmlNodeType.None)
            {
                WriteMemberElements(members, UnknownNode, UnknownNode, anyElement, anyText, null);
                Reader.MoveToContent();
            }

            foreach (Member member in textOrArrayMembers)
            {
                object value = null;
                SetCollectionObjectWithCollectionMember(ref value, member.Collection, member.Mapping.TypeDesc.Type);
                member.Source(value);
            }

            if (anyAttribute != null)
            {
                object value = null;
                SetCollectionObjectWithCollectionMember(ref value, anyAttribute.Collection, anyAttribute.Mapping.TypeDesc.Type);
                anyAttribute.ArraySource(value);
            }

            return true;
        }

        private void InitializeValueTypes(object[] p, MemberMapping[] mappings)
        {
            for (int i = 0; i < mappings.Length; i++)
            {
                if (!mappings[i].TypeDesc.IsValueType)
                    continue;


                if (mappings[i].TypeDesc.IsOptionalValue && mappings[i].TypeDesc.BaseTypeDesc.UseReflection)
                {
                    p[i] = null;
                }
                else
                {
                    p[i] = ReflectionCreateObject(mappings[i].TypeDesc.Type);
                }
            }
        }

        private object GenerateEncodedMembersElement(XmlMembersMapping xmlMembersMapping)
        {
            ElementAccessor element = xmlMembersMapping.Accessor;
            var membersMapping = (MembersMapping)element.Mapping;
            MemberMapping[] mappings = membersMapping.Members;
            bool hasWrapperElement = membersMapping.HasWrapperElement;
            bool writeAccessors = membersMapping.WriteAccessors;

            Reader.MoveToContent();

            object[] p = new object[mappings.Length];
            InitializeValueTypes(p, mappings);

            bool isEmptyWrapper = true;
            if (hasWrapperElement)
            {
                Reader.MoveToContent();
                while (Reader.NodeType == XmlNodeType.Element)
                {
                    string root = Reader.GetAttribute("root", Soap.Encoding);
                    if (root == null || XmlConvert.ToBoolean(root))
                        break;

                    ReadReferencedElement();
                    Reader.MoveToContent();
                }

                if (membersMapping.ValidateRpcWrapperElement)
                {
                    string name = element.Name;
                    string ns = element.Form == XmlSchemaForm.Qualified ? element.Namespace : string.Empty;
                    if (!XmlNodeEqual(Reader, name, ns))
                    {
                        throw CreateUnknownNodeException();
                    }
                }

                isEmptyWrapper = Reader.IsEmptyElement;
                Reader.ReadStartElement();
            }

            Member[] members = new Member[mappings.Length];
            for (int i = 0; i < mappings.Length; i++)
            {
                int index = i;
                MemberMapping mapping = mappings[index];
                var member = new Member(mapping);
                member.Source = (value) => p[index] = value;
                members[index] = member;
                if (mapping.CheckSpecified == SpecifiedAccessor.ReadWrite)
                {
                    string nameSpecified = mapping.Name + "Specified";
                    for (int j = 0; j < mappings.Length; j++)
                    {
                        if (mappings[j].Name == nameSpecified)
                        {
                            int indexOfSpecifiedMember = j;
                            member.CheckSpecifiedSource = (value) => p[indexOfSpecifiedMember] = value;
                            break;
                        }
                    }
                }

            }

            Fixup fixup = WriteMemberFixupBegin(members, p);
            if (members.Length > 0 && members[0].Mapping.IsReturnValue)
            {
                IsReturnValue = true;
            }

            List<CheckTypeSource> checkTypeHrefSource = null;
            if (!hasWrapperElement && !writeAccessors)
            {
                checkTypeHrefSource = new List<CheckTypeSource>();
            }

            Reader.MoveToContent();
            while (Reader.NodeType != XmlNodeType.EndElement && Reader.NodeType != XmlNodeType.None)
            {
                UnknownNodeAction unrecognizedElementSource;
                if (checkTypeHrefSource == null)
                {
                    unrecognizedElementSource = (_) => UnknownNode(p);
                }
                else
                {
                    unrecognizedElementSource = (_) =>
                      {
                          if (Reader.GetAttribute("id", null) != null)
                          {
                              ReadReferencedElement();
                          }
                          else
                          {
                              UnknownNode(p);
                          };
                      };
                }

                WriteMemberElements(members, unrecognizedElementSource, (_) => UnknownNode(p), null, null, fixup: fixup, checkTypeHrefsSource: checkTypeHrefSource);
                Reader.MoveToContent();
            }

            if (!isEmptyWrapper)
            {
                ReadEndElement();
            }

            if (checkTypeHrefSource != null)
            {
                foreach (CheckTypeSource currentySource in checkTypeHrefSource)
                {
                    bool isReferenced = true;
                    bool isObject = currentySource.IsObject;
                    object refObj = isObject ? currentySource.RefObject : GetTarget((string)currentySource.RefObject);
                    if (refObj == null)
                    {
                        continue;
                    }

                    var checkTypeSource = new CheckTypeSource()
                    {
                        RefObject = refObj,
                        Type = refObj.GetType(),
                        Id = null
                    };
                    WriteMemberElementsIf(members, null, (_) => isReferenced = false, fixup, checkTypeSource);

                    if (isObject && isReferenced)
                    {
                        Referenced(refObj);
                    }
                }
            }

            ReadReferencedElements();
            return p;
        }

        private object GenerateTypeElement(XmlTypeMapping xmlTypeMapping)
        {
            ElementAccessor element = xmlTypeMapping.Accessor;
            TypeMapping mapping = element.Mapping;

            Reader.MoveToContent();
            var memberMapping = new MemberMapping();
            memberMapping.TypeDesc = mapping.TypeDesc;
            memberMapping.Elements = new ElementAccessor[] { element };
                       
            object o = null;
            var holder = new ObjectHolder();
            var member = new Member(memberMapping);
            member.Source = (value) => holder.Object = value;
            member.GetSource = () => holder.Object;
            UnknownNodeAction elementElseAction = CreateUnknownNodeException;
            UnknownNodeAction elseAction = UnknownNode;
            WriteMemberElements(new Member[] { member }, elementElseAction, elseAction, element.Any ? member : null, null);
            o = holder.Object;

            if (element.IsSoap)
            {
                Referenced(o);
                ReadReferencedElements();
            }

            return o;
        }

        private void WriteMemberElements(Member[] expectedMembers, UnknownNodeAction elementElseAction, UnknownNodeAction elseAction, Member anyElement, Member anyText, Fixup fixup = null, List<CheckTypeSource> checkTypeHrefsSource = null)
        {
            bool checkType = checkTypeHrefsSource != null;
            if (Reader.NodeType == XmlNodeType.Element)
            {
                if (checkType)
                {
                    if (Reader.GetAttribute("root", Soap.Encoding) == "0")
                    {
                        elementElseAction(null);
                        return;
                    }

                    WriteMemberElementsCheckType(checkTypeHrefsSource);
                }
                else
                {
                    WriteMemberElementsIf(expectedMembers, anyElement, elementElseAction, fixup: fixup);
                }
            }
            else if (anyText != null && anyText.Mapping != null && WriteMemberText(anyText))
            {
            }
            else
            {
                ProcessUnknownNode(elseAction);
            }
        }

        private void WriteMemberElementsCheckType(List<CheckTypeSource> checkTypeHrefsSource)
        {
            object RefElememnt = ReadReferencingElement(null, null, true, out string refElemId);
            var source = new CheckTypeSource();
            if (refElemId != null)
            {
                source.RefObject = refElemId;
                source.IsObject = false;
                checkTypeHrefsSource.Add(source);
            }
            else if (RefElememnt != null)
            {
                source.RefObject = RefElememnt;
                source.IsObject = true;
                checkTypeHrefsSource.Add(source);
            }
        }

        private void ProcessUnknownNode(UnknownNodeAction action)
        {
            action?.Invoke(null);
        }

        private void WriteMembers(ref object o, Member[] members, UnknownNodeAction elementElseAction, UnknownNodeAction elseAction, Member anyElement, Member anyText)
        {
            Reader.MoveToContent();

            while (Reader.NodeType != XmlNodeType.EndElement && Reader.NodeType != XmlNodeType.None)
            {
                WriteMemberElements(members, elementElseAction, elseAction, anyElement, anyText);
                Reader.MoveToContent();
            }
        }

        private void SetCollectionObjectWithCollectionMember(ref object collection, CollectionMember collectionMember, Type collectionType)
        {
            if (collectionType.IsArray)
            {
                Array a;
                if (collection is Array currentArray && currentArray.Length == collectionMember.Count)
                {
                    a = currentArray;
                }
                else
                {
                    Type elementType = collectionType.GetElementType();
                    a = Array.CreateInstance(elementType, collectionMember.Count);
                }

                for (int i = 0; i < collectionMember.Count; i++)
                {
                    a.SetValue(collectionMember[i], i);
                }

                collection = a;
            }
            else
            {
                if (collection == null)
                {
                    collection = ReflectionCreateObject(collectionType);
                }

                AddObjectsIntoTargetCollection(collection, collectionMember, collectionType);
            }
        }

        private static void AddObjectsIntoTargetCollection(object targetCollection, List<object> sourceCollection, Type targetCollectionType)
        {
            if (targetCollection is IList targetList)
            {
                foreach (object item in sourceCollection)
                {
                    targetList.Add(item);
                }
            }
            else
            {
                MethodInfo addMethod = targetCollectionType.GetMethod("Add");
                if (addMethod == null)
                {
                    throw new InvalidOperationException(SR.Format(SR.XmlInternalError));
                }

                object[] arguments = new object[1];
                foreach (object item in sourceCollection)
                {
                    arguments[0] = item;
                    addMethod.Invoke(targetCollection, arguments);
                }
            }
        }

        private static void SetMemberValue(object o, object value, string memberName)
        {
            MemberInfo[] memberInfos = o.GetType().GetMember(memberName);
            MemberInfo memberInfo = memberInfos[0];
            SetMemberValue(o, value, memberInfo);
        }

        private static void SetMemberValue(object o, object value, MemberInfo memberInfo)
        {
            if (memberInfo is PropertyInfo propInfo)
            {
                propInfo.SetValue(o, value);
            }
            else if (memberInfo is FieldInfo fieldInfo)
            {
                fieldInfo.SetValue(o, value);
            }
            else
            {
                throw new InvalidOperationException(SR.Format(SR.XmlInternalError));
            }
        }

        private object GetMemberValue(object o, MemberInfo memberInfo)
        {
            if (memberInfo is PropertyInfo propertyInfo)
            {
                return propertyInfo.GetValue(o);
            }
            else if (memberInfo is FieldInfo fieldInfo)
            {
                return fieldInfo.GetValue(o);
            }

            throw new InvalidOperationException(SR.Format(SR.XmlInternalError));
        }

        private bool WriteMemberText(Member anyText)
        {
            object value;
            MemberMapping anyTextMapping = anyText.Mapping;
            if ((Reader.NodeType == XmlNodeType.Text ||
                        Reader.NodeType == XmlNodeType.CDATA ||
                        Reader.NodeType == XmlNodeType.Whitespace ||
                        Reader.NodeType == XmlNodeType.SignificantWhitespace))
            {
                TextAccessor text = anyTextMapping.Text;
                if (text.Mapping is SpecialMapping special)
                {
                    if (special.TypeDesc.Kind == TypeKind.Node)
                    {
                        value = Document.CreateTextNode(ReadString());
                    }
                    else
                    {
                        throw new InvalidOperationException(SR.Format(SR.XmlInternalError));
                    }
                }
                else
                {
                    if (anyTextMapping.TypeDesc.IsArrayLike)
                    {
                        if (text.Mapping.TypeDesc.CollapseWhitespace)
                        {
                            value = CollapseWhitespace(ReadString());
                        }
                        else
                        {
                            value = ReadString();
                        }
                    }
                    else
                    {
                        if (text.Mapping.TypeDesc == StringTypeDesc || text.Mapping.TypeDesc.FormatterName == "String")
                        {
                            value = ReadString(null, text.Mapping.TypeDesc.CollapseWhitespace);
                        }
                        else
                        {
                            value = WritePrimitive(text.Mapping, () => ReadString());
                        }
                    }
                }

                anyText.Source.Invoke(value);
                return true;
            }

            return false;
        }

        private bool IsSequence(Member[] members)
        {
<<<<<<< HEAD
            // #10586: Currently the reflection based method treat this kind of type as normal types. 
            // But potentially we can do some optimization for types that have ordered properties. 
=======
            // #10586: Currently the reflection based method treat this kind of type as normal types.
            // But potentially we can do some optimization for types that have ordered properties.

            //for (int i = 0; i < members.Length; i++)
            //{
            //    if (members[i].Mapping.IsParticle && members[i].Mapping.IsSequence)
            //        return true;
            //}
>>>>>>> 03691e62
            return false;
        }

        private void WriteMemberElementsIf(Member[] expectedMembers, Member anyElementMember, UnknownNodeAction elementElseAction, Fixup fixup = null, CheckTypeSource checkTypeSource = null)
        {
            bool checkType = checkTypeSource != null;
            bool isSequence = IsSequence(expectedMembers);
            if (isSequence)
            {
                // #10586: Currently the reflection based method treat this kind of type as normal types.
                // But potentially we can do some optimization for types that have ordered properties.
            }

            ElementAccessor e = null;
            Member member = null;
            bool foundElement = false;
            int elementIndex = -1;
            foreach (Member m in expectedMembers)
            {
                if (m.Mapping.Xmlns != null)
                    continue;
                if (m.Mapping.Ignore)
                    continue;
                if (isSequence && (m.Mapping.IsText || m.Mapping.IsAttribute))
                    continue;

                for (int i = 0; i < m.Mapping.Elements.Length; i++)
                {
                    ElementAccessor ele = m.Mapping.Elements[i];
                    string ns = ele.Form == XmlSchemaForm.Qualified ? ele.Namespace : string.Empty;
                    if (checkType)
                    {
                        Type elementType;
                        if (ele.Mapping is NullableMapping nullableMapping)
                        {
                            TypeDesc td = nullableMapping.BaseMapping.TypeDesc;
                            elementType = td.Type;
                        }
                        else
                        {
                            elementType = ele.Mapping.TypeDesc.Type;
                        }

                        if (elementType.IsAssignableFrom(checkTypeSource.Type))
                        {
                            foundElement = true;
                        }
                    }
                    else if (ele.Name == Reader.LocalName && ns == Reader.NamespaceURI)
                    {
                        foundElement = true;
                    }

                    if (foundElement)
                    {
                        e = ele;
                        member = m;
                        elementIndex = i;
                        break;
                    }
                }

                if (foundElement)
                    break;
            }

            if (foundElement)
            {
                if (checkType)
                {
                    member.Source(checkTypeSource.RefObject);

                    if (member.FixupIndex >= 0)
                    {
                        fixup.Ids[member.FixupIndex] = checkTypeSource.Id;
                    }
                }
                else
                {
                    string ns = e.Form == XmlSchemaForm.Qualified ? e.Namespace : string.Empty;
                    bool isList = member.Mapping.TypeDesc.IsArrayLike && !member.Mapping.TypeDesc.IsArray;
                    WriteElement(e, member.Mapping.CheckSpecified == SpecifiedAccessor.ReadWrite, isList && member.Mapping.TypeDesc.IsNullable, member.Mapping.ReadOnly, ns, member.FixupIndex, elementIndex, fixup, member);
                }
            }
            else
            {
                if (anyElementMember != null && anyElementMember.Mapping != null)
                {
                    MemberMapping anyElement = anyElementMember.Mapping;
                    member = anyElementMember;
                    ElementAccessor[] elements = anyElement.Elements;
                    for (int i = 0; i < elements.Length; i++)
                    {
                        ElementAccessor element = elements[i];
                        if (element.Any && element.Name.Length == 0)
                        {
                            string ns = element.Form == XmlSchemaForm.Qualified ? element.Namespace : string.Empty;
                            WriteElement(element, anyElement.CheckSpecified == SpecifiedAccessor.ReadWrite, false, false, ns, fixup: fixup, member: member);
                            break;
                        }
                    }
                }
                else
                {
                    member = null;
                    ProcessUnknownNode(elementElseAction);
                }
            }
        }

        private object WriteElement(ElementAccessor element, bool checkSpecified, bool checkForNull, bool readOnly, string defaultNamespace, int fixupIndex = -1, int elementIndex = -1, Fixup fixup = null, Member member = null)
        {
            object value = null;
            if (element.Mapping is ArrayMapping arrayMapping)
            {
                value = WriteArray(arrayMapping, readOnly, element.IsNullable, defaultNamespace, fixupIndex, fixup, member);
            }
            else if (element.Mapping is NullableMapping nullableMapping)
            {
                value = WriteNullableMethod(nullableMapping, true, defaultNamespace);
            }
            else if (!element.Mapping.IsSoap && (element.Mapping is PrimitiveMapping))
            {
                if (element.IsNullable && ReadNull())
                {
                    if (element.Mapping.TypeDesc.IsValueType)
                    {
                        value = ReflectionCreateObject(element.Mapping.TypeDesc.Type);
                    }
                    else
                    {
                        value = null;
                    }
                }
                else if ((element.Default != null && element.Default != DBNull.Value && element.Mapping.TypeDesc.IsValueType)
                         && (Reader.IsEmptyElement))
                {
                    Reader.Skip();
                }
                else
                {
                    if (element.Mapping.TypeDesc == QnameTypeDesc)
                    {
                        value = ReadElementQualifiedName();
                    }
                    else
                    {
                        if (element.Mapping.TypeDesc.FormatterName == "ByteArrayBase64")
                        {
                            value = ToByteArrayBase64(false);
                        }
                        else if (element.Mapping.TypeDesc.FormatterName == "ByteArrayHex")
                        {
                            value = ToByteArrayHex(false);
                        }
                        else
                        {
                            Func<string> readFunc = () => Reader.ReadElementContentAsString();
                            value = WritePrimitive(element.Mapping, readFunc);
                        }
                    }
                }
            }
            else if (element.Mapping is StructMapping || (element.Mapping.IsSoap && element.Mapping is PrimitiveMapping))
            {
                TypeMapping mapping = element.Mapping;
                if (mapping.IsSoap)
                {
                    object rre = fixupIndex >= 0 ?
                          ReadReferencingElement(mapping.TypeName, mapping.Namespace, out fixup.Ids[fixupIndex])
                        : ReadReferencedElement(mapping.TypeName, mapping.Namespace);

                    if (!mapping.TypeDesc.IsValueType || rre != null)
                    {
                        value = rre;
                        Referenced(value);
                    }

                    if (fixupIndex >= 0)
                    {
                        if (member == null)
                        {
                            throw new InvalidOperationException(SR.Format(SR.XmlInternalError));
                        }

                        member.Source(value);
                        return value;
                    }
                }
                else
                {
                    if (checkForNull && (member.Source == null && member.ArraySource == null))
                    {
                        Reader.Skip();
                    }
                    else
                    {
                        value = WriteStructMethod(
                                mapping: (StructMapping)mapping,
                                isNullable: mapping.TypeDesc.IsNullable && element.IsNullable,
                                checkType: true,
                                defaultNamespace: defaultNamespace
                                );
                    }
                }
            }
            else if (element.Mapping is SpecialMapping specialMapping)
            {
                switch (specialMapping.TypeDesc.Kind)
                {
                    case TypeKind.Node:
                        bool isDoc = specialMapping.TypeDesc.FullName == typeof(XmlDocument).FullName;
                        if (isDoc)
                        {
                            value = ReadXmlDocument(!element.Any);
                        }
                        else
                        {
                            value = ReadXmlNode(!element.Any);
                        }

                        break;
                    case TypeKind.Serializable:
                        SerializableMapping sm = (SerializableMapping)element.Mapping;
                        // check to see if we need to do the derivation
                        bool flag = true;
                        if (sm.DerivedMappings != null)
                        {
                            XmlQualifiedName tser = GetXsiType();
                            if (tser == null || QNameEqual(tser, sm.XsiType.Name, sm.XsiType.Namespace, defaultNamespace))
                            {
                            }
                            else
                            {
                                flag = false;
                            }
                        }

                        if (flag)
                        {
                            bool isWrappedAny = !element.Any && IsWildcard(sm);
                            value = ReadSerializable((IXmlSerializable)ReflectionCreateObject(sm.TypeDesc.Type), isWrappedAny);
                        }

                        if (sm.DerivedMappings != null)
                        {
                            // #10587: To Support SpecialMapping Types Having DerivedMappings
                            throw new NotImplementedException("sm.DerivedMappings != null");
                            //WriteDerivedSerializable(sm, sm, source, isWrappedAny);
                            //WriteUnknownNode("UnknownNode", "null", null, true);
                        }
                        break;
                    default:
                        throw new InvalidOperationException(SR.Format(SR.XmlInternalError));
                }
            }
            else
            {
                throw new InvalidOperationException(SR.Format(SR.XmlInternalError));
            }

            member?.ChoiceSource?.Invoke(element.Name);

            if (member?.ArraySource != null)
            {
                member?.ArraySource(value);
            }
            else
            {
                member?.Source?.Invoke(value);
                member?.CheckSpecifiedSource?.Invoke(true);
            }

            return value;
        }

        private XmlSerializationReadCallback CreateXmlSerializationReadCallback(TypeMapping mapping)
        {
            if (mapping is StructMapping structMapping)
            {
                return () => WriteStructMethod(structMapping, mapping.TypeDesc.IsNullable, true, defaultNamespace: null);
            }
            else if (mapping is EnumMapping enumMapping)
            {
                return () => WriteEnumMethodSoap(enumMapping);
            }
            else if (mapping is NullableMapping nullableMapping)
            {
                return () => WriteNullableMethod(nullableMapping, false, null);
            }

            return DummyReadArrayMethod;
        }

        private void NoopAction(object o)
        {
        }

        private object DummyReadArrayMethod()
        {
            UnknownNode(null);
            return null;
        }

        private static Type GetMemberType(MemberInfo memberInfo)
        {
            Type memberType;

            if (memberInfo is FieldInfo fieldInfo)
            {
                memberType = fieldInfo.FieldType;
            }
            else if (memberInfo is PropertyInfo propertyInfo)
            {
                memberType = propertyInfo.PropertyType;
            }
            else
            {
                throw new InvalidOperationException(SR.Format(SR.XmlInternalError));
            }

            return memberType;
        }

        private static bool IsWildcard(SpecialMapping mapping)
        {
            if (mapping is SerializableMapping serializableMapping)
                return serializableMapping.IsAny;

            return mapping.TypeDesc.CanBeElementValue;
        }

        private object WriteArray(ArrayMapping arrayMapping, bool readOnly, bool isNullable, string defaultNamespace, int fixupIndex = -1, Fixup fixup = null, Member member = null)
        {
            object o = null;
            if (arrayMapping.IsSoap)
            {
                object rre;
                if (fixupIndex >= 0)
                {
                    rre = ReadReferencingElement(arrayMapping.TypeName, arrayMapping.Namespace, out fixup.Ids[fixupIndex]);
                }
                else
                {
                    rre = ReadReferencedElement(arrayMapping.TypeName, arrayMapping.Namespace);
                }

                TypeDesc td = arrayMapping.TypeDesc;
                if (td.IsEnumerable || td.IsCollection)
                {
                    if (rre != null)
                    {
                        WriteAddCollectionFixup(member.GetSource, member.Source, rre, td, readOnly);
                    }
                }
                else
                {
                    if (member == null)
                    {
                        throw new InvalidOperationException(SR.Format(SR.XmlInternalError));
                    }

                    member.Source(rre);
                }

                // member.Source has been set at this point. 
                // Setting the source to no-op to avoid setting the
                // source again.
                member.Source = NoopAction;

                o = rre;
            }
            else
            {
                if (!ReadNull())
                {
                    var memberMapping = new MemberMapping()
                    {
                        Elements = arrayMapping.Elements,
                        TypeDesc = arrayMapping.TypeDesc,
                        ReadOnly = readOnly
                    };

                    Type collectionType = memberMapping.TypeDesc.Type;
                    o = ReflectionCreateObject(memberMapping.TypeDesc.Type);

                    if (memberMapping.ChoiceIdentifier != null)
                    {
                        // #10588: To Support ArrayMapping Types Having ChoiceIdentifier
                        throw new NotImplementedException("memberMapping.ChoiceIdentifier != null");
                    }

                    var arrayMember = new Member(memberMapping);
                    arrayMember.Collection = new CollectionMember();
                    arrayMember.ArraySource = (item) =>
                    {
                        arrayMember.Collection.Add(item);
                    };

                    if ((readOnly && o == null) || Reader.IsEmptyElement)
                    {
                        Reader.Skip();
                    }
                    else
                    {
                        Reader.ReadStartElement();
                        Reader.MoveToContent();
                        while (Reader.NodeType != XmlNodeType.EndElement && Reader.NodeType != XmlNodeType.None)
                        {
                            WriteMemberElements(new Member[] { arrayMember }, UnknownNode, UnknownNode, null, null);
                            Reader.MoveToContent();
                        }
                        ReadEndElement();
                    }

                    SetCollectionObjectWithCollectionMember(ref o, arrayMember.Collection, collectionType);
                }
            }

            return o;
        }

        private object WritePrimitive(TypeMapping mapping, Func<string> readFunc)
        {
            if (mapping is EnumMapping enumMapping)
            {
                return WriteEnumMethod(enumMapping, readFunc);
            }
            else if (mapping.TypeDesc == StringTypeDesc)
            {
                return readFunc();
            }
            else if (mapping.TypeDesc.FormatterName == "String")
            {
                if (mapping.TypeDesc.CollapseWhitespace)
                {
                    return CollapseWhitespace(readFunc());
                }
                else
                {
                    return readFunc();
                }
            }
            else
            {
                if (!mapping.TypeDesc.HasCustomFormatter)
                {
                    string value = readFunc();
                    object retObj;
                    switch (mapping.TypeDesc.FormatterName)
                    {
                        case "Boolean":
                            retObj = XmlConvert.ToBoolean(value);
                            break;
                        case "Int32":
                            retObj = XmlConvert.ToInt32(value);
                            break;
                        case "Int16":
                            retObj = XmlConvert.ToInt16(value);
                            break;
                        case "Int64":
                            retObj = XmlConvert.ToInt64(value);
                            break;
                        case "Single":
                            retObj = XmlConvert.ToSingle(value);
                            break;
                        case "Double":
                            retObj = XmlConvert.ToDouble(value);
                            break;
                        case "Decimal":
                            retObj = XmlConvert.ToDecimal(value);
                            break;
                        case "Byte":
                            retObj = XmlConvert.ToByte(value);
                            break;
                        case "SByte":
                            retObj = XmlConvert.ToSByte(value);
                            break;
                        case "UInt16":
                            retObj = XmlConvert.ToUInt16(value);
                            break;
                        case "UInt32":
                            retObj = XmlConvert.ToUInt32(value);
                            break;
                        case "UInt64":
                            retObj = XmlConvert.ToUInt64(value);
                            break;
                        case "Guid":
                            retObj = XmlConvert.ToGuid(value);
                            break;
                        case "Char":
                            retObj = XmlConvert.ToChar(value);
                            break;
                        case "TimeSpan":
                            retObj = XmlConvert.ToTimeSpan(value);
                            break;
                        default:
                            throw new InvalidOperationException(SR.Format(SR.XmlInternalErrorDetails, $"unknown FormatterName: {mapping.TypeDesc.FormatterName}"));
                    }

                    return retObj;
                }
                else
                {
                    string methodName = "To" + mapping.TypeDesc.FormatterName;
                    MethodInfo method = typeof(XmlSerializationReader).GetMethod(methodName, BindingFlags.Static | BindingFlags.Instance | BindingFlags.Public | BindingFlags.NonPublic, new Type[] { typeof(string) });
                    if (method == null)
                    {
                        throw new InvalidOperationException(SR.Format(SR.XmlInternalErrorDetails, $"unknown FormatterName: {mapping.TypeDesc.FormatterName}"));
                    }

                    return method.Invoke(this, new object[] { readFunc() });
                }
            }
        }

        private object WriteStructMethod(StructMapping mapping, bool isNullable, bool checkType, string defaultNamespace)
        {
            if (mapping.IsSoap)
                return WriteEncodedStructMethod(mapping);
            else
                return WriteLiteralStructMethod(mapping, isNullable, checkType, defaultNamespace);
        }

        private object WriteNullableMethod(NullableMapping nullableMapping, bool checkType, string defaultNamespace)
        {
            object o = Activator.CreateInstance(nullableMapping.TypeDesc.Type);
            if (!ReadNull())
            {
                ElementAccessor element = new ElementAccessor();
                element.Mapping = nullableMapping.BaseMapping;
                element.Any = false;
                element.IsNullable = nullableMapping.BaseMapping.TypeDesc.IsNullable;

                o = WriteElement(element, false, false, false, defaultNamespace);
            }

            return o;
        }

        private object WriteEnumMethod(EnumMapping mapping, Func<string> readFunc)
        {
            Debug.Assert(!mapping.IsSoap, "mapping.IsSoap was true. Use WriteEnumMethodSoap for reading SOAP encoded enum value.");
            string source = readFunc();
            return WriteEnumMethod(mapping, source);
        }

        private object WriteEnumMethodSoap(EnumMapping mapping)
        {
            string source = Reader.ReadElementString();
            return WriteEnumMethod(mapping, source);
        }

        private object WriteEnumMethod(EnumMapping mapping, string source)
        {
            if (mapping.IsFlags)
            {
                Hashtable table = WriteHashtable(mapping, mapping.TypeDesc.Name);
                return Enum.ToObject(mapping.TypeDesc.Type, ToEnum(source, table, mapping.TypeDesc.Name));
            }
            else
            {
                foreach (ConstantMapping c in mapping.Constants)
                {
                    if (string.Equals(c.XmlName, source))
                    {
                        return Enum.Parse(mapping.TypeDesc.Type, c.Name);
                    }
                }

                throw CreateUnknownConstantException(source, mapping.TypeDesc.Type);
            }
        }

        private Hashtable WriteHashtable(EnumMapping mapping, string name)
        {
            var h = new Hashtable();
            ConstantMapping[] constants = mapping.Constants;
            for (int i = 0; i < constants.Length; i++)
            {
                h.Add(constants[i].XmlName, constants[i].Value);
            }

            return h;
        }

        private object ReflectionCreateObject(Type type)
        {
            object obj;
            if (type.IsArray)
            {
                obj = Activator.CreateInstance(type, 32);
            }
            else
            {
                ConstructorInfo ci = GetDefaultConstructor(type);
                if (ci != null)
                {
                    obj = ci.Invoke(Array.Empty<object>());
                }
                else
                {
                    obj = Activator.CreateInstance(type);
                }
            }

            return obj;
        }

        private ConstructorInfo GetDefaultConstructor(Type type)
        {
            if (type.IsValueType)
                return null;

            ConstructorInfo ctor = FindDefaultConstructor(type.GetTypeInfo());
            return ctor;
        }

        private static ConstructorInfo FindDefaultConstructor(TypeInfo ti)
        {
            foreach (ConstructorInfo ci in ti.DeclaredConstructors)
            {
                if (!ci.IsStatic && ci.GetParameters().Length == 0)
                {
                    return ci;
                }
            }

            return null;
        }

        private object WriteEncodedStructMethod(StructMapping structMapping)
        {
            if (structMapping.TypeDesc.IsRoot)
                return null;

            Member[] members = null;

            if (structMapping.TypeDesc.IsAbstract)
            {
                throw CreateAbstractTypeException(structMapping.TypeName, structMapping.Namespace);
            }
            else
            {
                object o = ReflectionCreateObject(structMapping.TypeDesc.Type);

                MemberMapping[] mappings = TypeScope.GetSettableMembers(structMapping);
                members = new Member[mappings.Length];
                for (int i = 0; i < mappings.Length; i++)
                {
                    MemberMapping mapping = mappings[i];
                    var member = new Member(mapping);
                    member.Source = (value) =>
                    {
                        SetMemberValue(o, value, member.Mapping.MemberInfo);
                    };

                    members[i] = member;
                }

                Fixup fixup = WriteMemberFixupBegin(members, o);
                Action<object> unknownNodeAction = (n) => UnknownNode(n);
                WriteAttributes(members, null, unknownNodeAction, ref o);
                Reader.MoveToElement();
                if (Reader.IsEmptyElement)
                {
                    Reader.Skip();
                    return o;
                }

                Reader.ReadStartElement();
                Reader.MoveToContent();
                while (Reader.NodeType != XmlNodeType.EndElement && Reader.NodeType != XmlNodeType.None)
                {
                    WriteMemberElements(members, UnknownNode, UnknownNode, null, null, fixup: fixup);
                    Reader.MoveToContent();
                }

                ReadEndElement();
                return o;
            }
        }

        private Fixup WriteMemberFixupBegin(Member[] members, object o)
        {
            int fixupCount = 0;
            foreach (Member member in members)
            {
                if (member.Mapping.Elements.Length == 0)
                    continue;

                TypeMapping mapping = member.Mapping.Elements[0].Mapping;
                if (mapping is StructMapping || mapping is ArrayMapping || mapping is PrimitiveMapping || mapping is NullableMapping)
                {
                    member.MultiRef = true;
                    member.FixupIndex = fixupCount++;
                }
            }

            Fixup fixup;
            if (fixupCount > 0)
            {
                fixup = new Fixup(o, CreateWriteFixupMethod(members), fixupCount);
                AddFixup(fixup);
            }
            else
            {
                fixup = null;
            }

            return fixup;
        }

        private XmlSerializationFixupCallback CreateWriteFixupMethod(Member[] members)
        {
            return (fixupObject) =>
            {
                var fixup = (Fixup)fixupObject;
                object o = fixup.Source;
                string[] ids = fixup.Ids;
                foreach (Member member in members)
                {
                    if (member.MultiRef)
                    {
                        int fixupIndex = member.FixupIndex;
                        if (ids[fixupIndex] != null)
                        {
                            var memberValue = GetTarget(ids[fixupIndex]);
                            TypeDesc td = member.Mapping.TypeDesc;
                            if (td.IsCollection || td.IsEnumerable)
                            {
                                WriteAddCollectionFixup(o, member, memberValue);
                            }
                            else
                            {
                                SetMemberValue(o, memberValue, member.Mapping.Name);
                            }
                        }
                    }
                }
            };
        }

        private void WriteAddCollectionFixup(object o, Member member, object memberValue)
        {
            TypeDesc typeDesc = member.Mapping.TypeDesc;
            bool readOnly = member.Mapping.ReadOnly;
            Func<object> getSource = () => GetMemberValue(o, member.Mapping.MemberInfo);
            Action<object> setSource = (value) => SetMemberValue(o, value, member.Mapping.MemberInfo);
            WriteAddCollectionFixup(getSource, setSource, memberValue, typeDesc, readOnly);
        }

        private object WriteAddCollectionFixup(Func<object> getSource, Action<object> setSource, object memberValue, TypeDesc typeDesc, bool readOnly)
        {
            object memberSource = getSource();
            if (memberSource == null)
            {
                if (readOnly)
                {
                    throw CreateReadOnlyCollectionException(typeDesc.CSharpName);
                }

                memberSource = ReflectionCreateObject(typeDesc.Type);
                setSource(memberSource);
            }

            var collectionFixup = new CollectionFixup(
                memberSource,
                new XmlSerializationCollectionFixupCallback(GetCreateCollectionOfObjectsCallback(typeDesc.Type)),
                memberValue);

            AddFixup(collectionFixup);
            return memberSource;
        }

        private XmlSerializationCollectionFixupCallback GetCreateCollectionOfObjectsCallback(Type collectionType)
        {
            return (collection, collectionItems) =>
            {
                if (collectionItems == null)
                    return;

                if (collection == null)
                    return;

                var listOfItems = new List<object>();
                if (collectionItems is IEnumerable enumerableItems)
                {
                    foreach (var item in enumerableItems)
                    {
                        listOfItems.Add(item);
                    }
                }
                else
                {
                    throw new InvalidOperationException(SR.Format(SR.XmlInternalError));
                }

                AddObjectsIntoTargetCollection(collection, listOfItems, collectionType);
            };
        }

        private object WriteLiteralStructMethod(StructMapping structMapping, bool isNullable, bool checkType, string defaultNamespace)
        {
            XmlQualifiedName xsiType = checkType ? GetXsiType() : null;
            bool isNull = false;
            if (isNullable)
            {
                isNull = ReadNull();
            }

            if (checkType)
            {
                if (structMapping.TypeDesc.IsRoot && isNull)
                {
                    if (xsiType != null)
                    {
                        return ReadTypedNull(xsiType);
                    }
                    else
                    {
                        if (structMapping.TypeDesc.IsValueType)
                        {
                            return ReflectionCreateObject(structMapping.TypeDesc.Type);
                        }
                        else
                        {
                            return null;
                        }
                    }
                }

                object o = null;
                if (xsiType == null || (!structMapping.TypeDesc.IsRoot && QNameEqual(xsiType, structMapping.TypeName, structMapping.Namespace, defaultNamespace)))
                {
                    if (structMapping.TypeDesc.IsRoot)
                    {
                        return ReadTypedPrimitive(new XmlQualifiedName(Soap.UrType, XmlReservedNs.NsXs));
                    }
                }
                else if (WriteDerivedTypes(out o, structMapping, xsiType, defaultNamespace, checkType, isNullable))
                {
                    return o;
                }
                else if (structMapping.TypeDesc.IsRoot && WriteEnumAndArrayTypes(out o, structMapping, xsiType, defaultNamespace))
                {
                    return o;
                }
                else
                {
                    if (structMapping.TypeDesc.IsRoot)
                        return ReadTypedPrimitive(xsiType);
                    else
                        throw CreateUnknownTypeException(xsiType);
                }
            }

            if (structMapping.TypeDesc.IsNullable && isNull)
            {
                return null;
            }
            else if (structMapping.TypeDesc.IsAbstract)
            {
                throw CreateAbstractTypeException(structMapping.TypeName, structMapping.Namespace);
            }
            else
            {
                if (structMapping.TypeDesc.Type != null && typeof(XmlSchemaObject).IsAssignableFrom(structMapping.TypeDesc.Type))
                {
                    // #10589: To Support Serializing XmlSchemaObject
                    throw new NotImplementedException("XmlSchemaObject");
                }

                object o = ReflectionCreateObject(structMapping.TypeDesc.Type);

                MemberMapping[] mappings = TypeScope.GetSettableMembers(structMapping);
                MemberMapping anyText = null;
                MemberMapping anyElement = null;
                Member anyAttribute = null;
                Member anyElementMember = null;
                Member anyTextMember = null;

                bool isSequence = structMapping.HasExplicitSequence();

                if (isSequence)
                {
                    // #10586: Currently the reflection based method treat this kind of type as normal types.
                    // But potentially we can do some optimization for types that have ordered properties.
                }

                var allMembersList = new List<Member>(mappings.Length);
                var allMemberMappingList = new List<MemberMapping>(mappings.Length);

                for (int i = 0; i < mappings.Length; i++)
                {
                    MemberMapping mapping = mappings[i];
                    var member = new Member(mapping);

                    if (mapping.Text != null)
                    {
                        anyText = mapping;
                    }

                    if (mapping.Attribute != null)
                    {
                        member.Source = (value) => SetOrAddValueToMember(o, value, member.Mapping.MemberInfo);
                        if (mapping.Attribute.Any)
                        {
                            anyAttribute = member;
                        }
                    }

                    if (!isSequence)
                    {
                        // find anyElement if present.
                        for (int j = 0; j < mapping.Elements.Length; j++)
                        {
                            if (mapping.Elements[j].Any && (mapping.Elements[j].Name == null || mapping.Elements[j].Name.Length == 0))
                            {
                                anyElement = mapping;
                                break;
                            }
                        }
                    }
                    else if (mapping.IsParticle && !mapping.IsSequence)
                    {
                        StructMapping declaringMapping;
                        structMapping.FindDeclaringMapping(mapping, out declaringMapping, structMapping.TypeName);
                        throw new InvalidOperationException(SR.Format(SR.XmlSequenceHierarchy, structMapping.TypeDesc.FullName, mapping.Name, declaringMapping.TypeDesc.FullName, "Order"));
                    }

                    if (mapping.TypeDesc.IsArrayLike)
                    {
                        if (member.Source == null && mapping.TypeDesc.IsArrayLike && !(mapping.Elements.Length == 1 && mapping.Elements[0].Mapping is ArrayMapping))
                        {
                            member.Source = (item) =>
                            {
                                if (member.Collection == null)
                                {
                                    member.Collection = new CollectionMember();
                                }

                                member.Collection.Add(item);
                            };
                            member.ArraySource = member.Source;
                        }
                        else if (!mapping.TypeDesc.IsArray)
                        {

                        }
                    }

                    if (member.Source == null)
                    {
                        var pi = member.Mapping.MemberInfo as PropertyInfo;
                        if (pi != null && typeof(IList).IsAssignableFrom(pi.PropertyType)
                            && (pi.SetMethod == null || !pi.SetMethod.IsPublic))
                        {
                            member.Source = (value) =>
                            {
                                var getOnlyList = (IList)pi.GetValue(o);
                                if (value is IList valueList)
                                {
                                    foreach (var v in valueList)
                                    {
                                        getOnlyList.Add(v);
                                    }
                                }
                                else
                                {
                                    getOnlyList.Add(value);
                                }
                            };
                        }
                        else
                        {
                            if (member.Mapping.Xmlns != null)
                            {
                                var xmlSerializerNamespaces = new XmlSerializerNamespaces();
                                SetMemberValue(o, xmlSerializerNamespaces, member.Mapping.Name);
                                member.XmlnsSource = (ns, name) =>
                                {
                                    xmlSerializerNamespaces.Add(ns, name);
                                };
                            }
                            else
                            {
                                member.Source = (value) => SetMemberValue(o, value, member.Mapping.Name);
                            }
                        }
                    }

                    if (member.Mapping.CheckSpecified == SpecifiedAccessor.ReadWrite)
                    {
                        member.CheckSpecifiedSource = (_) =>
                        {
                            string specifiedMemberName = member.Mapping.Name + "Specified";
                            MethodInfo specifiedMethodInfo = o.GetType().GetMethod("set_" + specifiedMemberName);
                            if (specifiedMethodInfo != null)
                            {
                                specifiedMethodInfo.Invoke(o, new object[] { true });
                            }
                        };
                    }

                    ChoiceIdentifierAccessor choice = mapping.ChoiceIdentifier;
                    if (choice != null && o != null)
                    {
                        member.ChoiceSource = (elementNameObject) =>
                        {
                            string elementName = elementNameObject as string;
                            foreach (var name in choice.MemberIds)
                            {
                                if (name == elementName)
                                {
                                    object choiceValue = Enum.Parse(choice.Mapping.TypeDesc.Type, name);
                                    SetOrAddValueToMember(o, choiceValue, choice.MemberInfo);

                                    break;
                                }
                            }
                        };
                    }

                    allMemberMappingList.Add(mapping);
                    allMembersList.Add(member);

                    if (mapping == anyElement)
                    {
                        anyElementMember = member;
                    }
                    else if (mapping == anyText)
                    {
                        anyTextMember = member;
                    }
                }

                Member[] allMembers = allMembersList.ToArray();
                MemberMapping[] allMemberMappings = allMemberMappingList.ToArray();

                Action<object> unknownNodeAction = (n) => UnknownNode(n);
                WriteAttributes(allMembers, anyAttribute, unknownNodeAction, ref o);

                Reader.MoveToElement();
                if (Reader.IsEmptyElement)
                {
                    Reader.Skip();
                    return o;
                }

                Reader.ReadStartElement();
                bool IsSequenceAllMembers = IsSequence(allMembers);
                if (IsSequenceAllMembers)
                {
                    // #10586: Currently the reflection based method treat this kind of type as normal types.
                    // But potentially we can do some optimization for types that have ordered properties.
                }

                WriteMembers(ref o, allMembers, UnknownNode, UnknownNode, anyElementMember, anyTextMember);

                foreach (Member member in allMembers)
                {
                    if (member.Collection != null)
                    {
                        MemberInfo[] memberInfos = o.GetType().GetMember(member.Mapping.Name);
                        MemberInfo memberInfo = memberInfos[0];
                        object collection = null;
                        SetCollectionObjectWithCollectionMember(ref collection, member.Collection, member.Mapping.TypeDesc.Type);
                        SetMemberValue(o, collection, memberInfo);
                    }
                }

                ReadEndElement();
                return o;
            }
        }

        private bool WriteEnumAndArrayTypes(out object o, StructMapping mapping, XmlQualifiedName xsiType, string defaultNamespace)
        {
            foreach (var m in _mapping.Scope.TypeMappings)
            {
                if (m is EnumMapping enumMapping)
                {
                    if (QNameEqual(xsiType, enumMapping.TypeName, enumMapping.Namespace, defaultNamespace))
                    {
                        Reader.ReadStartElement();
                        o = WriteEnumMethod(enumMapping, () => (CollapseWhitespace(ReadString())));
                        ReadEndElement();
                        return true;
                    }

                    continue;
                }

                if (m is ArrayMapping arrayMapping)
                {
                    if (QNameEqual(xsiType, arrayMapping.TypeName, arrayMapping.Namespace, defaultNamespace))
                    {
                        o = WriteArray(arrayMapping, false, false, defaultNamespace);
                        return true;
                    }

                    continue;
                }
            }

            o = null;
            return false;
        }

        private bool WriteDerivedTypes(out object o, StructMapping mapping, XmlQualifiedName xsiType, string defaultNamespace, bool checkType, bool isNullable)
        {
            for (StructMapping derived = mapping.DerivedMappings; derived != null; derived = derived.NextDerivedMapping)
            {
                if (QNameEqual(xsiType, derived.TypeName, derived.Namespace, defaultNamespace))
                {
                    o = WriteStructMethod(derived, isNullable, checkType, defaultNamespace);
                    return true;
                }

                if (WriteDerivedTypes(out o, derived, xsiType, defaultNamespace, checkType, isNullable))
                {
                    return true;
                }
            }

            o = null;
            return false;
        }

        private void WriteAttributes(Member[] members, Member anyAttribute, Action<object> elseCall, ref object o)
        {
            Member xmlnsMember = null;
            var attributes = new List<AttributeAccessor>();
            foreach (Member member in members)
            {
                if (member.Mapping.Xmlns != null)
                {
                    xmlnsMember = member;
                    break;
                }
            }

            while (Reader.MoveToNextAttribute())
            {
                bool memberFound = false;
                foreach (Member member in members)
                {
                    if (member.Mapping.Xmlns != null || member.Mapping.Ignore)
                    {
                        continue;
                    }

                    AttributeAccessor attribute = member.Mapping.Attribute;

                    if (attribute == null) continue;
                    if (attribute.Any) continue;

                    attributes.Add(attribute);

                    if (attribute.IsSpecialXmlNamespace)
                    {
                        memberFound = XmlNodeEqual(Reader, attribute.Name, XmlReservedNs.NsXml);
                    }
                    else
                    {
                        memberFound = XmlNodeEqual(Reader, attribute.Name, attribute.Form == XmlSchemaForm.Qualified ? attribute.Namespace : string.Empty);
                    }

                    if (memberFound)
                    {
                        WriteAttribute(member);
                        memberFound = true;
                        break;
                    }
                }

                if (memberFound)
                {
                    continue;
                }

                bool flag2 = false;
                if (xmlnsMember != null)
                {
                    if (IsXmlnsAttribute(Reader.Name))
                    {
                        Debug.Assert(xmlnsMember.XmlnsSource != null, "Xmlns member's source was not set.");
                        xmlnsMember.XmlnsSource(Reader.Name.Length == 5 ? string.Empty : Reader.LocalName, Reader.Value);
                    }
                    else
                    {
                        flag2 = true;
                    }
                }
                else if (!IsXmlnsAttribute(Reader.Name))
                {
                    flag2 = true;
                }

                if (flag2)
                {
                    if (anyAttribute != null)
                    {
                        var attr = Document.ReadNode(Reader) as XmlAttribute;
                        ParseWsdlArrayType(attr);
                        WriteAttribute(anyAttribute, attr);
                    }
                    else
                    {
                        elseCall(o);
                    }
                }
            }
        }

        private void WriteAttribute(Member member, object attr = null)
        {
            AttributeAccessor attribute = member.Mapping.Attribute;
            object value = null;
            if (attribute.Mapping is SpecialMapping special)
            {
                if (special.TypeDesc.Kind == TypeKind.Attribute)
                {
                    value = attr;
                }
                else if (special.TypeDesc.CanBeAttributeValue)
                {
                    // #10590: To Support special.TypeDesc.CanBeAttributeValue == true
                    throw new NotImplementedException("special.TypeDesc.CanBeAttributeValue");
                }
                else
                    throw new InvalidOperationException(SR.Format(SR.XmlInternalError));
            }
            else
            {
                if (attribute.IsList)
                {
                    string listValues = Reader.Value;
                    string[] vals = listValues.Split(null);
                    Array arrayValue = Array.CreateInstance(member.Mapping.TypeDesc.Type.GetElementType(), vals.Length);
                    for (int i = 0; i < vals.Length; i++)
                    {
                        arrayValue.SetValue(WritePrimitive(attribute.Mapping, () => vals[i]), i);
                    }

                    value = arrayValue;
                }
                else
                {
                    value = WritePrimitive(attribute.Mapping, () => Reader.Value);
                }
            }

            member.Source(value);

            if (member.Mapping.CheckSpecified == SpecifiedAccessor.ReadWrite)
            {
                // #10591: we need to add tests for this block.
                member.CheckSpecifiedSource?.Invoke(null);
            }
        }

        private void SetOrAddValueToMember(object o, object value, MemberInfo memberInfo)
        {
            Type memberType = GetMemberType(memberInfo);

            if (memberType == value.GetType())
            {
                SetMemberValue(o, value, memberInfo);
            }
            else if (memberType.IsArray)
            {
                AddItemInArrayMember(o, memberInfo, memberType, value);
            }
            else
            {
                SetMemberValue(o, value, memberInfo);
            }
        }

        private void AddItemInArrayMember(object o, MemberInfo memberInfo, Type memberType, object item)
        {
            var currentArray = (Array)GetMemberValue(o, memberInfo);
            int length;
            if (currentArray == null)
            {
                length = 0;
            }
            else
            {
                length = currentArray.Length;
            }

            var newArray = Array.CreateInstance(memberType.GetElementType(), length + 1);
            if (currentArray != null)
            {
                Array.Copy(currentArray, newArray, length);
            }

            newArray.SetValue(item, length);
            SetMemberValue(o, newArray, memberInfo);
        }

        // WriteXmlNodeEqual
        private bool XmlNodeEqual(XmlReader source, string name, string ns)
        {
            return source.LocalName == name && string.Equals(source.NamespaceURI, ns);
        }

        private bool QNameEqual(XmlQualifiedName xsiType, string name, string ns, string defaultNamespace)
        {
            return xsiType.Name == name && string.Equals(xsiType.Namespace, defaultNamespace);
        }

        private void CreateUnknownNodeException(object o)
        {
            CreateUnknownNodeException();
        }

        internal class CollectionMember : List<object>
        {
        }

        internal class Member
        {
            public MemberMapping Mapping;
            public CollectionMember Collection;
            public int FixupIndex = -1;
            public bool MultiRef = false;
            public Action<object> Source;
            public Func<object> GetSource;
            public Action<object> ArraySource;
            public Action<object> CheckSpecifiedSource;
            public Action<object> ChoiceSource;
            public Action<string, string> XmlnsSource;

            public Member(MemberMapping mapping)
            {
                Mapping = mapping;
            }

            public Member(MemberMapping mapping, CollectionMember collectionMember) : this(mapping)
            {
                Collection = collectionMember;
            }
        }

        internal class CheckTypeSource
        {
            public string Id { get; set; }
            public bool IsObject { get; set; }
            public Type Type { get; set; }
            public object RefObject { get; set; }
        }

        internal class ObjectHolder
        {
            public object Object;
        }
    }
}<|MERGE_RESOLUTION|>--- conflicted
+++ resolved
@@ -707,19 +707,8 @@
 
         private bool IsSequence(Member[] members)
         {
-<<<<<<< HEAD
             // #10586: Currently the reflection based method treat this kind of type as normal types. 
             // But potentially we can do some optimization for types that have ordered properties. 
-=======
-            // #10586: Currently the reflection based method treat this kind of type as normal types.
-            // But potentially we can do some optimization for types that have ordered properties.
-
-            //for (int i = 0; i < members.Length; i++)
-            //{
-            //    if (members[i].Mapping.IsParticle && members[i].Mapping.IsSequence)
-            //        return true;
-            //}
->>>>>>> 03691e62
             return false;
         }
 
