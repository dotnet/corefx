// Licensed to the .NET Foundation under one or more agreements.
// The .NET Foundation licenses this file to you under the MIT license.
// See the LICENSE file in the project root for more information.

#if XMLSERIALIZERGENERATOR
namespace Microsoft.XmlSerializer.Generator
#else
namespace System.Xml.Serialization
#endif
{
    using System.Reflection;
    using System.Collections;
    using System.IO;
    using System.Xml.Schema;
    using System;
    using System.Text;
    using System.Threading;
    using System.Globalization;
    using System.Security;
    using System.Xml.Serialization.Configuration;
    using System.Diagnostics;
    using System.Collections.Generic;
    using System.Runtime.Versioning;
    using System.Xml;

    /// <include file='doc\XmlSerializer.uex' path='docs/doc[@for="XmlDeserializationEvents"]/*' />
    /// <devdoc>
    ///    <para>[To be supplied.]</para>
    /// </devdoc>
    public struct XmlDeserializationEvents
    {
        private XmlNodeEventHandler _onUnknownNode;
        private XmlAttributeEventHandler _onUnknownAttribute;
        private XmlElementEventHandler _onUnknownElement;
        private UnreferencedObjectEventHandler _onUnreferencedObject;
        internal object sender;

        /// <include file='doc\XmlSerializer.uex' path='docs/doc[@for="XmlDeserializationEvents.OnUnknownNode"]/*' />
        public XmlNodeEventHandler OnUnknownNode
        {
            get
            {
                return _onUnknownNode;
            }

            set
            {
                _onUnknownNode = value;
            }
        }

        /// <include file='doc\XmlSerializer.uex' path='docs/doc[@for="XmlDeserializationEvents.OnUnknownAttribute"]/*' />
        public XmlAttributeEventHandler OnUnknownAttribute
        {
            get
            {
                return _onUnknownAttribute;
            }
            set
            {
                _onUnknownAttribute = value;
            }
        }

        /// <include file='doc\XmlSerializer.uex' path='docs/doc[@for="XmlDeserializationEvents.OnUnknownElement"]/*' />
        public XmlElementEventHandler OnUnknownElement
        {
            get
            {
                return _onUnknownElement;
            }
            set
            {
                _onUnknownElement = value;
            }
        }

        /// <include file='doc\XmlSerializer.uex' path='docs/doc[@for="XmlDeserializationEvents.OnUnreferencedObject"]/*' />
        public UnreferencedObjectEventHandler OnUnreferencedObject
        {
            get
            {
                return _onUnreferencedObject;
            }
            set
            {
                _onUnreferencedObject = value;
            }
        }
    }

    /// <include file='doc\XmlSerializer.uex' path='docs/doc[@for="XmlSerializerImplementation"]/*' />
    ///<internalonly/>
    /// <devdoc>
    ///    <para>[To be supplied.]</para>
    /// </devdoc>
    public abstract class XmlSerializerImplementation
    {
        /// <include file='doc\XmlSerializer.uex' path='docs/doc[@for="XmlSerializerImplementation.Reader"]/*' />
        public virtual XmlSerializationReader Reader { get { throw new NotSupportedException(); } }
        /// <include file='doc\XmlSerializer.uex' path='docs/doc[@for="XmlSerializerImplementation.Writer"]/*' />
        public virtual XmlSerializationWriter Writer { get { throw new NotSupportedException(); } }
        /// <include file='doc\XmlSerializer.uex' path='docs/doc[@for="XmlSerializerImplementation.ReadMethods"]/*' />
        public virtual Hashtable ReadMethods { get { throw new NotSupportedException(); } }
        /// <include file='doc\XmlSerializer.uex' path='docs/doc[@for="XmlSerializerImplementation.WriteMethods"]/*' />
        public virtual Hashtable WriteMethods { get { throw new NotSupportedException(); } }
        /// <include file='doc\XmlSerializer.uex' path='docs/doc[@for="XmlSerializerImplementation.TypedSerializers"]/*' />
        public virtual Hashtable TypedSerializers { get { throw new NotSupportedException(); } }
        /// <include file='doc\XmlSerializer.uex' path='docs/doc[@for="XmlSerializerImplementation.CanSerialize"]/*' />
        public virtual bool CanSerialize(Type type) { throw new NotSupportedException(); }
        /// <include file='doc\XmlSerializer.uex' path='docs/doc[@for="XmlSerializerImplementation.GetSerializer"]/*' />
        public virtual XmlSerializer GetSerializer(Type type) { throw new NotSupportedException(); }
    }

    /// <include file='doc\XmlSerializer.uex' path='docs/doc[@for="XmlSerializer"]/*' />
    /// <devdoc>
    ///    <para>[To be supplied.]</para>
    /// </devdoc>
    public class XmlSerializer
    {
        internal enum SerializationMode
        {
            CodeGenOnly,
            ReflectionOnly,
            ReflectionAsBackup
        }

        internal static SerializationMode Mode { get; set; } = SerializationMode.ReflectionAsBackup;

        private static bool ReflectionMethodEnabled
        {
            get
            {
                return Mode == SerializationMode.ReflectionOnly || Mode == SerializationMode.ReflectionAsBackup;
            }
        }

        private TempAssembly _tempAssembly;
#pragma warning disable 0414
        private bool _typedSerializer;
#pragma warning restore 0414
        private Type _primitiveType;
        private XmlMapping _mapping;
        private XmlDeserializationEvents _events = new XmlDeserializationEvents();
#if uapaot
        private XmlSerializer innerSerializer;
        public string DefaultNamespace = null;
#else
        internal string DefaultNamespace = null;
#endif
        private Type _rootType;

        private static TempAssemblyCache s_cache = new TempAssemblyCache();
        private static volatile XmlSerializerNamespaces s_defaultNamespaces;
        private static XmlSerializerNamespaces DefaultNamespaces
        {
            get
            {
                if (s_defaultNamespaces == null)
                {
                    XmlSerializerNamespaces nss = new XmlSerializerNamespaces();
                    nss.AddInternal("xsi", XmlSchema.InstanceNamespace);
                    nss.AddInternal("xsd", XmlSchema.Namespace);
                    if (s_defaultNamespaces == null)
                    {
                        s_defaultNamespaces = nss;
                    }
                }
                return s_defaultNamespaces;
            }
        }

        private static readonly Dictionary<Type, Dictionary<XmlSerializerMappingKey, XmlSerializer>> s_xmlSerializerTable = new Dictionary<Type, Dictionary<XmlSerializerMappingKey, XmlSerializer>>();

        /// <include file='doc\XmlSerializer.uex' path='docs/doc[@for="XmlSerializer.XmlSerializer8"]/*' />
        ///<internalonly/>
        protected XmlSerializer()
        {
        }

        /// <include file='doc\XmlSerializer.uex' path='docs/doc[@for="XmlSerializer.XmlSerializer"]/*' />
        /// <devdoc>
        ///    <para>[To be supplied.]</para>
        /// </devdoc>
        public XmlSerializer(Type type, XmlAttributeOverrides overrides, Type[] extraTypes, XmlRootAttribute root, string defaultNamespace) :
            this(type, overrides, extraTypes, root, defaultNamespace, null)
        {
        }

        /// <include file='doc\XmlSerializer.uex' path='docs/doc[@for="XmlSerializer.XmlSerializer2"]/*' />
        /// <devdoc>
        ///    <para>[To be supplied.]</para>
        /// </devdoc>
        public XmlSerializer(Type type, XmlRootAttribute root) : this(type, null, Array.Empty<Type>(), root, null, null)
        {
        }

        /// <include file='doc\XmlSerializer.uex' path='docs/doc[@for="XmlSerializer.XmlSerializer3"]/*' />
        /// <devdoc>
        ///    <para>[To be supplied.]</para>
        /// </devdoc>
#if !uapaot
        public XmlSerializer(Type type, Type[] extraTypes) : this(type, null, extraTypes, null, null, null)
#else
        public XmlSerializer(Type type, Type[] extraTypes) : this(type)
#endif
        {
        }

        /// <include file='doc\XmlSerializer.uex' path='docs/doc[@for="XmlSerializer.XmlSerializer4"]/*' />
        /// <devdoc>
        ///    <para>[To be supplied.]</para>
        /// </devdoc>
        public XmlSerializer(Type type, XmlAttributeOverrides overrides) : this(type, overrides, Array.Empty<Type>(), null, null, null)
        {
        }

        /// <include file='doc\XmlSerializer.uex' path='docs/doc[@for="XmlSerializer.XmlSerializer5"]/*' />
        /// <devdoc>
        ///    <para>[To be supplied.]</para>
        /// </devdoc>
        public XmlSerializer(XmlTypeMapping xmlTypeMapping)
        {
            if (xmlTypeMapping == null)
                throw new ArgumentNullException(nameof(xmlTypeMapping));

#if !uapaot
            _tempAssembly = GenerateTempAssembly(xmlTypeMapping);
#endif
            _mapping = xmlTypeMapping;
        }

        /// <include file='doc\XmlSerializer.uex' path='docs/doc[@for="XmlSerializer.XmlSerializer6"]/*' />
        /// <devdoc>
        ///    <para>[To be supplied.]</para>
        /// </devdoc>
        public XmlSerializer(Type type) : this(type, (string)null)
        {
        }

        /// <include file='doc\XmlSerializer.uex' path='docs/doc[@for="XmlSerializer.XmlSerializer1"]/*' />
        /// <devdoc>
        ///    <para>[To be supplied.]</para>
        /// </devdoc>
        public XmlSerializer(Type type, string defaultNamespace)
        {
            if (type == null)
                throw new ArgumentNullException(nameof(type));

            DefaultNamespace = defaultNamespace;
            _rootType = type;

            _mapping = GetKnownMapping(type, defaultNamespace);
            if (_mapping != null)
            {
                _primitiveType = type;
                return;
            }
#if !uapaot
            _tempAssembly = s_cache[defaultNamespace, type];
            if (_tempAssembly == null)
            {
                lock (s_cache)
                {
                    _tempAssembly = s_cache[defaultNamespace, type];
                    if (_tempAssembly == null)
                    {
                        {
                            XmlSerializerImplementation contract = null;
                            Assembly assembly = TempAssembly.LoadGeneratedAssembly(type, null, out contract);
                            if (assembly == null)
                            {
                                // need to reflect and generate new serialization assembly
                                XmlReflectionImporter importer = new XmlReflectionImporter(defaultNamespace);
                                _mapping = importer.ImportTypeMapping(type, null, defaultNamespace);
                                _tempAssembly = GenerateTempAssembly(_mapping, type, defaultNamespace);
                            }
                            else
                            {
                                // we found the pre-generated assembly, now make sure that the assembly has the right serializer
                                // try to avoid the reflection step, need to get ElementName, namespace and the Key form the type
                                _mapping = XmlReflectionImporter.GetTopLevelMapping(type, defaultNamespace);
                                _tempAssembly = new TempAssembly(new XmlMapping[] { _mapping }, assembly, contract);
                            }
                        }
                    }
                    s_cache.Add(defaultNamespace, type, _tempAssembly);
                }
            }
            if (_mapping == null)
            {
                _mapping = XmlReflectionImporter.GetTopLevelMapping(type, defaultNamespace);
            }
#else
            XmlSerializerImplementation contract = GetXmlSerializerContractFromGeneratedAssembly();

            if (contract != null)
            {
                this.innerSerializer = contract.GetSerializer(type);
            }
            else if (ReflectionMethodEnabled)
            {
                var importer = new XmlReflectionImporter(defaultNamespace);
                _mapping = importer.ImportTypeMapping(type, null, defaultNamespace);

                if (_mapping == null)
                {
                    _mapping = XmlReflectionImporter.GetTopLevelMapping(type, defaultNamespace);
                }
            }
#endif
        }

        /// <include file='doc\XmlSerializer.uex' path='docs/doc[@for="XmlSerializer.XmlSerializer7"]/*' />
        /// <devdoc>
        ///    <para>[To be supplied.]</para>
        /// </devdoc>
        public XmlSerializer(Type type, XmlAttributeOverrides overrides, Type[] extraTypes, XmlRootAttribute root, string defaultNamespace, string location)
        {
            if (type == null)
                throw new ArgumentNullException(nameof(type));

            DefaultNamespace = defaultNamespace;
            _rootType = type;
            XmlReflectionImporter importer = new XmlReflectionImporter(overrides, defaultNamespace);
            if (extraTypes != null)
            {
                for (int i = 0; i < extraTypes.Length; i++)
                    importer.IncludeType(extraTypes[i]);
            }
            _mapping = importer.ImportTypeMapping(type, root, defaultNamespace);

#if !uapaot
            _tempAssembly = GenerateTempAssembly(_mapping, type, defaultNamespace, location);
#endif
        }

        internal static TempAssembly GenerateTempAssembly(XmlMapping xmlMapping)
        {
            return GenerateTempAssembly(xmlMapping, null, null);
        }

        internal static TempAssembly GenerateTempAssembly(XmlMapping xmlMapping, Type type, string defaultNamespace)
        {
            return GenerateTempAssembly(xmlMapping, type, defaultNamespace, null);
        }

        internal static TempAssembly GenerateTempAssembly(XmlMapping xmlMapping, Type type, string defaultNamespace, string location)
        {
            if (xmlMapping == null)
            {
                throw new ArgumentNullException(nameof(xmlMapping));
            }

            xmlMapping.CheckShallow();
            if (xmlMapping.IsSoap)
            {
                return null;
            }

            return new TempAssembly(new XmlMapping[] { xmlMapping }, new Type[] { type }, defaultNamespace, location);
        }

        /// <include file='doc\XmlSerializer.uex' path='docs/doc[@for="XmlSerializer.Serialize"]/*' />
        /// <devdoc>
        ///    <para>[To be supplied.]</para>
        /// </devdoc>
        public void Serialize(TextWriter textWriter, object o)
        {
            Serialize(textWriter, o, null);
        }

        /// <include file='doc\XmlSerializer.uex' path='docs/doc[@for="XmlSerializer.Serialize1"]/*' />
        /// <devdoc>
        ///    <para>[To be supplied.]</para>
        /// </devdoc>
        public void Serialize(TextWriter textWriter, object o, XmlSerializerNamespaces namespaces)
        {
            XmlTextWriter xmlWriter = new XmlTextWriter(textWriter);
            xmlWriter.Formatting = Formatting.Indented;
            xmlWriter.Indentation = 2;
            Serialize(xmlWriter, o, namespaces);
        }

        /// <include file='doc\XmlSerializer.uex' path='docs/doc[@for="XmlSerializer.Serialize2"]/*' />
        /// <devdoc>
        ///    <para>[To be supplied.]</para>
        /// </devdoc>
        public void Serialize(Stream stream, object o)
        {
            Serialize(stream, o, null);
        }

        /// <include file='doc\XmlSerializer.uex' path='docs/doc[@for="XmlSerializer.Serialize3"]/*' />
        /// <devdoc>
        ///    <para>[To be supplied.]</para>
        /// </devdoc>
        public void Serialize(Stream stream, object o, XmlSerializerNamespaces namespaces)
        {
            XmlTextWriter xmlWriter = new XmlTextWriter(stream, null);
            xmlWriter.Formatting = Formatting.Indented;
            xmlWriter.Indentation = 2;
            Serialize(xmlWriter, o, namespaces);
        }

        /// <include file='doc\XmlSerializer.uex' path='docs/doc[@for="XmlSerializer.Serialize4"]/*' />
        /// <devdoc>
        ///    <para>[To be supplied.]</para>
        /// </devdoc>
        public void Serialize(XmlWriter xmlWriter, object o)
        {
            Serialize(xmlWriter, o, null);
        }

        /// <include file='doc\XmlSerializer.uex' path='docs/doc[@for="XmlSerializer.Serialize5"]/*' />
        /// <devdoc>
        ///    <para>[To be supplied.]</para>
        /// </devdoc>
        public void Serialize(XmlWriter xmlWriter, object o, XmlSerializerNamespaces namespaces)
        {
            Serialize(xmlWriter, o, namespaces, null);
        }
        /// <include file='doc\XmlSerializer.uex' path='docs/doc[@for="XmlSerializer.Serialize6"]/*' />
        public void Serialize(XmlWriter xmlWriter, object o, XmlSerializerNamespaces namespaces, string encodingStyle)
        {
            Serialize(xmlWriter, o, namespaces, encodingStyle, null);
        }

        /// <include file='doc\XmlSerializer.uex' path='docs/doc[@for="XmlSerializer.Serialize6"]/*' />
        public void Serialize(XmlWriter xmlWriter, object o, XmlSerializerNamespaces namespaces, string encodingStyle, string id)
        {
            try
            {
                if (_primitiveType != null)
                {
                    if (encodingStyle != null && encodingStyle.Length > 0)
                    {
                        throw new InvalidOperationException(SR.Format(SR.XmlInvalidEncodingNotEncoded1, encodingStyle));
                    }
                    SerializePrimitive(xmlWriter, o, namespaces);
                }
#if !uapaot
                else if (ShouldUseReflectionBasedSerialization(_mapping))
                {
                    XmlMapping mapping;
                    if (_mapping != null && _mapping.GenerateSerializer)
                    {
                        mapping = _mapping;
                    }
                    else
                    {
                        XmlReflectionImporter importer = new XmlReflectionImporter(DefaultNamespace);
                        mapping = importer.ImportTypeMapping(_rootType, null, DefaultNamespace);
                    }

                    var writer = new ReflectionXmlSerializationWriter(mapping, xmlWriter, namespaces == null || namespaces.Count == 0 ? DefaultNamespaces : namespaces, encodingStyle, id);
                    writer.WriteObject(o);
                }
                else if (_tempAssembly == null || _typedSerializer)
                {
                    // The contion for the block is never true, thus the block is never hit.
                    XmlSerializationWriter writer = CreateWriter();
                    writer.Init(xmlWriter, namespaces == null || namespaces.Count == 0 ? DefaultNamespaces : namespaces, encodingStyle, id, _tempAssembly);
                    try
                    {
                        Serialize(o, writer);
                    }
                    finally
                    {
                        writer.Dispose();
                    }
                }
                else
                    _tempAssembly.InvokeWriter(_mapping, xmlWriter, o, namespaces == null || namespaces.Count == 0 ? DefaultNamespaces : namespaces, encodingStyle, id);
#else
                else
                {
                    if (this.innerSerializer != null)
                    {
                        if (!string.IsNullOrEmpty(this.DefaultNamespace))
                        {
                            this.innerSerializer.DefaultNamespace = this.DefaultNamespace;
                        }

                        XmlSerializationWriter writer = this.innerSerializer.CreateWriter();
                        writer.Init(xmlWriter, namespaces == null || namespaces.Count == 0 ? DefaultNamespaces : namespaces, encodingStyle, id);
                        try
                        {
                            this.innerSerializer.Serialize(o, writer);
                        }
                        finally
                        {
                            writer.Dispose();
                        }
                    }
                    else if (ReflectionMethodEnabled)
                    {
                        XmlMapping mapping;
                        if (_mapping != null && _mapping.GenerateSerializer)
                        {
                            mapping = _mapping;
                        }
                        else
                        {
                            XmlReflectionImporter importer = new XmlReflectionImporter(DefaultNamespace);
                            mapping = importer.ImportTypeMapping(_rootType, null, DefaultNamespace);
                        }

                        var writer = new ReflectionXmlSerializationWriter(mapping, xmlWriter, namespaces == null || namespaces.Count == 0 ? DefaultNamespaces : namespaces, encodingStyle, id);
                        writer.WriteObject(o);
                    }
                    else
                    {
                        throw new InvalidOperationException(SR.Format(SR.Xml_MissingSerializationCodeException, this._rootType, typeof(XmlSerializer).Name));
                    }
                }
#endif
            }
            catch (Exception e)
            {
                if (e is TargetInvocationException)
                    e = e.InnerException;
                throw new InvalidOperationException(SR.XmlGenError, e);
            }
            xmlWriter.Flush();
        }

        /// <include file='doc\XmlSerializer.uex' path='docs/doc[@for="XmlSerializer.Deserialize"]/*' />
        /// <devdoc>
        ///    <para>[To be supplied.]</para>
        /// </devdoc>
        public object Deserialize(Stream stream)
        {
            XmlTextReader xmlReader = new XmlTextReader(stream);
            xmlReader.WhitespaceHandling = WhitespaceHandling.Significant;
            xmlReader.Normalization = true;
            xmlReader.XmlResolver = null;
            return Deserialize(xmlReader, null);
        }

        /// <include file='doc\XmlSerializer.uex' path='docs/doc[@for="XmlSerializer.Deserialize1"]/*' />
        /// <devdoc>
        ///    <para>[To be supplied.]</para>
        /// </devdoc>
        public object Deserialize(TextReader textReader)
        {
            XmlTextReader xmlReader = new XmlTextReader(textReader);
            xmlReader.WhitespaceHandling = WhitespaceHandling.Significant;
            xmlReader.Normalization = true;
            xmlReader.XmlResolver = null;
            return Deserialize(xmlReader, null);
        }

        /// <include file='doc\XmlSerializer.uex' path='docs/doc[@for="XmlSerializer.Deserialize2"]/*' />
        /// <devdoc>
        ///    <para>[To be supplied.]</para>
        /// </devdoc>
        public object Deserialize(XmlReader xmlReader)
        {
            return Deserialize(xmlReader, null);
        }

        /// <include file='doc\XmlSerializer.uex' path='docs/doc[@for="XmlSerializer.Deserialize3"]/*' />
        public object Deserialize(XmlReader xmlReader, XmlDeserializationEvents events)
        {
            return Deserialize(xmlReader, null, events);
        }

        /// <include file='doc\XmlSerializer.uex' path='docs/doc[@for="XmlSerializer.Deserialize4"]/*' />
        public object Deserialize(XmlReader xmlReader, string encodingStyle)
        {
            return Deserialize(xmlReader, encodingStyle, _events);
        }

        /// <include file='doc\XmlSerializer.uex' path='docs/doc[@for="XmlSerializer.Deserialize5"]/*' />
        public object Deserialize(XmlReader xmlReader, string encodingStyle, XmlDeserializationEvents events)
        {
            events.sender = this;
            try
            {
                if (_primitiveType != null)
                {
                    if (encodingStyle != null && encodingStyle.Length > 0)
                    {
                        throw new InvalidOperationException(SR.Format(SR.XmlInvalidEncodingNotEncoded1, encodingStyle));
                    }
                    return DeserializePrimitive(xmlReader, events);
                }
#if !uapaot
                else if (ShouldUseReflectionBasedSerialization(_mapping))
                {
                    XmlMapping mapping;
                    if (_mapping != null && _mapping.GenerateSerializer)
                    {
                        mapping = _mapping;
                    }
                    else
                    {
                        XmlReflectionImporter importer = new XmlReflectionImporter(DefaultNamespace);
                        mapping = importer.ImportTypeMapping(_rootType, null, DefaultNamespace);
                    }

                    var reader = new ReflectionXmlSerializationReader(mapping, xmlReader, events, encodingStyle);
                    return reader.ReadObject();
                }
                else if (_tempAssembly == null || _typedSerializer)
                {
                    XmlSerializationReader reader = CreateReader();
                    reader.Init(xmlReader, events, encodingStyle, _tempAssembly);
                    try
                    {
                        return Deserialize(reader);
                    }
                    finally
                    {
                        reader.Dispose();
                    }
                }
                else
                {
                    return _tempAssembly.InvokeReader(_mapping, xmlReader, events, encodingStyle);
                }
#else
                else
                {
                    if (this.innerSerializer != null)
                    {
                        if (!string.IsNullOrEmpty(this.DefaultNamespace))
                        {
                            this.innerSerializer.DefaultNamespace = this.DefaultNamespace;
                        }

                        XmlSerializationReader reader = this.innerSerializer.CreateReader();
                        reader.Init(xmlReader, encodingStyle);
                        try
                        {
                            return this.innerSerializer.Deserialize(reader);
                        }
                        finally
                        {
                            reader.Dispose();
                        }
                    }
                    else if (ReflectionMethodEnabled)
                    {
                        XmlMapping mapping;
                        if (_mapping != null && _mapping.GenerateSerializer)
                        {
                            mapping = _mapping;
                        }
                        else
                        {
                            XmlReflectionImporter importer = new XmlReflectionImporter(DefaultNamespace);
                            mapping = importer.ImportTypeMapping(_rootType, null, DefaultNamespace);
                        }

                        var reader = new ReflectionXmlSerializationReader(mapping, xmlReader, events, encodingStyle);
                        return reader.ReadObject();
                    }
                    else
                    {

                        throw new InvalidOperationException(SR.Format(SR.Xml_MissingSerializationCodeException, this._rootType, typeof(XmlSerializer).Name));
                    }
                }
#endif
            }
            catch (Exception e)
            {
                if (e is TargetInvocationException)
                    e = e.InnerException;

                if (xmlReader is IXmlLineInfo)
                {
                    IXmlLineInfo lineInfo = (IXmlLineInfo)xmlReader;
                    throw new InvalidOperationException(SR.Format(SR.XmlSerializeErrorDetails, lineInfo.LineNumber.ToString(CultureInfo.InvariantCulture), lineInfo.LinePosition.ToString(CultureInfo.InvariantCulture)), e);
                }
                else
                {
                    throw new InvalidOperationException(SR.XmlSerializeError, e);
                }
            }
        }

        private static bool ShouldUseReflectionBasedSerialization(XmlMapping mapping)
        {
            return Mode == SerializationMode.ReflectionOnly
                || (mapping != null && mapping.IsSoap);
        }

        /// <include file='doc\XmlSerializer.uex' path='docs/doc[@for="XmlSerializer.CanDeserialize"]/*' />
        /// <devdoc>
        ///    <para>[To be supplied.]</para>
        /// </devdoc>
        public virtual bool CanDeserialize(XmlReader xmlReader)
        {
            if (_primitiveType != null)
            {
                TypeDesc typeDesc = (TypeDesc)TypeScope.PrimtiveTypes[_primitiveType];
                return xmlReader.IsStartElement(typeDesc.DataType.Name, string.Empty);
            }
#if !uapaot
            else if (_tempAssembly != null)
            {
                return _tempAssembly.CanRead(_mapping, xmlReader);
            }
            else
            {
                return false;
            }
#else
            if (this.innerSerializer != null)
            {
                return this.innerSerializer.CanDeserialize(xmlReader);
            }
            else
            {
                return ReflectionMethodEnabled;
            }
#endif
        }

        /// <include file='doc\XmlSerializer.uex' path='docs/doc[@for="XmlSerializer.FromMappings"]/*' />
        /// <devdoc>
        ///    <para>[To be supplied.]</para>
        /// </devdoc>
        public static XmlSerializer[] FromMappings(XmlMapping[] mappings)
        {
            return FromMappings(mappings, (Type)null);
        }

        /// <include file='doc\XmlSerializer.uex' path='docs/doc[@for="XmlSerializer.FromMappings1"]/*' />
        /// <devdoc>
        ///    <para>[To be supplied.]</para>
        /// </devdoc>
        public static XmlSerializer[] FromMappings(XmlMapping[] mappings, Type type)
        {
            if (mappings == null || mappings.Length == 0) return Array.Empty<XmlSerializer>();
#if uapaot
            XmlSerializer[] serializers = GetReflectionBasedSerializers(mappings, type);
            return serializers;
#else
            bool anySoapMapping = false;
            foreach (var mapping in mappings)
            {
<<<<<<< HEAD
                if (mapping.IsSoap)
                {
                    anySoapMapping = true;
                }
            }

            if ((anySoapMapping && ReflectionMethodEnabled) || Mode == SerializationMode.ReflectionOnly)
            {
                XmlSerializer[] serializers = GetReflectionBasedSerializers(mappings, type);
                return serializers;
=======
                serializers[i] = new XmlSerializer();
                serializers[i]._rootType = type;
                serializers[i]._mapping = mappings[i];
>>>>>>> 9e033b8f
            }

            XmlSerializerImplementation contract = null;
            Assembly assembly = type == null ? null : TempAssembly.LoadGeneratedAssembly(type, null, out contract);
            TempAssembly tempAssembly = null;
            if (assembly == null)
            {
                if (XmlMapping.IsShallow(mappings))
                {
                    return Array.Empty<XmlSerializer>();
                }
                else
                {
                    if (type == null)
                    {
                        tempAssembly = new TempAssembly(mappings, new Type[] { type }, null, null);
                        XmlSerializer[] serializers = new XmlSerializer[mappings.Length];

                        contract = tempAssembly.Contract;

                        for (int i = 0; i < serializers.Length; i++)
                        {
                            serializers[i] = (XmlSerializer)contract.TypedSerializers[mappings[i].Key];
                            serializers[i].SetTempAssembly(tempAssembly, mappings[i]);
                        }

                        return serializers;
                    }
                    else
                    {
                        // Use XmlSerializer cache when the type is not null.
                        return GetSerializersFromCache(mappings, type);
                    }
                }
            }
            else
            {
                XmlSerializer[] serializers = new XmlSerializer[mappings.Length];
                for (int i = 0; i < serializers.Length; i++)
                    serializers[i] = (XmlSerializer)contract.TypedSerializers[mappings[i].Key];
                return serializers;
            }
#endif
        }

<<<<<<< HEAD
        private static XmlSerializer[] GetReflectionBasedSerializers(XmlMapping[] mappings, Type type)
        {
            var serializers = new XmlSerializer[mappings.Length];
            for (int i = 0; i < serializers.Length; i++)
            {
                serializers[i] = new XmlSerializer();
                serializers[i].rootType = type;
                serializers[i]._mapping = mappings[i];
            }

            return serializers;
        }
=======
#if XMLSERIALIZERGENERATOR
        [ResourceConsumption(ResourceScope.Machine, ResourceScope.Machine)]
        [ResourceExposure(ResourceScope.None)]
        public static bool GenerateSerializer(Type[] types, XmlMapping[] mappings, string codePath)
        {
            if (types == null || types.Length == 0)
                return false;

            if (mappings == null)
                throw new ArgumentNullException(nameof(mappings));

            if(!Directory.Exists(codePath))
            {
                throw new ArgumentException(SR.Format(SR.XmlMelformMapping));
            }

            if (XmlMapping.IsShallow(mappings))
            {
                throw new InvalidOperationException(SR.Format(SR.XmlMelformMapping));
            }

            Assembly assembly = null;
            for (int i = 0; i < types.Length; i++)
            {
                Type type = types[i];
                if (DynamicAssemblies.IsTypeDynamic(type))
                {
                    throw new InvalidOperationException(SR.Format(SR.XmlPregenTypeDynamic, type.FullName));
                }

                if (assembly == null)
                {
                    assembly = type.Assembly;
                }
                else if (type.Assembly != assembly)
                {
                    throw new ArgumentException(SR.Format(SR.XmlPregenOrphanType, type.FullName, assembly.Location), "types");
                }
            }

            return TempAssembly.GenerateSerializerFile(mappings, types, null, assembly, new Hashtable(), codePath);
        }
#endif
>>>>>>> 9e033b8f

        private static XmlSerializer[] GetSerializersFromCache(XmlMapping[] mappings, Type type)
        {
            XmlSerializer[] serializers = new XmlSerializer[mappings.Length];

            Dictionary<XmlSerializerMappingKey, XmlSerializer> typedMappingTable = null;
            lock (s_xmlSerializerTable)
            {
                if (!s_xmlSerializerTable.TryGetValue(type, out typedMappingTable))
                {
                    typedMappingTable = new Dictionary<XmlSerializerMappingKey, XmlSerializer>();
                    s_xmlSerializerTable[type] = typedMappingTable;
                }
            }

            lock (typedMappingTable)
            {
                var pendingKeys = new Dictionary<XmlSerializerMappingKey, int>();
                for (int i = 0; i < mappings.Length; i++)
                {
                    XmlSerializerMappingKey mappingKey = new XmlSerializerMappingKey(mappings[i]);
                    if (!typedMappingTable.TryGetValue(mappingKey, out serializers[i]))
                    {
                        pendingKeys.Add(mappingKey, i);
                    }
                }

                if (pendingKeys.Count > 0)
                {
                    XmlMapping[] pendingMappings = new XmlMapping[pendingKeys.Count];
                    int index = 0;
                    foreach (XmlSerializerMappingKey mappingKey in pendingKeys.Keys)
                    {
                        pendingMappings[index++] = mappingKey.Mapping;
                    }

                    TempAssembly tempAssembly = new TempAssembly(pendingMappings, new Type[] { type }, null, null);
                    XmlSerializerImplementation contract = tempAssembly.Contract;

                    foreach (XmlSerializerMappingKey mappingKey in pendingKeys.Keys)
                    {
                        index = pendingKeys[mappingKey];
                        serializers[index] = (XmlSerializer)contract.TypedSerializers[mappingKey.Mapping.Key];
                        serializers[index].SetTempAssembly(tempAssembly, mappingKey.Mapping);

                        typedMappingTable[mappingKey] = serializers[index];
                    }
                }
            }

            return serializers;
        }

        /// <include file='doc\XmlSerializer.uex' path='docs/doc[@for="XmlSerializer.FromTypes"]/*' />
        /// <devdoc>
        ///    <para>[To be supplied.]</para>
        /// </devdoc>
        public static XmlSerializer[] FromTypes(Type[] types)
        {
            if (types == null)
                return Array.Empty<XmlSerializer>();

#if uapaot
            var serializers = new XmlSerializer[types.Length];
            for (int i = 0; i < types.Length; i++)
            {
                serializers[i] = new XmlSerializer(types[i]);
            }
            return serializers;
#else
            XmlReflectionImporter importer = new XmlReflectionImporter();
            XmlTypeMapping[] mappings = new XmlTypeMapping[types.Length];
            for (int i = 0; i < types.Length; i++)
            {
                mappings[i] = importer.ImportTypeMapping(types[i]);
            }
            return FromMappings(mappings);
#endif
        }

#if uapaot
        // this the global XML serializer contract introduced for multi-file
        private static XmlSerializerImplementation xmlSerializerContract;

        internal static XmlSerializerImplementation GetXmlSerializerContractFromGeneratedAssembly()
        {
            // hack to pull in SetXmlSerializerContract which is only referenced from the
            // code injected by MainMethodInjector transform
            // there's probably also a way to do this via [DependencyReductionRoot],
            // but I can't get the compiler to find that...
            if (xmlSerializerContract == null)
                SetXmlSerializerContract(null);

            // this method body used to be rewritten by an IL transform
            // with the restructuring for multi-file, it has become a regular method
            return xmlSerializerContract;
        }

        public static void SetXmlSerializerContract(XmlSerializerImplementation xmlSerializerImplementation)
        {
            xmlSerializerContract = xmlSerializerImplementation;
        }
#endif

        /// <include file='doc\XmlSerializer.uex' path='docs/doc[@for="XmlSerializer.GetXmlSerializerAssemblyName"]/*' />
        /// <devdoc>
        ///    <para>[To be supplied.]</para>
        /// </devdoc>
        public static string GetXmlSerializerAssemblyName(Type type)
        {
            return GetXmlSerializerAssemblyName(type, null);
        }

        /// <include file='doc\XmlSerializer.uex' path='docs/doc[@for="XmlSerializer.GetXmlSerializerAssemblyName"]/*' />
        /// <devdoc>
        ///    <para>[To be supplied.]</para>
        /// </devdoc>
        public static string GetXmlSerializerAssemblyName(Type type, string defaultNamespace)
        {
            if (type == null)
            {
                throw new ArgumentNullException(nameof(type));
            }
            return Compiler.GetTempAssemblyName(type.Assembly.GetName(), defaultNamespace);
        }

        /// <include file='doc\XmlSerializer.uex' path='docs/doc[@for="XmlSerializer.UnknownNode"]/*' />
        /// <devdoc>
        ///    <para>[To be supplied.]</para>
        /// </devdoc>
        public event XmlNodeEventHandler UnknownNode
        {
            add
            {
                _events.OnUnknownNode += value;
            }
            remove
            {
                _events.OnUnknownNode -= value;
            }
        }

        /// <include file='doc\XmlSerializer.uex' path='docs/doc[@for="XmlSerializer.UnknownAttribute"]/*' />
        /// <devdoc>
        ///    <para>[To be supplied.]</para>
        /// </devdoc>
        public event XmlAttributeEventHandler UnknownAttribute
        {
            add
            {
                _events.OnUnknownAttribute += value;
            }
            remove
            {
                _events.OnUnknownAttribute -= value;
            }
        }

        /// <include file='doc\XmlSerializer.uex' path='docs/doc[@for="XmlSerializer.UnknownElement"]/*' />
        public event XmlElementEventHandler UnknownElement
        {
            add
            {
                _events.OnUnknownElement += value;
            }
            remove
            {
                _events.OnUnknownElement -= value;
            }
        }

        /// <include file='doc\XmlSerializer.uex' path='docs/doc[@for="XmlSerializer.UnreferencedObject"]/*' />
        public event UnreferencedObjectEventHandler UnreferencedObject
        {
            add
            {
                _events.OnUnreferencedObject += value;
            }
            remove
            {
                _events.OnUnreferencedObject -= value;
            }
        }

        /// <include file='doc\XmlSerializer.uex' path='docs/doc[@for="XmlSerializer.CreateReader"]/*' />
        ///<internalonly/>
        protected virtual XmlSerializationReader CreateReader() { throw new PlatformNotSupportedException(); }
        /// <include file='doc\XmlSerializer.uex' path='docs/doc[@for="XmlSerializer.Deserialize4"]/*' />
        ///<internalonly/>
        protected virtual object Deserialize(XmlSerializationReader reader) { throw new PlatformNotSupportedException(); }
        /// <include file='doc\XmlSerializer.uex' path='docs/doc[@for="XmlSerializer.CreateWriter"]/*' />
        ///<internalonly/>
        protected virtual XmlSerializationWriter CreateWriter() { throw new PlatformNotSupportedException(); }
        /// <include file='doc\XmlSerializer.uex' path='docs/doc[@for="XmlSerializer.Serialize7"]/*' />
        ///<internalonly/>
        protected virtual void Serialize(object o, XmlSerializationWriter writer) { throw new PlatformNotSupportedException(); }

        internal void SetTempAssembly(TempAssembly tempAssembly, XmlMapping mapping)
        {
            _tempAssembly = tempAssembly;
            _mapping = mapping;
            _typedSerializer = true;
        }

        private static XmlTypeMapping GetKnownMapping(Type type, string ns)
        {
            if (ns != null && ns != string.Empty)
                return null;
            TypeDesc typeDesc = (TypeDesc)TypeScope.PrimtiveTypes[type];
            if (typeDesc == null)
                return null;
            ElementAccessor element = new ElementAccessor();
            element.Name = typeDesc.DataType.Name;
            XmlTypeMapping mapping = new XmlTypeMapping(null, element);
            mapping.SetKeyInternal(XmlMapping.GenerateKey(type, null, null));
            return mapping;
        }

        private void SerializePrimitive(XmlWriter xmlWriter, object o, XmlSerializerNamespaces namespaces)
        {
            XmlSerializationPrimitiveWriter writer = new XmlSerializationPrimitiveWriter();
            writer.Init(xmlWriter, namespaces, null, null, null);
            switch (_primitiveType.GetTypeCode())
            {
                case TypeCode.String:
                    writer.Write_string(o);
                    break;
                case TypeCode.Int32:
                    writer.Write_int(o);
                    break;
                case TypeCode.Boolean:
                    writer.Write_boolean(o);
                    break;
                case TypeCode.Int16:
                    writer.Write_short(o);
                    break;
                case TypeCode.Int64:
                    writer.Write_long(o);
                    break;
                case TypeCode.Single:
                    writer.Write_float(o);
                    break;
                case TypeCode.Double:
                    writer.Write_double(o);
                    break;
                case TypeCode.Decimal:
                    writer.Write_decimal(o);
                    break;
                case TypeCode.DateTime:
                    writer.Write_dateTime(o);
                    break;
                case TypeCode.Char:
                    writer.Write_char(o);
                    break;
                case TypeCode.Byte:
                    writer.Write_unsignedByte(o);
                    break;
                case TypeCode.SByte:
                    writer.Write_byte(o);
                    break;
                case TypeCode.UInt16:
                    writer.Write_unsignedShort(o);
                    break;
                case TypeCode.UInt32:
                    writer.Write_unsignedInt(o);
                    break;
                case TypeCode.UInt64:
                    writer.Write_unsignedLong(o);
                    break;

                default:
                    if (_primitiveType == typeof(XmlQualifiedName))
                    {
                        writer.Write_QName(o);
                    }
                    else if (_primitiveType == typeof(byte[]))
                    {
                        writer.Write_base64Binary(o);
                    }
                    else if (_primitiveType == typeof(Guid))
                    {
                        writer.Write_guid(o);
                    }
                    else if (_primitiveType == typeof(TimeSpan))
                    {
                        writer.Write_TimeSpan(o);
                    }
                    else
                    {
                        throw new InvalidOperationException(SR.Format(SR.XmlUnxpectedType, _primitiveType.FullName));
                    }
                    break;
            }
        }

        private object DeserializePrimitive(XmlReader xmlReader, XmlDeserializationEvents events)
        {
            XmlSerializationPrimitiveReader reader = new XmlSerializationPrimitiveReader();
            reader.Init(xmlReader, events, null, null);
            object o;
            switch (_primitiveType.GetTypeCode())
            {
                case TypeCode.String:
                    o = reader.Read_string();
                    break;
                case TypeCode.Int32:
                    o = reader.Read_int();
                    break;
                case TypeCode.Boolean:
                    o = reader.Read_boolean();
                    break;
                case TypeCode.Int16:
                    o = reader.Read_short();
                    break;
                case TypeCode.Int64:
                    o = reader.Read_long();
                    break;
                case TypeCode.Single:
                    o = reader.Read_float();
                    break;
                case TypeCode.Double:
                    o = reader.Read_double();
                    break;
                case TypeCode.Decimal:
                    o = reader.Read_decimal();
                    break;
                case TypeCode.DateTime:
                    o = reader.Read_dateTime();
                    break;
                case TypeCode.Char:
                    o = reader.Read_char();
                    break;
                case TypeCode.Byte:
                    o = reader.Read_unsignedByte();
                    break;
                case TypeCode.SByte:
                    o = reader.Read_byte();
                    break;
                case TypeCode.UInt16:
                    o = reader.Read_unsignedShort();
                    break;
                case TypeCode.UInt32:
                    o = reader.Read_unsignedInt();
                    break;
                case TypeCode.UInt64:
                    o = reader.Read_unsignedLong();
                    break;

                default:
                    if (_primitiveType == typeof(XmlQualifiedName))
                    {
                        o = reader.Read_QName();
                    }
                    else if (_primitiveType == typeof(byte[]))
                    {
                        o = reader.Read_base64Binary();
                    }
                    else if (_primitiveType == typeof(Guid))
                    {
                        o = reader.Read_guid();
                    }
                    else if (_primitiveType == typeof(TimeSpan))
                    {
                        o = reader.Read_TimeSpan();
                    }
                    else
                    {
                        throw new InvalidOperationException(SR.Format(SR.XmlUnxpectedType, _primitiveType.FullName));
                    }
                    break;
            }
            return o;
        }

        private class XmlSerializerMappingKey
        {
            public XmlMapping Mapping;
            public XmlSerializerMappingKey(XmlMapping mapping)
            {
                this.Mapping = mapping;
            }

            public override bool Equals(object obj)
            {
                XmlSerializerMappingKey other = obj as XmlSerializerMappingKey;
                if (other == null)
                    return false;

                if (this.Mapping.Key != other.Mapping.Key)
                    return false;

                if (this.Mapping.ElementName != other.Mapping.ElementName)
                    return false;

                if (this.Mapping.Namespace != other.Mapping.Namespace)
                    return false;

                if (this.Mapping.IsSoap != other.Mapping.IsSoap)
                    return false;

                return true;
            }

            public override int GetHashCode()
            {
                int hashCode = this.Mapping.IsSoap ? 0 : 1;

                if (this.Mapping.Key != null)
                    hashCode ^= this.Mapping.Key.GetHashCode();

                if (this.Mapping.ElementName != null)
                    hashCode ^= this.Mapping.ElementName.GetHashCode();

                if (this.Mapping.Namespace != null)
                    hashCode ^= this.Mapping.Namespace.GetHashCode();

                return hashCode;
            }
        }
    }
}<|MERGE_RESOLUTION|>--- conflicted
+++ resolved
@@ -743,7 +743,6 @@
             bool anySoapMapping = false;
             foreach (var mapping in mappings)
             {
-<<<<<<< HEAD
                 if (mapping.IsSoap)
                 {
                     anySoapMapping = true;
@@ -754,11 +753,6 @@
             {
                 XmlSerializer[] serializers = GetReflectionBasedSerializers(mappings, type);
                 return serializers;
-=======
-                serializers[i] = new XmlSerializer();
-                serializers[i]._rootType = type;
-                serializers[i]._mapping = mappings[i];
->>>>>>> 9e033b8f
             }
 
             XmlSerializerImplementation contract = null;
@@ -804,7 +798,6 @@
 #endif
         }
 
-<<<<<<< HEAD
         private static XmlSerializer[] GetReflectionBasedSerializers(XmlMapping[] mappings, Type type)
         {
             var serializers = new XmlSerializer[mappings.Length];
@@ -817,7 +810,7 @@
 
             return serializers;
         }
-=======
+
 #if XMLSERIALIZERGENERATOR
         [ResourceConsumption(ResourceScope.Machine, ResourceScope.Machine)]
         [ResourceExposure(ResourceScope.None)]
@@ -861,7 +854,6 @@
             return TempAssembly.GenerateSerializerFile(mappings, types, null, assembly, new Hashtable(), codePath);
         }
 #endif
->>>>>>> 9e033b8f
 
         private static XmlSerializer[] GetSerializersFromCache(XmlMapping[] mappings, Type type)
         {
