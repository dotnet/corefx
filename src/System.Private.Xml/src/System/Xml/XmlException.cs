--- conflicted
+++ resolved
@@ -33,9 +33,6 @@
 
         protected XmlException(SerializationInfo info, StreamingContext context) : base(info, context)
         {
-<<<<<<< HEAD
-            throw new PlatformNotSupportedException();
-=======
             _res = (string)info.GetValue("res", typeof(string));
             _args = (string[])info.GetValue("args", typeof(string[]));
             _lineNumber = (int)info.GetValue("lineNumber", typeof(int));
@@ -67,7 +64,6 @@
                 // deserializing V2 or higher exception -> exception message is serialized by the base class (Exception._message)
                 _message = null;
             }
->>>>>>> a671d624
         }
 
         public override void GetObjectData(SerializationInfo info, StreamingContext context)
