﻿// Licensed to the .NET Foundation under one or more agreements.
// The .NET Foundation licenses this file to you under the MIT license.
// See the LICENSE file in the project root for more information.

using SerializationTypes;
using System;
using System.Collections.Generic;
using System.Globalization;
using System.IO;
using System.Linq;
using System.Reflection;
using System.Text;
using System.Threading;
using System.Xml;
using System.Xml.Linq;
using System.Xml.Serialization;
using Xunit;

public static partial class XmlSerializerTests
{
#if ReflectionOnly
    private static readonly string SerializationModeSetterName = "set_Mode";

    static XmlSerializerTests()
    {
        if (!PlatformDetection.IsFullFramework)
        {
            MethodInfo method = typeof(XmlSerializer).GetMethod(SerializationModeSetterName, BindingFlags.Public | BindingFlags.NonPublic | BindingFlags.Static);
            Assert.True(method != null, $"No method named {SerializationModeSetterName}");
            method.Invoke(null, new object[] { 1 });
        }
    }
#endif

    private static bool IsTimeSpanSerializationAvailable => !PlatformDetection.IsFullFramework || (AppContext.TryGetSwitch("Switch.System.Xml.EnableTimeSpanSerialization", out bool result) && result);

    [Fact]
    public static void Xml_BoolAsRoot()
    {
        Assert.StrictEqual(SerializeAndDeserialize<bool>(true,
@"<?xml version=""1.0""?>
<boolean>true</boolean>"), true);
        Assert.StrictEqual(SerializeAndDeserialize<bool>(false,
@"<?xml version=""1.0""?>
<boolean>false</boolean>"), false);
    }

    [Fact]
    public static void Xml_ByteArrayAsRoot()
    {
        Assert.Null(SerializeAndDeserialize<byte[]>(null,
@"<?xml version=""1.0""?>
<base64Binary d1p1:nil=""true"" xmlns:d1p1=""http://www.w3.org/2001/XMLSchema-instance"" />"));
        byte[] x = new byte[] { 1, 2 };
        byte[] y = SerializeAndDeserialize<byte[]>(x,
@"<?xml version=""1.0""?>
<base64Binary>AQI=</base64Binary>");
        Assert.Equal(x, y);
    }

    [Fact]
    public static void Xml_CharAsRoot()
    {
        Assert.StrictEqual(SerializeAndDeserialize<char>(char.MinValue,
@"<?xml version=""1.0""?>
<char>0</char>"), char.MinValue);
        Assert.StrictEqual(SerializeAndDeserialize<char>(char.MaxValue,
@"<?xml version=""1.0""?>
<char>65535</char>"), char.MaxValue);
        Assert.StrictEqual(SerializeAndDeserialize<char>('a',
@"<?xml version=""1.0""?>
<char>97</char>"), 'a');
        Assert.StrictEqual(SerializeAndDeserialize<char>('ñ',
@"<?xml version=""1.0""?>
<char>241</char>"), 'ñ');
        Assert.StrictEqual(SerializeAndDeserialize<char>('漢',
@"<?xml version=""1.0""?>
<char>28450</char>"), '漢');
    }

    [Fact]
    public static void Xml_ByteAsRoot()
    {
        Assert.StrictEqual(SerializeAndDeserialize<byte>(10,
@"<?xml version=""1.0""?>
<unsignedByte>10</unsignedByte>"), 10);
        Assert.StrictEqual(SerializeAndDeserialize<byte>(byte.MinValue,
@"<?xml version=""1.0""?>
<unsignedByte>0</unsignedByte>"), byte.MinValue);
        Assert.StrictEqual(SerializeAndDeserialize<byte>(byte.MaxValue,
@"<?xml version=""1.0""?>
<unsignedByte>255</unsignedByte>"), byte.MaxValue);
    }

    [Fact]
    public static void Xml_DateTimeAsRoot()
    {
        // Assume that UTC offset doesn't change more often than once in the day 2013-01-02
        // DO NOT USE TimeZoneInfo.Local.BaseUtcOffset !
        var offsetMinutes = (int)TimeZoneInfo.Local.GetUtcOffset(new DateTime(2013, 1, 2)).TotalMinutes;
        var timeZoneString = string.Format("{0:+;-}{1}", offsetMinutes, new TimeSpan(0, offsetMinutes, 0).ToString(@"hh\:mm"));
        Assert.StrictEqual(SerializeAndDeserialize<DateTime>(new DateTime(2013, 1, 2),
@"<?xml version=""1.0""?>
<dateTime>2013-01-02T00:00:00</dateTime>"), new DateTime(2013, 1, 2));
        Assert.StrictEqual(SerializeAndDeserialize<DateTime>(new DateTime(2013, 1, 2, 3, 4, 5, 6, DateTimeKind.Local), string.Format(@"<?xml version=""1.0""?>
<dateTime>2013-01-02T03:04:05.006{0}</dateTime>", timeZoneString)), new DateTime(2013, 1, 2, 3, 4, 5, 6, DateTimeKind.Local));
        Assert.StrictEqual(SerializeAndDeserialize<DateTime>(new DateTime(2013, 1, 2, 3, 4, 5, 6, DateTimeKind.Unspecified),
@"<?xml version=""1.0""?>
<dateTime>2013-01-02T03:04:05.006</dateTime>"), new DateTime(2013, 1, 2, 3, 4, 5, 6, DateTimeKind.Unspecified));
        Assert.StrictEqual(SerializeAndDeserialize<DateTime>(new DateTime(2013, 1, 2, 3, 4, 5, 6, DateTimeKind.Utc),
@"<?xml version=""1.0""?>
<dateTime>2013-01-02T03:04:05.006Z</dateTime>"), new DateTime(2013, 1, 2, 3, 4, 5, 6, DateTimeKind.Utc));
        Assert.StrictEqual(SerializeAndDeserialize<DateTime>(DateTime.SpecifyKind(DateTime.MinValue, DateTimeKind.Utc),
@"<?xml version=""1.0""?>
<dateTime>0001-01-01T00:00:00Z</dateTime>"), DateTime.SpecifyKind(DateTime.MinValue, DateTimeKind.Utc));
        Assert.StrictEqual(SerializeAndDeserialize<DateTime>(DateTime.SpecifyKind(DateTime.MaxValue, DateTimeKind.Utc),
@"<?xml version=""1.0""?>
<dateTime>9999-12-31T23:59:59.9999999Z</dateTime>"), DateTime.SpecifyKind(DateTime.MaxValue, DateTimeKind.Utc));
    }

    [Fact]
    public static void Xml_TypeWithDateTimePropertyAsXmlTime()
    {
        DateTime localTime = new DateTime(549269870000L, DateTimeKind.Local);
        TypeWithDateTimePropertyAsXmlTime localTimeOjbect = new TypeWithDateTimePropertyAsXmlTime()
        {
            Value = localTime
        };

        // This is how we convert DateTime from time to string.
        var localTimeDateTime = DateTime.MinValue + localTime.TimeOfDay;
        string localTimeString = localTimeDateTime.ToString("HH:mm:ss.fffffffzzzzzz", DateTimeFormatInfo.InvariantInfo);
        TypeWithDateTimePropertyAsXmlTime localTimeOjbectRoundTrip = SerializeAndDeserialize(localTimeOjbect,
string.Format(@"<?xml version=""1.0"" encoding=""utf-8""?>
<TypeWithDateTimePropertyAsXmlTime xmlns:xsi=""http://www.w3.org/2001/XMLSchema-instance"" xmlns:xsd=""http://www.w3.org/2001/XMLSchema"">{0}</TypeWithDateTimePropertyAsXmlTime>", localTimeString));

        Assert.StrictEqual(localTimeOjbect.Value, localTimeOjbectRoundTrip.Value);

        TypeWithDateTimePropertyAsXmlTime utcTimeOjbect = new TypeWithDateTimePropertyAsXmlTime()
        {
            Value = new DateTime(549269870000L, DateTimeKind.Utc)
        };

        if (IsTimeSpanSerializationAvailable)
        {
            TypeWithDateTimePropertyAsXmlTime utcTimeRoundTrip = SerializeAndDeserialize(utcTimeOjbect,
    @"<?xml version=""1.0"" encoding=""utf-8""?>
<TypeWithDateTimePropertyAsXmlTime xmlns:xsi=""http://www.w3.org/2001/XMLSchema-instance"" xmlns:xsd=""http://www.w3.org/2001/XMLSchema"">15:15:26.9870000Z</TypeWithDateTimePropertyAsXmlTime>");

            Assert.StrictEqual(utcTimeOjbect.Value, utcTimeRoundTrip.Value);
        }
    }

    [Fact]
    public static void Xml_DecimalAsRoot()
    {
        foreach (decimal value in new decimal[] { (decimal)-1.2, (decimal)0, (decimal)2.3, decimal.MinValue, decimal.MaxValue })
        {
            Assert.StrictEqual(SerializeAndDeserialize<decimal>(value, string.Format(@"<?xml version=""1.0""?>
<decimal>{0}</decimal>", value.ToString(CultureInfo.InvariantCulture))), value);
        }
    }

    [Fact]
    public static void Xml_DoubleAsRoot()
    {
        Assert.StrictEqual(SerializeAndDeserialize<double>(-1.2,
@"<?xml version=""1.0""?>
<double>-1.2</double>"), -1.2);
        Assert.StrictEqual(SerializeAndDeserialize<double>(0,
@"<?xml version=""1.0""?>
<double>0</double>"), 0);
        Assert.StrictEqual(SerializeAndDeserialize<double>(2.3,
@"<?xml version=""1.0""?>
<double>2.3</double>"), 2.3);
        Assert.StrictEqual(SerializeAndDeserialize<double>(double.MinValue,
@"<?xml version=""1.0""?>
<double>-1.7976931348623157E+308</double>"), double.MinValue);
        Assert.StrictEqual(SerializeAndDeserialize<double>(double.MaxValue,
@"<?xml version=""1.0""?>
<double>1.7976931348623157E+308</double>"), double.MaxValue);
    }

    [Fact]
    public static void Xml_FloatAsRoot()
    {
        Assert.StrictEqual(SerializeAndDeserialize<float>((float)-1.2,
@"<?xml version=""1.0""?>
<float>-1.2</float>"), (float)-1.2);
        Assert.StrictEqual(SerializeAndDeserialize<float>((float)0,
@"<?xml version=""1.0""?>
<float>0</float>"), (float)0);
        Assert.StrictEqual(SerializeAndDeserialize<float>((float)2.3,
@"<?xml version=""1.0""?>
<float>2.3</float>"), (float)2.3);
        Assert.StrictEqual(SerializeAndDeserialize<float>(float.MinValue,
@"<?xml version=""1.0""?>
<float>-3.40282347E+38</float>"), float.MinValue);
        Assert.StrictEqual(SerializeAndDeserialize<float>(float.MaxValue,
@"<?xml version=""1.0""?>
<float>3.40282347E+38</float>"), float.MaxValue);
    }

    [Fact]
    public static void Xml_GuidAsRoot()
    {
        Xml_GuidAsRoot(new XmlSerializer(typeof(Guid)));
    }

    private static void Xml_GuidAsRoot(XmlSerializer serializer)
    {
        foreach (Guid value in new Guid[] { Guid.NewGuid(), Guid.Empty })
        {
            Assert.StrictEqual(SerializeAndDeserialize<Guid>(value, string.Format(@"<?xml version=""1.0""?>
<guid>{0}</guid>", value.ToString())), value);
        }
    }

    [Fact]
    public static void Xml_IntAsRoot()
    {
        foreach (int value in new int[] { -1, 0, 2, int.MinValue, int.MaxValue })
        {
            Assert.StrictEqual(SerializeAndDeserialize<int>(value, string.Format(@"<?xml version=""1.0""?>
<int>{0}</int>", value)), value);
        }
    }

    [Fact]
    public static void Xml_LongAsRoot()
    {
        foreach (long value in new long[] { (long)-1, (long)0, (long)2, long.MinValue, long.MaxValue })
        {
            Assert.StrictEqual(SerializeAndDeserialize<long>(value, string.Format(@"<?xml version=""1.0""?>
<long>{0}</long>", value)), value);
        }
    }

    [Fact]
    public static void Xml_ObjectAsRoot()
    {
        Assert.StrictEqual(SerializeAndDeserialize<object>(1,
@"<?xml version=""1.0""?>
<anyType xmlns:q1=""http://www.w3.org/2001/XMLSchema"" d1p1:type=""q1:int"" xmlns:d1p1=""http://www.w3.org/2001/XMLSchema-instance"">1</anyType>"), 1);
        Assert.StrictEqual(SerializeAndDeserialize<object>(true,
@"<?xml version=""1.0""?>
<anyType xmlns:q1=""http://www.w3.org/2001/XMLSchema"" d1p1:type=""q1:boolean"" xmlns:d1p1=""http://www.w3.org/2001/XMLSchema-instance"">true</anyType>"), true);
        Assert.StrictEqual(SerializeAndDeserialize<object>("abc",
@"<?xml version=""1.0""?>
<anyType xmlns:q1=""http://www.w3.org/2001/XMLSchema"" d1p1:type=""q1:string"" xmlns:d1p1=""http://www.w3.org/2001/XMLSchema-instance"">abc</anyType>"), "abc");
        Assert.StrictEqual(SerializeAndDeserialize<object>(null,
@"<?xml version=""1.0""?><anyType xmlns:xsd=""http://www.w3.org/2001/XMLSchema"" xmlns:xsi=""http://www.w3.org/2001/XMLSchema-instance"" xsi:nil=""true"" />"), null);
    }

    [Fact]
    public static void Xml_XmlQualifiedNameAsRoot()
    {
        Assert.StrictEqual(SerializeAndDeserialize<XmlQualifiedName>(new XmlQualifiedName("abc", "def"),
@"<?xml version=""1.0""?>
<QName xmlns:q1=""def"">q1:abc</QName>"), new XmlQualifiedName("abc", "def"));
        Assert.StrictEqual(SerializeAndDeserialize<XmlQualifiedName>(XmlQualifiedName.Empty,
@"<?xml version=""1.0""?><QName xmlns="""" />"), XmlQualifiedName.Empty);
    }

    [Fact]
    public static void Xml_ShortAsRoot()
    {
        foreach (short value in new short[] { (short)-1.2, (short)0, (short)2.3, short.MinValue, short.MaxValue })
        {
            Assert.StrictEqual(SerializeAndDeserialize<short>(value, string.Format(@"<?xml version=""1.0""?>
<short>{0}</short>", value)), value);
        }
    }

    [Fact]
    public static void Xml_SbyteAsRoot()
    {
        foreach (sbyte value in new sbyte[] { (sbyte)3, (sbyte)0, sbyte.MinValue, sbyte.MaxValue })
        {
            Assert.StrictEqual(SerializeAndDeserialize<sbyte>(value, string.Format(@"<?xml version=""1.0""?>
<byte>{0}</byte>", value)), value);
        }
    }

    [Fact]
    public static void Xml_StringAsRoot()
    {
        Assert.StrictEqual(SerializeAndDeserialize<string>("abc",
@"<?xml version=""1.0""?>
<string>abc</string>"), "abc");
        Assert.StrictEqual(SerializeAndDeserialize<string>("  a b  ",
@"<?xml version=""1.0""?>
<string>  a b  </string>"), "  a b  ");
        Assert.StrictEqual(SerializeAndDeserialize<string>(null,
@"<?xml version=""1.0""?>
<string d1p1:nil=""true"" xmlns:d1p1=""http://www.w3.org/2001/XMLSchema-instance"" />"), null);
        Assert.StrictEqual(SerializeAndDeserialize<string>("",
@"<?xml version=""1.0""?>
<string />"), "");
        Assert.StrictEqual(SerializeAndDeserialize<string>(" ",
@"<?xml version=""1.0""?>
<string> </string>"), string.Empty);
        Assert.StrictEqual(SerializeAndDeserialize<string>("Hello World! 漢 ñ",
@"<?xml version=""1.0""?>
<string>Hello World! 漢 ñ</string>"), "Hello World! 漢 ñ");
    }

    [Fact]
    public static void Xml_UintAsRoot()
    {
        foreach (uint value in new uint[] { (uint)3, (uint)0, uint.MinValue, uint.MaxValue })
        {
            Assert.StrictEqual(SerializeAndDeserialize<uint>(value, string.Format(@"<?xml version=""1.0""?>
<unsignedInt>{0}</unsignedInt>", value)), value);
        }
    }

    [Fact]
    public static void Xml_UlongAsRoot()
    {
        foreach (ulong value in new ulong[] { (ulong)3, (ulong)0, ulong.MinValue, ulong.MaxValue })
        {
            Assert.StrictEqual(SerializeAndDeserialize<ulong>(value, string.Format(@"<?xml version=""1.0""?>
<unsignedLong>{0}</unsignedLong>", value)), value);
        }
    }

    [Fact]
    public static void Xml_UshortAsRoot()
    {
        foreach (ushort value in new ushort[] { (ushort)3, (ushort)0, ushort.MinValue, ushort.MaxValue })
        {
            Assert.StrictEqual(SerializeAndDeserialize<ushort>(value, string.Format(@"<?xml version=""1.0""?>
<unsignedShort>{0}</unsignedShort>", value)), value);
        }
    }

    [Fact]
    public static void Xml_ArrayAsRoot()
    {
        SimpleType[] x = new SimpleType[] { new SimpleType { P1 = "abc", P2 = 11 }, new SimpleType { P1 = "def", P2 = 12 } };
        SimpleType[] y = SerializeAndDeserialize<SimpleType[]>(x,
@"<?xml version=""1.0""?>
<ArrayOfSimpleType xmlns:xsi=""http://www.w3.org/2001/XMLSchema-instance"" xmlns:xsd=""http://www.w3.org/2001/XMLSchema"">
  <SimpleType>
    <P1>abc</P1>
    <P2>11</P2>
  </SimpleType>
  <SimpleType>
    <P1>def</P1>
    <P2>12</P2>
  </SimpleType>
</ArrayOfSimpleType>");

        Utils.Equal(x, y, (a, b) => { return SimpleType.AreEqual(a, b); });
    }

    [Fact]
    public static void Xml_ArrayAsGetSet()
    {
        TypeWithGetSetArrayMembers x = new TypeWithGetSetArrayMembers
        {
            F1 = new SimpleType[] { new SimpleType { P1 = "ab", P2 = 1 }, new SimpleType { P1 = "cd", P2 = 2 } },
            F2 = new int[] { -1, 3 },
            P1 = new SimpleType[] { new SimpleType { P1 = "ef", P2 = 5 }, new SimpleType { P1 = "gh", P2 = 7 } },
            P2 = new int[] { 11, 12 }
        };
        TypeWithGetSetArrayMembers y = SerializeAndDeserialize<TypeWithGetSetArrayMembers>(x,
@"<?xml version=""1.0""?>
<TypeWithGetSetArrayMembers xmlns:xsi=""http://www.w3.org/2001/XMLSchema-instance"" xmlns:xsd=""http://www.w3.org/2001/XMLSchema"">
  <F1>
    <SimpleType>
      <P1>ab</P1>
      <P2>1</P2>
    </SimpleType>
    <SimpleType>
      <P1>cd</P1>
      <P2>2</P2>
    </SimpleType>
  </F1>
  <F2>
    <int>-1</int>
    <int>3</int>
  </F2>
  <P1>
    <SimpleType>
      <P1>ef</P1>
      <P2>5</P2>
    </SimpleType>
    <SimpleType>
      <P1>gh</P1>
      <P2>7</P2>
    </SimpleType>
  </P1>
  <P2>
    <int>11</int>
    <int>12</int>
  </P2>
</TypeWithGetSetArrayMembers>");

        Assert.NotNull(y);
        Utils.Equal<SimpleType>(x.F1, y.F1, (a, b) => { return SimpleType.AreEqual(a, b); });
        Assert.Equal(x.F2, y.F2);
        Utils.Equal<SimpleType>(x.P1, y.P1, (a, b) => { return SimpleType.AreEqual(a, b); });
        Assert.Equal(x.P2, y.P2);
    }

    [Fact]
    public static void Xml_ArrayAsGetOnly()
    {
        TypeWithGetOnlyArrayProperties x = new TypeWithGetOnlyArrayProperties();
        x.P1[0] = new SimpleType { P1 = "ab", P2 = 1 };
        x.P1[1] = new SimpleType { P1 = "cd", P2 = 2 };
        x.P2[0] = -1;
        x.P2[1] = 3;

        TypeWithGetOnlyArrayProperties y = SerializeAndDeserialize<TypeWithGetOnlyArrayProperties>(x,
@"<?xml version=""1.0""?>
<TypeWithGetOnlyArrayProperties xmlns:xsi=""http://www.w3.org/2001/XMLSchema-instance"" xmlns:xsd=""http://www.w3.org/2001/XMLSchema"" />");

        Assert.NotNull(y);
        // XmlSerializer seems not complain about missing public setter of Array property
        // However, it does not serialize the property. So for this test case, I'll use it to verify there are no complaints about missing public setter
    }

    [Fact]
    public static void Xml_ListGenericRoot()
    {
        Xml_ListGenericRoot(new XmlSerializer(typeof(List<string>)));
    }

    private static void Xml_ListGenericRoot(XmlSerializer serializer)
    {
        List<string> x = new List<string>();
        x.Add("zero");
        x.Add("one");

        List<string> y = SerializeAndDeserialize<List<string>>(x,
@"<?xml version=""1.0""?>
<ArrayOfString xmlns:xsi=""http://www.w3.org/2001/XMLSchema-instance"" xmlns:xsd=""http://www.w3.org/2001/XMLSchema"">
  <string>zero</string>
  <string>one</string>
</ArrayOfString>");

        Assert.NotNull(y);
        Assert.True(y.Count == 2);
        Assert.True(y[0] == "zero");
        Assert.True(y[1] == "one");
    }

    [Fact]
    public static void Xml_CollectionGenericRoot()
    {
        MyCollection<string> x = new MyCollection<string>("a1", "a2");
        MyCollection<string> y = SerializeAndDeserialize<MyCollection<string>>(x,
@"<?xml version=""1.0""?>
<ArrayOfString xmlns:xsi=""http://www.w3.org/2001/XMLSchema-instance"" xmlns:xsd=""http://www.w3.org/2001/XMLSchema"">
  <string>a1</string>
  <string>a2</string>
</ArrayOfString>");

        Assert.NotNull(y);
        Assert.True(y.Count == 2);
        foreach (string item in x)
        {
            Assert.True(y.Contains(item));
        }
    }

    [Fact]
    public static void Xml_ListRoot()
    {
        MyList x = new MyList("a1", "a2");
        MyList y = SerializeAndDeserialize<MyList>(x,
@"<?xml version=""1.0""?>
<ArrayOfAnyType xmlns:xsi=""http://www.w3.org/2001/XMLSchema-instance"" xmlns:xsd=""http://www.w3.org/2001/XMLSchema"">
  <anyType xsi:type=""xsd:string"">a1</anyType>
  <anyType xsi:type=""xsd:string"">a2</anyType>
</ArrayOfAnyType>");

        Assert.NotNull(y);
        Assert.True(y.Count == 2);
        Assert.StrictEqual((string)x[0], (string)y[0]);
        Assert.StrictEqual((string)x[1], (string)y[1]);
    }

    [Fact]
    public static void Xml_EnumerableGenericRoot()
    {
        MyEnumerable<string> x = new MyEnumerable<string>("a1", "a2");
        MyEnumerable<string> y = SerializeAndDeserialize<MyEnumerable<string>>(x,
@"<?xml version=""1.0""?>
<ArrayOfString xmlns:xsi=""http://www.w3.org/2001/XMLSchema-instance"" xmlns:xsd=""http://www.w3.org/2001/XMLSchema"">
  <string>a1</string>
  <string>a2</string>
</ArrayOfString>");

        Assert.NotNull(y);
        Assert.True(y.Count == 2);

        string itemsInY = string.Join("", y);
        Assert.StrictEqual("a1a2", itemsInY);
    }

    [Fact]
    public static void Xml_CollectionRoot()
    {
        MyCollection x = new MyCollection('a', 45);
        MyCollection y = SerializeAndDeserialize<MyCollection>(x,
@"<?xml version=""1.0""?>
<ArrayOfAnyType xmlns:xsi=""http://www.w3.org/2001/XMLSchema-instance"" xmlns:xsd=""http://www.w3.org/2001/XMLSchema"">
  <anyType xmlns:q1=""http://microsoft.com/wsdl/types/"" xsi:type=""q1:char"">97</anyType>
  <anyType xsi:type=""xsd:int"">45</anyType>
</ArrayOfAnyType>");

        Assert.NotNull(y);
        Assert.True(y.Count == 2);
        Assert.True((char)y[0] == 'a');
        Assert.True((int)y[1] == 45);
    }

    [Fact]
    public static void Xml_EnumerableRoot()
    {
        MyEnumerable x = new MyEnumerable("abc", 3);
        MyEnumerable y = SerializeAndDeserialize<MyEnumerable>(x,
@"<?xml version=""1.0""?>
<ArrayOfAnyType xmlns:xsi=""http://www.w3.org/2001/XMLSchema-instance"" xmlns:xsd=""http://www.w3.org/2001/XMLSchema"">
  <anyType xsi:type=""xsd:string"">abc</anyType>
  <anyType xsi:type=""xsd:int"">3</anyType>
</ArrayOfAnyType>");

        Assert.NotNull(y);
        Assert.True(y.Count == 2);
        Assert.True((string)y[0] == "abc");
        Assert.True((int)y[1] == 3);
    }

    [Fact]
    public static void Xml_EnumAsRoot()
    {
        Assert.StrictEqual(SerializeAndDeserialize<MyEnum>(MyEnum.Two,
@"<?xml version=""1.0""?>
<MyEnum>Two</MyEnum>"), MyEnum.Two);
        Assert.StrictEqual(SerializeAndDeserialize<ByteEnum>(ByteEnum.Option1,
@"<?xml version=""1.0""?>
<ByteEnum>Option1</ByteEnum>"), ByteEnum.Option1);
        Assert.StrictEqual(SerializeAndDeserialize<SByteEnum>(SByteEnum.Option1,
@"<?xml version=""1.0""?>
<SByteEnum>Option1</SByteEnum>"), SByteEnum.Option1);
        Assert.StrictEqual(SerializeAndDeserialize<ShortEnum>(ShortEnum.Option1,
@"<?xml version=""1.0""?>
<ShortEnum>Option1</ShortEnum>"), ShortEnum.Option1);
        Assert.StrictEqual(SerializeAndDeserialize<IntEnum>(IntEnum.Option1,
@"<?xml version=""1.0""?>
<IntEnum>Option1</IntEnum>"), IntEnum.Option1);
        Assert.StrictEqual(SerializeAndDeserialize<UIntEnum>(UIntEnum.Option1,
@"<?xml version=""1.0""?>
<UIntEnum>Option1</UIntEnum>"), UIntEnum.Option1);
        Assert.StrictEqual(SerializeAndDeserialize<LongEnum>(LongEnum.Option1,
@"<?xml version=""1.0""?>
<LongEnum>Option1</LongEnum>"), LongEnum.Option1);
        Assert.StrictEqual(SerializeAndDeserialize<ULongEnum>(ULongEnum.Option1,
@"<?xml version=""1.0""?>
<ULongEnum>Option1</ULongEnum>"), ULongEnum.Option1);
    }

    [Fact]
    public static void Xml_EnumAsMember()
    {
        TypeWithEnumMembers x = new TypeWithEnumMembers { F1 = MyEnum.Three, P1 = MyEnum.Two };
        TypeWithEnumMembers y = SerializeAndDeserialize<TypeWithEnumMembers>(x,
@"<?xml version=""1.0""?>
<TypeWithEnumMembers xmlns:xsi=""http://www.w3.org/2001/XMLSchema-instance"" xmlns:xsd=""http://www.w3.org/2001/XMLSchema"">
  <F1>Three</F1>
  <P1>Two</P1>
</TypeWithEnumMembers>");

        Assert.NotNull(y);
        Assert.StrictEqual(x.F1, y.F1);
        Assert.StrictEqual(x.P1, y.P1);
    }

    [Fact]
    public static void Xml_DCClassWithEnumAndStruct()
    {
        DCClassWithEnumAndStruct value = new DCClassWithEnumAndStruct(true);
        DCClassWithEnumAndStruct actual = SerializeAndDeserialize<DCClassWithEnumAndStruct>(value,
@"<?xml version=""1.0""?>
<DCClassWithEnumAndStruct xmlns:xsi=""http://www.w3.org/2001/XMLSchema-instance"" xmlns:xsd=""http://www.w3.org/2001/XMLSchema"">
  <MyStruct>
    <Data>Data</Data>
  </MyStruct>
  <MyEnum1>One</MyEnum1>
</DCClassWithEnumAndStruct>");

        Assert.StrictEqual(value.MyEnum1, actual.MyEnum1);
        Assert.StrictEqual(value.MyStruct.Data, actual.MyStruct.Data);
    }

    [Fact]
    public static void Xml_BuiltInTypes()
    {
        BuiltInTypes x = new BuiltInTypes
        {
            ByteArray = new byte[] { 1, 2 }
        };
        BuiltInTypes y = SerializeAndDeserialize<BuiltInTypes>(x,
@"<?xml version=""1.0""?>
<BuiltInTypes xmlns:xsi=""http://www.w3.org/2001/XMLSchema-instance"" xmlns:xsd=""http://www.w3.org/2001/XMLSchema"">
  <ByteArray>AQI=</ByteArray>
</BuiltInTypes>");

        Assert.NotNull(y);
        Assert.Equal(x.ByteArray, y.ByteArray);
    }

    [Fact]
    public static void Xml_GenericBase()
    {
        SerializeAndDeserialize<GenericBase2<SimpleBaseDerived, SimpleBaseDerived2>>(new GenericBase2<SimpleBaseDerived, SimpleBaseDerived2>(true),
@"<?xml version=""1.0""?>
<GenericBase2OfSimpleBaseDerivedSimpleBaseDerived2 xmlns:xsi=""http://www.w3.org/2001/XMLSchema-instance"" xmlns:xsd=""http://www.w3.org/2001/XMLSchema"">
  <genericData1>
    <BaseData />
    <DerivedData />
  </genericData1>
  <genericData2>
    <BaseData />
    <DerivedData />
  </genericData2>
</GenericBase2OfSimpleBaseDerivedSimpleBaseDerived2>");
    }

    [Fact]
    public static void Xml_TypesWithArrayOfOtherTypes()
    {
        SerializeAndDeserialize<TypeHasArrayOfASerializedAsB>(new TypeHasArrayOfASerializedAsB(true),
@"<?xml version=""1.0""?>
<TypeHasArrayOfASerializedAsB xmlns:xsi=""http://www.w3.org/2001/XMLSchema-instance"" xmlns:xsd=""http://www.w3.org/2001/XMLSchema"">
  <Items>
    <TypeA>
      <Name>typeAValue</Name>
    </TypeA>
    <TypeA>
      <Name>typeBValue</Name>
    </TypeA>
  </Items>
</TypeHasArrayOfASerializedAsB>");
    }

    [Fact]
    public static void Xml_XElementAsRoot()
    {
        var original = new XElement("ElementName1");
        original.SetAttributeValue(XName.Get("Attribute1"), "AttributeValue1");
        original.SetValue("Value1");
        var actual = SerializeAndDeserialize<XElement>(original,
@"<?xml version=""1.0""?>
<ElementName1 Attribute1=""AttributeValue1"">Value1</ElementName1>");

        VerifyXElementObject(original, actual);
    }

    [Fact]
    public static void Xml_WithXElement()
    {
        var original = new WithXElement(true);
        var actual = SerializeAndDeserialize<WithXElement>(original,
@"<?xml version=""1.0""?>
<WithXElement xmlns:xsi=""http://www.w3.org/2001/XMLSchema-instance"" xmlns:xsd=""http://www.w3.org/2001/XMLSchema"">
  <e>
    <ElementName1 Attribute1=""AttributeValue1"">Value1</ElementName1>
  </e>
</WithXElement>");

        VerifyXElementObject(original.e, actual.e);
    }

    private static void VerifyXElementObject(XElement x1, XElement x2, bool checkFirstAttribute = true)
    {
        Assert.StrictEqual(x1.Value, x2.Value);
        Assert.StrictEqual(x1.Name, x2.Name);
        if (checkFirstAttribute)
        {
            Assert.StrictEqual(x1.FirstAttribute.Name, x2.FirstAttribute.Name);
            Assert.StrictEqual(x1.FirstAttribute.Value, x2.FirstAttribute.Value);
        }
    }

    [Fact]
    public static void Xml_WithXElementWithNestedXElement()
    {
        var original = new WithXElementWithNestedXElement(true);
        var actual = SerializeAndDeserialize<WithXElementWithNestedXElement>(original,
@"<?xml version=""1.0""?>
<WithXElementWithNestedXElement xmlns:xsi=""http://www.w3.org/2001/XMLSchema-instance"" xmlns:xsd=""http://www.w3.org/2001/XMLSchema"">
  <e1>
    <ElementName1 Attribute1=""AttributeValue1"">
      <ElementName2 Attribute2=""AttributeValue2"">Value2</ElementName2>
    </ElementName1>
  </e1>
</WithXElementWithNestedXElement>");

        VerifyXElementObject(original.e1, actual.e1);
        VerifyXElementObject((XElement)original.e1.FirstNode, (XElement)actual.e1.FirstNode);
    }

    [Fact]
    public static void Xml_WithArrayOfXElement()
    {
        var original = new WithArrayOfXElement(true);
        var actual = SerializeAndDeserialize<WithArrayOfXElement>(original,
@"<?xml version=""1.0""?>
<WithArrayOfXElement xmlns:xsi=""http://www.w3.org/2001/XMLSchema-instance"" xmlns:xsd=""http://www.w3.org/2001/XMLSchema"">
  <a>
    <XElement>
      <item xmlns=""http://p.com/"">item0</item>
    </XElement>
    <XElement>
      <item xmlns=""http://p.com/"">item1</item>
    </XElement>
    <XElement>
      <item xmlns=""http://p.com/"">item2</item>
    </XElement>
  </a>
</WithArrayOfXElement>");

        Assert.StrictEqual(original.a.Length, actual.a.Length);
        VerifyXElementObject(original.a[0], actual.a[0], checkFirstAttribute: false);
        VerifyXElementObject(original.a[1], actual.a[1], checkFirstAttribute: false);
        VerifyXElementObject(original.a[2], actual.a[2], checkFirstAttribute: false);
    }

    [Fact]
    public static void Xml_WithListOfXElement()
    {
        var original = new WithListOfXElement(true);
        var actual = SerializeAndDeserialize<WithListOfXElement>(original,
@"<?xml version=""1.0""?>
<WithListOfXElement xmlns:xsi=""http://www.w3.org/2001/XMLSchema-instance"" xmlns:xsd=""http://www.w3.org/2001/XMLSchema"">
  <list>
    <XElement>
      <item xmlns=""http://p.com/"">item0</item>
    </XElement>
    <XElement>
      <item xmlns=""http://p.com/"">item1</item>
    </XElement>
    <XElement>
      <item xmlns=""http://p.com/"">item2</item>
    </XElement>
  </list>
</WithListOfXElement>");

        Assert.StrictEqual(original.list.Count, actual.list.Count);
        VerifyXElementObject(original.list[0], actual.list[0], checkFirstAttribute: false);
        VerifyXElementObject(original.list[1], actual.list[1], checkFirstAttribute: false);
        VerifyXElementObject(original.list[2], actual.list[2], checkFirstAttribute: false);
    }

    [Fact]
    public static void Xml_TypeNamesWithSpecialCharacters()
    {
        SerializeAndDeserialize<__TypeNameWithSpecialCharacters漢ñ>(new __TypeNameWithSpecialCharacters漢ñ() { PropertyNameWithSpecialCharacters漢ñ = "Test" },
@"<?xml version=""1.0""?>
<__TypeNameWithSpecialCharacters漢ñ xmlns:xsi=""http://www.w3.org/2001/XMLSchema-instance"" xmlns:xsd=""http://www.w3.org/2001/XMLSchema"">
  <PropertyNameWithSpecialCharacters漢ñ>Test</PropertyNameWithSpecialCharacters漢ñ>
</__TypeNameWithSpecialCharacters漢ñ>");
    }

    [Fact]
    public static void Xml_JaggedArrayAsRoot()
    {
        int[][] jaggedIntegerArray = new int[][] { new int[] { 1, 3, 5, 7, 9 }, new int[] { 0, 2, 4, 6 }, new int[] { 11, 22 } };
        int[][] actualJaggedIntegerArray = SerializeAndDeserialize<int[][]>(jaggedIntegerArray,
@"<?xml version=""1.0""?>
<ArrayOfArrayOfInt xmlns:xsi=""http://www.w3.org/2001/XMLSchema-instance"" xmlns:xsd=""http://www.w3.org/2001/XMLSchema"">
  <ArrayOfInt>
    <int>1</int>
    <int>3</int>
    <int>5</int>
    <int>7</int>
    <int>9</int>
  </ArrayOfInt>
  <ArrayOfInt>
    <int>0</int>
    <int>2</int>
    <int>4</int>
    <int>6</int>
  </ArrayOfInt>
  <ArrayOfInt>
    <int>11</int>
    <int>22</int>
  </ArrayOfInt>
</ArrayOfArrayOfInt>");
        Assert.Equal(jaggedIntegerArray[0], actualJaggedIntegerArray[0]);
        Assert.Equal(jaggedIntegerArray[1], actualJaggedIntegerArray[1]);
        Assert.Equal(jaggedIntegerArray[2], actualJaggedIntegerArray[2]);


        string[][] jaggedStringArray = new string[][] { new string[] { "1", "3", "5", "7", "9" }, new string[] { "0", "2", "4", "6" }, new string[] { "11", "22" } };
        string[][] actualJaggedStringArray = SerializeAndDeserialize<string[][]>(jaggedStringArray,
@"<?xml version=""1.0""?>
<ArrayOfArrayOfString xmlns:xsi=""http://www.w3.org/2001/XMLSchema-instance"" xmlns:xsd=""http://www.w3.org/2001/XMLSchema"">
  <ArrayOfString>
    <string>1</string>
    <string>3</string>
    <string>5</string>
    <string>7</string>
    <string>9</string>
  </ArrayOfString>
  <ArrayOfString>
    <string>0</string>
    <string>2</string>
    <string>4</string>
    <string>6</string>
  </ArrayOfString>
  <ArrayOfString>
    <string>11</string>
    <string>22</string>
  </ArrayOfString>
</ArrayOfArrayOfString>");
        Assert.Equal(jaggedStringArray[0], actualJaggedStringArray[0]);
        Assert.Equal(jaggedStringArray[1], actualJaggedStringArray[1]);
        Assert.Equal(jaggedStringArray[2], actualJaggedStringArray[2]);


        object[] objectArray = new object[] { 1, 1.0F, 1.0, "string", Guid.Parse("2054fd3e-e118-476a-9962-1a882be51860"), new DateTime(2013, 1, 2) };
        object[] actualObjectArray = SerializeAndDeserialize<object[]>(objectArray,
@"<?xml version=""1.0""?>
<ArrayOfAnyType xmlns:xsi=""http://www.w3.org/2001/XMLSchema-instance"" xmlns:xsd=""http://www.w3.org/2001/XMLSchema"">
  <anyType xsi:type=""xsd:int"">1</anyType>
  <anyType xsi:type=""xsd:float"">1</anyType>
  <anyType xsi:type=""xsd:double"">1</anyType>
  <anyType xsi:type=""xsd:string"">string</anyType>
  <anyType xmlns:q1=""http://microsoft.com/wsdl/types/"" xsi:type=""q1:guid"">2054fd3e-e118-476a-9962-1a882be51860</anyType>
  <anyType xsi:type=""xsd:dateTime"">2013-01-02T00:00:00</anyType>
</ArrayOfAnyType>");
        Assert.True(1 == (int)actualObjectArray[0]);
        Assert.True(1.0F == (float)actualObjectArray[1]);
        Assert.True(1.0 == (double)actualObjectArray[2]);
        Assert.True("string" == (string)actualObjectArray[3]);
        Assert.True(Guid.Parse("2054fd3e-e118-476a-9962-1a882be51860") == (Guid)actualObjectArray[4]);
        Assert.True(new DateTime(2013, 1, 2) == (DateTime)actualObjectArray[5]);


        int[][][] jaggedIntegerArray2 = new int[][][] { new int[][] { new int[] { 1 }, new int[] { 3 } }, new int[][] { new int[] { 0 } }, new int[][] { new int[] { } } };
        int[][][] actualJaggedIntegerArray2 = SerializeAndDeserialize<int[][][]>(jaggedIntegerArray2,
@"<?xml version=""1.0""?>
<ArrayOfArrayOfArrayOfInt xmlns:xsi=""http://www.w3.org/2001/XMLSchema-instance"" xmlns:xsd=""http://www.w3.org/2001/XMLSchema"">
  <ArrayOfArrayOfInt>
    <ArrayOfInt>
      <int>1</int>
    </ArrayOfInt>
    <ArrayOfInt>
      <int>3</int>
    </ArrayOfInt>
  </ArrayOfArrayOfInt>
  <ArrayOfArrayOfInt>
    <ArrayOfInt>
      <int>0</int>
    </ArrayOfInt>
  </ArrayOfArrayOfInt>
  <ArrayOfArrayOfInt>
    <ArrayOfInt />
  </ArrayOfArrayOfInt>
</ArrayOfArrayOfArrayOfInt>");

        Assert.True(actualJaggedIntegerArray2.Length == 3);
        Assert.True(actualJaggedIntegerArray2[0][0][0] == 1);
        Assert.True(actualJaggedIntegerArray2[0][1][0] == 3);
        Assert.True(actualJaggedIntegerArray2[1][0][0] == 0);
        Assert.True(actualJaggedIntegerArray2[2][0].Length == 0);
    }

    [Fact]
    public static void Xml_DefaultNamespaceChangeTest()
    {
        Assert.StrictEqual(
        SerializeAndDeserialize<string>("Teststring",
@"<?xml version=""1.0""?>
<string xmlns=""MycustomDefaultNamespace"">Teststring</string>",
        () => { return new XmlSerializer(typeof(string), "MycustomDefaultNamespace"); }),
        "Teststring");
    }

    [Fact]
    public static void Xml_DefaultNamespaceChange_SimpleTypeAsRoot()
    {
        var value = new SimpleType { P1 = "abc", P2 = 11 };
        var o = SerializeAndDeserialize<SimpleType>(value,
@"<?xml version=""1.0""?>
<SimpleType xmlns:xsi=""http://www.w3.org/2001/XMLSchema-instance"" xmlns:xsd=""http://www.w3.org/2001/XMLSchema"" xmlns=""MycustomDefaultNamespace"">
  <P1>abc</P1>
  <P2>11</P2>
</SimpleType>",
        () => { return new XmlSerializer(typeof(SimpleType), "MycustomDefaultNamespace"); });
        Assert.StrictEqual(value.P1, o.P1);
        Assert.StrictEqual(value.P2, o.P2);
    }

    [Fact]
    public static void Xml_DefaultNamespaceChange_SimpleTypeAsRoot_WithXmlSerializerNamespaces()
    {
        var value = new SimpleType { P1 = "abc", P2 = 11 };
        XmlSerializerNamespaces xns = new XmlSerializerNamespaces();
        xns.Add("aa", "testNs");
        var o = SerializeAndDeserialize<SimpleType>(value,
@"<?xml version=""1.0""?>
<SimpleType xmlns:aa=""testNs"" xmlns=""MycustomDefaultNamespace"">
  <P1>abc</P1>
  <P2>11</P2>
</SimpleType>",
            () => { return new XmlSerializer(typeof(SimpleType), "MycustomDefaultNamespace"); }, xns: xns);
        Assert.StrictEqual(value.P1, o.P1);
        Assert.StrictEqual(value.P2, o.P2);
    }

    [Fact]
    public static void Xml_DefaultNamespaceChange_ArrayAsRoot()
    {
        SimpleType[] x = new SimpleType[] { new SimpleType { P1 = "abc", P2 = 11 }, new SimpleType { P1 = "def", P2 = 12 } };
        SimpleType[] y = SerializeAndDeserialize<SimpleType[]>(x,
@"<?xml version=""1.0""?>
<ArrayOfSimpleType xmlns:xsi=""http://www.w3.org/2001/XMLSchema-instance"" xmlns:xsd=""http://www.w3.org/2001/XMLSchema"" xmlns=""MycustomDefaultNamespace"">
  <SimpleType>
    <P1>abc</P1>
    <P2>11</P2>
  </SimpleType>
  <SimpleType>
    <P1>def</P1>
    <P2>12</P2>
  </SimpleType>
</ArrayOfSimpleType>",
            () => { return new XmlSerializer(typeof(SimpleType[]), "MycustomDefaultNamespace"); });

        Utils.Equal(x, y, (a, b) => { return SimpleType.AreEqual(a, b); });
    }

    [Fact]
    public static void Xml_KnownTypesThroughConstructor()
    {
        KnownTypesThroughConstructor value = new KnownTypesThroughConstructor() { EnumValue = MyEnum.One, SimpleTypeValue = new SimpleKnownTypeValue() { StrProperty = "PropertyValue" } };
        KnownTypesThroughConstructor actual = SerializeAndDeserialize<KnownTypesThroughConstructor>(value,
@"<?xml version=""1.0""?>
<KnownTypesThroughConstructor xmlns:xsi=""http://www.w3.org/2001/XMLSchema-instance"" xmlns:xsd=""http://www.w3.org/2001/XMLSchema"">
  <EnumValue xsi:type=""MyEnum"">One</EnumValue>
  <SimpleTypeValue xsi:type=""SimpleKnownTypeValue"">
    <StrProperty>PropertyValue</StrProperty>
  </SimpleTypeValue>
</KnownTypesThroughConstructor>",
            () => { return new XmlSerializer(typeof(KnownTypesThroughConstructor), new Type[] { typeof(MyEnum), typeof(SimpleKnownTypeValue) }); });

        Assert.StrictEqual((MyEnum)value.EnumValue, (MyEnum)actual.EnumValue);
        Assert.StrictEqual(((SimpleKnownTypeValue)value.SimpleTypeValue).StrProperty, ((SimpleKnownTypeValue)actual.SimpleTypeValue).StrProperty);
    }

    [Fact]
    public static void Xml_BaseClassAndDerivedClassWithSameProperty()
    {
        DerivedClassWithSameProperty value = new DerivedClassWithSameProperty() { DateTimeProperty = new DateTime(100), IntProperty = 5, StringProperty = "TestString", ListProperty = new List<string>() };
        value.ListProperty.AddRange(new string[] { "one", "two", "three" });

        DerivedClassWithSameProperty actual = SerializeAndDeserialize<DerivedClassWithSameProperty>(value,
@"<?xml version=""1.0""?>
<DerivedClassWithSameProperty xmlns:xsi=""http://www.w3.org/2001/XMLSchema-instance"" xmlns:xsd=""http://www.w3.org/2001/XMLSchema"">
  <StringProperty>TestString</StringProperty>
  <IntProperty>5</IntProperty>
  <DateTimeProperty>0001-01-01T00:00:00.00001</DateTimeProperty>
  <ListProperty>
    <string>one</string>
    <string>two</string>
    <string>three</string>
  </ListProperty>
</DerivedClassWithSameProperty>");

        Assert.StrictEqual(value.DateTimeProperty, actual.DateTimeProperty);
        Assert.StrictEqual(value.IntProperty, actual.IntProperty);
        Assert.StrictEqual(value.StringProperty, actual.StringProperty);
        Assert.Equal(value.ListProperty.ToArray(), actual.ListProperty.ToArray());
    }

    [Fact]
    public static void XML_EnumerableCollection()
    {
        EnumerableCollection original = new EnumerableCollection();
        original.Add(new DateTime(100));
        original.Add(new DateTime(200));
        original.Add(new DateTime(300));
        EnumerableCollection actual = SerializeAndDeserialize<EnumerableCollection>(original,
@"<?xml version=""1.0""?><ArrayOfDateTime xmlns:xsd=""http://www.w3.org/2001/XMLSchema"" xmlns:xsi=""http://www.w3.org/2001/XMLSchema-instance""><dateTime>0001-01-01T00:00:00.00001</dateTime><dateTime>0001-01-01T00:00:00.00002</dateTime><dateTime>0001-01-01T00:00:00.00003</dateTime></ArrayOfDateTime>");

        Assert.Equal(actual, original);
    }

    [Fact]
    public static void Xml_SimpleCollectionDataContract()
    {
        var value = new SimpleCDC(true);
        var actual = SerializeAndDeserialize<SimpleCDC>(value,
@"<?xml version=""1.0""?>
<ArrayOfString xmlns:xsi=""http://www.w3.org/2001/XMLSchema-instance"" xmlns:xsd=""http://www.w3.org/2001/XMLSchema"">
  <string>One</string>
  <string>Two</string>
  <string>Three</string>
</ArrayOfString>");

        Assert.True(value.Count == actual.Count);

        foreach (var item in value)
        {
            Assert.True(actual.Contains(item));
        }
    }

    [Fact]
    public static void Xml_EnumFlags()
    {
        EnumFlags value1 = EnumFlags.One | EnumFlags.Four;
        var value2 = SerializeAndDeserialize<EnumFlags>(value1,
@"<?xml version=""1.0""?>
<EnumFlags>One Four</EnumFlags>");
        Assert.StrictEqual(value1, value2);
    }

    [Fact]
    public static void Xml_SerializeClassThatImplementsInteface()
    {
        ClassImplementsInterface value = new ClassImplementsInterface() { ClassID = "ClassID", DisplayName = "DisplayName", Id = "Id", IsLoaded = true };
        ClassImplementsInterface actual = SerializeAndDeserialize<ClassImplementsInterface>(value,
@"<?xml version=""1.0""?>
<ClassImplementsInterface xmlns:xsi=""http://www.w3.org/2001/XMLSchema-instance"" xmlns:xsd=""http://www.w3.org/2001/XMLSchema"">
  <ClassID>ClassID</ClassID>
  <DisplayName>DisplayName</DisplayName>
  <Id>Id</Id>
  <IsLoaded>true</IsLoaded>
</ClassImplementsInterface>");

        Assert.StrictEqual(value.ClassID, actual.ClassID);
        Assert.StrictEqual(value.DisplayName, actual.DisplayName);
        Assert.StrictEqual(value.Id, actual.Id);
        Assert.StrictEqual(value.IsLoaded, actual.IsLoaded);
    }


    [Fact]
    public static void Xml_XmlAttributesTest()
    {
        var value = new XmlSerializerAttributes();
        var actual = SerializeAndDeserialize(value,
@"<?xml version=""1.0""?>
<AttributeTesting xmlns:xsi=""http://www.w3.org/2001/XMLSchema-instance"" xmlns:xsd=""http://www.w3.org/2001/XMLSchema"" XmlAttributeName=""2"">
  <Word>String choice value</Word>
  <XmlIncludeProperty xsi:type=""ItemChoiceType"">DecimalNumber</XmlIncludeProperty>
  <XmlEnumProperty>
    <ItemChoiceType>DecimalNumber</ItemChoiceType>
    <ItemChoiceType>Number</ItemChoiceType>
    <ItemChoiceType>Word</ItemChoiceType>
    <ItemChoiceType>None</ItemChoiceType>
  </XmlEnumProperty>&lt;xml&gt;Hello XML&lt;/xml&gt;<XmlNamespaceDeclarationsProperty>XmlNamespaceDeclarationsPropertyValue</XmlNamespaceDeclarationsProperty><XmlElementPropertyNode xmlns=""http://element"">1</XmlElementPropertyNode><CustomXmlArrayProperty xmlns=""http://mynamespace""><string>one</string><string>two</string><string>three</string></CustomXmlArrayProperty></AttributeTesting>");

        Assert.StrictEqual(actual.EnumType, value.EnumType);
        Assert.StrictEqual(actual.MyChoice, value.MyChoice);
        object[] stringArray = actual.XmlArrayProperty.Where(x => x != null)
            .Select(x => x.ToString())
            .ToArray();
        Assert.Equal(stringArray, value.XmlArrayProperty);
        Assert.StrictEqual(actual.XmlAttributeProperty, value.XmlAttributeProperty);
        Assert.StrictEqual(actual.XmlElementProperty, value.XmlElementProperty);
        Assert.Equal(actual.XmlEnumProperty, value.XmlEnumProperty);
        Assert.StrictEqual(actual.XmlIncludeProperty, value.XmlIncludeProperty);
        Assert.StrictEqual(actual.XmlNamespaceDeclarationsProperty, value.XmlNamespaceDeclarationsProperty);
        Assert.StrictEqual(actual.XmlTextProperty, value.XmlTextProperty);
    }

    [Fact]
    public static void Xml_XmlAnyAttributeTest()
    {
        var serializer = new XmlSerializer(typeof (TypeWithAnyAttribute));
        const string format = @"<?xml version=""1.0"" encoding=""utf-8""?><TypeWithAnyAttribute xmlns:xsi=""http://www.w3.org/2001/XMLSchema-instance"" xmlns:xsd=""http://www.w3.org/2001/XMLSchema"" GroupType = '{0}' IntProperty = '{1}' GroupBase = '{2}'><Name>{3}</Name></TypeWithAnyAttribute>";
        const int intProperty = 42;
        const string attribute1 = "Technical";
        const string attribute2 = "Red";
        const string name = "MyGroup";
        using (var stream = new MemoryStream())
        {
            var writer = new StreamWriter(stream);
            writer.Write(format, attribute1, intProperty, attribute2, name);
            writer.Flush();
            stream.Position = 0;
            var obj = (TypeWithAnyAttribute)serializer.Deserialize(stream);
            Assert.NotNull(obj);
            Assert.StrictEqual(intProperty, obj.IntProperty);
            Assert.StrictEqual(name, obj.Name);
            Assert.StrictEqual(2, obj.Attributes.Length);
            Assert.StrictEqual(attribute1, obj.Attributes[0].Value);
            Assert.StrictEqual(attribute2, obj.Attributes[1].Value);
        }
    }

    [Fact]
    public static void Xml_Struct()
    {
        var value = new WithStruct { Some = new SomeStruct { A = 1, B = 2 } };
        var result = SerializeAndDeserialize(value,
@"<?xml version=""1.0""?>
<WithStruct xmlns:xsi=""http://www.w3.org/2001/XMLSchema-instance"" xmlns:xsd=""http://www.w3.org/2001/XMLSchema"">
  <Some>
    <A>1</A>
    <B>2</B>
  </Some>
</WithStruct>");

        // Assert
        Assert.StrictEqual(result.Some.A, value.Some.A);
        Assert.StrictEqual(result.Some.B, value.Some.B);
    }

    [Fact]
    public static void Xml_Enums()
    {
        var item = new WithEnums() { Int = IntEnum.Option1, Short = ShortEnum.Option2 };
        var actual = SerializeAndDeserialize(item,
@"<?xml version=""1.0""?>
<WithEnums xmlns:xsi=""http://www.w3.org/2001/XMLSchema-instance"" xmlns:xsd=""http://www.w3.org/2001/XMLSchema"">
  <Int>Option1</Int>
  <Short>Option2</Short>
</WithEnums>");
        Assert.StrictEqual(item.Short, actual.Short);
        Assert.StrictEqual(item.Int, actual.Int);
    }

    [Fact]
    public static void Xml_Nullables()
    {
        var item = new WithNullables() { Optional = IntEnum.Option1, OptionalInt = 42, Struct1 = new SomeStruct { A = 1, B = 2 } };
        var actual = SerializeAndDeserialize(item,
@"<?xml version=""1.0""?>
<WithNullables xmlns:xsi=""http://www.w3.org/2001/XMLSchema-instance"" xmlns:xsd=""http://www.w3.org/2001/XMLSchema"">
  <Optional>Option1</Optional>
  <Optionull xsi:nil=""true"" />
  <OptionalInt>42</OptionalInt>
  <OptionullInt xsi:nil=""true"" />
  <Struct1>
    <A>1</A>
    <B>2</B>
  </Struct1>
  <Struct2 xsi:nil=""true"" />
</WithNullables>");
        Assert.StrictEqual(item.OptionalInt, actual.OptionalInt);
        Assert.StrictEqual(item.Optional, actual.Optional);
        Assert.StrictEqual(item.Optionull, actual.Optionull);
        Assert.StrictEqual(item.OptionullInt, actual.OptionullInt);
        Assert.Null(actual.Struct2);
        Assert.StrictEqual(item.Struct1.Value.A, actual.Struct1.Value.A);
        Assert.StrictEqual(item.Struct1.Value.B, actual.Struct1.Value.B);
    }

    [Fact]
    public static void Xml_ClassImplementingIXmlSerialiable()
    {
        var value = new ClassImplementingIXmlSerialiable() { StringValue = "Hello world" };
        var actual = SerializeAndDeserialize<ClassImplementingIXmlSerialiable>(value,
@"<?xml version=""1.0""?>
<ClassImplementingIXmlSerialiable StringValue=""Hello world"" BoolValue=""True"" />");
        Assert.StrictEqual(value.StringValue, actual.StringValue);
        Assert.StrictEqual(value.GetPrivateMember(), actual.GetPrivateMember());
        Assert.True(ClassImplementingIXmlSerialiable.ReadXmlInvoked);
        Assert.True(ClassImplementingIXmlSerialiable.WriteXmlInvoked);
    }

    [Fact]
    public static void Xml_TypeWithFieldNameEndBySpecified()
    {
        var value = new TypeWithPropertyNameSpecified() { MyField = "MyField", MyFieldIgnored = 99, MyFieldSpecified = true, MyFieldIgnoredSpecified = false };
        var actual = SerializeAndDeserialize<TypeWithPropertyNameSpecified>(value,
@"<?xml version=""1.0""?><TypeWithPropertyNameSpecified xmlns:xsi=""http://www.w3.org/2001/XMLSchema-instance"" xmlns:xsd=""http://www.w3.org/2001/XMLSchema""><MyField>MyField</MyField></TypeWithPropertyNameSpecified>");
        Assert.StrictEqual(value.MyField, actual.MyField);
        Assert.StrictEqual(actual.MyFieldIgnored, 0);
    }

    [Fact]
    public static void XML_TypeWithXmlSchemaFormAttribute()
    {
        var value = new TypeWithXmlSchemaFormAttribute() { NoneSchemaFormListProperty = new List<string> { "abc" }, QualifiedSchemaFormListProperty = new List<bool> { true }, UnqualifiedSchemaFormListProperty = new List<int> { 1 } };
        var acutal = SerializeAndDeserialize<TypeWithXmlSchemaFormAttribute>(value,
@"<?xml version=""1.0""?><TypeWithXmlSchemaFormAttribute xmlns:xsi=""http://www.w3.org/2001/XMLSchema-instance"" xmlns:xsd=""http://www.w3.org/2001/XMLSchema""><UnqualifiedSchemaFormListProperty><int>1</int></UnqualifiedSchemaFormListProperty><NoneSchemaFormListProperty><NoneParameter>abc</NoneParameter></NoneSchemaFormListProperty><QualifiedSchemaFormListProperty><QualifiedParameter>true</QualifiedParameter></QualifiedSchemaFormListProperty></TypeWithXmlSchemaFormAttribute>");

        Assert.StrictEqual(value.NoneSchemaFormListProperty.Count, acutal.NoneSchemaFormListProperty.Count);
        Assert.StrictEqual(value.NoneSchemaFormListProperty[0], acutal.NoneSchemaFormListProperty[0]);
        Assert.StrictEqual(value.UnqualifiedSchemaFormListProperty.Count, acutal.UnqualifiedSchemaFormListProperty.Count);
        Assert.StrictEqual(value.UnqualifiedSchemaFormListProperty[0], acutal.UnqualifiedSchemaFormListProperty[0]);
        Assert.StrictEqual(value.QualifiedSchemaFormListProperty.Count, acutal.QualifiedSchemaFormListProperty.Count);
        Assert.StrictEqual(value.QualifiedSchemaFormListProperty[0], acutal.QualifiedSchemaFormListProperty[0]);
    }

    [Fact]
    public static void XML_TypeWithTypeNameInXmlTypeAttribute()
    {
        var value = new TypeWithTypeNameInXmlTypeAttribute();

        SerializeAndDeserialize<TypeWithTypeNameInXmlTypeAttribute>(value,
@"<?xml version=""1.0""?><MyXmlType xmlns:xsi=""http://www.w3.org/2001/XMLSchema-instance"" xmlns:xsd=""http://www.w3.org/2001/XMLSchema"" />");
    }

    [Fact]
    public static void XML_TypeWithMemberWithXmlNamespaceDeclarationsAttribute()
    {
        var original = new TypeWithMemberWithXmlNamespaceDeclarationsAttribute() { header = "foo", body = "bar" };

        var actual = SerializeAndDeserialize<TypeWithMemberWithXmlNamespaceDeclarationsAttribute>(original,
@"<?xml version=""1.0""?>
<Envelope xmlns:xsi=""http://www.w3.org/2001/XMLSchema-instance"" xmlns:xsd=""http://www.w3.org/2001/XMLSchema"" xmlns=""http://www.w3.org/2003/05/soap-envelope"">
  <header>foo</header>
  <body>bar</body>
</Envelope>");
        Assert.StrictEqual(original.header, actual.header);
        Assert.StrictEqual(original.body, actual.body);
    }

    [Fact]
    public static void XML_TypeWithXmlTextAttributeOnArray()
    {
        var original = new TypeWithXmlTextAttributeOnArray() { Text = new string[] { "val1", "val2" } };

        var actual = SerializeAndDeserialize<TypeWithXmlTextAttributeOnArray>(original,
@"<?xml version=""1.0""?>
<TypeWithXmlTextAttributeOnArray xmlns:xsi=""http://www.w3.org/2001/XMLSchema-instance"" xmlns:xsd=""http://www.w3.org/2001/XMLSchema"" xmlns=""http://schemas.xmlsoap.org/ws/2005/04/discovery"">val1val2</TypeWithXmlTextAttributeOnArray>");
        Assert.NotNull(actual.Text);
        Assert.StrictEqual(1, actual.Text.Length);
        Assert.StrictEqual("val1val2", actual.Text[0]);
    }

    [Fact]
    public static void Xml_TypeWithSchemaFormInXmlAttribute()
    {
        var value = new TypeWithSchemaFormInXmlAttribute() { TestProperty = "hello" };
        var actual = SerializeAndDeserialize<TypeWithSchemaFormInXmlAttribute>(value,
@"<?xml version=""1.0""?><TypeWithSchemaFormInXmlAttribute xmlns:xsi=""http://www.w3.org/2001/XMLSchema-instance"" xmlns:xsd=""http://www.w3.org/2001/XMLSchema"" d1p1:TestProperty=""hello"" xmlns:d1p1=""http://test.com"" />");
        Assert.StrictEqual(value.TestProperty, actual.TestProperty);
    }

    [Fact]
    public static void Xml_XmlElementAsRoot()
    {
        XmlDocument xDoc = new XmlDocument();
        xDoc.LoadXml(@"<html></html>");
        XmlElement expected = xDoc.CreateElement("Element");
        expected.InnerText = "Element innertext";
        var actual = SerializeAndDeserialize(expected,
@"<?xml version=""1.0"" encoding=""utf-8""?><Element>Element innertext</Element>");
        Assert.NotNull(actual);
        Assert.StrictEqual(expected.InnerText, actual.InnerText);
    }

    [Fact]
    public static void Xml_TypeWithXmlElementProperty()
    {
        XmlDocument xDoc = new XmlDocument();
        xDoc.LoadXml(@"<html></html>");
        XmlElement productElement = xDoc.CreateElement("Product");
        productElement.InnerText = "Product innertext";
        XmlElement categoryElement = xDoc.CreateElement("Category");
        categoryElement.InnerText = "Category innertext";
        var expected = new TypeWithXmlElementProperty() { Elements = new[] { productElement, categoryElement } };
        var actual = SerializeAndDeserialize(expected,
@"<?xml version=""1.0"" encoding=""utf-8""?><TypeWithXmlElementProperty xmlns:xsi=""http://www.w3.org/2001/XMLSchema-instance"" xmlns:xsd=""http://www.w3.org/2001/XMLSchema""><Product>Product innertext</Product><Category>Category innertext</Category></TypeWithXmlElementProperty>");
        Assert.StrictEqual(expected.Elements.Length, actual.Elements.Length);
        for (int i = 0; i < expected.Elements.Length; ++i)
        {
            Assert.StrictEqual(expected.Elements[i].InnerText, actual.Elements[i].InnerText);
        }
    }

    [Fact]
    public static void Xml_XmlDocumentAsRoot()
    {
        XmlDocument expected = new XmlDocument();
        expected.LoadXml(@"<html><head>Head content</head><body><h1>Heading1</h1><div>Text in body</div></body></html>");
        var actual = SerializeAndDeserialize(expected,
@"<?xml version=""1.0"" encoding=""utf-8""?><html><head>Head content</head><body><h1>Heading1</h1><div>Text in body</div></body></html>");
        Assert.NotNull(actual);
        Assert.StrictEqual(expected.OuterXml, actual.OuterXml);
    }

    [Fact]
    public static void Xml_TypeWithXmlDocumentProperty()
    {
        XmlDocument xmlDoc = new XmlDocument();
        xmlDoc.LoadXml(@"<html><head>Head content</head><body><h1>Heading1</h1><div>Text in body</div></body></html>");
        var expected = new TypeWithXmlDocumentProperty() { Document = xmlDoc };
        var actual = SerializeAndDeserialize(expected,
@"<TypeWithXmlDocumentProperty xmlns:xsi=""http://www.w3.org/2001/XMLSchema-instance"" xmlns:xsd=""http://www.w3.org/2001/XMLSchema""><Document><html><head>Head content</head><body><h1>Heading1</h1><div>Text in body</div></body></html></Document></TypeWithXmlDocumentProperty>");
        Assert.NotNull(actual);
        Assert.NotNull(actual.Document);
        Assert.StrictEqual(expected.Document.OuterXml, actual.Document.OuterXml);
    }

    [Fact]
    public static void Xml_TypeWithNonPublicDefaultConstructor()
    {
        System.Reflection.TypeInfo ti = System.Reflection.IntrospectionExtensions.GetTypeInfo(typeof(TypeWithNonPublicDefaultConstructor));
        TypeWithNonPublicDefaultConstructor value = null;
        value = (TypeWithNonPublicDefaultConstructor)FindDefaultConstructor(ti).Invoke(null);
        Assert.StrictEqual("Mr. FooName", value.Name);
        var actual = SerializeAndDeserialize<TypeWithNonPublicDefaultConstructor>(value,
@"<?xml version=""1.0""?>
<TypeWithNonPublicDefaultConstructor xmlns:xsi=""http://www.w3.org/2001/XMLSchema-instance"" xmlns:xsd=""http://www.w3.org/2001/XMLSchema"">
  <Name>Mr. FooName</Name>
</TypeWithNonPublicDefaultConstructor>");
        Assert.StrictEqual(value.Name, actual.Name);
    }

    private static System.Reflection.ConstructorInfo FindDefaultConstructor(System.Reflection.TypeInfo ti)
    {
        foreach (System.Reflection.ConstructorInfo ci in ti.DeclaredConstructors)
        {
            if (!ci.IsStatic && ci.GetParameters().Length == 0)
            {
                return ci;
            }
        }
        return null;
    }

    [Fact]
    public static void Xml_TestIgnoreWhitespaceForDeserialization()
    {
        string xml = @"<?xml version=""1.0"" encoding=""utf-8""?>
<ServerSettings>
  <DS2Root>
    <![CDATA[ http://wxdata.weather.com/wxdata/]]>
  </DS2Root>
  <MetricConfigUrl><![CDATA[ http://s3.amazonaws.com/windows-prod-twc/desktop8/beacons.xml ]]></MetricConfigUrl>
</ServerSettings>";

        XmlSerializer serializer = new XmlSerializer(typeof(ServerSettings));
        StringReader reader = new StringReader(xml);
        var value = (ServerSettings)serializer.Deserialize(reader);
        Assert.StrictEqual(@" http://s3.amazonaws.com/windows-prod-twc/desktop8/beacons.xml ", value.MetricConfigUrl);
        Assert.StrictEqual(@" http://wxdata.weather.com/wxdata/", value.DS2Root);
    }

    [Fact]
    public static void Xml_TestTypeWithListPropertiesWithoutPublicSetters()
    {
        var value = new TypeWithListPropertiesWithoutPublicSetters();
        value.PropertyWithXmlElementAttribute.Add("Item1");
        value.PropertyWithXmlElementAttribute.Add("Item2");
        value.IntList.Add(123);
        value.StringList.Add("Foo");
        value.StringList.Add("Bar");
        value.AnotherStringList.Add("AnotherFoo");
        value.PublicIntListField.Add(456);
        value.PublicIntListFieldWithXmlElementAttribute.Add(789);
        var actual = SerializeAndDeserialize<TypeWithListPropertiesWithoutPublicSetters>(value,
@"<?xml version=""1.0""?>
<TypeWithListPropertiesWithoutPublicSetters xmlns:xsi=""http://www.w3.org/2001/XMLSchema-instance"" xmlns:xsd=""http://www.w3.org/2001/XMLSchema"">
  <PublicIntListField>
    <int>456</int>
  </PublicIntListField>
  <FieldWithXmlElementAttr>789</FieldWithXmlElementAttr>
  <PropWithXmlElementAttr>Item1</PropWithXmlElementAttr>
  <PropWithXmlElementAttr>Item2</PropWithXmlElementAttr>
  <IntList>
    <int>123</int>
  </IntList>
  <StringList>
    <string>Foo</string>
    <string>Bar</string>
  </StringList>
  <AnotherStringList>
    <string>AnotherFoo</string>
  </AnotherStringList>
</TypeWithListPropertiesWithoutPublicSetters>");
        Assert.StrictEqual(value.PropertyWithXmlElementAttribute.Count, actual.PropertyWithXmlElementAttribute.Count);
        Assert.StrictEqual(value.PropertyWithXmlElementAttribute[0], actual.PropertyWithXmlElementAttribute[0]);
        Assert.StrictEqual(value.PropertyWithXmlElementAttribute[1], actual.PropertyWithXmlElementAttribute[1]);
        Assert.StrictEqual(value.IntList.Count, actual.IntList.Count);
        Assert.StrictEqual(value.IntList[0], actual.IntList[0]);
        Assert.StrictEqual(value.StringList.Count, actual.StringList.Count);
        Assert.StrictEqual(value.StringList[0], actual.StringList[0]);
        Assert.StrictEqual(value.StringList[1], actual.StringList[1]);
        Assert.StrictEqual(value.AnotherStringList.Count, actual.AnotherStringList.Count);
        Assert.StrictEqual(value.AnotherStringList[0], actual.AnotherStringList[0]);
        Assert.StrictEqual(value.PublicIntListField[0], actual.PublicIntListField[0]);
        Assert.StrictEqual(value.PublicIntListFieldWithXmlElementAttribute[0], actual.PublicIntListFieldWithXmlElementAttribute[0]);
    }

    [Fact]
    public static void Xml_HighScoreManager()
    {
        List<HighScores.BridgeGameHighScore> value = new List<HighScores.BridgeGameHighScore>();
        HighScores.BridgeGameHighScore bghs = new HighScores.BridgeGameHighScore() { Id = 123, Name = "Foo" };
        value.Add(bghs);
        var actual = SerializeAndDeserialize<List<HighScores.BridgeGameHighScore>>(value,
@"<?xml version=""1.0""?>
<ArrayOfBridgeGameHighScore xmlns:xsi=""http://www.w3.org/2001/XMLSchema-instance"" xmlns:xsd=""http://www.w3.org/2001/XMLSchema"">
  <BridgeGameHighScore>
    <Id>123</Id>
    <Name>Foo</Name>
  </BridgeGameHighScore>
</ArrayOfBridgeGameHighScore>");
        Assert.StrictEqual(1, actual.Count);
        Assert.StrictEqual(value[0].Id, actual[0].Id);
        Assert.StrictEqual(value[0].Name, actual[0].Name);
    }

    [Fact]
    public static void Xml_TypeWithMismatchBetweenAttributeAndPropertyType()
    {
        var value = new TypeWithMismatchBetweenAttributeAndPropertyType();
        var actual = SerializeAndDeserialize(value,
@"<?xml version=""1.0""?><RootElement xmlns:xsi=""http://www.w3.org/2001/XMLSchema-instance"" xmlns:xsd=""http://www.w3.org/2001/XMLSchema"" IntValue=""120"" />");
        Assert.StrictEqual(value.IntValue, actual.IntValue);
    }

    [Fact]
    public static void Xml_TypeWithNestedPublicType()
    {
        var value = new List<TypeWithNestedPublicType.LevelData>();
        value.Add(new TypeWithNestedPublicType.LevelData() { Name = "Foo" });
        value.Add(new TypeWithNestedPublicType.LevelData() { Name = "Bar" });
        var actual = SerializeAndDeserialize(value,
@"<?xml version=""1.0""?>
<ArrayOfLevelData xmlns:xsi=""http://www.w3.org/2001/XMLSchema-instance"" xmlns:xsd=""http://www.w3.org/2001/XMLSchema"">
  <LevelData>
    <Name>Foo</Name>
  </LevelData>
  <LevelData>
    <Name>Bar</Name>
  </LevelData>
</ArrayOfLevelData>");
        Assert.StrictEqual(2, actual.Count);
        Assert.StrictEqual(value[0].Name, actual[0].Name);
        Assert.StrictEqual(value[1].Name, actual[1].Name);
    }

    [Fact]
    public static void Xml_PublicTypeWithNestedPublicTypeWithNestedPublicType()
    {
        var value = new List<PublicTypeWithNestedPublicTypeWithNestedPublicType.NestedPublicType.LevelData>();
        value.Add(new PublicTypeWithNestedPublicTypeWithNestedPublicType.NestedPublicType.LevelData() { Name = "Foo" });
        value.Add(new PublicTypeWithNestedPublicTypeWithNestedPublicType.NestedPublicType.LevelData() { Name = "Bar" });
        var actual = SerializeAndDeserialize(value,
@"<?xml version=""1.0""?>
<ArrayOfLevelData xmlns:xsi=""http://www.w3.org/2001/XMLSchema-instance"" xmlns:xsd=""http://www.w3.org/2001/XMLSchema"">
  <LevelData>
    <Name>Foo</Name>
  </LevelData>
  <LevelData>
    <Name>Bar</Name>
  </LevelData>
</ArrayOfLevelData>");
        Assert.StrictEqual(2, actual.Count);
        Assert.StrictEqual(value[0].Name, actual[0].Name);
        Assert.StrictEqual(value[1].Name, actual[1].Name);
    }

    [Fact]
    public static void Xml_TestDeserializingUnknownNode()
    {
        string xmlFileContent = @"<?xml version=""1.0"" encoding=""utf-8"" ?>
<ArrayOfSerializableSlide>
  <SerializableSlide>
    <ImageName>SecondAdventureImage</ImageName>
    <ImagePath></ImagePath>
    <Description>
      Available Now!
      Episode 2
    </Description>
    <EventType>LaunchSection</EventType>
    <EventData>Adventures.Episode2.Details</EventData>
  </SerializableSlide>
  <SerializableSlide>
    <ImageName>SecondAdventureImage</ImageName>
    <ImagePath></ImagePath>
    <Description>
      Available Now!
      Episode 2
    </Description>
    <EventType>LaunchSection</EventType>
    <EventData>Adventures.Episode2.Details</EventData>
  </SerializableSlide>
</ArrayOfSerializableSlide>";
        MemoryStream stream = new MemoryStream();
        StreamWriter sw = new StreamWriter(stream);
        sw.WriteLine(xmlFileContent);
        sw.Flush();
        XmlSerializer serializer = new XmlSerializer(typeof(List<SerializableSlide>));
        stream.Seek(0, SeekOrigin.Begin);
        List<SerializableSlide> actual = (List<SerializableSlide>)serializer.Deserialize(stream);
        Assert.StrictEqual(2, actual.Count);
        Assert.StrictEqual("SecondAdventureImage", actual[0].ImageName);
        Assert.StrictEqual(SlideEventType.LaunchSection, actual[0].EventType);
        Assert.StrictEqual("Adventures.Episode2.Details", actual[0].EventData);
        Assert.StrictEqual(actual[0].ImageName, actual[1].ImageName);
        Assert.StrictEqual(actual[0].EventType, actual[1].EventType);
        Assert.StrictEqual(actual[0].EventData, actual[1].EventData);
    }

    [Fact]
    public static void Xml_TypeWithNonParameterlessConstructor()
    {
        var obj = new TypeWithNonParameterlessConstructor("string value");
        Assert.Throws<InvalidOperationException>(() => { SerializeAndDeserialize(obj, string.Empty); });
    }

    [Fact]
    public static void Xml_TypeWithBinaryProperty()
    {
        var obj = new TypeWithBinaryProperty();
        var str = "The quick brown fox jumps over the lazy dog.";
        obj.Base64Content = Encoding.Unicode.GetBytes(str);
        obj.BinaryHexContent = Encoding.Unicode.GetBytes(str);
        var actual = SerializeAndDeserialize(obj,
@"<?xml version=""1.0"" encoding=""utf-8""?><TypeWithBinaryProperty xmlns:xsi=""http://www.w3.org/2001/XMLSchema-instance"" xmlns:xsd=""http://www.w3.org/2001/XMLSchema""><BinaryHexContent>540068006500200071007500690063006B002000620072006F0077006E00200066006F00780020006A0075006D007000730020006F00760065007200200074006800650020006C0061007A007900200064006F0067002E00</BinaryHexContent><Base64Content>VABoAGUAIABxAHUAaQBjAGsAIABiAHIAbwB3AG4AIABmAG8AeAAgAGoAdQBtAHAAcwAgAG8AdgBlAHIAIAB0AGgAZQAgAGwAYQB6AHkAIABkAG8AZwAuAA==</Base64Content></TypeWithBinaryProperty>");
        Assert.StrictEqual(true, Enumerable.SequenceEqual(obj.Base64Content, actual.Base64Content));
        Assert.StrictEqual(true, Enumerable.SequenceEqual(obj.BinaryHexContent, actual.BinaryHexContent));
    }

    [Fact]
    public static void Xml_FromTypes()
    {
        var serializers = XmlSerializer.FromTypes(new Type[] { typeof(Guid), typeof(List<string>) });
        Xml_GuidAsRoot(serializers[0]);
        Xml_ListGenericRoot(serializers[1]);

        serializers = XmlSerializer.FromTypes(null);
        Assert.Equal(0, serializers.Length);
    }

    [Fact]
    public static void Xml_ConstructorWithXmlRootAttr()
    {
        var serializer = new XmlSerializer(typeof (List<string>), new XmlRootAttribute()
        {
            ElementName = "Places",
            Namespace = "http://www.microsoft.com",
        });
        var expected = new List<string>() { "Madison", "Rochester", null, "Arlington" };
        var actual = SerializeAndDeserialize(expected,
@"<?xml version=""1.0"" encoding=""utf-8""?><Places xmlns:xsi=""http://www.w3.org/2001/XMLSchema-instance"" xmlns:xsd=""http://www.w3.org/2001/XMLSchema"" xmlns=""http://www.microsoft.com""><string>Madison</string><string>Rochester</string><string xsi:nil=""true"" /><string>Arlington</string></Places>",
            () => serializer);
        Assert.True(expected.SequenceEqual(actual));
    }

    [Fact]
    public static void Xml_ConstructorWithXmlAttributeOverrides()
    {
        var expected = new Music.Orchestra()
        {
            Instruments = new Music.Instrument[]
            {
                new Music.Brass() { Name = "Trumpet", IsValved = true },
                new Music.Brass() { Name = "Cornet", IsValved = true }
            }
        };
        var overrides = new XmlAttributeOverrides();
        overrides.Add(typeof (Music.Orchestra), "Instruments", new XmlAttributes()
        {
            XmlElements = {new XmlElementAttribute("Brass", typeof (Music.Brass))}
        });

        // XmlSerializer(Type, XmlAttributeOverrides)
        var serializer = new XmlSerializer(typeof (Music.Orchestra), overrides);
        var actual = SerializeAndDeserialize(expected,
@"<?xml version=""1.0"" encoding=""utf-8""?><Orchestra xmlns:xsi=""http://www.w3.org/2001/XMLSchema-instance"" xmlns:xsd=""http://www.w3.org/2001/XMLSchema""><Brass><Name>Trumpet</Name><IsValved>true</IsValved></Brass><Brass><Name>Cornet</Name><IsValved>true</IsValved></Brass></Orchestra>",
            () => serializer);
        Assert.StrictEqual(expected.Instruments[0].Name, actual.Instruments[0].Name);

        // XmlSerializer(Type, XmlAttributeOverrides, Type[], XmlRootAttribute, String)
        var root = new XmlRootAttribute("Collection");
        serializer = new XmlSerializer(typeof(Music.Orchestra), overrides, new Type[0], root, "defaultNamespace");
        actual = SerializeAndDeserialize(expected,
@"<?xml version=""1.0"" encoding=""utf-8""?><Collection xmlns:xsi=""http://www.w3.org/2001/XMLSchema-instance"" xmlns:xsd=""http://www.w3.org/2001/XMLSchema""  xmlns=""defaultNamespace""><Brass><Name>Trumpet</Name><IsValved>true</IsValved></Brass><Brass><Name>Cornet</Name><IsValved>true</IsValved></Brass></Collection>",
            () => serializer);
        Assert.StrictEqual(expected.Instruments[0].Name, actual.Instruments[0].Name);

        Assert.Throws<ArgumentNullException>(() =>
        {
            new XmlSerializer(null, overrides);
        });
    }

    [Fact]
    public static void Xml_DifferentSerializeDeserializeOverloads()
    {
        var expected = new SimpleType() { P1 = "p1 value", P2 = 123 };
        var serializer = new XmlSerializer(typeof (SimpleType));
        var writerTypes = new Type[] { typeof(TextWriter), typeof(XmlWriter) };
        Assert.Throws<InvalidOperationException>(() =>
        {
            XmlWriter writer = null;
            serializer.Serialize(writer, expected);
        });
        Assert.Throws<InvalidOperationException>(() =>
        {
            XmlReader reader = null;
            serializer.Deserialize(reader);
        });
        foreach (var writerType in writerTypes)
        {
            var stream = new MemoryStream();

            if (writerType == typeof(TextWriter))
            {
                var writer = new StreamWriter(stream);
                serializer.Serialize(writer, expected);
            }
            else
            {
                var writer = XmlWriter.Create(stream);
                serializer.Serialize(writer, expected);
            }
            stream.Position = 0;
            var actualOutput = new StreamReader(stream).ReadToEnd();
            const string baseline =
    @"<?xml version=""1.0"" encoding=""utf-8""?><SimpleType xmlns:xsi=""http://www.w3.org/2001/XMLSchema-instance"" xmlns:xsd=""http://www.w3.org/2001/XMLSchema""><P1>p1 value</P1><P2>123</P2></SimpleType>";
            var result = Utils.Compare(baseline, actualOutput);
            Assert.True(result.Equal, string.Format("{1}{0}Test failed for input: {2}{0}Expected: {3}{0}Actual: {4}", Environment.NewLine, result.ErrorMessage, expected, baseline, actualOutput));
            stream.Position = 0;

            // XmlSerializer.CanSerialize(XmlReader)
            XmlReader reader = XmlReader.Create(stream);
            Assert.True(serializer.CanDeserialize(reader));

            // XmlSerializer.Deserialize(XmlReader)
            var actual = (SimpleType) serializer.Deserialize(reader);
            Assert.StrictEqual(expected.P1, actual.P1);
            Assert.StrictEqual(expected.P2, actual.P2);

            stream.Dispose();
        }
    }

    [ConditionalFact(nameof(IsTimeSpanSerializationAvailable))]
    public static void Xml_TimeSpanAsRoot()
    {
        Assert.StrictEqual(new TimeSpan(1, 2, 3), SerializeAndDeserialize<TimeSpan>(new TimeSpan(1, 2, 3),
@"<?xml version=""1.0"" encoding=""utf-8""?>
<TimeSpan>PT1H2M3S</TimeSpan>"));
        Assert.StrictEqual(TimeSpan.Zero, SerializeAndDeserialize<TimeSpan>(TimeSpan.Zero,
@"<?xml version=""1.0"" encoding=""utf-8""?>
<TimeSpan>PT0S</TimeSpan>"));
        Assert.StrictEqual(TimeSpan.MinValue, SerializeAndDeserialize<TimeSpan>(TimeSpan.MinValue,
@"<?xml version=""1.0"" encoding=""utf-8""?>
<TimeSpan>-P10675199DT2H48M5.4775808S</TimeSpan>"));
        Assert.StrictEqual(TimeSpan.MaxValue, SerializeAndDeserialize<TimeSpan>(TimeSpan.MaxValue,
@"<?xml version=""1.0"" encoding=""utf-8""?>
<TimeSpan>P10675199DT2H48M5.4775807S</TimeSpan>"));
    }

    [ConditionalFact(nameof(IsTimeSpanSerializationAvailable))]
    public static void Xml_TypeWithTimeSpanProperty()
    {
        var obj = new TypeWithTimeSpanProperty { TimeSpanProperty = TimeSpan.FromMilliseconds(1) };
        var deserializedObj = SerializeAndDeserialize(obj,
@"<?xml version=""1.0"" encoding=""utf-16""?>
<TypeWithTimeSpanProperty xmlns:xsi=""http://www.w3.org/2001/XMLSchema-instance"" xmlns:xsd=""http://www.w3.org/2001/XMLSchema"">
<TimeSpanProperty>PT0.001S</TimeSpanProperty>
</TypeWithTimeSpanProperty>");
        Assert.StrictEqual(obj.TimeSpanProperty, deserializedObj.TimeSpanProperty);
    }

    [ConditionalFact(nameof(IsTimeSpanSerializationAvailable))]
    public static void Xml_TypeWithDefaultTimeSpanProperty()
    {
        var obj = new TypeWithDefaultTimeSpanProperty { TimeSpanProperty2 = new TimeSpan(0, 1, 0) };
        var deserializedObj = SerializeAndDeserialize(obj,
@"<?xml version=""1.0""?>
<TypeWithDefaultTimeSpanProperty xmlns:xsi=""http://www.w3.org/2001/XMLSchema-instance"" xmlns:xsd=""http://www.w3.org/2001/XMLSchema""><TimeSpanProperty2>PT1M</TimeSpanProperty2></TypeWithDefaultTimeSpanProperty>");
        Assert.NotNull(deserializedObj);
        Assert.Equal(obj.TimeSpanProperty, deserializedObj.TimeSpanProperty);
        Assert.Equal(obj.TimeSpanProperty2, deserializedObj.TimeSpanProperty2);
    }

    [Fact]
    public static void Xml_TypeWithByteProperty()
    {
        var obj = new TypeWithByteProperty() {ByteProperty = 123};
        var deserializedObj = SerializeAndDeserialize(obj,
@"<?xml version=""1.0"" encoding=""utf-8""?>
<TypeWithByteProperty xmlns:xsi=""http://www.w3.org/2001/XMLSchema-instance"" xmlns:xsd=""http://www.w3.org/2001/XMLSchema"">
  <ByteProperty>123</ByteProperty>
</TypeWithByteProperty>");
        Assert.StrictEqual(obj.ByteProperty, deserializedObj.ByteProperty);
    }

    [Fact]
    public static void Xml_DeserializeOutOfRangeByteProperty()
    {
        //Deserialize an instance with out-of-range value for the byte property, expecting exception from deserialization process
        var serializer = new XmlSerializer(typeof(TypeWithByteProperty));
        using (var stream = new MemoryStream())
        {
            var writer = new StreamWriter(stream);
            writer.Write(
@"<?xml version=""1.0"" encoding=""utf-8""?>
<TypeWithByteProperty xmlns:xsi=""http://www.w3.org/2001/XMLSchema-instance"" xmlns:xsd=""http://www.w3.org/2001/XMLSchema"">
  <ByteProperty>-1</ByteProperty>
</TypeWithByteProperty>");
            writer.Flush();
            stream.Position = 0;
            Assert.Throws<InvalidOperationException>(() => {
                var deserializedObj = (TypeWithByteProperty)serializer.Deserialize(stream);
            });
        }
    }

    [Fact]
    public static void Xml_XmlAttributes_RemoveXmlElementAttribute()
    {
        XmlAttributes attrs = new XmlAttributes();

        XmlElementAttribute item = new XmlElementAttribute("elem1");
        attrs.XmlElements.Add(item);
        Assert.True(attrs.XmlElements.Contains(item));

        attrs.XmlElements.Remove(item);
        Assert.False(attrs.XmlElements.Contains(item));
    }

    [Fact]
    public static void Xml_XmlAttributes_RemoveXmlElementAttribute_ThrowsOnMissingItem()
    {
        XmlAttributes attrs = new XmlAttributes();

        XmlElementAttribute item1 = new XmlElementAttribute("elem1");
        attrs.XmlElements.Add(item1);

        XmlElementAttribute item2 = new XmlElementAttribute("elem2");
        attrs.XmlElements.Add(item2);
        Assert.True(attrs.XmlElements.Contains(item1));
        Assert.True(attrs.XmlElements.Contains(item2));

        attrs.XmlElements.Remove(item2);
        Assert.False(attrs.XmlElements.Contains(item2));

        AssertExtensions.Throws<ArgumentException>(null, () => { attrs.XmlElements.Remove(item2); });
    }

    [Fact]
    public static void Xml_XmlAttributes_RemoveXmlArrayItemAttribute()
    {
        XmlAttributes attrs = new XmlAttributes();

        XmlArrayItemAttribute item = new XmlArrayItemAttribute("item1");
        attrs.XmlArrayItems.Add(item);
        Assert.True(attrs.XmlArrayItems.Contains(item));

        attrs.XmlArrayItems.Remove(item);
        Assert.False(attrs.XmlArrayItems.Contains(item));
    }

    [Fact]
    public static void Xml_XmlAttributes_RemoveXmlArrayItemAttribute_ThrowsOnMissingItem()
    {
        XmlAttributes attrs = new XmlAttributes();

        XmlArrayItemAttribute item1 = new XmlArrayItemAttribute("item1");
        attrs.XmlArrayItems.Add(item1);

        XmlArrayItemAttribute item2 = new XmlArrayItemAttribute("item2");
        attrs.XmlArrayItems.Add(item2);
        Assert.True(attrs.XmlArrayItems.Contains(item1));
        Assert.True(attrs.XmlArrayItems.Contains(item2));

        attrs.XmlArrayItems.Remove(item2);
        Assert.False(attrs.XmlArrayItems.Contains(item2));

        AssertExtensions.Throws<ArgumentException>(null, () => { attrs.XmlArrayItems.Remove(item2); });
    }

    [Fact]
    public static void Xml_XmlAttributes_RemoveXmlAnyElementAttribute()
    {
        XmlAttributes attrs = new XmlAttributes();

        XmlAnyElementAttribute item = new XmlAnyElementAttribute("elem1");
        attrs.XmlAnyElements.Add(item);
        Assert.True(attrs.XmlAnyElements.Contains(item));

        attrs.XmlAnyElements.Remove(item);
        Assert.False(attrs.XmlAnyElements.Contains(item));
    }

    [Fact]
    public static void Xml_XmlAttributes_RemoveXmlAnyElementAttributeThrowsOnMissingItem()
    {
        XmlAttributes attrs = new XmlAttributes();

        XmlAnyElementAttribute item1 = new XmlAnyElementAttribute("elem1");
        attrs.XmlAnyElements.Add(item1);

        XmlAnyElementAttribute item2 = new XmlAnyElementAttribute("elem2");
        attrs.XmlAnyElements.Add(item2);
        Assert.True(attrs.XmlAnyElements.Contains(item1));
        Assert.True(attrs.XmlAnyElements.Contains(item2));

        attrs.XmlAnyElements.Remove(item2);
        Assert.False(attrs.XmlAnyElements.Contains(item2));

        AssertExtensions.Throws<ArgumentException>(null, () => { attrs.XmlAnyElements.Remove(item2); });
    }

    [Fact]
    public static void Xml_ArrayOfXmlNodeProperty()
    {
        var obj = new TypeWithXmlNodeArrayProperty()
        {
            CDATA = new[] { new XmlDocument().CreateCDataSection("test&test") }
        };
        var deserializedObj = SerializeAndDeserialize<TypeWithXmlNodeArrayProperty>(obj, @"<TypeWithXmlNodeArrayProperty xmlns:xsi=""http://www.w3.org/2001/XMLSchema-instance"" xmlns:xsd=""http://www.w3.org/2001/XMLSchema""><![CDATA[test&test]]></TypeWithXmlNodeArrayProperty>");
        Assert.Equal(obj.CDATA.Length, deserializedObj.CDATA.Length);
        Assert.Equal(obj.CDATA[0].InnerText, deserializedObj.CDATA[0].InnerText);
    }

    [Fact]
    public static void Xml_TypeWithTwoDimensionalArrayProperty1()
    {
        SimpleType[][] simpleType2D = GetObjectwith2DArrayOfSimpleType();

        var obj = new TypeWith2DArrayProperty1()
        {
            TwoDArrayOfSimpleType = simpleType2D
        };

        string baseline = "<?xml version=\"1.0\" encoding=\"utf-8\"?>\r\n<TypeWith2DArrayProperty1 xmlns:xsi=\"http://www.w3.org/2001/XMLSchema-instance\" xmlns:xsd=\"http://www.w3.org/2001/XMLSchema\">\r\n  <TwoDArrayOfSimpleType>\r\n    <ArrayOfSimpleType>\r\n      <SimpleType>\r\n        <P1>0 0 value</P1>\r\n        <P2>1</P2>\r\n      </SimpleType>\r\n      <SimpleType>\r\n        <P1>0 1 value</P1>\r\n        <P2>2</P2>\r\n      </SimpleType>\r\n    </ArrayOfSimpleType>\r\n    <ArrayOfSimpleType>\r\n      <SimpleType>\r\n        <P1>1 0 value</P1>\r\n        <P2>3</P2>\r\n      </SimpleType>\r\n      <SimpleType>\r\n        <P1>1 1 value</P1>\r\n        <P2>4</P2>\r\n      </SimpleType>\r\n    </ArrayOfSimpleType>\r\n  </TwoDArrayOfSimpleType>\r\n</TypeWith2DArrayProperty1>";
        TypeWith2DArrayProperty1 actual = SerializeAndDeserialize(obj, baseline);
        Assert.NotNull(actual);
        Assert.True(SimpleType.AreEqual(simpleType2D[0][0], actual.TwoDArrayOfSimpleType[0][0]));
        Assert.True(SimpleType.AreEqual(simpleType2D[0][1], actual.TwoDArrayOfSimpleType[0][1]));
        Assert.True(SimpleType.AreEqual(simpleType2D[1][0], actual.TwoDArrayOfSimpleType[1][0]));
        Assert.True(SimpleType.AreEqual(simpleType2D[1][1], actual.TwoDArrayOfSimpleType[1][1]));
    }

    [Fact]
    public static void Xml_TypeWithTwoDimensionalArrayProperty2()
    {
        SimpleType[][] simpleType2D = GetObjectwith2DArrayOfSimpleType();

        var obj = new TypeWith2DArrayProperty2()
        {
            TwoDArrayOfSimpleType = simpleType2D
        };

        string baseline = "<?xml version=\"1.0\" encoding=\"utf - 8\"?>\r\n<TypeWith2DArrayProperty2 xmlns:xsi=\"http://www.w3.org/2001/XMLSchema-instance\" xmlns:xsd=\"http://www.w3.org/2001/XMLSchema\">\r\n  <TwoDArrayOfSimpleType>\r\n    <SimpleType>\r\n      <SimpleType>\r\n        <P1>0 0 value</P1>\r\n        <P2>1</P2>\r\n      </SimpleType>\r\n      <SimpleType>\r\n        <P1>0 1 value</P1>\r\n        <P2>2</P2>\r\n      </SimpleType>\r\n    </SimpleType>\r\n    <SimpleType>\r\n      <SimpleType>\r\n        <P1>1 0 value</P1>\r\n        <P2>3</P2>\r\n      </SimpleType>\r\n      <SimpleType>\r\n        <P1>1 1 value</P1>\r\n        <P2>4</P2>\r\n      </SimpleType>\r\n    </SimpleType>\r\n  </TwoDArrayOfSimpleType>\r\n</TypeWith2DArrayProperty2>";
        TypeWith2DArrayProperty2 actual = SerializeAndDeserialize(obj, baseline);
        Assert.NotNull(actual);
        Assert.True(SimpleType.AreEqual(simpleType2D[0][0], actual.TwoDArrayOfSimpleType[0][0]));
        Assert.True(SimpleType.AreEqual(simpleType2D[0][1], actual.TwoDArrayOfSimpleType[0][1]));
        Assert.True(SimpleType.AreEqual(simpleType2D[1][0], actual.TwoDArrayOfSimpleType[1][0]));
        Assert.True(SimpleType.AreEqual(simpleType2D[1][1], actual.TwoDArrayOfSimpleType[1][1]));
    }

    private static SimpleType[][] GetObjectwith2DArrayOfSimpleType()
    {
        SimpleType[][] simpleType2D = new SimpleType[2][];
        simpleType2D[0] = new SimpleType[2];
        simpleType2D[1] = new SimpleType[2];
        simpleType2D[0][0] = new SimpleType() { P1 = "0 0 value", P2 = 1 };
        simpleType2D[0][1] = new SimpleType() { P1 = "0 1 value", P2 = 2 };
        simpleType2D[1][0] = new SimpleType() { P1 = "1 0 value", P2 = 3 };
        simpleType2D[1][1] = new SimpleType() { P1 = "1 1 value", P2 = 4 };
        return simpleType2D;
    }

    public static void Xml_TypeWithByteArrayAsXmlText()
    {
        var value = new TypeWithByteArrayAsXmlText() { Value = new byte[] { 1, 2, 3 } };
        var actual = SerializeAndDeserialize(value, "<?xml version=\"1.0\" encoding=\"utf-8\"?>\r\n<TypeWithByteArrayAsXmlText xmlns:xsi=\"http://www.w3.org/2001/XMLSchema-instance\" xmlns:xsd=\"http://www.w3.org/2001/XMLSchema\">AQID</TypeWithByteArrayAsXmlText>");

        Assert.NotNull(actual);
        Assert.NotNull(actual.Value);
        Assert.Equal(value.Value.Length, actual.Value.Length);
        Assert.True(Enumerable.SequenceEqual(value.Value, actual.Value));
    }

    [Fact]
    public static void Xml_SimpleType()
    {
        var serializer = new XmlSerializer(typeof(SimpleType));
        var obj = new SimpleType { P1 = "foo", P2 = 1 };
        var deserializedObj = SerializeAndDeserialize(obj,
@"<?xml version=""1.0"" encoding=""utf-16""?>
<SimpleType xmlns:xsi=""http://www.w3.org/2001/XMLSchema-instance"" xmlns:xsd=""http://www.w3.org/2001/XMLSchema"">
  <P1>foo</P1>
  <P2>1</P2>
</SimpleType>");
        Assert.NotNull(deserializedObj);
        Assert.StrictEqual(obj.P1, deserializedObj.P1);
        Assert.StrictEqual(obj.P2, deserializedObj.P2);
    }

    [Fact]
    public static void Xml_BaseClassAndDerivedClass2WithSameProperty()
    {
        var value = new DerivedClassWithSameProperty2() { DateTimeProperty = new DateTime(100, DateTimeKind.Utc), IntProperty = 5, StringProperty = "TestString", ListProperty = new List<string>() };
        value.ListProperty.AddRange(new string[] { "one", "two", "three" });

        var actual = SerializeAndDeserialize(value,
@"<?xml version=""1.0""?>
<DerivedClassWithSameProperty2 xmlns:xsi=""http://www.w3.org/2001/XMLSchema-instance"" xmlns:xsd=""http://www.w3.org/2001/XMLSchema"">
  <StringProperty>TestString</StringProperty>
  <IntProperty>5</IntProperty>
  <DateTimeProperty>0001-01-01T00:00:00.00001Z</DateTimeProperty>
  <ListProperty>
    <string>one</string>
    <string>two</string>
    <string>three</string>
  </ListProperty>
</DerivedClassWithSameProperty2>");

        Assert.StrictEqual(value.DateTimeProperty, actual.DateTimeProperty);
        Assert.StrictEqual(value.IntProperty, actual.IntProperty);
        Assert.StrictEqual(value.StringProperty, actual.StringProperty);
        Assert.Equal(value.ListProperty.ToArray(), actual.ListProperty.ToArray());
    }

    [Fact]
    public static void Xml_TypeWithPropertiesHavingDefaultValue_DefaultValue()
    {
        var value = new TypeWithPropertiesHavingDefaultValue()
        {
            StringProperty = "DefaultString",
            EmptyStringProperty = "",
            IntProperty = 11,
            CharProperty = 'm'
        };

        var actual = SerializeAndDeserialize(value, "<?xml version=\"1.0\" encoding=\"utf-8\"?>\r\n<TypeWithPropertiesHavingDefaultValue xmlns:xsi=\"http://www.w3.org/2001/XMLSchema-instance\" xmlns:xsd=\"http://www.w3.org/2001/XMLSchema\">\r\n  <CharProperty>109</CharProperty>\r\n</TypeWithPropertiesHavingDefaultValue>");

        Assert.NotNull(actual);
        Assert.StrictEqual(value.StringProperty, actual.StringProperty);
        Assert.StrictEqual(value.EmptyStringProperty, actual.EmptyStringProperty);
        Assert.StrictEqual(value.IntProperty, actual.IntProperty);
        Assert.StrictEqual(value.CharProperty, actual.CharProperty);
    }

    [Fact]
    public static void Xml_TypeWithStringPropertyWithDefaultValue_NonDefaultValue()
    {
        var value = new TypeWithPropertiesHavingDefaultValue()
        {
            StringProperty = "NonDefaultValue",
            EmptyStringProperty = "NonEmpty",
            IntProperty = 12,
            CharProperty = 'n'
        };

        var actual = SerializeAndDeserialize(value, "<?xml version=\"1.0\" encoding=\"utf-8\"?>\r\n<TypeWithPropertiesHavingDefaultValue xmlns:xsi=\"http://www.w3.org/2001/XMLSchema-instance\" xmlns:xsd=\"http://www.w3.org/2001/XMLSchema\">\r\n  <EmptyStringProperty>NonEmpty</EmptyStringProperty>\r\n  <StringProperty>NonDefaultValue</StringProperty>\r\n  <IntProperty>12</IntProperty>\r\n  <CharProperty>110</CharProperty>\r\n</TypeWithPropertiesHavingDefaultValue>");

        Assert.NotNull(actual);
        Assert.StrictEqual(value.StringProperty, actual.StringProperty);
    }

    [Fact]
    public static void Xml_TypeWithEnumPropertyHavingDefaultValue()
    {
        var value = new TypeWithEnumPropertyHavingDefaultValue() { EnumProperty = IntEnum.Option0 };
        var actual = SerializeAndDeserialize(value,
            "<?xml version=\"1.0\" encoding=\"utf-8\"?>\r\n<TypeWithEnumPropertyHavingDefaultValue xmlns:xsi=\"http://www.w3.org/2001/XMLSchema-instance\" xmlns:xsd=\"http://www.w3.org/2001/XMLSchema\">\r\n  <EnumProperty>Option0</EnumProperty>\r\n</TypeWithEnumPropertyHavingDefaultValue>",
            skipStringCompare: false);

        Assert.NotNull(actual);
        Assert.StrictEqual(value.EnumProperty, actual.EnumProperty);


        value = new TypeWithEnumPropertyHavingDefaultValue() { EnumProperty = IntEnum.Option1 };
        actual = SerializeAndDeserialize(value,
            "<?xml version=\"1.0\" encoding=\"utf-8\"?>\r\n<TypeWithEnumPropertyHavingDefaultValue xmlns:xsi=\"http://www.w3.org/2001/XMLSchema-instance\" xmlns:xsd=\"http://www.w3.org/2001/XMLSchema\" />",
            skipStringCompare: false);

        Assert.NotNull(actual);
        Assert.StrictEqual(value.EnumProperty, actual.EnumProperty);
    }

    [Fact]
    public static void Xml_TypeWithEnumFlagPropertyHavingDefaultValue()
    {
        var value = new TypeWithEnumFlagPropertyHavingDefaultValue() { EnumProperty = EnumFlags.Two | EnumFlags.Three };
        var actual = SerializeAndDeserialize(value,
            "<?xml version=\"1.0\" encoding=\"utf-8\"?>\r\n<TypeWithEnumFlagPropertyHavingDefaultValue xmlns:xsi=\"http://www.w3.org/2001/XMLSchema-instance\" xmlns:xsd=\"http://www.w3.org/2001/XMLSchema\">\r\n  <EnumProperty>Two Three</EnumProperty>\r\n</TypeWithEnumFlagPropertyHavingDefaultValue>");

        Assert.NotNull(actual);
        Assert.StrictEqual(value.EnumProperty, actual.EnumProperty);


        value = new TypeWithEnumFlagPropertyHavingDefaultValue();
        actual = SerializeAndDeserialize(value,
            "<?xml version=\"1.0\" encoding=\"utf-8\"?>\r\n<TypeWithEnumFlagPropertyHavingDefaultValue xmlns:xsi=\"http://www.w3.org/2001/XMLSchema-instance\" xmlns:xsd=\"http://www.w3.org/2001/XMLSchema\" />");

        Assert.NotNull(actual);
        Assert.StrictEqual(value.EnumProperty, actual.EnumProperty);
    }

    [Fact]
    [SkipOnTargetFramework(TargetFrameworkMonikers.NetFramework, "dotnet/corefx #18964")]
    public static void Xml_Soap_TypeWithEnumFlagPropertyHavingDefaultValue()
    {
        var mapping = new SoapReflectionImporter().ImportTypeMapping(typeof(TypeWithEnumFlagPropertyHavingDefaultValue));
        var serializer = new XmlSerializer(mapping);

        var value = new TypeWithEnumFlagPropertyHavingDefaultValue() { EnumProperty = EnumFlags.Two | EnumFlags.Three };
        var actual = SerializeAndDeserialize(
            value,
            "<?xml version=\"1.0\"?>\r\n<TypeWithEnumFlagPropertyHavingDefaultValue xmlns:xsi=\"http://www.w3.org/2001/XMLSchema-instance\" xmlns:xsd=\"http://www.w3.org/2001/XMLSchema\" id=\"id1\">\r\n  <EnumProperty xsi:type=\"EnumFlags\">Two Three</EnumProperty>\r\n</TypeWithEnumFlagPropertyHavingDefaultValue>",
            () => serializer);

        Assert.NotNull(actual);
        Assert.StrictEqual(value.EnumProperty, actual.EnumProperty);


        value = new TypeWithEnumFlagPropertyHavingDefaultValue();
        actual = SerializeAndDeserialize(
            value,
            "<?xml version=\"1.0\"?>\r\n<TypeWithEnumFlagPropertyHavingDefaultValue xmlns:xsi=\"http://www.w3.org/2001/XMLSchema-instance\" xmlns:xsd=\"http://www.w3.org/2001/XMLSchema\" id=\"id1\">\r\n  <EnumProperty xsi:type=\"EnumFlags\">One Four</EnumProperty>\r\n</TypeWithEnumFlagPropertyHavingDefaultValue>",
            () => serializer);

        Assert.NotNull(actual);
        Assert.StrictEqual(value.EnumProperty, actual.EnumProperty);
    }

    [Fact]
    public static void Xml_TypeWithXmlQualifiedName()
    {
        var value = new TypeWithXmlQualifiedName()
        {
            Value = new XmlQualifiedName("FooName")
        };

        var actual = SerializeAndDeserialize(value, "<?xml version=\"1.0\" encoding=\"utf-8\"?>\r\n<TypeWithXmlQualifiedName xmlns:xsi=\"http://www.w3.org/2001/XMLSchema-instance\" xmlns:xsd=\"http://www.w3.org/2001/XMLSchema\">\r\n  <Value xmlns=\"\">FooName</Value>\r\n</TypeWithXmlQualifiedName>", skipStringCompare: false);

        Assert.NotNull(actual);
        Assert.StrictEqual(value.Value, actual.Value);
    }

    [Fact]
    [SkipOnTargetFramework(TargetFrameworkMonikers.NetFramework, "dotnet/corefx #18964")]
    public static void Xml_Soap_TypeWithXmlQualifiedName()
    {
        var mapping = new SoapReflectionImporter().ImportTypeMapping(typeof(TypeWithXmlQualifiedName));
        var serializer = new XmlSerializer(mapping);

        var value = new TypeWithXmlQualifiedName()
        {
            Value = new XmlQualifiedName("FooName")
        };

        var actual = SerializeAndDeserialize(
            value,
            "<?xml version=\"1.0\"?>\r\n<TypeWithXmlQualifiedName xmlns:xsi=\"http://www.w3.org/2001/XMLSchema-instance\" xmlns:xsd=\"http://www.w3.org/2001/XMLSchema\" id=\"id1\">\r\n  <Value xmlns=\"\" xsi:type=\"xsd:QName\">FooName</Value>\r\n</TypeWithXmlQualifiedName>",
            () => serializer);

        Assert.NotNull(actual);
        Assert.StrictEqual(value.Value, actual.Value);
    }

    [Fact]
    public static void Xml_TypeWithShouldSerializeMethod_WithDefaultValue()
    {
        var value = new TypeWithShouldSerializeMethod();

        var actual = SerializeAndDeserialize(value, "<?xml version=\"1.0\" encoding=\"utf-8\"?>\r\n<TypeWithShouldSerializeMethod xmlns:xsi=\"http://www.w3.org/2001/XMLSchema-instance\" xmlns:xsd=\"http://www.w3.org/2001/XMLSchema\" />");

        Assert.NotNull(actual);
        Assert.StrictEqual(value.Foo, actual.Foo);
    }

    [Fact]
    public static void Xml_TypeWithShouldSerializeMethod_WithNonDefaultValue()
    {
        var value = new TypeWithShouldSerializeMethod() { Foo = "SomeValue" };

        var actual = SerializeAndDeserialize(value, "<?xml version=\"1.0\" encoding=\"utf-8\"?>\r\n<TypeWithShouldSerializeMethod xmlns:xsi=\"http://www.w3.org/2001/XMLSchema-instance\" xmlns:xsd=\"http://www.w3.org/2001/XMLSchema\"><Foo>SomeValue</Foo></TypeWithShouldSerializeMethod>");

        Assert.NotNull(actual);
        Assert.StrictEqual(value.Foo, actual.Foo);
    }

    [Fact]
    public static void Xml_KnownTypesThroughConstructorWithArrayProperties()
    {
        int[] intArray = new int[] { 1, 2, 3 };
        string[] stringArray = new string[] { "a", "b" };

        var value = new KnownTypesThroughConstructorWithArrayProperties() { IntArrayValue = intArray, StringArrayValue = stringArray};
        var actual = SerializeAndDeserialize(value,
            "<?xml version=\"1.0\" encoding=\"utf-8\"?>\r\n<KnownTypesThroughConstructorWithArrayProperties xmlns:xsi=\"http://www.w3.org/2001/XMLSchema-instance\" xmlns:xsd=\"http://www.w3.org/2001/XMLSchema\">\r\n  <StringArrayValue xsi:type=\"ArrayOfString\">\r\n    <string>a</string>\r\n    <string>b</string>\r\n  </StringArrayValue>\r\n  <IntArrayValue xsi:type=\"ArrayOfInt\">\r\n    <int>1</int>\r\n    <int>2</int>\r\n    <int>3</int>\r\n  </IntArrayValue>\r\n</KnownTypesThroughConstructorWithArrayProperties>",
            () => { return new XmlSerializer(typeof(KnownTypesThroughConstructorWithArrayProperties), new Type[] { typeof(int[]), typeof(string[]) }); },
            skipStringCompare: false);

        Assert.NotNull(actual);

        var actualIntArray = (int[])actual.IntArrayValue;
        Assert.NotNull(actualIntArray);
        Assert.Equal(intArray.Length, actualIntArray.Length);
        Assert.True(Enumerable.SequenceEqual(intArray, actualIntArray));

        var actualStringArray = (string[])actual.StringArrayValue;
        Assert.NotNull(actualStringArray);
        Assert.True(Enumerable.SequenceEqual(stringArray, actualStringArray));
        Assert.Equal(stringArray.Length, actualStringArray.Length);
    }

    [Fact]
    public static void Xml_KnownTypesThroughConstructorWithEnumFlags()
    {
        var enumFlags = EnumFlags.One | EnumFlags.Four;
        var value = new KnownTypesThroughConstructorWithValue() { Value = enumFlags };
        var actual = SerializeAndDeserialize(value,
            "<?xml version=\"1.0\" encoding=\"utf-8\"?>\r\n<KnownTypesThroughConstructorWithValue xmlns:xsi=\"http://www.w3.org/2001/XMLSchema-instance\" xmlns:xsd=\"http://www.w3.org/2001/XMLSchema\">\r\n  <Value xsi:type=\"EnumFlags\">One Four</Value>\r\n</KnownTypesThroughConstructorWithValue>",
            () => { return new XmlSerializer(typeof(KnownTypesThroughConstructorWithValue), new Type[] { typeof(EnumFlags) }); },
            skipStringCompare: false);

        Assert.NotNull(actual);
        Assert.Equal((EnumFlags)value.Value, (EnumFlags)actual.Value);
    }

    [Fact]
    public static void Xml_KnownTypesThroughConstructorWithEnumFlagsXmlQualifiedName()
    {
        var value = new KnownTypesThroughConstructorWithValue() { Value = new XmlQualifiedName("foo") };
        var actual = SerializeAndDeserialize(value,
            "<?xml version=\"1.0\" encoding=\"utf-8\"?>\r\n<KnownTypesThroughConstructorWithValue xmlns:xsi=\"http://www.w3.org/2001/XMLSchema-instance\" xmlns:xsd=\"http://www.w3.org/2001/XMLSchema\">\r\n  <Value xsi:type=\"xsd:QName\">foo</Value>\r\n</KnownTypesThroughConstructorWithValue>",
            () => { return new XmlSerializer(typeof(KnownTypesThroughConstructorWithValue), new Type[] { typeof(XmlQualifiedName) }); },
            skipStringCompare: false);

        Assert.NotNull(actual);
        Assert.Equal((XmlQualifiedName)value.Value, (XmlQualifiedName)actual.Value);
    }

    [Fact]
    static void Xml_TypeWithTypesHavingCustomFormatter()
    {
        var str = "The quick brown fox jumps over the lazy dog.";
        var value = new TypeWithTypesHavingCustomFormatter()
        {
            DateTimeContent = new DateTime(2016, 7, 18, 0, 0, 0, DateTimeKind.Utc),
            QNameContent = new XmlQualifiedName("QNameContent"),
            DateContent = new DateTime(2016, 7, 18, 0, 0, 0, DateTimeKind.Utc),
            NameContent = "NameContent",
            NCNameContent = "NCNameContent",
            NMTOKENContent = "NMTOKENContent",
            NMTOKENSContent = "NMTOKENSContent",
            Base64BinaryContent = Encoding.Unicode.GetBytes(str),
            HexBinaryContent = Encoding.Unicode.GetBytes(str),
        };

        var actual = SerializeAndDeserialize(value,
            "<?xml version=\"1.0\" encoding=\"utf-8\"?>\r\n<TypeWithTypesHavingCustomFormatter xmlns:xsi=\"http://www.w3.org/2001/XMLSchema-instance\" xmlns:xsd=\"http://www.w3.org/2001/XMLSchema\">\r\n  <DateTimeContent>2016-07-18T00:00:00Z</DateTimeContent>\r\n  <QNameContent xmlns=\"\">QNameContent</QNameContent>\r\n  <DateContent>2016-07-18</DateContent>\r\n  <NameContent>NameContent</NameContent>\r\n  <NCNameContent>NCNameContent</NCNameContent>\r\n  <NMTOKENContent>NMTOKENContent</NMTOKENContent>\r\n  <NMTOKENSContent>NMTOKENSContent</NMTOKENSContent>\r\n  <Base64BinaryContent>VABoAGUAIABxAHUAaQBjAGsAIABiAHIAbwB3AG4AIABmAG8AeAAgAGoAdQBtAHAAcwAgAG8AdgBlAHIAIAB0AGgAZQAgAGwAYQB6AHkAIABkAG8AZwAuAA==</Base64BinaryContent>\r\n  <HexBinaryContent>540068006500200071007500690063006B002000620072006F0077006E00200066006F00780020006A0075006D007000730020006F00760065007200200074006800650020006C0061007A007900200064006F0067002E00</HexBinaryContent>\r\n</TypeWithTypesHavingCustomFormatter>");

        Assert.NotNull(actual);
        Assert.True(value.DateTimeContent == actual.DateTimeContent, $"Actual DateTimeContent was not as expected. \r\n Expected: {value.DateTimeContent} \r\n Actual: {actual.DateTimeContent}");
        Assert.True(value.QNameContent == actual.QNameContent, $"Actual QNameContent was not as expected. \r\n Expected: {value.QNameContent} \r\n Actual: {actual.QNameContent}");
        Assert.True(value.DateContent == actual.DateContent, $"Actual DateContent was not as expected. \r\n Expected: {value.DateContent} \r\n Actual: {actual.DateContent}");
        Assert.True(value.NameContent == actual.NameContent, $"Actual NameContent was not as expected. \r\n Expected: {value.NameContent} \r\n Actual: {actual.NameContent}");
        Assert.True(value.NCNameContent == actual.NCNameContent, $"Actual NCNameContent was not as expected. \r\n Expected: {value.NCNameContent} \r\n Actual: {actual.NCNameContent}");
        Assert.True(value.NMTOKENContent == actual.NMTOKENContent, $"Actual NMTOKENContent was not as expected. \r\n Expected: {value.NMTOKENContent} \r\n Actual: {actual.NMTOKENContent}");
        Assert.True(value.NMTOKENSContent == actual.NMTOKENSContent, $"Actual NMTOKENSContent was not as expected. \r\n Expected: {value.NMTOKENSContent} \r\n Actual: {actual.NMTOKENSContent}");

        Assert.NotNull(actual.Base64BinaryContent);
        Assert.True(Enumerable.SequenceEqual(value.Base64BinaryContent, actual.Base64BinaryContent), "Actual Base64BinaryContent was not as expected.");

        Assert.NotNull(actual.HexBinaryContent);
        Assert.True(Enumerable.SequenceEqual(value.HexBinaryContent, actual.HexBinaryContent), "Actual HexBinaryContent was not as expected.");
    }

    [Fact]
    public static void Xml_TypeWithXmlElementsAndUnnamedXmlAny()
    {
        XmlDocument xDoc = new XmlDocument();
        xDoc.LoadXml(@"<html></html>");
        XmlElement element = xDoc.CreateElement("Element");
        element.InnerText = "Element innertext";

        var value = new TypeWithXmlElementsAndUnnamedXmlAny()
        {
            Things = new object[] { 1, "2", element}
        };

        var actual = SerializeAndDeserialize(value,
           "<?xml version=\"1.0\" encoding=\"utf-8\"?>\r\n<MyXmlType xmlns:xsi=\"http://www.w3.org/2001/XMLSchema-instance\" xmlns:xsd=\"http://www.w3.org/2001/XMLSchema\">\r\n  <int>1</int>\r\n  <string>2</string>\r\n  <Element>Element innertext</Element>\r\n</MyXmlType>");

        Assert.NotNull(actual);
        Assert.NotNull(actual.Things);
        Assert.Equal(value.Things.Length, actual.Things.Length);
        Assert.True(actual.Things[2] is XmlElement);

        var expectedElem = (XmlElement)value.Things[2];
        var actualElem = (XmlElement)actual.Things[2];
        Assert.Equal(expectedElem.Name, actualElem.Name);
        Assert.Equal(expectedElem.NamespaceURI, actualElem.NamespaceURI);
        Assert.Equal(expectedElem.InnerText, actualElem.InnerText);
    }

    [Fact]
    public static void Xml_TypeWithMultiXmlAnyElement()
    {
        XmlDocument xDoc = new XmlDocument();
        xDoc.LoadXml(@"<html></html>");
        XmlElement element1 = xDoc.CreateElement("name1", "ns1");
        element1.InnerText = "Element innertext1";
        XmlElement element2 = xDoc.CreateElement("name2", "ns2");
        element2.InnerText = "Element innertext2";

        var value = new TypeWithMultiNamedXmlAnyElement()
        {
            Things = new object[] { element1, element2 }
        };

        var actual = SerializeAndDeserialize(value,
           "<?xml version=\"1.0\" encoding=\"utf-8\"?>\r\n<MyXmlType xmlns:xsi=\"http://www.w3.org/2001/XMLSchema-instance\" xmlns:xsd=\"http://www.w3.org/2001/XMLSchema\">\r\n  <name1 xmlns=\"ns1\">Element innertext1</name1>\r\n  <name2 xmlns=\"ns2\">Element innertext2</name2>\r\n</MyXmlType>");

        Assert.NotNull(actual);
        Assert.NotNull(actual.Things);
        Assert.Equal(value.Things.Length, actual.Things.Length);

        var expectedElem = (XmlElement)value.Things[1];
        var actualElem = (XmlElement)actual.Things[1];
        Assert.Equal(expectedElem.Name, actualElem.Name);
        Assert.Equal(expectedElem.NamespaceURI, actualElem.NamespaceURI);
        Assert.Equal(expectedElem.InnerText, actualElem.InnerText);

        XmlElement element3 = xDoc.CreateElement("name3", "ns3");
        element3.InnerText = "Element innertext3";
        value = new TypeWithMultiNamedXmlAnyElement()
        {
            Things = new object[] { element3 }
        };

        Assert.Throws<InvalidOperationException>(() => actual = SerializeAndDeserialize(value, string.Empty, skipStringCompare: true));
    }


    [Fact]
    public static void Xml_TypeWithMultiNamedXmlAnyElementAndOtherFields()
    {
        XmlDocument xDoc = new XmlDocument();
        xDoc.LoadXml(@"<html></html>");
        XmlElement element1 = xDoc.CreateElement("name1", "ns1");
        element1.InnerText = "Element innertext1";
        XmlElement element2 = xDoc.CreateElement("name2", "ns2");
        element2.InnerText = "Element innertext2";

        var value = new TypeWithMultiNamedXmlAnyElementAndOtherFields()
        {
            Things = new object[] { element1, element2 },
            StringField = "foo",
            IntField = 123
        };

        var actual = SerializeAndDeserialize(value,
           "<?xml version=\"1.0\" encoding=\"utf-8\"?>\r\n<MyXmlType xmlns:xsi=\"http://www.w3.org/2001/XMLSchema-instance\" xmlns:xsd=\"http://www.w3.org/2001/XMLSchema\">\r\n  <name1 xmlns=\"ns1\">Element innertext1</name1>\r\n  <name2 xmlns=\"ns2\">Element innertext2</name2>\r\n  <StringField>foo</StringField>\r\n  <IntField>123</IntField>\r\n</MyXmlType>");

        Assert.NotNull(actual);
        Assert.NotNull(actual.Things);
        Assert.Equal(value.Things.Length, actual.Things.Length);

        var expectedElem = (XmlElement)value.Things[1];
        var actualElem = (XmlElement)actual.Things[1];
        Assert.Equal(expectedElem.Name, actualElem.Name);
        Assert.Equal(expectedElem.NamespaceURI, actualElem.NamespaceURI);
        Assert.Equal(expectedElem.InnerText, actualElem.InnerText);
    }

    [Fact]
    public static void Xml_TypeWithArrayPropertyHavingChoice()
    {
        object[] choices = new object[] { "Food", 5 };

        // For each item in the choices array, add an
        // enumeration value.
        MoreChoices[] itemChoices = new MoreChoices[] { MoreChoices.Item, MoreChoices.Amount };

        var value = new TypeWithArrayPropertyHavingChoice() { ManyChoices = choices, ChoiceArray = itemChoices };

        var actual = SerializeAndDeserialize(value, "<?xml version=\"1.0\" encoding=\"utf-8\"?>\r\n<TypeWithArrayPropertyHavingChoice xmlns:xsi=\"http://www.w3.org/2001/XMLSchema-instance\" xmlns:xsd=\"http://www.w3.org/2001/XMLSchema\">\r\n  <Item>Food</Item>\r\n  <Amount>5</Amount>\r\n</TypeWithArrayPropertyHavingChoice>");

        Assert.NotNull(actual);
        Assert.NotNull(actual.ManyChoices);
        Assert.Equal(value.ManyChoices.Length, actual.ManyChoices.Length);
        Assert.True(Enumerable.SequenceEqual(value.ManyChoices, actual.ManyChoices));
    }

    [Fact]
    public static void XML_TypeWithTypeNameInXmlTypeAttribute_WithValue()
    {
        var value = new TypeWithTypeNameInXmlTypeAttribute() { XmlAttributeForm = "SomeValue" };

        var actual = SerializeAndDeserialize(value,
            "<?xml version=\"1.0\" encoding=\"utf-8\"?>\r\n<MyXmlType xmlns:xsi=\"http://www.w3.org/2001/XMLSchema-instance\" xmlns:xsd=\"http://www.w3.org/2001/XMLSchema\" XmlAttributeForm=\"SomeValue\" />",
            skipStringCompare: false);

        Assert.NotNull(actual);
        Assert.Equal(value.XmlAttributeForm, actual.XmlAttributeForm);
    }

    [Fact]
    public static void XML_TypeWithArrayLikeXmlAttribute()
    {
        var value = new TypeWithStringArrayAsXmlAttribute() { XmlAttributeForms = new string[] { "SomeValue1", "SomeValue2" } };

        var actual = SerializeAndDeserialize(value,
            "<?xml version=\"1.0\" encoding=\"utf-8\"?>\r\n<MyXmlType xmlns:xsi=\"http://www.w3.org/2001/XMLSchema-instance\" xmlns:xsd=\"http://www.w3.org/2001/XMLSchema\" XmlAttributeForms=\"SomeValue1 SomeValue2\" />");

        Assert.NotNull(actual);
        Assert.True(Enumerable.SequenceEqual(value.XmlAttributeForms, actual.XmlAttributeForms));
    }

    [Fact]
    public static void XML_TypeWithArrayLikeXmlAttributeWithFields()
    {
        var value = new TypeWithArrayLikeXmlAttributeWithFields() { XmlAttributeForms = new string[] { "SomeValue1", "SomeValue2" }, StringField = "foo", IntField = 123 };

        var actual = SerializeAndDeserialize(value,
            "<?xml version=\"1.0\" encoding=\"utf-8\"?>\r\n<MyXmlType xmlns:xsi=\"http://www.w3.org/2001/XMLSchema-instance\" xmlns:xsd=\"http://www.w3.org/2001/XMLSchema\" XmlAttributeForms=\"SomeValue1 SomeValue2\">\r\n  <StringField>foo</StringField>\r\n  <IntField>123</IntField>\r\n</MyXmlType>");

        Assert.NotNull(actual);
        Assert.Equal(value.StringField, actual.StringField);
        Assert.Equal(value.IntField, actual.IntField);
        Assert.True(Enumerable.SequenceEqual(value.XmlAttributeForms, actual.XmlAttributeForms));
    }

    [Fact]
    public static void XML_TypeWithByteArrayAsXmlAttribute()
    {
        var value = new TypeWithByteArrayAsXmlAttribute() { XmlAttributeForms = new byte[] { 0, 1, 2 } };

        var actual = SerializeAndDeserialize(value,
            "<?xml version=\"1.0\" encoding=\"utf-8\"?>\r\n<MyXmlType xmlns:xsi=\"http://www.w3.org/2001/XMLSchema-instance\" xmlns:xsd=\"http://www.w3.org/2001/XMLSchema\" XmlAttributeForms=\"AAEC\" />");

        Assert.NotNull(actual);
        Assert.True(Enumerable.SequenceEqual(value.XmlAttributeForms, actual.XmlAttributeForms));
    }

    [Fact]
    public static void XML_TypeWithByteArrayArrayAsXmlAttribute()
    {
        var value = new TypeWithByteArrayArrayAsXmlAttribute() { XmlAttributeForms = new byte[][] { new byte[] { 1 }, new byte[] { 2 } } };

        var actual = SerializeAndDeserialize(value,
            "<?xml version=\"1.0\" encoding=\"utf-8\"?>\r\n<MyXmlType xmlns:xsi=\"http://www.w3.org/2001/XMLSchema-instance\" xmlns:xsd=\"http://www.w3.org/2001/XMLSchema\" XmlAttributeForms=\"AQ== Ag==\" />");

        Assert.NotNull(actual);
        Assert.Equal(value.XmlAttributeForms[0][0], actual.XmlAttributeForms[0][0]);
        Assert.Equal(value.XmlAttributeForms[1][0], actual.XmlAttributeForms[1][0]);
    }

    [Fact]
    public static void XML_TypeWithQNameArrayAsXmlAttribute()
    {
        var value = new TypeWithQNameArrayAsXmlAttribute() { XmlAttributeForms = new XmlQualifiedName[] { new XmlQualifiedName("SomeValue1", "ns1"), new XmlQualifiedName("SomeValue2", "ns2") } };

        var actual = SerializeAndDeserialize(value,
            "<?xml version=\"1.0\" encoding=\"utf-8\"?>\r\n<MyXmlType xmlns:xsi=\"http://www.w3.org/2001/XMLSchema-instance\" xmlns:xsd=\"http://www.w3.org/2001/XMLSchema\" xmlns:q1=\"ns1\" xmlns:q2=\"ns2\" XmlAttributeForms=\"q1:SomeValue1 q2:SomeValue2\" />");

        Assert.NotNull(actual);
        Assert.True(Enumerable.SequenceEqual(value.XmlAttributeForms, actual.XmlAttributeForms));
    }

    [Fact]
    public static void XML_TypeWithEnumArrayAsXmlAttribute()
    {
        var value = new TypeWithEnumArrayAsXmlAttribute() { XmlAttributeForms = new IntEnum[] { IntEnum.Option1, IntEnum.Option2 } };

        var actual = SerializeAndDeserialize(value,
            "<?xml version=\"1.0\" encoding=\"utf-8\"?>\r\n<MyXmlType xmlns:xsi=\"http://www.w3.org/2001/XMLSchema-instance\" xmlns:xsd=\"http://www.w3.org/2001/XMLSchema\" XmlAttributeForms=\"Option1 Option2\" />");

        Assert.NotNull(actual);
        Assert.True(Enumerable.SequenceEqual(value.XmlAttributeForms, actual.XmlAttributeForms));
    }

    [Fact]
    public static void XML_TypeWithFieldsOrdered()
    {
        var value = new TypeWithFieldsOrdered()
        {
            IntField1 = 1,
            IntField2 = 2,
            StringField1 = "foo1",
            StringField2 = "foo2"
        };

        var actual = SerializeAndDeserialize(value, "<?xml version=\"1.0\" encoding=\"utf-8\"?>\r\n<TypeWithFieldsOrdered xmlns:xsi=\"http://www.w3.org/2001/XMLSchema-instance\" xmlns:xsd=\"http://www.w3.org/2001/XMLSchema\">\r\n  <IntField1>1</IntField1>\r\n  <IntField2>2</IntField2>\r\n  <StringField2>foo2</StringField2>\r\n  <StringField1>foo1</StringField1>\r\n</TypeWithFieldsOrdered>");

        Assert.NotNull(actual);
        Assert.Equal(value.IntField1, actual.IntField1);
        Assert.Equal(value.IntField2, actual.IntField2);
        Assert.Equal(value.StringField1, actual.StringField1);
        Assert.Equal(value.StringField2, actual.StringField2);
    }

    [Fact]
    public static void XmlSchemaTest()
    {
        var schemas = new XmlSchemas();
        var exporter = new XmlSchemaExporter(schemas);
        //Import the type as an XML mapping
        XmlTypeMapping originalmapping = new XmlReflectionImporter().ImportTypeMapping(typeof(Dog));
        //Export the XML mapping into schemas
        exporter.ExportTypeMapping(originalmapping);
        //Print out the schemas
        var schemaEnumerator = new XmlSchemaEnumerator(schemas);
        var ms = new MemoryStream();
        string baseline = "<?xml version=\"1.0\"?>\r\n<xs:schema elementFormDefault=\"qualified\" xmlns:xs=\"http://www.w3.org/2001/XMLSchema\">\r\n  <xs:element name=\"Dog\" nillable=\"true\" type=\"Dog\" />\r\n  <xs:complexType name=\"Dog\">\r\n    <xs:complexContent mixed=\"false\">\r\n      <xs:extension base=\"Animal\">\r\n        <xs:sequence>\r\n          <xs:element minOccurs=\"1\" maxOccurs=\"1\" name=\"breed\" type=\"DogBreed\" />\r\n        </xs:sequence>\r\n      </xs:extension>\r\n    </xs:complexContent>\r\n  </xs:complexType>\r\n  <xs:complexType name=\"Animal\">\r\n    <xs:sequence>\r\n      <xs:element minOccurs=\"1\" maxOccurs=\"1\" name=\"age\" type=\"xs:int\" />\r\n      <xs:element minOccurs=\"0\" maxOccurs=\"1\" name=\"name\" type=\"xs:string\" />\r\n    </xs:sequence>\r\n  </xs:complexType>\r\n  <xs:simpleType name=\"DogBreed\">\r\n    <xs:restriction base=\"xs:string\">\r\n      <xs:enumeration value=\"GermanShepherd\" />\r\n      <xs:enumeration value=\"LabradorRetriever\" />\r\n    </xs:restriction>\r\n  </xs:simpleType>\r\n</xs:schema>";
        schemaEnumerator.MoveNext();
        schemaEnumerator.Current.Write(ms);
        ms.Position = 0;
        string actualOutput = new StreamReader(ms).ReadToEnd();
        Utils.CompareResult result = Utils.Compare(baseline, actualOutput);
        Assert.True(result.Equal, string.Format("{1}{0}Test failed for wrong output from schema: {0}Expected: {2}{0}Actual: {3}",
                Environment.NewLine, result.ErrorMessage, baseline, actualOutput));
        Assert.False(schemaEnumerator.MoveNext());
        schemas.Compile((o, args) => {
            throw new InvalidOperationException(string.Format("{1}{0} Test failed because schema compile failed", Environment.NewLine, args.Message));
        }, true);
        var importer = new XmlSchemaImporter(schemas);
        ////Import the schema element back into an XML mapping
        XmlTypeMapping newmapping = importer.ImportTypeMapping(new XmlQualifiedName(originalmapping.ElementName, originalmapping.Namespace));
        Assert.NotNull(newmapping);
        Assert.Equal(originalmapping.ElementName, newmapping.ElementName);
        Assert.Equal(originalmapping.TypeFullName, newmapping.TypeFullName);
        Assert.Equal(originalmapping.XsdTypeName, newmapping.XsdTypeName);
        Assert.Equal(originalmapping.XsdTypeNamespace, newmapping.XsdTypeNamespace);
    }

    [Fact]
    public static void XmlSerializerFactoryTest()
    {
        string baseline = "<?xml version=\"1.0\"?>\r\n<Dog xmlns:xsi=\"http://www.w3.org/2001/XMLSchema-instance\" xmlns:xsd=\"http://www.w3.org/2001/XMLSchema\">\r\n  <Age>5</Age>\r\n  <Name>Bear</Name>\r\n  <Breed>GermanShepherd</Breed>\r\n</Dog>";
        var xsf = new XmlSerializerFactory();
        Func<XmlSerializer> serializerfunc = () => xsf.CreateSerializer(typeof(Dog));
        var dog1 = new Dog() { Name = "Bear", Age = 5, Breed = DogBreed.GermanShepherd };
        var dog2 = SerializeAndDeserialize(dog1, baseline, serializerfunc);
        Assert.Equal(dog1.Name, dog2.Name);
        Assert.Equal(dog1.Age, dog2.Age);
        Assert.Equal(dog1.Breed, dog2.Breed);
    }

    [Fact]
    public static void XmlUnknownElementAndEventHandlerTest()
    {
        List<string> grouplists = new List<string>();
        int count = 0;
        XmlSerializer serializer = new XmlSerializer(typeof(Group));
        serializer.UnknownElement += new XmlElementEventHandler((o, args) =>
        {
            Group myGroup = (Group)args.ObjectBeingDeserialized;
            Assert.NotNull(myGroup);
            grouplists.Add(args.Element.Name);
            ++count;
        });
        string xmlFileContent = @"<?xml version=""1.0"" encoding=""utf-8""?>
  <Group xmlns:xsi=""http://www.w3.org/2001/XMLSchema-instance"" xmlns:xsd = ""http://www.w3.org/2001/XMLSchema"">
         <GroupName>MyGroup</GroupName>
         <GroupSize>Large</GroupSize>
         <GroupNumber>444</GroupNumber>
         <GroupBase>West</GroupBase>
       </Group >";
        Group group = (Group)serializer.Deserialize(GetStreamFromString(xmlFileContent));
        Assert.NotNull(group);
        Assert.NotNull(group.GroupName);
        Assert.Null(group.GroupVehicle);
        Assert.Equal(3, count);
        Assert.Equal(3, grouplists.Count());
        bool b = grouplists.Contains("GroupSize") && grouplists.Contains("GroupNumber") && grouplists.Contains("GroupBase");
        Assert.True(b);
    }

    [Fact]
    public static void XmlUnknownNodeAndEventHandlerTest()
    {
        List<string> grouplists = new List<string>();
        int count = 0;
        XmlSerializer serializer = new XmlSerializer(typeof(Group));
        serializer.UnknownNode += new XmlNodeEventHandler((o, args) =>
        {
            Group myGroup = (Group)args.ObjectBeingDeserialized;
            Assert.NotNull(myGroup);
            grouplists.Add(args.LocalName);
            ++count;
        });
        string xmlFileContent = @"<?xml version=""1.0"" encoding=""utf-8""?>
  <Group xmlns:xsi=""http://www.w3.org/2001/XMLSchema-instance"" xmlns:xsd=""http://www.w3.org/2001/XMLSchema"" xmlns:coho=""http://www.cohowinery.com"" xmlns:cp=""http://www.cpandl.com"">
              <coho:GroupName>MyGroup</coho:GroupName>
              <cp:GroupSize>Large</cp:GroupSize>
              <cp:GroupNumber>444</cp:GroupNumber>
              <coho:GroupBase>West</coho:GroupBase>
              <coho:ThingInfo>
                    <Number>1</Number>
                    <Name>Thing1</Name>
                    <Elmo>
                        <Glue>element</Glue>
                    </Elmo>
              </coho:ThingInfo>
  </Group>";
        Group group = (Group)serializer.Deserialize(GetStreamFromString(xmlFileContent));
        Assert.NotNull(group);
        Assert.Null(group.GroupName);
        Assert.Equal(5, count);
        Assert.Equal(5, grouplists.Count());
        bool b = grouplists.Contains("GroupName") && grouplists.Contains("GroupSize") && grouplists.Contains("GroupNumber") && grouplists.Contains("GroupBase") && grouplists.Contains("ThingInfo");
        Assert.True(b);
    }

    [Fact]
    public static void XmlUnknownAttributeAndEventHandlerTest()
    {
        List<string> grouplists = new List<string>();
        int count = 0;
        XmlSerializer serializer = new XmlSerializer(typeof(Group));
        serializer.UnknownAttribute += new XmlAttributeEventHandler((o, args) =>
        {
            Group myGroup = (Group)args.ObjectBeingDeserialized;
            Assert.NotNull(myGroup);
            grouplists.Add(args.Attr.LocalName);
            ++count;
        });
        string xmlFileContent = @"<?xml version=""1.0"" encoding=""utf-8""?>
   <Group xmlns:xsi=""http://www.w3.org/2001/XMLSchema-instance"" xmlns:xsd=""http://www.w3.org/2001/XMLSchema"" GroupType='Technical' GroupNumber='42' GroupBase='Red'>
           <GroupName>MyGroup</GroupName>
         </Group>";
        Group group = (Group)serializer.Deserialize(GetStreamFromString(xmlFileContent));
        Assert.NotNull(group);
        Assert.NotNull(group.GroupName);
        Assert.Null(group.GroupVehicle);
        Assert.Equal(3, count);
        Assert.Equal(3, grouplists.Count());
        bool b = grouplists.Contains("GroupType") && grouplists.Contains("GroupNumber") && grouplists.Contains("GroupBase");
        Assert.True(b);
    }

    [Fact]
    public static void XmlDeserializationEventsTest()
    {
        List<string> grouplists = new List<string>();
        int count = 0;
        // Create an instance of the XmlSerializer class.
        XmlSerializer serializer = new XmlSerializer(typeof(Group));
        XmlDeserializationEvents events = new XmlDeserializationEvents();
        events.OnUnknownAttribute += new XmlAttributeEventHandler((o, args) =>
        {
            Group myGroup = (Group)args.ObjectBeingDeserialized;
            Assert.NotNull(myGroup);
            grouplists.Add(args.Attr.LocalName);
            ++count;
        });
        string xmlFileContent = @"<?xml version=""1.0"" encoding=""utf-8""?>
   <Group xmlns:xsi=""http://www.w3.org/2001/XMLSchema-instance"" xmlns:xsd=""http://www.w3.org/2001/XMLSchema"" GroupType='Technical' GroupNumber='42' GroupBase='Red'>
           <GroupName>MyGroup</GroupName>
         </Group>";
        Group group = (Group)serializer.Deserialize(XmlReader.Create(GetStreamFromString(xmlFileContent)), events);
        Assert.NotNull(group);
        Assert.NotNull(group.GroupName);
        Assert.Null(group.GroupVehicle);
        Assert.Equal(3, count);
        Assert.Equal(3, grouplists.Count());
        bool b = grouplists.Contains("GroupType") && grouplists.Contains("GroupNumber") && grouplists.Contains("GroupBase");
        Assert.True(b);
    }
    private static Stream GetStreamFromString(string s)
    {
        MemoryStream stream = new MemoryStream();
        StreamWriter writer = new StreamWriter(stream);
        writer.Write(s);
        writer.Flush();
        stream.Position = 0;
        return stream;
    }

    [Fact]
    [SkipOnTargetFramework(TargetFrameworkMonikers.NetFramework, "dotnet/corefx #18964")]
    public static void  SoapAttributeTests()
    {
        SoapAttributes soapAttrs = new SoapAttributes();
        SoapAttributeOverrides soapOverrides = new SoapAttributeOverrides();
        SoapElementAttribute soapElement1 = new SoapElementAttribute("Truck");
        soapAttrs.SoapElement = soapElement1;
        soapOverrides.Add(typeof(SoapEncodedTestType2), "Vehicle", soapAttrs);
    }

    [Fact]
    [SkipOnTargetFramework(TargetFrameworkMonikers.NetFramework, "dotnet/corefx #18964")]
    public static void Xml_Soap_ComplexField()
    {
        XmlTypeMapping typeMapping = new SoapReflectionImporter().ImportTypeMapping(typeof(SoapEncodedTestType2));
        var serializer = new XmlSerializer(typeMapping);
        var value = new SoapEncodedTestType2();
        value.TestType3 = new SoapEncodedTestType3() { StringValue = "foo" };
        string baseline = "<root><SoapEncodedTestType2 xmlns:xsi=\"http://www.w3.org/2001/XMLSchema-instance\" xmlns:xsd=\"http://www.w3.org/2001/XMLSchema\" id=\"id1\"><TestType3 href=\"#id2\" /></SoapEncodedTestType2><SoapEncodedTestType3 id=\"id2\" d2p1:type=\"SoapEncodedTestType3\" xmlns:d2p1=\"http://www.w3.org/2001/XMLSchema-instance\"><StringValue xmlns:q1=\"http://www.w3.org/2001/XMLSchema\" d2p1:type=\"q1:string\">foo</StringValue></SoapEncodedTestType3></root>";
        var actual = SerializeAndDeserializeWithWrapper(value, serializer, baseline);

        Assert.NotNull(actual);
        Assert.NotNull(actual.TestType3);
        Assert.Equal(value.TestType3.StringValue, actual.TestType3.StringValue);
    }

    [Fact]
    [SkipOnTargetFramework(TargetFrameworkMonikers.NetFramework, "dotnet/corefx #18964")]
    public static void Xml_Soap_Basic()
    {
        XmlTypeMapping myTypeMapping = new SoapReflectionImporter().ImportTypeMapping(typeof(SoapEncodedTestType1));
        var ser = new XmlSerializer(myTypeMapping);
        var value = new SoapEncodedTestType1()
        {
            IntValue = 11,
            DoubleValue = 12.0,
            StringValue = "abc",
            DateTimeValue = new DateTime(1000)
        };

        var actual = SerializeAndDeserialize(
            value: value,
            baseline: "<?xml version=\"1.0\"?>\r\n<SoapEncodedTestType1 xmlns:xsi=\"http://www.w3.org/2001/XMLSchema-instance\" xmlns:xsd=\"http://www.w3.org/2001/XMLSchema\" id=\"id1\">\r\n  <IntValue xsi:type=\"xsd:int\">11</IntValue>\r\n  <DoubleValue xsi:type=\"xsd:double\">12</DoubleValue>\r\n  <StringValue xsi:type=\"xsd:string\">abc</StringValue>\r\n  <DateTimeValue xsi:type=\"xsd:dateTime\">0001-01-01T00:00:00.0001</DateTimeValue>\r\n</SoapEncodedTestType1>",
            serializerFactory: () => ser);

        Assert.NotNull(actual);
        Assert.Equal(value.IntValue, actual.IntValue);
        Assert.Equal(value.DoubleValue, actual.DoubleValue);
        Assert.Equal(value.StringValue, actual.StringValue);
        Assert.Equal(value.DateTimeValue, actual.DateTimeValue);
    }

    [Fact]
    [SkipOnTargetFramework(TargetFrameworkMonikers.NetFramework, "dotnet/corefx #18964")]
    public static void Xml_Soap_TypeWithNullableFields()
    {
        XmlTypeMapping myTypeMapping = new SoapReflectionImporter().ImportTypeMapping(typeof(SoapEncodedTestType4));
        var ser = new XmlSerializer(myTypeMapping);
        var value = new SoapEncodedTestType4()
        {
            IntValue = 11,
            DoubleValue = 12.0
        };

        var actual = SerializeAndDeserialize(
            value: value,
            baseline: "<?xml version=\"1.0\"?>\r\n<SoapEncodedTestType4 xmlns:xsi=\"http://www.w3.org/2001/XMLSchema-instance\" xmlns:xsd=\"http://www.w3.org/2001/XMLSchema\" id=\"id1\">\r\n  <IntValue xsi:type=\"xsd:int\">11</IntValue>\r\n  <DoubleValue xsi:type=\"xsd:double\">12</DoubleValue>\r\n</SoapEncodedTestType4>",
            serializerFactory: () => ser);

        Assert.NotNull(actual);
        Assert.Equal(value.IntValue, actual.IntValue);
        Assert.Equal(value.DoubleValue, actual.DoubleValue);

        value = new SoapEncodedTestType4()
        {
            IntValue = null,
            DoubleValue = null
        };

        actual = SerializeAndDeserialize(
            value: value,
            baseline: "<?xml version=\"1.0\"?>\r\n<SoapEncodedTestType4 xmlns:xsi=\"http://www.w3.org/2001/XMLSchema-instance\" xmlns:xsd=\"http://www.w3.org/2001/XMLSchema\" id=\"id1\">\r\n  <IntValue xsi:nil=\"true\" />\r\n  <DoubleValue xsi:nil=\"true\" />\r\n</SoapEncodedTestType4>",
            serializerFactory: () => ser);

        Assert.NotNull(actual);
        Assert.Equal(value.IntValue, actual.IntValue);
        Assert.Equal(value.DoubleValue, actual.DoubleValue);
    }

    [Fact]
    [SkipOnTargetFramework(TargetFrameworkMonikers.NetFramework, "dotnet/corefx #18964")]
    public static void Xml_Soap_Nullable()
    {
        XmlTypeMapping intMapping = new SoapReflectionImporter().ImportTypeMapping(typeof(int?));
        int? value = 11;

        var actual = SerializeAndDeserialize(
            value: value,
            baseline: "<?xml version=\"1.0\"?>\r\n<int d1p1:type=\"int\" xmlns:d1p1=\"http://www.w3.org/2001/XMLSchema-instance\" xmlns=\"http://www.w3.org/2001/XMLSchema\">11</int>",
            serializerFactory: () => new XmlSerializer(intMapping));
        Assert.Equal(value, actual);

        XmlTypeMapping structMapping = new SoapReflectionImporter().ImportTypeMapping(typeof(SomeStruct?));
        SomeStruct? structValue = new SomeStruct() { A = 1, B = 2 };

        var structActual = SerializeAndDeserialize(
            value: structValue,
            baseline: "<?xml version=\"1.0\"?>\r\n<SomeStruct xmlns:xsi=\"http://www.w3.org/2001/XMLSchema-instance\" xmlns:xsd=\"http://www.w3.org/2001/XMLSchema\" id=\"id1\">\r\n  <A xsi:type=\"xsd:int\">1</A>\r\n  <B xsi:type=\"xsd:int\">2</B>\r\n</SomeStruct>",
            serializerFactory: () => new XmlSerializer(structMapping));
        Assert.NotNull(structActual);
        Assert.Equal(structValue.Value.A, structActual.Value.A);
        Assert.Equal(structValue.Value.B, structActual.Value.B);

        structActual = SerializeAndDeserialize(
            value: (SomeStruct?)null,
            baseline: "<?xml version=\"1.0\"?>\r\n<SomeStruct xmlns:xsi=\"http://www.w3.org/2001/XMLSchema-instance\" xmlns:xsd=\"http://www.w3.org/2001/XMLSchema\" />",
            serializerFactory: () => new XmlSerializer(structMapping));
        Assert.NotNull(structActual);
        Assert.Equal(0, structActual.Value.A);
        Assert.Equal(0, structActual.Value.B);
    }

    [Fact]
    [SkipOnTargetFramework(TargetFrameworkMonikers.NetFramework, "dotnet/corefx #18964")]
    public static void Xml_Soap_Basic_FromMappings()
    {
        XmlTypeMapping myTypeMapping = new SoapReflectionImporter().ImportTypeMapping(typeof(SoapEncodedTestType1));
        var ser = XmlSerializer.FromMappings(new XmlMapping[] { myTypeMapping });
        var value = new SoapEncodedTestType1()
        {
            IntValue = 11,
            DoubleValue = 12.0,
            StringValue = "abc",
            DateTimeValue = new DateTime(1000)
        };

        var actual = SerializeAndDeserialize(
            value,
            "<?xml version=\"1.0\"?>\r\n<SoapEncodedTestType1 xmlns:xsi=\"http://www.w3.org/2001/XMLSchema-instance\" xmlns:xsd=\"http://www.w3.org/2001/XMLSchema\" id=\"id1\">\r\n  <IntValue xsi:type=\"xsd:int\">11</IntValue>\r\n  <DoubleValue xsi:type=\"xsd:double\">12</DoubleValue>\r\n  <StringValue xsi:type=\"xsd:string\">abc</StringValue>\r\n  <DateTimeValue xsi:type=\"xsd:dateTime\">0001-01-01T00:00:00.0001</DateTimeValue>\r\n</SoapEncodedTestType1>",
            () => ser[0]);

        Assert.NotNull(actual);
        Assert.Equal(value.IntValue, actual.IntValue);
        Assert.Equal(value.DoubleValue, actual.DoubleValue);
        Assert.Equal(value.StringValue, actual.StringValue);
        Assert.Equal(value.DateTimeValue, actual.DateTimeValue);
    }

    [Fact]
    [SkipOnTargetFramework(TargetFrameworkMonikers.NetFramework, "dotnet/corefx #18964")]
    public static void Xml_Soap_With_SoapIgnore()
    {
        var soapAttributes = new SoapAttributes();
        soapAttributes.SoapIgnore = true;

        var soapOverrides = new SoapAttributeOverrides();
        soapOverrides.Add(typeof(SoapEncodedTestType1), "IntValue", soapAttributes);

        XmlTypeMapping myTypeMapping = new SoapReflectionImporter(soapOverrides).ImportTypeMapping(typeof(SoapEncodedTestType1));
        var ser = new XmlSerializer(myTypeMapping);
        var value = new SoapEncodedTestType1()
        {
            IntValue = 11,
            DoubleValue = 12.0,
            StringValue = "abc",
            DateTimeValue = new DateTime(1000)
        };

        var actual = SerializeAndDeserialize(
            value: value,
            baseline: "<?xml version=\"1.0\"?>\r\n<SoapEncodedTestType1 xmlns:xsi=\"http://www.w3.org/2001/XMLSchema-instance\" xmlns:xsd=\"http://www.w3.org/2001/XMLSchema\" id=\"id1\">\r\n  <DoubleValue xsi:type=\"xsd:double\">12</DoubleValue>\r\n  <StringValue xsi:type=\"xsd:string\">abc</StringValue>\r\n  <DateTimeValue xsi:type=\"xsd:dateTime\">0001-01-01T00:00:00.0001</DateTimeValue>\r\n</SoapEncodedTestType1>",
            serializerFactory: () => ser);

        Assert.NotNull(actual);
        Assert.NotEqual(value.IntValue, actual.IntValue);
        Assert.Equal(value.DoubleValue, actual.DoubleValue);
        Assert.Equal(value.StringValue, actual.StringValue);
        Assert.Equal(value.DateTimeValue, actual.DateTimeValue);
    }

    [Fact]
    [SkipOnTargetFramework(TargetFrameworkMonikers.NetFramework, "dotnet/corefx #18964")]
    public static void Xml_Soap_With_SoapElement()
    {
        var soapAttributes = new SoapAttributes();
        var soapElement = new SoapElementAttribute("MyStringValue");
        soapAttributes.SoapElement = soapElement;

        var soapOverrides = new SoapAttributeOverrides();
        soapOverrides.Add(typeof(SoapEncodedTestType1), "StringValue", soapAttributes);

        XmlTypeMapping myTypeMapping = new SoapReflectionImporter(soapOverrides).ImportTypeMapping(typeof(SoapEncodedTestType1));
        var ser = new XmlSerializer(myTypeMapping);
        var value = new SoapEncodedTestType1()
        {
            IntValue = 11,
            DoubleValue = 12.0,
            StringValue = "abc",
            DateTimeValue = new DateTime(1000)
        };

        var actual = SerializeAndDeserialize(
            value: value,
            baseline: "<?xml version=\"1.0\"?>\r\n<SoapEncodedTestType1 xmlns:xsi=\"http://www.w3.org/2001/XMLSchema-instance\" xmlns:xsd=\"http://www.w3.org/2001/XMLSchema\" id=\"id1\">\r\n  <IntValue xsi:type=\"xsd:int\">11</IntValue>\r\n  <DoubleValue xsi:type=\"xsd:double\">12</DoubleValue>\r\n  <MyStringValue xsi:type=\"xsd:string\">abc</MyStringValue>\r\n  <DateTimeValue xsi:type=\"xsd:dateTime\">0001-01-01T00:00:00.0001</DateTimeValue>\r\n</SoapEncodedTestType1>",
            serializerFactory: () => ser);

        Assert.NotNull(actual);
        Assert.Equal(value.IntValue, actual.IntValue);
        Assert.Equal(value.DoubleValue, actual.DoubleValue);
        Assert.Equal(value.StringValue, actual.StringValue);
        Assert.Equal(value.DateTimeValue, actual.DateTimeValue);
    }

    [Fact]
    [SkipOnTargetFramework(TargetFrameworkMonikers.NetFramework, "dotnet/corefx #18964")]
    public static void Xml_Soap_With_SoapType()
    {
        var soapAttributes = new SoapAttributes();
        var soapType = new SoapTypeAttribute();
        soapType.TypeName = "MyType";
        soapAttributes.SoapType = soapType;

        var soapOverrides = new SoapAttributeOverrides();
        soapOverrides.Add(typeof(SoapEncodedTestType1), soapAttributes);

        XmlTypeMapping myTypeMapping = new SoapReflectionImporter(soapOverrides).ImportTypeMapping(typeof(SoapEncodedTestType1));
        var ser = new XmlSerializer(myTypeMapping);
        var value = new SoapEncodedTestType1()
        {
            IntValue = 11,
            DoubleValue = 12.0,
            StringValue = "abc",
            DateTimeValue = new DateTime(1000)
        };

        var actual = SerializeAndDeserialize(
            value: value,
            baseline: "<?xml version=\"1.0\"?>\r\n<MyType xmlns:xsi=\"http://www.w3.org/2001/XMLSchema-instance\" xmlns:xsd=\"http://www.w3.org/2001/XMLSchema\" id=\"id1\">\r\n  <IntValue xsi:type=\"xsd:int\">11</IntValue>\r\n  <DoubleValue xsi:type=\"xsd:double\">12</DoubleValue>\r\n  <StringValue xsi:type=\"xsd:string\">abc</StringValue>\r\n  <DateTimeValue xsi:type=\"xsd:dateTime\">0001-01-01T00:00:00.0001</DateTimeValue>\r\n</MyType>",
            serializerFactory: () => ser);

        Assert.NotNull(actual);
        Assert.Equal(value.IntValue, actual.IntValue);
        Assert.Equal(value.DoubleValue, actual.DoubleValue);
        Assert.Equal(value.StringValue, actual.StringValue);
        Assert.Equal(value.DateTimeValue, actual.DateTimeValue);
    }

    [Fact]
    [SkipOnTargetFramework(TargetFrameworkMonikers.NetFramework, "dotnet/corefx #18964")]
    public static void Xml_Soap_Enum()
    {
        XmlTypeMapping myTypeMapping = new SoapReflectionImporter().ImportTypeMapping(typeof(SoapEncodedTestEnum));
        var ser = new XmlSerializer(myTypeMapping);
        var value = SoapEncodedTestEnum.A;

        var actual = SerializeAndDeserialize(
            value: value,
            baseline: "<?xml version=\"1.0\"?>\r\n<SoapEncodedTestEnum d1p1:type=\"SoapEncodedTestEnum\" xmlns:d1p1=\"http://www.w3.org/2001/XMLSchema-instance\">Small</SoapEncodedTestEnum>",
            serializerFactory: () => ser);

        Assert.Equal(value, actual);
    }

    [Fact]
    [SkipOnTargetFramework(TargetFrameworkMonikers.NetFramework, "dotnet/corefx #18964")]
    public static void Xml_Soap_Enum_With_SoapEnumOverrides()
    {
        var soapAtts = new SoapAttributes();
        var soapEnum = new SoapEnumAttribute();
        soapEnum.Name = "Tiny";
        soapAtts.SoapEnum = soapEnum;

        var soapAttributeOverrides = new SoapAttributeOverrides();
        soapAttributeOverrides.Add(typeof(SoapEncodedTestEnum), "A", soapAtts);


        XmlTypeMapping myTypeMapping = new SoapReflectionImporter(soapAttributeOverrides).ImportTypeMapping(typeof(SoapEncodedTestEnum));
        var ser = new XmlSerializer(myTypeMapping);
        var value = SoapEncodedTestEnum.A;

        var actual = SerializeAndDeserialize(
            value: value,
            baseline: "<?xml version=\"1.0\"?>\r\n<SoapEncodedTestEnum d1p1:type=\"SoapEncodedTestEnum\" xmlns:d1p1=\"http://www.w3.org/2001/XMLSchema-instance\">Tiny</SoapEncodedTestEnum>",
            serializerFactory: () => ser);

        Assert.Equal(value, actual);
    }

    [Fact]
    [SkipOnTargetFramework(TargetFrameworkMonikers.NetFramework, "dotnet/corefx #18964")]
    public static void SoapEncodedSerialization_SoapAttribute()
    {
        var soapAtts1 = new SoapAttributes();
        var soapAtt1 = new SoapAttributeAttribute();
        soapAtt1.Namespace = "http://www.cpandl.com";
        soapAtts1.SoapAttribute = soapAtt1;
        var soapAtts2 = new SoapAttributes();
        var soapAtt2 = new SoapAttributeAttribute();
        soapAtt2.DataType = "date";
        soapAtt2.AttributeName = "CreationDate";
        soapAtts2.SoapAttribute = soapAtt2;
        var soapAttributeOverrides = new SoapAttributeOverrides();
        soapAttributeOverrides.Add(typeof(SoapEncodedTestType5), "Name", soapAtts1);
        soapAttributeOverrides.Add(typeof(SoapEncodedTestType5), "Today", soapAtts2);
        XmlTypeMapping myTypeMapping = new SoapReflectionImporter(soapAttributeOverrides).ImportTypeMapping(typeof(SoapEncodedTestType5));
        var ser = new XmlSerializer(myTypeMapping);
        var value = new SoapEncodedTestType5()
        {
            Name = "MyName",
            PostitiveInt = "10",
            Today = new DateTime(2012, 10, 10)
        };

        var actual = SerializeAndDeserialize(
            value: value,
            baseline: "<?xml version=\"1.0\"?>\r\n<SoapEncodedTestType5 xmlns:xsi=\"http://www.w3.org/2001/XMLSchema-instance\" xmlns:xsd=\"http://www.w3.org/2001/XMLSchema\" id=\"id1\" d1p1:Name=\"MyName\" CreationDate=\"2017-01-27\" xmlns:d1p1=\"http://www.cpandl.com\">\r\n  <PosInt xsi:type=\"xsd:nonNegativeInteger\">10</PosInt>\r\n</SoapEncodedTestType5>",
            serializerFactory: () => ser);

        Assert.Equal(value.Name, actual.Name);
        Assert.Equal(value.PostitiveInt, actual.PostitiveInt);
        Assert.Equal(value.Today, actual.Today);
    }

    [Fact]
    [SkipOnTargetFramework(TargetFrameworkMonikers.NetFramework, "dotnet/corefx #18964")]
    public static void SoapEncodedSerialization_IncludeType()
    {
        var soapImporter = new SoapReflectionImporter();
        soapImporter.IncludeType(typeof(MySpecialOrder));
        soapImporter.IncludeType(typeof(MySpecialOrder2));
        XmlTypeMapping myTypeMapping = soapImporter.ImportTypeMapping(typeof(MyOrder));
        var ser = new XmlSerializer(myTypeMapping);
        var value = new MySpecialOrder()
        {
            ID = 10,
            Name = "MyName",
            SecondaryID = 1000
        };

        var actual = SerializeAndDeserialize(
            value: value,
            baseline: "<?xml version=\"1.0\"?>\r\n<MyOrder xmlns:xsi=\"http://www.w3.org/2001/XMLSchema-instance\" xmlns:xsd=\"http://www.w3.org/2001/XMLSchema\" id=\"id1\" xsi:type=\"MySpecialOrder\">\r\n  <ID xsi:type=\"xsd:int\">10</ID>\r\n  <Name xsi:type=\"xsd:string\">MyName</Name>\r\n  <SecondaryID xsi:type=\"xsd:int\">1000</SecondaryID>\r\n</MyOrder>",
            serializerFactory: () => ser);

        Assert.NotNull(actual);
        Assert.Equal(value.ID, actual.ID);
        Assert.Equal(value.Name, actual.Name);
        Assert.Equal(value.SecondaryID, actual.SecondaryID);
    }

    [Fact]
    [SkipOnTargetFramework(TargetFrameworkMonikers.NetFramework, "dotnet/corefx #18964")]
    public static void SoapEncodedSerialization_CircularLink()
    {
        XmlTypeMapping myTypeMapping = new SoapReflectionImporter().ImportTypeMapping(typeof(MyCircularLink));
        var ser = new XmlSerializer(myTypeMapping);
        var value = new MyCircularLink(true);

        string baseline = "<root>\r\n  <MyCircularLink xmlns:xsi=\"http://www.w3.org/2001/XMLSchema-instance\" xmlns:xsd=\"http://www.w3.org/2001/XMLSchema\" id=\"id1\">\r\n    <Link href=\"#id2\" />\r\n    <IntValue xsi:type=\"xsd:int\">0</IntValue>\r\n  </MyCircularLink>\r\n  <MyCircularLink id=\"id2\" d2p1:type=\"MyCircularLink\" xmlns:d2p1=\"http://www.w3.org/2001/XMLSchema-instance\">\r\n    <Link href=\"#id3\" />\r\n    <IntValue xmlns:q1=\"http://www.w3.org/2001/XMLSchema\" d2p1:type=\"q1:int\">1</IntValue>\r\n  </MyCircularLink>\r\n  <MyCircularLink id=\"id3\" d2p1:type=\"MyCircularLink\" xmlns:d2p1=\"http://www.w3.org/2001/XMLSchema-instance\">\r\n    <Link href=\"#id1\" />\r\n    <IntValue xmlns:q2=\"http://www.w3.org/2001/XMLSchema\" d2p1:type=\"q2:int\">2</IntValue>\r\n  </MyCircularLink>\r\n</root>";
        var deserialized = SerializeAndDeserializeWithWrapper(value, ser, baseline);
        Assert.NotNull(deserialized);
        Assert.Equal(value.Link.IntValue, deserialized.Link.IntValue);
        Assert.Equal(value.Link.Link.IntValue, deserialized.Link.Link.IntValue);
        Assert.Equal(value.Link.Link.Link.IntValue, deserialized.Link.Link.Link.IntValue);
    }

    [Fact]
    [SkipOnTargetFramework(TargetFrameworkMonikers.NetFramework, "dotnet/corefx #18964")]
    public static void Xml_Soap_Array()
    {
        XmlTypeMapping myTypeMapping = new SoapReflectionImporter().ImportTypeMapping(typeof(MyGroup));
        XmlSerializer ser = new XmlSerializer(myTypeMapping);
        MyItem[] things = new MyItem[] { new MyItem() { ItemName = "AAA" }, new MyItem() { ItemName = "BBB" } };
        var value = new MyGroup()
        {
            GroupName = "MyName",
            MyItems = things
        };

        string baseline = "<root>\r\n  <MyGroup xmlns:xsi=\"http://www.w3.org/2001/XMLSchema-instance\" xmlns:xsd=\"http://www.w3.org/2001/XMLSchema\" id=\"id1\">\r\n    <GroupName xsi:type=\"xsd:string\">MyName</GroupName>\r\n    <MyItems href=\"#id2\" />\r\n  </MyGroup>\r\n  <q1:Array id=\"id2\" q1:arrayType=\"MyItem[2]\" xmlns:q1=\"http://schemas.xmlsoap.org/soap/encoding/\">\r\n    <Item href=\"#id3\" />\r\n    <Item href=\"#id4\" />\r\n  </q1:Array>\r\n  <MyItem id=\"id3\" d2p1:type=\"MyItem\" xmlns:d2p1=\"http://www.w3.org/2001/XMLSchema-instance\">\r\n    <ItemName xmlns:q2=\"http://www.w3.org/2001/XMLSchema\" d2p1:type=\"q2:string\">AAA</ItemName>\r\n  </MyItem>\r\n  <MyItem id=\"id4\" d2p1:type=\"MyItem\" xmlns:d2p1=\"http://www.w3.org/2001/XMLSchema-instance\">\r\n    <ItemName xmlns:q3=\"http://www.w3.org/2001/XMLSchema\" d2p1:type=\"q3:string\">BBB</ItemName>\r\n  </MyItem>\r\n</root>";
        var actual = SerializeAndDeserializeWithWrapper(value, ser, baseline);
        Assert.Equal(value.GroupName, actual.GroupName);
        Assert.Equal(value.MyItems.Count(), actual.MyItems.Count());
        for (int i = 0; i < value.MyItems.Count(); i++)
        {
            Assert.Equal(value.MyItems[i].ItemName, actual.MyItems[i].ItemName);
        }
    }

    [Fact]
    [SkipOnTargetFramework(TargetFrameworkMonikers.NetFramework, "dotnet/corefx #18964")]
    public static void Xml_Soap_List()
    {
        XmlTypeMapping myTypeMapping = new SoapReflectionImporter().ImportTypeMapping(typeof(MyGroup2));
        var ser = new XmlSerializer(myTypeMapping);
        List<MyItem> things = new List<MyItem>() { new MyItem() { ItemName = "AAA" }, new MyItem() { ItemName = "BBB" } };
        var value = new MyGroup2()
        {
            GroupName = "MyName",
            MyItems = things
        };

        string baseline = "<root>\r\n  <MyGroup2 xmlns:xsi=\"http://www.w3.org/2001/XMLSchema-instance\" xmlns:xsd=\"http://www.w3.org/2001/XMLSchema\" id=\"id1\">\r\n    <GroupName xsi:type=\"xsd:string\">MyName</GroupName>\r\n    <MyItems href=\"#id2\" />\r\n  </MyGroup2>\r\n  <q1:Array id=\"id2\" q1:arrayType=\"MyItem[2]\" xmlns:q1=\"http://schemas.xmlsoap.org/soap/encoding/\">\r\n    <Item href=\"#id3\" />\r\n    <Item href=\"#id4\" />\r\n  </q1:Array>\r\n  <MyItem id=\"id3\" d2p1:type=\"MyItem\" xmlns:d2p1=\"http://www.w3.org/2001/XMLSchema-instance\">\r\n    <ItemName xmlns:q2=\"http://www.w3.org/2001/XMLSchema\" d2p1:type=\"q2:string\">AAA</ItemName>\r\n  </MyItem>\r\n  <MyItem id=\"id4\" d2p1:type=\"MyItem\" xmlns:d2p1=\"http://www.w3.org/2001/XMLSchema-instance\">\r\n    <ItemName xmlns:q3=\"http://www.w3.org/2001/XMLSchema\" d2p1:type=\"q3:string\">BBB</ItemName>\r\n  </MyItem>\r\n</root>";
        var actual = SerializeAndDeserializeWithWrapper(value, ser, baseline);

        Assert.Equal(value.GroupName, actual.GroupName);
        Assert.Equal(value.MyItems.Count(), actual.MyItems.Count());
        for (int i = 0; i < value.MyItems.Count(); i++)
        {
            Assert.Equal(value.MyItems[i].ItemName, actual.MyItems[i].ItemName);
        }
    }

    [Fact]
    [SkipOnTargetFramework(TargetFrameworkMonikers.NetFramework, "dotnet/corefx #18964")]
    public static void Xml_Soap_MyCollection()
    {
        XmlTypeMapping myTypeMapping = new SoapReflectionImporter().ImportTypeMapping(typeof(MyCollection<string>));
        var serializer = new XmlSerializer(myTypeMapping);
        var value = new MyCollection<string>("a1", "a2");

        string baseline = "<?xml version=\"1.0\" encoding=\"utf-8\"?><ArrayOfString xmlns:xsi=\"http://www.w3.org/2001/XMLSchema-instance\" xmlns:xsd=\"http://www.w3.org/2001/XMLSchema\" d1p1:id=\"id1\" d1p1:itemType=\"xsd:string\" xmlns:d1p1=\"http://www.w3.org/2003/05/soap-encoding\"><Item>a1</Item><Item>a2</Item></ArrayOfString>";
        MyCollection<string> actual;

        using (var ms = new MemoryStream())
        {
            var writer = new XmlTextWriter(ms, Encoding.UTF8);
            serializer.Serialize(writer, value, null, "http://www.w3.org/2003/05/soap-encoding");

            ms.Position = 0;
            string actualOutput = new StreamReader(ms).ReadToEnd();

            Utils.CompareResult result = Utils.Compare(baseline, actualOutput);
            Assert.True(result.Equal, string.Format("{1}{0}Test failed for input: {2}{0}Expected: {3}{0}Actual: {4}",
                Environment.NewLine, result.ErrorMessage, value, baseline, actualOutput));

            ms.Position = 0;
            using (var reader = new XmlTextReader(ms))
            {
                actual = (MyCollection<string>)serializer.Deserialize(reader, "http://www.w3.org/2003/05/soap-encoding");
            }
        }

        Assert.NotNull(actual);
        Assert.Equal(value.Count, actual.Count);
        Assert.True(value.SequenceEqual(actual));
    }

    [Fact]
    [SkipOnTargetFramework(TargetFrameworkMonikers.NetFramework, "dotnet/corefx #18964")]
    public static void Xml_Soap_WithNullables()
    {
        var mapping = new SoapReflectionImporter().ImportTypeMapping(typeof(WithNullables));
        var serializer = new XmlSerializer(mapping);

        var value = new WithNullables() { Optional = IntEnum.Option1, OptionalInt = 42, Struct1 = new SomeStruct { A = 1, B = 2 } };
        string baseline = "<root><WithNullables xmlns:xsi=\"http://www.w3.org/2001/XMLSchema-instance\" xmlns:xsd=\"http://www.w3.org/2001/XMLSchema\" id=\"id1\"><Optional xsi:type=\"IntEnum\">Option1</Optional><OptionalInt xsi:type=\"xsd:int\">42</OptionalInt><Struct1 href=\"#id2\" /></WithNullables><SomeStruct id=\"id2\" d2p1:type=\"SomeStruct\" xmlns:d2p1=\"http://www.w3.org/2001/XMLSchema-instance\"><A xmlns:q1=\"http://www.w3.org/2001/XMLSchema\" d2p1:type=\"q1:int\">1</A><B xmlns:q2=\"http://www.w3.org/2001/XMLSchema\" d2p1:type=\"q2:int\">2</B></SomeStruct></root>";

        WithNullables actual = SerializeAndDeserializeWithWrapper(value, serializer, baseline);

        Assert.StrictEqual(value.OptionalInt, actual.OptionalInt);
        Assert.StrictEqual(value.Optional, actual.Optional);
        Assert.StrictEqual(value.Optionull, actual.Optionull);
        Assert.StrictEqual(value.OptionullInt, actual.OptionullInt);
        Assert.Null(actual.Struct2);
        Assert.Null(actual.Struct1); // This behavior doesn't seem right. But this is the behavior on desktop.
    }

    [Fact]
    [SkipOnTargetFramework(TargetFrameworkMonikers.NetFramework, "dotnet/corefx #18964")]
    public static void Xml_Soap_Enums()
    {
        var mapping = new SoapReflectionImporter().ImportTypeMapping(typeof(WithEnums));
        var serializer = new XmlSerializer(mapping);
        var item = new WithEnums() { Int = IntEnum.Option1, Short = ShortEnum.Option2 };
        var actual = SerializeAndDeserialize(
            item,
            "<?xml version=\"1.0\"?>\r\n<WithEnums xmlns:xsi=\"http://www.w3.org/2001/XMLSchema-instance\" xmlns:xsd=\"http://www.w3.org/2001/XMLSchema\" id=\"id1\">\r\n  <Int xsi:type=\"IntEnum\">Option1</Int>\r\n  <Short xsi:type=\"ShortEnum\">Option2</Short>\r\n</WithEnums>",
            () => serializer);
        Assert.StrictEqual(item.Short, actual.Short);
        Assert.StrictEqual(item.Int, actual.Int);
    }

    [Fact]
    [SkipOnTargetFramework(TargetFrameworkMonikers.NetFramework, "dotnet/corefx #18964")]
    public static void Xml_Soap_Dictionary()
    {
        Assert.Throws<NotSupportedException>(() => { new SoapReflectionImporter().ImportTypeMapping(typeof(MyGroup3)); });
    }

    [Fact]
    [SkipOnTargetFramework(TargetFrameworkMonikers.NetFramework, "dotnet/corefx #18964")]
    public static void Xml_Soap_NestedPublicType()
    {
        XmlTypeMapping myTypeMapping = new SoapReflectionImporter().ImportTypeMapping(typeof(TypeWithNestedPublicType.LevelData));
        var ser = new XmlSerializer(myTypeMapping);
        var value = new TypeWithNestedPublicType.LevelData() { Name = "AA" };

        var actual = SerializeAndDeserialize(
           value: value,
           baseline: "<?xml version=\"1.0\"?>\r\n<LevelData xmlns:xsi=\"http://www.w3.org/2001/XMLSchema-instance\" xmlns:xsd=\"http://www.w3.org/2001/XMLSchema\" id=\"id1\">\r\n  <Name xsi:type=\"xsd:string\">AA</Name>\r\n</LevelData>",
           serializerFactory: () => ser);
        Assert.Equal(value.Name, actual.Name);
    }

    [Fact]
    [SkipOnTargetFramework(TargetFrameworkMonikers.NetFramework, "dotnet/corefx #18964")]
    public static void Xml_Soap_ObjectAsRoot()
    {
        XmlTypeMapping myTypeMapping = new SoapReflectionImporter().ImportTypeMapping(typeof(object));
        var ser = new XmlSerializer(myTypeMapping);
        Assert.Equal(
            1,
            SerializeAndDeserialize<object>(
                1,
                "<?xml version=\"1.0\"?>\r\n<anyType d1p1:type=\"int\" xmlns:d1p1=\"http://www.w3.org/2001/XMLSchema-instance\" xmlns=\"http://www.w3.org/2001/XMLSchema\">1</anyType>",
                () => ser));

        Assert.Equal(
            true,
            SerializeAndDeserialize<object>(
                true,
                "<?xml version=\"1.0\"?>\r\n<anyType d1p1:type=\"boolean\" xmlns:d1p1=\"http://www.w3.org/2001/XMLSchema-instance\" xmlns=\"http://www.w3.org/2001/XMLSchema\">true</anyType>",
                () => ser));

        Assert.Equal(
            "abc",
            SerializeAndDeserialize<object>(
                "abc",
                "<?xml version=\"1.0\"?>\r\n<anyType d1p1:type=\"string\" xmlns:d1p1=\"http://www.w3.org/2001/XMLSchema-instance\" xmlns=\"http://www.w3.org/2001/XMLSchema\">abc</anyType>",
                () => ser));

        var nullDeserialized = SerializeAndDeserialize<object>(
                null,
                "<?xml version=\"1.0\"?>\r\n<xsd:anyType xmlns:xsi=\"http://www.w3.org/2001/XMLSchema-instance\" xmlns:xsd=\"http://www.w3.org/2001/XMLSchema\" />",
                () => ser);
        Assert.NotNull(nullDeserialized);
        Assert.True(typeof(object) == nullDeserialized.GetType());
    }

    [Fact]
    [SkipOnTargetFramework(TargetFrameworkMonikers.NetFramework, "dotnet/corefx #18964")]
    public static void Xml_Soap_ObjectAsRoot_Nullable()
    {
        XmlTypeMapping nullableTypeMapping = new SoapReflectionImporter().ImportTypeMapping(typeof(TypeWithNullableObject));
        var ser = new XmlSerializer(nullableTypeMapping);

        var value = new TypeWithNullableObject { MyObject = null };
        TypeWithNullableObject actual = SerializeAndDeserialize(
                value,
                "<?xml version=\"1.0\"?>\r\n<TypeWithNullableObject xmlns:xsi=\"http://www.w3.org/2001/XMLSchema-instance\" xmlns:xsd=\"http://www.w3.org/2001/XMLSchema\" id=\"id1\">\r\n  <MyObject xsi:nil=\"true\" />\r\n</TypeWithNullableObject>",
                () => ser);
        Assert.NotNull(actual);
        Assert.Null(actual.MyObject);
    }

    [Fact]
    public static void XmlSerializationReaderWriterTest()
    {
        string s = "XmlSerializationReaderWriterTest";
        byte[] original = System.Text.Encoding.Default.GetBytes(s);
        byte[] converted = MyReader.HexToBytes(MyWriter.BytesToHex(original));
        Assert.Equal(original, converted);
    }

    [Fact]
    public static void XmlReflectionImporterTest()
    {
        string membername = "Action";
        XmlReflectionImporter importer = new XmlReflectionImporter("http://www.contoso.com/");
        XmlReflectionMember[] members = new XmlReflectionMember[1];
        XmlReflectionMember member = members[0] = new XmlReflectionMember();
        member.MemberType = typeof(AttributedURI);
        member.MemberName = membername;
        XmlMembersMapping mappings = importer.ImportMembersMapping("root", "", members, true);
        Assert.Equal(1, mappings.Count);
        XmlMemberMapping xmp = mappings[0];
        Assert.Equal(membername, xmp.ElementName);
        Assert.False(xmp.CheckSpecified);
    }

    [Fact]
    public static void XmlSerializerImplementationTest()
    {
        Employee emp = new Employee() { EmployeeName = "Allice" };
        SerializeIm sm = new SerializeIm();
        Func<XmlSerializer> serializerfunc = () => sm.GetSerializer(typeof(Employee));
        string expected = "<?xml version=\"1.0\"?>\r\n<Employee xmlns:xsi=\"http://www.w3.org/2001/XMLSchema-instance\" xmlns:xsd=\"http://www.w3.org/2001/XMLSchema\">\r\n  <EmployeeName>Allice</EmployeeName>\r\n</Employee>";
        SerializeAndDeserialize(emp, expected, serializerfunc);
    }

    [Fact]
    public static void XmlSerializerVersionAttributeTest()
    {
        XmlSerializerVersionAttribute attr = new XmlSerializerVersionAttribute();
        Assert.Null(attr.Type);
        XmlSerializerVersionAttribute attr2 = new XmlSerializerVersionAttribute(typeof(Employee));
        Assert.Equal(typeof(Employee), attr2.Type);
    }

    [Fact]
    public static void XmlSerializerAssemblyAttributeTest()
    {
        object[] attrs = typeof(AssemblyAttrTestClass).GetCustomAttributes(typeof(XmlSerializerAssemblyAttribute), false);
        XmlSerializerAssemblyAttribute attr = (XmlSerializerAssemblyAttribute)attrs[0];
        Assert.NotNull(attr);
        Assert.Equal("AssemblyAttrTestClass", attr.AssemblyName);
    }

    [Fact]
    public static void CodeIdentifierTest()
    {
        CodeIdentifiers cds = new CodeIdentifiers(true);
        cds.AddReserved(typeof(Employee).Name);
        cds.Add("test", new TestData());
        cds.AddUnique("test2", new TestData());
        Assert.Equal("camelText", CodeIdentifier.MakeCamel("Camel Text"));
        Assert.Equal("PascalText", CodeIdentifier.MakePascal("Pascal Text"));
        Assert.Equal("ValidText", CodeIdentifier.MakeValid("Valid  Text!"));
    }

    [Fact]
    public static void IXmlTextParserTest()
    {
        string xmlFileContent = @"<root><date>2003-01-08T15:00:00-00:00</date></root>";
        Stream sm = GenerateStreamFromString(xmlFileContent);
        XmlTextReader reader = new XmlTextReader(sm);
        MyXmlTextParser text = new MyXmlTextParser(reader);
    }

    [Fact]
    [SkipOnTargetFramework(TargetFrameworkMonikers.NetFramework, "dotnet/corefx #18964")]
    public static void SoapSchemaMemberTest()
    {
        string ns = "http://www.w3.org/2001/XMLSchema";
        SoapSchemaMember member = new SoapSchemaMember();
        member.MemberName = "System.DateTime";
        member.MemberType = new XmlQualifiedName("dateTime", ns);
        SoapSchemaMember[] members = new SoapSchemaMember[] { member };
        var schemas = new XmlSchemas();
        XmlSchemaImporter importer = new XmlSchemaImporter(schemas);
        string name = "mydatetime";
        var mapping = importer.ImportMembersMapping(name, ns, members);
        Assert.NotNull(mapping);
        Assert.Equal(name, mapping.ElementName);
        Assert.Equal(name, mapping.XsdElementName);
        Assert.Equal(1, mapping.Count);
    }

    [Fact]
    public static void XmlSerializationGeneratedCodeTest()
    {
        var cg = new MycodeGenerator();
        Assert.NotNull(cg);
    }

    [Fact]
    public static void XmlMembersMapping_PrimitiveValue()
    {
        string memberName = "value";
        var getDataRequestBodyValue = 3;
        var getDataRequestBodyActual = RoundTripWithXmlMembersMapping<int>(getDataRequestBodyValue, memberName, "<?xml version=\"1.0\"?>\r\n<value xmlns=\"http://tempuri.org/\">3</value>");

        Assert.NotNull(getDataRequestBodyActual);
        Assert.Equal(getDataRequestBodyValue, getDataRequestBodyActual);
    }

    [Fact]
    public static void XmlMembersMapping_SimpleType()
    {
        string memberName = "GetData";
        var getDataRequestBodyValue = new GetDataRequestBody(3);
        var getDataRequestBodyActual = RoundTripWithXmlMembersMapping<GetDataRequestBody>(getDataRequestBodyValue, memberName,
            "<?xml version=\"1.0\"?>\r\n<GetData xmlns:xsi=\"http://www.w3.org/2001/XMLSchema-instance\" xmlns:xsd=\"http://www.w3.org/2001/XMLSchema\" xmlns=\"http://tempuri.org/\">\r\n  <value>3</value>\r\n</GetData>");

        Assert.NotNull(getDataRequestBodyActual);
        Assert.Equal(getDataRequestBodyValue.value, getDataRequestBodyActual.value);
    }

    [Fact]
    public static void XmlMembersMapping_CompositeType()
    {
        string memberName = "GetDataUsingDataContract";
        var requestBodyValue = new GetDataUsingDataContractRequestBody() { composite = new CompositeTypeForXmlMembersMapping() { BoolValue = true, StringValue = "foo" } };
        var requestBodyActual = RoundTripWithXmlMembersMapping<GetDataUsingDataContractRequestBody>(requestBodyValue, memberName, "<?xml version=\"1.0\"?>\r\n<GetDataUsingDataContract xmlns:xsi=\"http://www.w3.org/2001/XMLSchema-instance\" xmlns:xsd=\"http://www.w3.org/2001/XMLSchema\" xmlns=\"http://tempuri.org/\">\r\n  <composite>\r\n    <BoolValue>true</BoolValue>\r\n    <StringValue>foo</StringValue>\r\n  </composite>\r\n</GetDataUsingDataContract>");

        Assert.NotNull(requestBodyActual);
        Assert.Equal(requestBodyValue.composite.BoolValue, requestBodyActual.composite.BoolValue);
        Assert.Equal(requestBodyValue.composite.StringValue, requestBodyActual.composite.StringValue);
    }

    [Fact]
    public static void Xml_HiddenDerivedFieldTest()
    {
        var value = new DerivedClass { value = "on derived" };
        var actual = SerializeAndDeserialize<BaseClass>(value,
@"<?xml version=""1.0""?>
<BaseClass xmlns:xsd=""http://www.w3.org/2001/XMLSchema"" xmlns:xsi=""http://www.w3.org/2001/XMLSchema-instance"" xsi:type=""DerivedClass"">
  <value>on derived</value>
</BaseClass>");

        Assert.NotNull(actual);
        Assert.Null(actual.Value);
        Assert.Null(actual.value);
        Assert.Null(((DerivedClass)actual).Value);
        Assert.Equal(value.value, ((DerivedClass)actual).value);
    }

#if !uapaot
    [Fact]
    public static void Xml_DefaultValueAttributeSetToNaNTest()
    {
        var value = new DefaultValuesSetToNaN();
        var actual = SerializeAndDeserialize(value,
@"<?xml version=""1.0""?>
<DefaultValuesSetToNaN xmlns:xsd=""http://www.w3.org/2001/XMLSchema"" xmlns:xsi=""http://www.w3.org/2001/XMLSchema-instance"">
  <DoubleField>0</DoubleField>
  <SingleField>0</SingleField>
  <DoubleProp>0</DoubleProp>
  <FloatProp>0</FloatProp>
</DefaultValuesSetToNaN>");
        Assert.NotNull(actual);
        Assert.Equal(value, actual);
    }
#endif

    [Fact]
    public static void Xml_NullRefInXmlSerializerCtorTest()
    {
        string defaultNamespace = "http://www.contoso.com";
        var value = PurchaseOrder.CreateInstance();
        string baseline =
@"<?xml version=""1.0""?>
<PurchaseOrder xmlns:xsd=""http://www.w3.org/2001/XMLSchema"" xmlns:xsi=""http://www.w3.org/2001/XMLSchema-instance"" xmlns=""http://www.contoso1.com"">
  <ShipTo Name=""John Doe"">
    <Line1>1 Main St.</Line1>
    <City>AnyTown</City>
    <State>WA</State>
    <Zip>00000</Zip>
  </ShipTo>
  <OrderDate>Monday, 10 April 2017</OrderDate>
  <Items>
    <OrderedItem>
      <ItemName>Widget S</ItemName>
      <Description>Small widget</Description>
      <UnitPrice>5.23</UnitPrice>
      <Quantity>3</Quantity>
      <LineTotal>15.69</LineTotal>
    </OrderedItem>
  </Items>
  <SubTotal>15.69</SubTotal>
  <ShipCost>12.51</ShipCost>
  <TotalCost>28.20</TotalCost>
</PurchaseOrder>";

        var actual = SerializeAndDeserialize(value,
            baseline,
            () => new XmlSerializer(value.GetType(), null, null, null, defaultNamespace)
            );
        Assert.NotNull(actual);
        Assert.Equal(value.OrderDate, actual.OrderDate);
        Assert.Equal(value.ShipCost, actual.ShipCost);
        Assert.Equal(value.SubTotal, actual.SubTotal);
        Assert.Equal(value.TotalCost, actual.TotalCost);
        Assert.Equal(value.ShipTo.City, actual.ShipTo.City);
        Assert.Equal(value.ShipTo.Line1, actual.ShipTo.Line1);
        Assert.Equal(value.ShipTo.Name, actual.ShipTo.Name);
        Assert.Equal(value.ShipTo.State, actual.ShipTo.State);
        Assert.Equal(value.ShipTo.Zip, actual.ShipTo.Zip);
        Assert.Equal(value.OrderedItems.Length, actual.OrderedItems.Length);
        for (int i = 0; i < value.OrderedItems.Length; i++)
        {
            Assert.Equal(value.OrderedItems.ElementAt(i).Description, actual.OrderedItems.ElementAt(i).Description);
            Assert.Equal(value.OrderedItems.ElementAt(i).ItemName, actual.OrderedItems.ElementAt(i).ItemName);
            Assert.Equal(value.OrderedItems.ElementAt(i).LineTotal, actual.OrderedItems.ElementAt(i).LineTotal);
            Assert.Equal(value.OrderedItems.ElementAt(i).Quantity, actual.OrderedItems.ElementAt(i).Quantity);
            Assert.Equal(value.OrderedItems.ElementAt(i).UnitPrice, actual.OrderedItems.ElementAt(i).UnitPrice);
        }

        actual = SerializeAndDeserialize(value,
            baseline,
            () => new XmlSerializer(value.GetType(), null, null, null, defaultNamespace, null)
            );
        Assert.NotNull(actual);
        Assert.Equal(value.OrderDate, actual.OrderDate);
        Assert.Equal(value.ShipCost, actual.ShipCost);
        Assert.Equal(value.SubTotal, actual.SubTotal);
        Assert.Equal(value.TotalCost, actual.TotalCost);
        Assert.Equal(value.ShipTo.City, actual.ShipTo.City);
        Assert.Equal(value.ShipTo.Line1, actual.ShipTo.Line1);
        Assert.Equal(value.ShipTo.Name, actual.ShipTo.Name);
        Assert.Equal(value.ShipTo.State, actual.ShipTo.State);
        Assert.Equal(value.ShipTo.Zip, actual.ShipTo.Zip);
        Assert.Equal(value.OrderedItems.Length, actual.OrderedItems.Length);
        for (int i = 0; i < value.OrderedItems.Length; i++)
        {
            Assert.Equal(value.OrderedItems.ElementAt(i).Description, actual.OrderedItems.ElementAt(i).Description);
            Assert.Equal(value.OrderedItems.ElementAt(i).ItemName, actual.OrderedItems.ElementAt(i).ItemName);
            Assert.Equal(value.OrderedItems.ElementAt(i).LineTotal, actual.OrderedItems.ElementAt(i).LineTotal);
            Assert.Equal(value.OrderedItems.ElementAt(i).Quantity, actual.OrderedItems.ElementAt(i).Quantity);
            Assert.Equal(value.OrderedItems.ElementAt(i).UnitPrice, actual.OrderedItems.ElementAt(i).UnitPrice);
        }
    }

    [Fact]
    public static void Xml_AliasedPropertyTest()
    {
        var inputList = new List<string> { "item0", "item1", "item2", "item3", "item4" };
        var value = new AliasedTestType { Aliased = inputList };
        var actual = SerializeAndDeserialize(value,
@"<?xml version=""1.0""?>
<AliasedTestType xmlns:xsd=""http://www.w3.org/2001/XMLSchema"" xmlns:xsi=""http://www.w3.org/2001/XMLSchema-instance"">
  <Y>
    <string>item0</string>
    <string>item1</string>
    <string>item2</string>
    <string>item3</string>
    <string>item4</string>
  </Y>
</AliasedTestType>");

        Assert.NotNull(actual);
        Assert.NotNull(actual.Aliased);
        Assert.Equal(inputList.GetType(), actual.Aliased.GetType());
        Assert.Equal(inputList.Count, ((List<string>)actual.Aliased).Count);
        for (int i = 0; i < inputList.Count; i++)
        {
            Assert.Equal(inputList[i], ((List<string>)actual.Aliased).ElementAt(i));
        }
    }

    [Fact]
    public static void Xml_DeserializeHiddenMembersTest()
    {
        var xmlSerializer = new XmlSerializer(typeof(DerivedClass1));
        string inputXml = "<DerivedClass1><Prop>2012-07-07T00:18:29.7538612Z</Prop></DerivedClass1>";
        var dateTime = new DateTime(634772171097538612);

        using (var reader = new StringReader(inputXml))
        {
            var derivedClassInstance = (DerivedClass1)xmlSerializer.Deserialize(reader);
            Assert.NotNull(derivedClassInstance.Prop);
            Assert.Equal(1, derivedClassInstance.Prop.Count<DateTime>());
            Assert.Equal(dateTime, derivedClassInstance.Prop.ElementAt(0));
        }
    }

    [Fact]
    public static void Xml_SerializeClassNestedInStaticClassTest()
    {
        var value = new Outer.Person()
        {
            FirstName = "Harry",
            MiddleName = "James",
            LastName = "Potter"
        };

        var actual = SerializeAndDeserialize(value,
@"<?xml version=""1.0""?>
<Person xmlns:xsd=""http://www.w3.org/2001/XMLSchema"" xmlns:xsi=""http://www.w3.org/2001/XMLSchema-instance"">
  <FirstName>Harry</FirstName>
  <MiddleName>James</MiddleName>
  <LastName>Potter</LastName>
</Person>");

        Assert.NotNull(actual);
        Assert.Equal(value.FirstName, actual.FirstName);
        Assert.Equal(value.MiddleName, actual.MiddleName);
        Assert.Equal(value.LastName, actual.LastName);
    }

    [Fact]
    public static void XmlMembersMapping_SimpleType_HasWrapperElement()
    {
        string memberName = "GetData";
        var getDataRequestBodyValue = new GetDataRequestBody(3);
        var getDataRequestBodyActual = RoundTripWithXmlMembersMapping<GetDataRequestBody>(getDataRequestBodyValue, memberName,
            "<?xml version=\"1.0\"?>\r\n<wrapper xmlns:xsi=\"http://www.w3.org/2001/XMLSchema-instance\" xmlns:xsd=\"http://www.w3.org/2001/XMLSchema\" xmlns=\"http://tempuri.org/\">\r\n  <GetData>\r\n    <value>3</value>\r\n  </GetData>\r\n</wrapper>",
            wrapperName: "wrapper");

        Assert.NotNull(getDataRequestBodyActual);
        Assert.Equal(getDataRequestBodyValue.value, getDataRequestBodyActual.value);
    }

    [Fact]
    public static void XmlMembersMapping_SimpleType_SpecifiedField_MissingSpecifiedValue()
    {
        var member1 = GetReflectionMember<GetDataRequestBody>("GetData");
        var member2 = GetReflectionMember<bool>("GetDataSpecified");

        var getDataRequestBody = new GetDataRequestBody() { value = 3 };
        var value = new object[] { getDataRequestBody };
        var actual = RoundTripWithXmlMembersMapping(
            value,
            "<?xml version=\"1.0\"?>\r\n<GetData xmlns:xsi=\"http://www.w3.org/2001/XMLSchema-instance\" xmlns:xsd=\"http://www.w3.org/2001/XMLSchema\" xmlns=\"http://tempuri.org/\">\r\n  <value>3</value>\r\n</GetData>",
            skipStringCompare: false,
            members: new XmlReflectionMember[] { member1, member2 },
            wrapperName: null);

        Assert.NotNull(actual);

        var getDataRequestBodyActual = (GetDataRequestBody)actual[0];
        Assert.Equal(getDataRequestBody.value, getDataRequestBodyActual.value);
        Assert.True((bool)actual[1]);
    }

    [Fact]
    public static void Xml_XSCoverTest()
    {
        var band = new Orchestra();
        var brass = new Brass()
        {
            Name = "Trumpet",
            IsValved = true
        };
        Instrument[] myInstruments = { brass };
        band.Instruments = myInstruments;

        var attrs = new XmlAttributes();
        var attr = new XmlElementAttribute()
        {
            ElementName = "Brass",
            Type = typeof(Brass)
        };

        attrs.XmlElements.Add(attr);
        var attrOverrides = new XmlAttributeOverrides();
        attrOverrides.Add(typeof(Orchestra), "Instruments", attrs);

        var actual = SerializeAndDeserialize(band,
@"<Orchestra xmlns:xsi=""http://www.w3.org/2001/XMLSchema-instance"" xmlns:xsd=""http://www.w3.org/2001/XMLSchema"">
    <Brass>
      <Name>Trumpet</Name>
      <IsValved>true</IsValved>
    </Brass>
</Orchestra>", () => { return new XmlSerializer(typeof(Orchestra), attrOverrides); });

        Assert.Equal(band.Instruments.Length, actual.Instruments.Length);
        for (int i = 0; i < band.Instruments.Length; i++)
        {
            Assert.Equal(((Brass)band.Instruments.ElementAt(i)).Name, ((Brass)actual.Instruments[i]).Name);
            Assert.Equal(((Brass)band.Instruments.ElementAt(i)).IsValved, ((Brass)actual.Instruments[i]).IsValved);
        }

        band = new Orchestra();
        band.Instruments = new Instrument[1] { new Instrument { Name = "Instrument1" } };
        attrs = new XmlAttributes();
        var xArray = new XmlArrayAttribute("CommonInstruments");
        xArray.Namespace = "http://www.contoso.com";
        attrs.XmlArray = xArray;
        attrOverrides = new XmlAttributeOverrides();
        attrOverrides.Add(typeof(Orchestra), "Instruments", attrs);
        actual = SerializeAndDeserialize(band,
@"<?xml version=""1.0""?>
<Orchestra xmlns:xsi=""http://www.w3.org/2001/XMLSchema-instance"" xmlns:xsd=""http://www.w3.org/2001/XMLSchema"">
  <CommonInstruments xmlns=""http://www.contoso.com"">
    <Instrument>
      <Name>Instrument1</Name>
    </Instrument>
  </CommonInstruments>
</Orchestra>", () => { return new XmlSerializer(typeof(Orchestra), attrOverrides); });
        Assert.Equal(band.Instruments.Length, actual.Instruments.Length);
        for (int i = 0; i < band.Instruments.Length; i++)
        {
            Assert.Equal((band.Instruments.ElementAt(i)).Name, (actual.Instruments[i]).Name);
        }

        band = new Orchestra();
        var trumpet = new Trumpet() { Name = "TrumpetKeyC", IsValved = false, Modulation = 'C' };
        band.Instruments = new Instrument[2] { brass, trumpet };

        attrs = new XmlAttributes();
        var xArrayItem = new XmlArrayItemAttribute(typeof(Brass));
        xArrayItem.Namespace = "http://www.contoso.com";
        attrs.XmlArrayItems.Add(xArrayItem);
        var xArrayItem2 = new XmlArrayItemAttribute(typeof(Trumpet));
        xArrayItem2.Namespace = "http://www.contoso.com";
        attrs.XmlArrayItems.Add(xArrayItem2);
        attrOverrides = new XmlAttributeOverrides();
        attrOverrides.Add(typeof(Orchestra), "Instruments", attrs);
        actual = SerializeAndDeserialize(band,
@"<?xml version=""1.0""?>
<Orchestra xmlns:xsi=""http://www.w3.org/2001/XMLSchema-instance"" xmlns:xsd=""http://www.w3.org/2001/XMLSchema"">
  <Instruments>
    <Brass xmlns=""http://www.contoso.com"">
      <Name>Trumpet</Name>
      <IsValved>true</IsValved>
    </Brass>
    <Trumpet xmlns=""http://www.contoso.com"">
      <Name>TrumpetKeyC</Name>
      <IsValved>false</IsValved>
      <Modulation>67</Modulation>
    </Trumpet>
  </Instruments>
</Orchestra>", () => { return new XmlSerializer(typeof(Orchestra), attrOverrides); });
        Assert.Equal(band.Instruments.Length, actual.Instruments.Length);
        for (int i = 0; i < band.Instruments.Length; i++)
        {
            Assert.Equal((band.Instruments.ElementAt(i)).Name, (actual.Instruments[i]).Name);
        }

        attrOverrides = new XmlAttributeOverrides();
        attrs = new XmlAttributes();
        Object defaultAnimal = "Cat";
        attrs.XmlDefaultValue = defaultAnimal;
        attrOverrides.Add(typeof(Pet), "Animal", attrs);
        attrs = new XmlAttributes();
        attrs.XmlIgnore = false;
        attrOverrides.Add(typeof(Pet), "Comment", attrs);
        attrs = new XmlAttributes();
        var xType = new XmlTypeAttribute();
        xType.TypeName = "CuteFishes";
        xType.IncludeInSchema = true;
        attrs.XmlType = xType;
        attrOverrides.Add(typeof(Pet), attrs);

        var myPet = new Pet();
        myPet.Animal = "fish";
        myPet.Comment = "What a cute fish!";
        myPet.Comment2 = "I think it is cool!";

        var actual2 = SerializeAndDeserialize(myPet,
@"<?xml version=""1.0""?>
<CuteFishes xmlns:xsi=""http://www.w3.org/2001/XMLSchema-instance"" xmlns:xsd=""http://www.w3.org/2001/XMLSchema"">
  <Animal>fish</Animal>
  <Comment>What a cute fish!</Comment>
  <Comment2>I think it is cool!</Comment2>
</CuteFishes>
", () => { return new XmlSerializer(typeof(Pet), attrOverrides); });
        Assert.Equal(myPet.Animal, actual2.Animal);
        Assert.Equal(myPet.Comment, actual2.Comment);
        Assert.Equal(myPet.Comment2, actual2.Comment2);
    }

    [Fact]
    public static void XmlMembersMapping_SimpleType_SpecifiedField_True_Wrapper()
    {
        var member1 = GetReflectionMember<GetDataRequestBody>("GetData");
        var member2 = GetReflectionMember<bool>("GetDataSpecified");

        var getDataRequestBody = new GetDataRequestBody() { value = 3 };
        var value = new object[] { getDataRequestBody, true };
        var actual = RoundTripWithXmlMembersMapping(
            value,
            "<?xml version=\"1.0\"?>\r\n<wrapper xmlns:xsi=\"http://www.w3.org/2001/XMLSchema-instance\" xmlns:xsd=\"http://www.w3.org/2001/XMLSchema\" xmlns=\"http://tempuri.org/\">\r\n  <GetData>\r\n    <value>3</value>\r\n  </GetData>\r\n  <GetDataSpecified>true</GetDataSpecified>\r\n</wrapper>",
            skipStringCompare: false,
            members: new XmlReflectionMember[] { member1, member2 },
            wrapperName: "wrapper");

        Assert.NotNull(actual);

        var getDataRequestBodyActual = (GetDataRequestBody)actual[0];
        Assert.Equal(getDataRequestBody.value, getDataRequestBodyActual.value);
        Assert.True((bool)actual[1]);
    }

    [Fact]
    public static void XmlMembersMapping_SimpleType_SpecifiedField_True_IgnoreSpecifiedField_Wrapper()
    {
        var member1 = GetReflectionMember<GetDataRequestBody>("GetData");
        var member2 = GetReflectionMember<bool>("GetDataSpecified");
        member2.XmlAttributes.XmlIgnore = true;

        var getDataRequestBody = new GetDataRequestBody() { value = 3 };
        var value = new object[] { getDataRequestBody, true };
        var actual = RoundTripWithXmlMembersMapping(
            value,
            "<?xml version=\"1.0\"?>\r\n<wrapper xmlns:xsi=\"http://www.w3.org/2001/XMLSchema-instance\" xmlns:xsd=\"http://www.w3.org/2001/XMLSchema\" xmlns=\"http://tempuri.org/\">\r\n  <GetData>\r\n    <value>3</value>\r\n  </GetData>\r\n </wrapper>",
            skipStringCompare: false,
            members: new XmlReflectionMember[] { member1, member2 },
            wrapperName: "wrapper");

        Assert.NotNull(actual);

        var getDataRequestBodyActual = (GetDataRequestBody)actual[0];
        Assert.Equal(getDataRequestBody.value, getDataRequestBodyActual.value);
        Assert.True((bool)actual[1]);
    }

    [Fact]
    public static void XmlMembersMapping_SimpleType_SpecifiedField_False_Wrapper()
    {
        var member1 = GetReflectionMember<GetDataRequestBody>("value");
        var member2 = GetReflectionMember<bool>("valueSpecified");

        var getDataRequestBody = new GetDataRequestBody() { value = 3 };
        var value = new object[] { getDataRequestBody, false };
        var actual = RoundTripWithXmlMembersMapping(
            value,
            "<?xml version=\"1.0\"?>\r\n<wrapper xmlns:xsi=\"http://www.w3.org/2001/XMLSchema-instance\" xmlns:xsd=\"http://www.w3.org/2001/XMLSchema\" xmlns=\"http://tempuri.org/\">\r\n  <valueSpecified>false</valueSpecified>\r\n</wrapper>",
            skipStringCompare: false,
            members: new XmlReflectionMember[] { member1, member2 },
            wrapperName: "wrapper");

        Assert.NotNull(actual);
        Assert.Null(actual[0]);
        Assert.False((bool)actual[1]);
    }

    [Fact]
    public static void XmlMembersMapping_SimpleType_SpecifiedField_False()
    {
        var member1 = GetReflectionMember<GetDataRequestBody>("value");
        var member2 = GetReflectionMember<bool>("valueSpecified");
        var value = new object[] { new GetDataRequestBody() { value = 3 }, false };
        var actual = RoundTripWithXmlMembersMapping(
            value,
            "<?xml version=\"1.0\"?>\r\n<valueSpecified xmlns=\"http://tempuri.org/\">false</valueSpecified>",
            skipStringCompare: false,
            members: new XmlReflectionMember[] { member1, member2 },
            wrapperName: null);

        Assert.NotNull(actual);
        Assert.Null(actual[0]);
        Assert.False((bool)actual[1]);
    }

    [Fact]
    public static void XmlMembersMapping_IntArray()
    {
        string memberName = "IntArray";
        var requestBodyValue = new int[] { 1, 2, 3 };
        var requestBodyActual = RoundTripWithXmlMembersMapping<int[]>(requestBodyValue, memberName,
            "<?xml version=\"1.0\"?>\r\n<wrapper xmlns:xsi=\"http://www.w3.org/2001/XMLSchema-instance\" xmlns:xsd=\"http://www.w3.org/2001/XMLSchema\" xmlns=\"http://tempuri.org/\">\r\n  <IntArray>1</IntArray>\r\n  <IntArray>2</IntArray>\r\n  <IntArray>3</IntArray>\r\n</wrapper>",
            wrapperName: "wrapper");

        Assert.NotNull(requestBodyActual);
        Assert.Equal(requestBodyValue.Length, requestBodyActual.Length);
        Assert.True(Enumerable.SequenceEqual(requestBodyValue, requestBodyActual));
    }

    [Fact]
    public static void XmlMembersMapping_IntList()
    {
        string memberName = "IntArray";
        List<int> requestBodyValue = new List<int> { 1, 2, 3 };
        var requestBodyActual = RoundTripWithXmlMembersMapping<List<int>>(requestBodyValue, memberName,
            "<?xml version=\"1.0\"?>\r\n<wrapper xmlns:xsi=\"http://www.w3.org/2001/XMLSchema-instance\" xmlns:xsd=\"http://www.w3.org/2001/XMLSchema\" xmlns=\"http://tempuri.org/\">\r\n  <IntArray>1</IntArray>\r\n  <IntArray>2</IntArray>\r\n  <IntArray>3</IntArray>\r\n</wrapper>",
            wrapperName: "wrapper");

        Assert.NotNull(requestBodyActual);
        Assert.Equal(requestBodyValue.Count(), requestBodyActual.Count());
        Assert.True(Enumerable.SequenceEqual(requestBodyValue, requestBodyActual));
    }

    [Fact]
    public static void XmlMembersMapping_TypeHavingIntArray()
    {
        string memberName = "data";
        var requestBodyValue = new XmlMembersMappingTypeHavingIntArray() { IntArray = new int[] { 1, 2, 3 } };
        var requestBodyActual = RoundTripWithXmlMembersMapping<XmlMembersMappingTypeHavingIntArray>(requestBodyValue, memberName,
            "<?xml version=\"1.0\"?>\r\n<wrapper xmlns:xsi=\"http://www.w3.org/2001/XMLSchema-instance\" xmlns:xsd=\"http://www.w3.org/2001/XMLSchema\" xmlns=\"http://tempuri.org/\">\r\n  <data>\r\n    <IntArray>\r\n      <int>1</int>\r\n      <int>2</int>\r\n      <int>3</int>\r\n    </IntArray>\r\n  </data>\r\n</wrapper>",
            wrapperName: "wrapper");

        Assert.NotNull(requestBodyActual);
        Assert.NotNull(requestBodyActual.IntArray);
        Assert.Equal(requestBodyValue.IntArray.Length, requestBodyActual.IntArray.Length);
        Assert.True(Enumerable.SequenceEqual(requestBodyValue.IntArray, requestBodyActual.IntArray));
    }

    [Fact]
    public static void XmlMembersMapping_TypeWithXmlAttributes()
    {
        string memberName = "data";
        string ns = s_defaultNs;
        XmlReflectionMember member = GetReflectionMember<TypeWithXmlAttributes>(memberName, ns);
        var members = new XmlReflectionMember[] { member };

        TypeWithXmlAttributes value = new TypeWithXmlAttributes { MyName = "fooname", Today = DateTime.Now };
        var actual = RoundTripWithXmlMembersMapping<TypeWithXmlAttributes>(value,
            memberName,
            "<?xml version=\"1.0\"?>\r\n<wrapper xmlns:xsi=\"http://www.w3.org/2001/XMLSchema-instance\" xmlns:xsd=\"http://www.w3.org/2001/XMLSchema\" xmlns=\"http://tempuri.org/\">\r\n  <data d2p1:MyName=\"fooname\" CreationDate=\"2017-03-24\" xmlns:d2p1=\"http://www.MyNs.org\" />\r\n</wrapper>",
            skipStringCompare: false,
            wrapperName: "wrapper");

        Assert.NotNull(actual);
    }

    [Fact]
    public static void XmlMembersMapping_Xmlns_True()
    {
        string memberName = "MyXmlNs";
        string ns = s_defaultNs;
        XmlReflectionMember member = GetReflectionMemberNoXmlElement<XmlSerializerNamespaces>(memberName, ns);
        member.XmlAttributes.Xmlns = true;
        var members = new XmlReflectionMember[] { member };
        var xmlns = new XmlSerializerNamespaces();
        xmlns.Add("MyNS", "myNS.tempuri.org");
        xmlns.Add("common", "common.tempuri.org");
        var value = new object[] { xmlns };
        var actual = RoundTripWithXmlMembersMapping(
            value,
            "<?xml version=\"1.0\"?>\r\n<wrapper xmlns:xsi=\"http://www.w3.org/2001/XMLSchema-instance\" xmlns:xsd=\"http://www.w3.org/2001/XMLSchema\" xmlns:MyNS=\"myNS.tempuri.org\" xmlns:common=\"common.tempuri.org\" xmlns=\"http://tempuri.org/\" />",
            skipStringCompare: false,
            members: members,
            wrapperName: "wrapper");

        var xmlnsActual = (XmlSerializerNamespaces)actual[0];
        Assert.NotNull(xmlnsActual);
        var xmlnsActualArray = xmlnsActual.ToArray();
        foreach (var nsString in xmlns.ToArray())
        {
            bool existInActualArray = false;
            foreach (var actualNs in xmlnsActualArray)
            {
                if (nsString.Equals(actualNs))
                {
                    existInActualArray = true;
                    break;
                }
            }

            Assert.True(existInActualArray);
        }
    }

    [Fact]
    public static void XmlMembersMapping_Member_With_XmlAnyAttribute()
    {
        string memberName1 = "StringMember";
        XmlReflectionMember member1 = GetReflectionMember<string>(memberName1, s_defaultNs);
        string memberName2 = "XmlAttributes";
        XmlReflectionMember member2 = GetReflectionMemberNoXmlElement<XmlAttribute[]>(memberName2, s_defaultNs);
        member2.XmlAttributes.XmlAnyAttribute = new XmlAnyAttributeAttribute();

        var members = new XmlReflectionMember[] { member1, member2 };

        var importer = new XmlReflectionImporter(null, s_defaultNs);
        var membersMapping = importer.ImportMembersMapping("wrapper", s_defaultNs, members, true);
        var serializer = XmlSerializer.FromMappings(new XmlMapping[] { membersMapping })[0];
        var ms = new MemoryStream();

        string output =
            "<?xml version=\"1.0\"?>\r\n<wrapper xmlns:xsi=\"http://www.w3.org/2001/XMLSchema-instance\" xmlns:xsd=\"http://www.w3.org/2001/XMLSchema\" myattribute1=\"myAttribute1\" myattribute2=\"myAttribute2\" xmlns=\"http://tempuri.org/\" >\r\n  <StringMember>string value</StringMember>\r\n </wrapper>";
        var sw = new StreamWriter(ms);
        sw.Write(output);
        sw.Flush();
        ms.Position = 0;
        var deserialized = serializer.Deserialize(ms) as object[];
        Assert.True(deserialized != null, "deserialized was null.");
        Assert.Equal("string value", (string)deserialized[0]);
        var xmlAttributes = deserialized[1] as XmlAttribute[];
        Assert.True(xmlAttributes != null, "xmlAttributes was null.");
        Assert.Equal(2, xmlAttributes.Length);
        Assert.Equal("myattribute1", xmlAttributes[0].Name);
        Assert.Equal("myattribute2", xmlAttributes[1].Name);

        ms = new MemoryStream();
        serializer.Serialize(ms, deserialized);
        ms.Flush();
        ms.Position = 0;
        string actualOutput = new StreamReader(ms).ReadToEnd();

        Utils.CompareResult result = Utils.Compare(output, actualOutput);
        Assert.True(result.Equal, string.Format("{1}{0}Test failed for input: {2}{0}Expected: {3}{0}Actual: {4}",
            Environment.NewLine, result.ErrorMessage, deserialized, output, actualOutput));
    }

    [Fact]
    public static void XmlMembersMapping_Member_With_XmlAnyAttribute_Specified_True()
    {
        string memberName1 = "StringMember";
        XmlReflectionMember member1 = GetReflectionMember<string>(memberName1, s_defaultNs);
        string memberName2 = "XmlAttributes";
        XmlReflectionMember member2 = GetReflectionMemberNoXmlElement<XmlAttribute[]>(memberName2, s_defaultNs);
        member2.XmlAttributes.XmlAnyAttribute = new XmlAnyAttributeAttribute();
        string memberName3 = "XmlAttributesSpecified";
        XmlReflectionMember member3 = GetReflectionMemberNoXmlElement<bool>(memberName3, s_defaultNs);

        var members = new XmlReflectionMember[] { member1, member2, member3 };

        var importer = new XmlReflectionImporter(null, s_defaultNs);
        var membersMapping = importer.ImportMembersMapping("wrapper", s_defaultNs, members, true);
        var serializer = XmlSerializer.FromMappings(new XmlMapping[] { membersMapping })[0];
        var ms = new MemoryStream();

        string output =
            "<?xml version=\"1.0\"?>\r\n<wrapper xmlns:xsi=\"http://www.w3.org/2001/XMLSchema-instance\" xmlns:xsd=\"http://www.w3.org/2001/XMLSchema\" myattribute1=\"myAttribute1\" myattribute2=\"myAttribute2\" xmlns=\"http://tempuri.org/\" >\r\n  <StringMember>string value</StringMember>\r\n <XmlAttributesSpecified>true</XmlAttributesSpecified></wrapper>";
        var sw = new StreamWriter(ms);
        sw.Write(output);
        sw.Flush();
        ms.Position = 0;
        var deserialized = serializer.Deserialize(ms) as object[];
        Assert.NotNull(deserialized);
        Assert.Equal("string value", (string)deserialized[0]);
        var xmlAttributes = deserialized[1] as XmlAttribute[];
        Assert.NotNull(xmlAttributes);
        Assert.Equal(2, xmlAttributes.Length);
        Assert.Equal("myattribute1", xmlAttributes[0].Name);
        Assert.Equal("myattribute2", xmlAttributes[1].Name);
        Assert.Equal(true, deserialized[2]);

        ms = new MemoryStream();
        serializer.Serialize(ms, deserialized);
        ms.Flush();
        ms.Position = 0;
        string actualOutput = new StreamReader(ms).ReadToEnd();

        Utils.CompareResult result = Utils.Compare(output, actualOutput);
        Assert.True(result.Equal, string.Format("{1}{0}Test failed for input: {2}{0}Expected: {3}{0}Actual: {4}",
            Environment.NewLine, result.ErrorMessage, deserialized, output, actualOutput));
    }

    [Fact]
    public static void XmlMembersMapping_Member_With_XmlAnyAttribute_Specified_False()
    {
        string memberName1 = "StringMember";
        XmlReflectionMember member1 = GetReflectionMember<string>(memberName1, s_defaultNs);
        string memberName2 = "XmlAttributes";
        XmlReflectionMember member2 = GetReflectionMemberNoXmlElement<XmlAttribute[]>(memberName2, s_defaultNs);
        member2.XmlAttributes.XmlAnyAttribute = new XmlAnyAttributeAttribute();
        string memberName3 = "XmlAttributesSpecified";
        XmlReflectionMember member3 = GetReflectionMemberNoXmlElement<bool>(memberName3, s_defaultNs);

        var members = new XmlReflectionMember[] { member1, member2, member3 };

        var importer = new XmlReflectionImporter(null, s_defaultNs);
        var membersMapping = importer.ImportMembersMapping("wrapper", s_defaultNs, members, true);
        var serializer = XmlSerializer.FromMappings(new XmlMapping[] { membersMapping })[0];
        var ms = new MemoryStream();

        string output =
            "<?xml version=\"1.0\"?>\r\n<wrapper xmlns:xsi=\"http://www.w3.org/2001/XMLSchema-instance\" xmlns:xsd=\"http://www.w3.org/2001/XMLSchema\" myattribute1=\"myAttribute1\" myattribute2=\"myAttribute2\" xmlns=\"http://tempuri.org/\" >\r\n  <StringMember>string value</StringMember>\r\n <XmlAttributesSpecified>false</XmlAttributesSpecified></wrapper>";
        var sw = new StreamWriter(ms);
        sw.Write(output);
        sw.Flush();
        ms.Position = 0;
        var deserialized = serializer.Deserialize(ms) as object[];
        Assert.NotNull(deserialized);
        Assert.Equal("string value", (string)deserialized[0]);
        var xmlAttributes = deserialized[1] as XmlAttribute[];
        Assert.NotNull(xmlAttributes);
        Assert.Equal(2, xmlAttributes.Length);
        Assert.Equal("myattribute1", xmlAttributes[0].Name);
        Assert.Equal("myattribute2", xmlAttributes[1].Name);
        Assert.Equal(false, deserialized[2]);

        ms = new MemoryStream();
        serializer.Serialize(ms, deserialized);
        ms.Flush();
        ms.Position = 0;
        string actualOutput = new StreamReader(ms).ReadToEnd();

        string expectedOutput =
            "<?xml version=\"1.0\"?>\r\n<wrapper xmlns:xsi=\"http://www.w3.org/2001/XMLSchema-instance\" xmlns:xsd=\"http://www.w3.org/2001/XMLSchema\" xmlns=\"http://tempuri.org/\">\r\n  <StringMember>string value</StringMember>\r\n  <XmlAttributesSpecified>false</XmlAttributesSpecified>\r\n</wrapper>";
        Utils.CompareResult result = Utils.Compare(expectedOutput, actualOutput);
        Assert.True(result.Equal, string.Format("{1}{0}Test failed for input: {2}{0}Expected: {3}{0}Actual: {4}",
            Environment.NewLine, result.ErrorMessage, deserialized, expectedOutput, actualOutput));
    }

    [Fact]
    public static void XmlMembersMapping_With_ChoiceIdentifier()
    {
        string ns = s_defaultNs;
        string memberName1 = "items";
        XmlReflectionMember member1 = GetReflectionMemberNoXmlElement<object[]>(memberName1, ns);
        PropertyInfo itemProperty = typeof(TypeWithPropertyHavingChoice).GetProperty("ManyChoices");
        member1.XmlAttributes = new XmlAttributes(itemProperty);

        string memberName2 = "ChoiceArray";
        XmlReflectionMember member2 = GetReflectionMemberNoXmlElement<MoreChoices[]>(memberName2, ns);
        member2.XmlAttributes.XmlIgnore = true;

        var members = new XmlReflectionMember[] { member1, member2 };

        object[] items = { "Food", 5 };
        var itemChoices = new MoreChoices[] { MoreChoices.Item, MoreChoices.Amount };
        object[] value = { items, itemChoices };

        object[] actual = RoundTripWithXmlMembersMapping(value,
            "<?xml version=\"1.0\"?>\r\n<wrapper xmlns:xsi=\"http://www.w3.org/2001/XMLSchema-instance\" xmlns:xsd=\"http://www.w3.org/2001/XMLSchema\" xmlns=\"http://tempuri.org/\">\r\n  <Item>Food</Item>\r\n  <Amount>5</Amount>\r\n</wrapper>",
            false,
            members,
            wrapperName: "wrapper");

        Assert.NotNull(actual);
        var actualItems = actual[0] as object[];
        Assert.NotNull(actualItems);
        Assert.True(items.SequenceEqual(actualItems));
    }

    [Fact]
    public static void XmlMembersMapping_MultipleMembers()
    {
        var member1 = GetReflectionMember<GetDataRequestBody>("GetData");
        var member2 = GetReflectionMember<int>("IntValue");

        var getDataRequestBody = new GetDataRequestBody() { value = 3 };
        int intValue = 11;
        var value = new object[] { getDataRequestBody, intValue };
        var actual = RoundTripWithXmlMembersMapping(
            value,
            "<?xml version=\"1.0\"?>\r\n<wrapper xmlns:xsi=\"http://www.w3.org/2001/XMLSchema-instance\" xmlns:xsd=\"http://www.w3.org/2001/XMLSchema\" xmlns=\"http://tempuri.org/\">\r\n  <GetData>\r\n    <value>3</value>\r\n  </GetData>\r\n  <IntValue>11</IntValue>\r\n</wrapper>",
            skipStringCompare: false,
            members: new XmlReflectionMember[] { member1, member2 },
            wrapperName: "wrapper");

        Assert.NotNull(actual);

        var getDataRequestBodyActual = (GetDataRequestBody)actual[0];
        Assert.Equal(getDataRequestBody.value, getDataRequestBodyActual.value);
        Assert.Equal(intValue, (int)actual[1]);
    }

    [Fact]
    public static void XmlMembersMapping_Soap_PrimitiveValue()
    {
        string memberName = "value";
        var getDataRequestBodyValue = 3;
        var getDataRequestBodyActual = RoundTripWithXmlMembersMappingSoap<int>(getDataRequestBodyValue, memberName, "<?xml version=\"1.0\"?>\r\n<int d1p1:type=\"int\" xmlns:d1p1=\"http://www.w3.org/2001/XMLSchema-instance\" xmlns=\"http://www.w3.org/2001/XMLSchema\">3</int>");

        Assert.NotNull(getDataRequestBodyActual);
        Assert.Equal(getDataRequestBodyValue, getDataRequestBodyActual);
    }

    [Fact]
    [SkipOnTargetFramework(TargetFrameworkMonikers.NetFramework, "dotnet/corefx #18964")]
    public static void XmlMembersMapping_Soap_SimpleType()
    {
        string memberName = "GetData";
        var getDataRequestBodyValue = new GetDataRequestBody(3);
        var getDataRequestBodyActual = RoundTripWithXmlMembersMappingSoap<GetDataRequestBody>(getDataRequestBodyValue, memberName,
            "<?xml version=\"1.0\"?>\r\n<q1:GetDataRequestBody xmlns:xsi=\"http://www.w3.org/2001/XMLSchema-instance\" xmlns:xsd=\"http://www.w3.org/2001/XMLSchema\" id=\"id1\" xmlns:q1=\"http://tempuri.org/\">\r\n  <value xsi:type=\"xsd:int\">3</value>\r\n</q1:GetDataRequestBody>");

        Assert.NotNull(getDataRequestBodyActual);
        Assert.Equal(getDataRequestBodyValue.value, getDataRequestBodyActual.value);
    }

    [Fact]
    [SkipOnTargetFramework(TargetFrameworkMonikers.NetFramework, "dotnet/corefx #18964")]
    public static void XmlMembersMapping_Soap_CompositeType()
    {
        string memberName = "GetDataUsingDataContract";
        var requestBodyValue = new CompositeTypeForXmlMembersMapping() { BoolValue = true, StringValue = "foo" };
        var requestBodyActual = RoundTripWithXmlMembersMappingSoap<CompositeTypeForXmlMembersMapping>(requestBodyValue, memberName,
            "<?xml version=\"1.0\"?>\r\n<q1:CompositeTypeForXmlMembersMapping xmlns:xsi=\"http://www.w3.org/2001/XMLSchema-instance\" xmlns:xsd=\"http://www.w3.org/2001/XMLSchema\" id=\"id1\" xmlns:q1=\"http://tempuri.org/\">\r\n  <BoolValue xsi:type=\"xsd:boolean\">true</BoolValue>\r\n  <StringValue xsi:type=\"xsd:string\">foo</StringValue>\r\n</q1:CompositeTypeForXmlMembersMapping>");

        Assert.NotNull(requestBodyActual);
        Assert.Equal(requestBodyValue.BoolValue, requestBodyActual.BoolValue);
        Assert.Equal(requestBodyValue.StringValue, requestBodyActual.StringValue);
    }

    [Fact]
    public static void XmlMembersMapping_Soap_PrimitiveValue_HasWrapperElement()
    {
        string memberName = "value";
        var getDataRequestBodyValue = 3;
        var getDataRequestBodyActual = RoundTripWithXmlMembersMappingSoap<int>(getDataRequestBodyValue,
            memberName,
            "<?xml version=\"1.0\"?>\r\n<q1:wrapper xmlns:xsi=\"http://www.w3.org/2001/XMLSchema-instance\" xmlns:xsd=\"http://www.w3.org/2001/XMLSchema\" xmlns:q1=\"http://tempuri.org/\">\r\n  <value xsi:type=\"xsd:int\">3</value>\r\n</q1:wrapper>",
            wrapperName: "wrapper");

        Assert.NotNull(getDataRequestBodyActual);
        Assert.Equal(getDataRequestBodyValue, getDataRequestBodyActual);
    }

    [Fact]
    public static void XmlMembersMapping_Soap_PrimitiveValue_HasWrapperElement_Validate()
    {
        string memberName = "value";
        var getDataRequestBodyValue = 3;
        var getDataRequestBodyActual = RoundTripWithXmlMembersMappingSoap<int>(getDataRequestBodyValue,
            memberName,
            "<?xml version=\"1.0\"?>\r\n<q1:wrapper xmlns:xsi=\"http://www.w3.org/2001/XMLSchema-instance\" xmlns:xsd=\"http://www.w3.org/2001/XMLSchema\" xmlns:q1=\"http://tempuri.org/\">\r\n  <value xsi:type=\"xsd:int\">3</value>\r\n</q1:wrapper>",
            wrapperName: "wrapper",
            validate: true);

        Assert.NotNull(getDataRequestBodyActual);
        Assert.Equal(getDataRequestBodyValue, getDataRequestBodyActual);
    }

    [Fact]
    public static void XmlMembersMapping_Soap_MemberSpecified_True()
    {
        string memberName1 = "StringMember";
        XmlReflectionMember member1 = GetReflectionMember<string>(memberName1, s_defaultNs);
        string memberName2 = "StringMemberSpecified";
        XmlReflectionMember member2 = GetReflectionMemberNoXmlElement<bool>(memberName2, s_defaultNs);

        var members = new XmlReflectionMember[] { member1, member2 };

        object[] value = { "string value", true };
        object[] actual = RoundTripWithXmlMembersMappingSoap(
            value,
            "<?xml version=\"1.0\"?>\r\n<q1:wrapper xmlns:xsi=\"http://www.w3.org/2001/XMLSchema-instance\" xmlns:xsd=\"http://www.w3.org/2001/XMLSchema\" xmlns:q1=\"http://tempuri.org/\">\r\n  <StringMember xsi:type=\"xsd:string\">string value</StringMember>\r\n  <StringMemberSpecified xsi:type=\"xsd:boolean\">true</StringMemberSpecified>\r\n</q1:wrapper>",
            skipStringCompare: false,
            members: members,
            wrapperName: "wrapper");

        Assert.NotNull(actual);
        Assert.Equal(value.Length, actual.Length);
        Assert.Equal(value[0], actual[0]);
    }

    [Fact]
    public static void XmlMembersMapping_Soap_MemberSpecified_False()
    {
        string memberName1 = "StringMember";
        XmlReflectionMember member1 = GetReflectionMember<string>(memberName1, s_defaultNs);
        string memberName2 = "StringMemberSpecified";
        XmlReflectionMember member2 = GetReflectionMemberNoXmlElement<bool>(memberName2, s_defaultNs);

        var members = new XmlReflectionMember[] { member1, member2 };

        object[] value = { "string value", false };
        object[] actual = RoundTripWithXmlMembersMappingSoap(
            value,
            "<?xml version=\"1.0\"?>\r\n<q1:wrapper xmlns:xsi=\"http://www.w3.org/2001/XMLSchema-instance\" xmlns:xsd=\"http://www.w3.org/2001/XMLSchema\" xmlns:q1=\"http://tempuri.org/\">\r\n <StringMemberSpecified xsi:type=\"xsd:boolean\">false</StringMemberSpecified>\r\n</q1:wrapper>",
            skipStringCompare: false,
            members: members,
            wrapperName: "wrapper");

        Assert.NotNull(actual);
        Assert.Equal(value.Length, actual.Length);
        Assert.Null(actual[0]);
    }

    [Fact]
    public static void XmlMembersMapping_MultipleMembers_XmlAnyElement()
    {
        var member1 = GetReflectionMember<GetDataRequestBody>("GetData");
        var member2 = GetReflectionMember<int>("IntValue");
        var member3 = GetReflectionMember<XmlElement[]>("XmlElementArray");
        member3.XmlAttributes.XmlAnyElements.Add(new XmlAnyElementAttribute());

        var getDataRequestBody = new GetDataRequestBody() { value = 3 };
        int intValue = 11;

        XmlDocument xDoc = new XmlDocument();
        xDoc.LoadXml(@"<html></html>");
        XmlElement element1 = xDoc.CreateElement("name1", "ns1");
        element1.InnerText = "Element innertext1";
        XmlElement element2 = xDoc.CreateElement("name2", "ns2");
        element2.InnerText = "Element innertext2";

        XmlElement[] xmlElementArray = { element1, element2 };
        var value = new object[] { getDataRequestBody, intValue, xmlElementArray };
        var actual = RoundTripWithXmlMembersMapping(
            value,
            "<?xml version=\"1.0\"?>\r\n<wrapper xmlns:xsi=\"http://www.w3.org/2001/XMLSchema-instance\" xmlns:xsd=\"http://www.w3.org/2001/XMLSchema\" xmlns=\"http://tempuri.org/\">\r\n  <GetData>\r\n    <value>3</value>\r\n  </GetData>\r\n  <IntValue>11</IntValue>\r\n  <XmlElementArray>\r\n    <name1 xmlns=\"ns1\">Element innertext1</name1>\r\n  </XmlElementArray>\r\n  <XmlElementArray>\r\n    <name2 xmlns=\"ns2\">Element innertext2</name2>\r\n  </XmlElementArray>\r\n</wrapper>",
            skipStringCompare: false,
            members: new XmlReflectionMember[] { member1, member2, member3 },
            wrapperName: "wrapper");

        Assert.NotNull(actual);

        var getDataRequestBodyActual = (GetDataRequestBody)actual[0];
        Assert.Equal(getDataRequestBody.value, getDataRequestBodyActual.value);
        Assert.Equal(intValue, (int)actual[1]);
        XmlElement[] actualXmlElementArray = actual[2] as XmlElement[];
        Assert.NotNull(actualXmlElementArray);

        for (int i = 0; i < xmlElementArray.Length; i++)
        {
            Assert.Equal(xmlElementArray[i].Name, actualXmlElementArray[i].Name);
            Assert.Equal(xmlElementArray[i].NamespaceURI, actualXmlElementArray[i].NamespaceURI);
            Assert.Equal(xmlElementArray[i].InnerText, actualXmlElementArray[i].InnerText);
        }
    }

    [Fact]
    public static void XmlMembersMapping_MultipleMembers_IsReturnValue()
    {
        var member1 = GetReflectionMember<GetDataRequestBody>("GetData", null);
        member1.IsReturnValue = true;

        var member2 = GetReflectionMember<int>("IntValue", null);

        var getDataRequestBody = new GetDataRequestBody() { value = 3 };
        int intValue = 11;
        var value = new object[] { getDataRequestBody, intValue };
        var actual = RoundTripWithXmlMembersMapping(
            value,
            "<?xml version=\"1.0\"?>\r\n<wrapper xmlns:xsi=\"http://www.w3.org/2001/XMLSchema-instance\" xmlns:xsd=\"http://www.w3.org/2001/XMLSchema\" xmlns=\"http://tempuri.org/\">\r\n  <GetData xmlns=\"\">\r\n    <value xmlns=\"http://tempuri.org/\">3</value>\r\n  </GetData>\r\n  <IntValue xmlns=\"\">11</IntValue>\r\n</wrapper>",
            skipStringCompare: false,
            members: new XmlReflectionMember[] { member1, member2 },
            wrapperName: "wrapper",
            rpc: true);

        Assert.NotNull(actual);

        var getDataRequestBodyActual = (GetDataRequestBody)actual[0];
        Assert.Equal(getDataRequestBody.value, getDataRequestBodyActual.value);
        Assert.Equal(intValue, (int)actual[1]);
    }

    [Fact]
    public static void XmlMembersMapping_Soap_MultipleMembers_IsReturnValue()
    {
        var member1 = GetReflectionMember<int>("IntReturnValue", null);
        member1.IsReturnValue = true;

        var member2 = GetReflectionMember<int>("IntValue", null);

        int intReturnValue = 3;
        int intValue = 11;
        var value = new object[] { intReturnValue, intValue };
        var actual = RoundTripWithXmlMembersMappingSoap(
            value,
            "<?xml version=\"1.0\"?>\r\n<q1:wrapper xmlns:xsi=\"http://www.w3.org/2001/XMLSchema-instance\" xmlns:xsd=\"http://www.w3.org/2001/XMLSchema\" xmlns:q1=\"http://tempuri.org/\">\r\n  <IntReturnValue xsi:type=\"xsd:int\">3</IntReturnValue>\r\n  <IntValue xsi:type=\"xsd:int\">11</IntValue>\r\n</q1:wrapper>",
            skipStringCompare: false,
            members: new XmlReflectionMember[] { member1, member2 },
            wrapperName: "wrapper",
            writeAccessors: true);

        Assert.NotNull(actual);

        var intReturnValueActual = (int)actual[0];
        Assert.Equal(intReturnValue, intReturnValueActual);
        Assert.Equal(intValue, (int)actual[1]);
    }


    [Fact]
    public static void Xml_TypeWithMyCollectionField()
    {
        var value = new TypeWithMyCollectionField();
        value.Collection = new MyCollection<string>() { "s1", "s2" };
        var actual = SerializeAndDeserializeWithWrapper(value, new XmlSerializer(typeof(TypeWithMyCollectionField)), "<root><TypeWithMyCollectionField xmlns:xsi=\"http://www.w3.org/2001/XMLSchema-instance\" xmlns:xsd=\"http://www.w3.org/2001/XMLSchema\"><Collection><string>s1</string><string>s2</string></Collection></TypeWithMyCollectionField></root>");
        Assert.NotNull(actual);
        Assert.NotNull(actual.Collection);
        Assert.True(value.Collection.SequenceEqual(actual.Collection));
    }

    [Fact]
    [SkipOnTargetFramework(TargetFrameworkMonikers.NetFramework, "dotnet/corefx #18964")]
    public static void Xml_Soap_TypeWithMyCollectionField()
    {
        XmlTypeMapping myTypeMapping = new SoapReflectionImporter().ImportTypeMapping(typeof(TypeWithMyCollectionField));
        var serializer = new XmlSerializer(myTypeMapping);
        var value = new TypeWithMyCollectionField();
        value.Collection = new MyCollection<string>() { "s1", "s2" };
        var actual = SerializeAndDeserializeWithWrapper(value, serializer, "<root><TypeWithMyCollectionField xmlns:xsi=\"http://www.w3.org/2001/XMLSchema-instance\" xmlns:xsd=\"http://www.w3.org/2001/XMLSchema\" id=\"id1\"><Collection href=\"#id2\" /></TypeWithMyCollectionField><q1:Array id=\"id2\" xmlns:q2=\"http://www.w3.org/2001/XMLSchema\" q1:arrayType=\"q2:string[]\" xmlns:q1=\"http://schemas.xmlsoap.org/soap/encoding/\"><Item>s1</Item><Item>s2</Item></q1:Array></root>");
        Assert.NotNull(actual);
        Assert.NotNull(actual.Collection);
        Assert.True(value.Collection.SequenceEqual(actual.Collection));
    }

    public static void Xml_TypeWithReadOnlyMyCollectionProperty()
    {
        var value = new TypeWithReadOnlyMyCollectionProperty();
        value.Collection.Add("s1");
        value.Collection.Add("s2");
        var actual = SerializeAndDeserializeWithWrapper(value, new XmlSerializer(typeof(TypeWithReadOnlyMyCollectionProperty)), "<root><TypeWithReadOnlyMyCollectionProperty xmlns:xsi=\"http://www.w3.org/2001/XMLSchema-instance\" xmlns:xsd=\"http://www.w3.org/2001/XMLSchema\"><Collection><string>s1</string><string>s2</string></Collection></TypeWithReadOnlyMyCollectionProperty></root>");
        Assert.NotNull(actual);
        Assert.NotNull(actual.Collection);
        Assert.True(value.Collection.SequenceEqual(actual.Collection));
    }

    [Fact]
    [SkipOnTargetFramework(TargetFrameworkMonikers.NetFramework, "dotnet/corefx #18964")]
    public static void Xml_Soap_TypeWithReadOnlyMyCollectionProperty()
    {
        XmlTypeMapping myTypeMapping = new SoapReflectionImporter().ImportTypeMapping(typeof(TypeWithReadOnlyMyCollectionProperty));
        var serializer = new XmlSerializer(myTypeMapping);
        var value = new TypeWithReadOnlyMyCollectionProperty();
        value.Collection.Add("s1");
        value.Collection.Add("s2");
        var actual = SerializeAndDeserializeWithWrapper(value, serializer, "<root><TypeWithReadOnlyMyCollectionProperty xmlns:xsi=\"http://www.w3.org/2001/XMLSchema-instance\" xmlns:xsd=\"http://www.w3.org/2001/XMLSchema\" id=\"id1\"><Collection href=\"#id2\" /></TypeWithReadOnlyMyCollectionProperty><q1:Array id=\"id2\" xmlns:q2=\"http://www.w3.org/2001/XMLSchema\" q1:arrayType=\"q2:string[]\" xmlns:q1=\"http://schemas.xmlsoap.org/soap/encoding/\"><Item>s1</Item><Item>s2</Item></q1:Array></root>");
        Assert.NotNull(actual);
        Assert.NotNull(actual.Collection);
        Assert.True(value.Collection.SequenceEqual(actual.Collection));
    }

    [Fact]
    [SkipOnTargetFramework(TargetFrameworkMonikers.NetFramework, "dotnet/corefx #18964")]
    public static void XmlMembersMapping_Soap_SoapComplexType()
    {
        string memberName = "EchoComositeTypeXmlSerializerFormatSoapResult";
        var requestBodyValue = new SoapComplexType() { BoolValue = true, StringValue = "hello" };

        string baseline = "<root><q1:EchoComositeTypeXmlSerializerFormatSoapResponse xmlns:q1=\"http://tempuri.org/\" xmlns:xsi=\"http://www.w3.org/2001/XMLSchema-instance\" xmlns:xsd=\"http://www.w3.org/2001/XMLSchema\"><EchoComositeTypeXmlSerializerFormatSoapResult href=\"#id1\"/></q1:EchoComositeTypeXmlSerializerFormatSoapResponse><q2:SoapComplexType id=\"id1\" a:type=\"q2:SoapComplexType\" xmlns:q2=\"http://tempuri.org/encoded\" xmlns:a=\"http://www.w3.org/2001/XMLSchema-instance\"><BoolValue a:type=\"q3:boolean\" xmlns:q3=\"http://www.w3.org/2001/XMLSchema\">true</BoolValue><StringValue a:type=\"q4:string\" xmlns:q4=\"http://www.w3.org/2001/XMLSchema\">hello</StringValue></q2:SoapComplexType></root>";
        string ns = s_defaultNs;
        string wrapperName = "EchoComositeTypeXmlSerializerFormatSoapResponse";

        object[] value = new object[] { requestBodyValue };
        XmlReflectionMember member = GetReflectionMember<SoapComplexType>(memberName, ns);
        member.SoapAttributes.SoapElement = new SoapElementAttribute(memberName);
        var members = new XmlReflectionMember[] { member };        

        var importer = new SoapReflectionImporter(null, "http://tempuri.org/encoded");
        var membersMapping = importer.ImportMembersMapping(wrapperName, ns, members, hasWrapperElement: true, writeAccessors: true);
        var serializer = XmlSerializer.FromMappings(new XmlMapping[] { membersMapping })[0];

        object[] actual = SerializeAndDeserializeWithWrapper(value, serializer, baseline);
        Assert.NotNull(actual);
        Assert.Equal(value.Length, actual.Length);

        var requestBodyActual = (SoapComplexType)actual[0];
        Assert.NotNull(requestBodyActual);
        Assert.Equal(requestBodyValue.BoolValue, requestBodyActual.BoolValue);
        Assert.Equal(requestBodyValue.StringValue, requestBodyActual.StringValue);
    }

    [Fact]
    [SkipOnTargetFramework(TargetFrameworkMonikers.NetFramework, "dotnet/corefx #18964")]
    public static void XmlMembersMapping_Soap_SoapComplexTypeWithArray()
    {
        string memberName = "EchoComositeTypeXmlSerializerFormatSoapResult";
        var requestBodyValue = new SoapComplexTypeWithArray()
        {
            IntArray = new int[] { 1, 2 },
            StringArray = new string[] { "foo", "bar" },
            IntList = new List<int>() { 1, 2 },
            StringList = new List<string>() { "foo", "bar" }
        };

        string baseline = "<root><q1:EchoComositeTypeXmlSerializerFormatSoapResponse xmlns:xsi=\"http://www.w3.org/2001/XMLSchema-instance\" xmlns:xsd=\"http://www.w3.org/2001/XMLSchema\" xmlns:q1=\"http://tempuri.org/\"><EchoComositeTypeXmlSerializerFormatSoapResult href=\"#id1\" /></q1:EchoComositeTypeXmlSerializerFormatSoapResponse><q2:SoapComplexTypeWithArray id=\"id1\" d2p1:type=\"q2:SoapComplexTypeWithArray\" xmlns:d2p1=\"http://www.w3.org/2001/XMLSchema-instance\" xmlns:q2=\"http://tempuri.org/encoded\"><IntArray href=\"#id2\" /><StringArray href=\"#id3\" /><IntList href=\"#id4\" /><StringList href=\"#id5\" /></q2:SoapComplexTypeWithArray><q3:Array id=\"id2\" xmlns:q4=\"http://www.w3.org/2001/XMLSchema\" q3:arrayType=\"q4:int[2]\" xmlns:q3=\"http://schemas.xmlsoap.org/soap/encoding/\"><Item>1</Item><Item>2</Item></q3:Array><q5:Array id=\"id3\" xmlns:q6=\"http://www.w3.org/2001/XMLSchema\" q5:arrayType=\"q6:string[2]\" xmlns:q5=\"http://schemas.xmlsoap.org/soap/encoding/\"><Item>foo</Item><Item>bar</Item></q5:Array><q7:Array id=\"id4\" xmlns:q8=\"http://www.w3.org/2001/XMLSchema\" q7:arrayType=\"q8:int[2]\" xmlns:q7=\"http://schemas.xmlsoap.org/soap/encoding/\"><Item>1</Item><Item>2</Item></q7:Array><q9:Array id=\"id5\" xmlns:q10=\"http://www.w3.org/2001/XMLSchema\" q9:arrayType=\"q10:string[2]\" xmlns:q9=\"http://schemas.xmlsoap.org/soap/encoding/\"><Item>foo</Item><Item>bar</Item></q9:Array></root>";
        string ns = s_defaultNs;
        string wrapperName = "EchoComositeTypeXmlSerializerFormatSoapResponse";

        object[] value = new object[] { requestBodyValue };
        XmlReflectionMember member = GetReflectionMember<SoapComplexTypeWithArray>(memberName, ns);
        member.SoapAttributes.SoapElement = new SoapElementAttribute(memberName);
        var members = new XmlReflectionMember[] { member };

        var importer = new SoapReflectionImporter(null, "http://tempuri.org/encoded");
        var membersMapping = importer.ImportMembersMapping(wrapperName, ns, members, hasWrapperElement: true, writeAccessors: true);
        var serializer = XmlSerializer.FromMappings(new XmlMapping[] { membersMapping })[0];

        object[] actual = SerializeAndDeserializeWithWrapper(value, serializer, baseline);
        Assert.NotNull(actual);
        Assert.Equal(value.Length, actual.Length);

        var requestBodyActual = (SoapComplexTypeWithArray)actual[0];
        Assert.NotNull(requestBodyActual);
        Assert.True(requestBodyValue.IntArray.SequenceEqual(requestBodyActual.IntArray));
        Assert.True(requestBodyValue.StringArray.SequenceEqual(requestBodyActual.StringArray));
        Assert.True(requestBodyValue.IntList.SequenceEqual(requestBodyActual.IntList));
        Assert.True(requestBodyValue.StringList.SequenceEqual(requestBodyActual.StringList));
    }

    [Fact]
    public static void Xml_XmlTextAttributeTest()
    {
        var myGroup1 = new Group1WithXmlTextAttr();
        var actual1 = SerializeAndDeserialize(myGroup1, @"<?xml version=""1.0""?><Group1WithXmlTextAttr xmlns:xsi=""http://www.w3.org/2001/XMLSchema-instance"" xmlns:xsd=""http://www.w3.org/2001/XMLSchema""><int>321</int>One<int>2</int><double>3</double>Two</Group1WithXmlTextAttr>");
        Assert.True(Enumerable.SequenceEqual(myGroup1.All, actual1.All));

        var myGroup2 = new Group2WithXmlTextAttr();
        myGroup2.TypeOfGroup = GroupType.Medium;
        var actual2 = SerializeAndDeserialize(myGroup2, @"<?xml version=""1.0""?><Group2WithXmlTextAttr xmlns:xsi=""http://www.w3.org/2001/XMLSchema-instance"" xmlns:xsd=""http://www.w3.org/2001/XMLSchema"">Medium</Group2WithXmlTextAttr>");
        Assert.Equal(myGroup2.TypeOfGroup, actual2.TypeOfGroup);

        var myGroup3 = new Group3WithXmlTextAttr();
        var actual3 = SerializeAndDeserialize(myGroup3, @"<?xml version=""1.0""?><Group3WithXmlTextAttr xmlns:xsi=""http://www.w3.org/2001/XMLSchema-instance"" xmlns:xsd=""http://www.w3.org/2001/XMLSchema"">2017-04-20T03:08:15Z</Group3WithXmlTextAttr>");
        Assert.Equal(myGroup3.CreationTime, actual3.CreationTime);

        var myGroup4 = new Group4WithXmlTextAttr();
        Assert.Throws<InvalidOperationException>(() => { SerializeAndDeserialize(myGroup4, null, null, true); });
    }

    [Fact]
    public static void Xml_DefaultNamespaceChange_XmlAttributesTestAsRoot()
    {
        var value = new XmlSerializerAttributes();
        var actual = SerializeAndDeserialize(value,
@"<?xml version=""1.0""?>
        <AttributeTesting xmlns:xsi=""http://www.w3.org/2001/XMLSchema-instance"" xmlns:xsd=""http://www.w3.org/2001/XMLSchema"" XmlAttributeName=""2"" xmlns=""MycustomDefaultNamespace"">
          <Word>String choice value</Word>
          <XmlIncludeProperty xsi:type=""ItemChoiceType"">DecimalNumber</XmlIncludeProperty>
          <XmlEnumProperty>
            <ItemChoiceType>DecimalNumber</ItemChoiceType>
            <ItemChoiceType>Number</ItemChoiceType>
            <ItemChoiceType>Word</ItemChoiceType>
            <ItemChoiceType>None</ItemChoiceType>
          </XmlEnumProperty>&lt;xml&gt;Hello XML&lt;/xml&gt;<XmlNamespaceDeclarationsProperty>XmlNamespaceDeclarationsPropertyValue</XmlNamespaceDeclarationsProperty><XmlElementPropertyNode xmlns=""http://element"">1</XmlElementPropertyNode><CustomXmlArrayProperty xmlns=""http://mynamespace""><string>one</string><string>two</string><string>three</string></CustomXmlArrayProperty></AttributeTesting>",
            () => { return new XmlSerializer(typeof(XmlSerializerAttributes), "MycustomDefaultNamespace"); });

        Assert.StrictEqual(value.EnumType, actual.EnumType);
        Assert.StrictEqual(value.MyChoice, actual.MyChoice);
        Assert.Equal(value.XmlArrayProperty[0], actual.XmlArrayProperty[0]);
        Assert.Equal(value.XmlArrayProperty[1], actual.XmlArrayProperty[1]);
        Assert.Equal(value.XmlArrayProperty[2], actual.XmlArrayProperty[2]);
        Assert.StrictEqual(value.XmlAttributeProperty, actual.XmlAttributeProperty);
        Assert.StrictEqual(value.XmlElementProperty, actual.XmlElementProperty);
        Assert.Equal(value.XmlEnumProperty, actual.XmlEnumProperty);
        Assert.StrictEqual(value.XmlIncludeProperty, actual.XmlIncludeProperty);
        Assert.StrictEqual(value.XmlNamespaceDeclarationsProperty, actual.XmlNamespaceDeclarationsProperty);
        Assert.StrictEqual(value.XmlTextProperty, actual.XmlTextProperty);
    }

    [Fact]
    public static void Xml_TypeWithIndirectReferencedAssembly()
    {
        // TypeWithIndirectRef class has a dependency on Task, which is in System.Threading.Tasks, an assembly that's indirectly referenced.
        var value = new DirectRef.TypeWithIndirectRef() { Name = "Foo" };
        var actual = SerializeAndDeserialize(value, @"<?xml version=""1.0""?>
    <TypeWithIndirectRef xmlns:xsi=""http://www.w3.org/2001/XMLSchema-instance"" xmlns:xsd=""http://www.w3.org/2001/XMLSchema"">
      <Name>Foo</Name>
    </TypeWithIndirectRef>");
        Assert.StrictEqual(value.Name, actual.Name);
    }

    [Fact]
    public static void Xml_NookTypes()
    {
        NookAppLocalState value = new NookAppLocalState() { ArticleViewCount = 1, CurrentlyReadingProductEAN = "Current", CurrentPaymentType = NookAppLocalState.PaymentType.Microsoft, IsFirstRun = true, PreviousSearchQueries = new List<string>(new string[] { "one", "two" }), TextColor = System.Drawing.Color.FromArgb(3, 4, 5, 6) };
        value.LocalReadingPositionState = new List<LocalReadingPosition>();
        value.LocalReadingPositionState.Add(new LocalReadingPosition() { Ean = "Ean", LastReadTime = new DateTime(2013, 1, 2), PageCount = 1, PageNumber = "1", PlatformOffset = "offset" });

        var deserializedValue = SerializeAndDeserialize<NookAppLocalState>(value, "<?xml version=\"1.0\"?>\r\n<NookAppLocalState xmlns:xsi=\"http://www.w3.org/2001/XMLSchema-instance\" xmlns:xsd=\"http://www.w3.org/2001/XMLSchema\">\r\n  <TextColor>\r\n    <A>3</A>\r\n    <B>6</B>\r\n    <G>5</G>\r\n    <R>4</R>\r\n  </TextColor>\r\n  <ArticleViewCount>1</ArticleViewCount>\r\n  <CurrentlyReadingProductEAN>Current</CurrentlyReadingProductEAN>\r\n  <CurrentPaymentType>Microsoft</CurrentPaymentType>\r\n  <IsFirstRun>true</IsFirstRun>\r\n  <LocalReadingPositionState>\r\n    <LocalReadingPosition>\r\n      <Ean>Ean</Ean>\r\n      <LastReadTime>2013-01-02T00:00:00</LastReadTime>\r\n      <PageCount>1</PageCount>\r\n      <PageNumber>1</PageNumber>\r\n      <PlatformOffset>offset</PlatformOffset>\r\n    </LocalReadingPosition>\r\n  </LocalReadingPositionState>\r\n  <PreviousSearchQueries>\r\n    <string>one</string>\r\n    <string>two</string>\r\n  </PreviousSearchQueries>\r\n  <IsFirstRunDuplicate>false</IsFirstRunDuplicate>\r\n</NookAppLocalState>", null, true);

        Assert.StrictEqual(deserializedValue.ArticleViewCount, value.ArticleViewCount);
        Assert.StrictEqual(deserializedValue.CurrentlyReadingProductEAN, value.CurrentlyReadingProductEAN);
        Assert.StrictEqual(deserializedValue.CurrentPaymentType, value.CurrentPaymentType);
        Assert.StrictEqual(deserializedValue.IsFirstRun, value.IsFirstRun);
    }

<<<<<<< HEAD
    [Fact]
    public static void Xml_DefaultNamespaceChange_SimpleArray_ObjectAsRoot()
    {
        SimpleType[] x = new SimpleType[] { new SimpleType { P1 = "abc", P2 = 11 }, new SimpleType { P1 = "def", P2 = 12 } };
#if uap
        Func<XmlSerializer> serializerFactory = () => { return new XmlSerializer(typeof(object)); };
#else
        Func<XmlSerializer> serializerFactory = () => { return new XmlSerializer(typeof(object), new Type[] { typeof(SimpleType[]) }); };
#endif

        SimpleType[] y = SerializeAndDeserialize(x,
@"<?xml version=""1.0""?>
<anyType d1p1:type=""ArrayOfSimpleType"" xmlns:d1p1=""http://www.w3.org/2001/XMLSchema-instance"" >
  <SimpleType xmlns:xsd=""http://www.w3.org/2001/XMLSchema"">
    <P1>abc</P1>
    <P2>11</P2>
  </SimpleType>
  <SimpleType>
    <P1>def</P1>
    <P2>12</P2>
  </SimpleType>
</anyType>", serializerFactory);

        Utils.Equal(x, y, (a, b) => { return SimpleType.AreEqual(a, b); });
    }

    [Fact]
    public static void Xml_ValidateExceptionOnUnspecifiedRootSerializationType()
    {
        var value = new UnspecifiedRootSerializationType();
        var actual = SerializeAndDeserialize(value, "<?xml version=\"1.0\"?>\r\n<UnspecifiedRootSerializationType xmlns:xsi=\"http://www.w3.org/2001/XMLSchema-instance\" xmlns:xsd=\"http://www.w3.org/2001/XMLSchema\">\r\n  <MyIntProperty>0</MyIntProperty>\r\n</UnspecifiedRootSerializationType>", () => { return new XmlSerializer(Type.GetType(typeof(UnspecifiedRootSerializationType).FullName)); });
        Assert.StrictEqual(value.MyIntProperty, actual.MyIntProperty);
        Assert.StrictEqual(value.MyStringProperty, actual.MyStringProperty);     
    }

    [Fact]
    public static void Xml_VerifyCompilationIssueOnly()
    {
        MemoryStream ms = new MemoryStream();
        try
        {
            var serializer = new XmlSerializer(typeof(TypeWithEnumerableMembers));
            var value = new TypeWithEnumerableMembers();
            serializer.Serialize(ms, value);
        }
        catch (Exception ex)
        {
            Assert.Equal(ex.GetType(), typeof(InvalidOperationException));
#if uap
            Assert.Equal("There was an error generating the XML document.", ex.Message);
#else
            Assert.Equal("There was an error reflecting type 'SerializationTypes.TypeWithEnumerableMembers'.", ex.Message);
#endif
        }

        try
        {
            var serializer = new XmlSerializer(typeof(TypeWithoutPublicSetter));
            var value = new TypeWithoutPublicSetter();
            serializer.Serialize(ms, value);
        }
        catch (Exception ex)
        {
            Assert.Equal(ex.GetType(), typeof(InvalidOperationException));
#if uap
            Assert.Equal("There was an error generating the XML document.", ex.Message);
#else
            Assert.Equal("Cannot deserialize type 'TypeWithoutPublicSetter' because it contains property 'Name' which has no public setter.", ex.Message);
#endif
        }

        try
        {
            var serializer = new XmlSerializer(typeof(TypeWithCompilerGeneratedAttributeButWithoutPublicSetter));
            var value = new TypeWithCompilerGeneratedAttributeButWithoutPublicSetter();
            serializer.Serialize(ms, value);
        }
        catch (Exception ex)
        {
            Assert.Equal(ex.GetType(), typeof(InvalidOperationException));
#if uap
            Assert.Equal("There was an error generating the XML document.", ex.Message);
#else
            Assert.Equal("Cannot deserialize type 'TypeWithCompilerGeneratedAttributeButWithoutPublicSetter' because it contains property 'Name' which has no public setter.", ex.Message);
#endif
        }

        try
        {
            var serializer = new XmlSerializer(typeof(InvalidDerivedClass));
            var value = new InvalidDerivedClass();
            serializer.Serialize(ms, value);
        }
        catch (Exception ex)
        {
            Assert.Equal(ex.GetType(), typeof(InvalidOperationException));
#if uap
            Assert.Equal("There was an error generating the XML document.", ex.Message);
#else
            Assert.Equal("There was an error reflecting type 'SerializationTypes.InvalidDerivedClass'.", ex.Message);
#endif
        }

        try
        {
            var serializer = new XmlSerializer(typeof(AnotherInvalidDerivedClass));
            var value = new AnotherInvalidDerivedClass();
            serializer.Serialize(ms, value);
        }
        catch (Exception ex)
        {
            Assert.Equal(ex.GetType(), typeof(InvalidOperationException));
#if uap
            Assert.Equal("There was an error generating the XML document.", ex.Message);
#else
            Assert.Equal("There was an error reflecting type 'SerializationTypes.AnotherInvalidDerivedClass'.", ex.Message);
#endif
        }

        try
        {
            var serializer = new XmlSerializer(typeof(InternalTypeWithNestedPublicType.LevelData));
            var value = new InternalTypeWithNestedPublicType.LevelData();
            serializer.Serialize(ms, value);
        }
        catch (Exception ex)
        {
            Assert.Equal(ex.GetType(), typeof(InvalidOperationException));
#if uap
            Assert.Equal("There was an error generating the XML document.", ex.Message);
#else
            Assert.Equal("SerializationTypes.InternalTypeWithNestedPublicType+LevelData is inaccessible due to its protection level. Only public types can be processed.", ex.Message);
#endif
        }

        try
        {
            var serializer = new XmlSerializer(typeof(InternalTypeWithNestedPublicTypeWithNestedPublicType.NestedPublicType.LevelData));
            var value = new InternalTypeWithNestedPublicTypeWithNestedPublicType.NestedPublicType.LevelData();
            serializer.Serialize(ms, value);
        }
        catch (Exception ex)
        {
            Assert.Equal(ex.GetType(), typeof(InvalidOperationException));
#if uap
            Assert.Equal("There was an error generating the XML document.", ex.Message);
#else
            Assert.Equal("SerializationTypes.InternalTypeWithNestedPublicTypeWithNestedPublicType+NestedPublicType+LevelData is inaccessible due to its protection level. Only public types can be processed.", ex.Message);
#endif
        }

        var value1 = new DuplicateTypeNamesTest.ns1.ClassA();
        var actual = SerializeAndDeserialize(value1, "<?xml version=\"1.0\"?>\r\n<ClassA xmlns:xsi=\"http://www.w3.org/2001/XMLSchema-instance\" xmlns:xsd=\"http://www.w3.org/2001/XMLSchema\" />");
        Assert.Equal(value1.Name, actual.Name);

        var value2 = new DuplicateTypeNamesTest.ns2.ClassA();
        var actual2 = SerializeAndDeserialize(value2, "<?xml version=\"1.0\"?>\r\n<ClassA xmlns:xsi=\"http://www.w3.org/2001/XMLSchema-instance\" xmlns:xsd=\"http://www.w3.org/2001/XMLSchema\" />");
        Assert.Equal(value2.Nombre, actual2.Nombre);
    }

    [Fact]
    public static void Xml_DefaultNamespaceChange_ObjectAsRoot()
    {
        object value = ItemChoiceType.DecimalNumber;
#if uap
        Func<XmlSerializer> serializerFactory = () => { return new XmlSerializer(typeof(object)); };
#else
        Func<XmlSerializer> serializerFactory = () => { return new XmlSerializer(typeof(object), new Type[] { typeof(ItemChoiceType[]) }); };
#endif

        var actual = SerializeAndDeserialize(value,
            @"<?xml version=""1.0""?>
<anyType p1:type=""ItemChoiceType"" xmlns:p1=""http://www.w3.org/2001/XMLSchema-instance"">DecimalNumber</anyType>", 
            serializerFactory);

        Assert.StrictEqual(value, actual);
    }

=======
#if !ReflectionOnly
    [Fact]
    [SkipOnTargetFramework(TargetFrameworkMonikers.NetFramework, "dotnet/corefx #21724")]
    public static void DerivedTypeWithDifferentOverrides()
    {
        DerivedTypeWithDifferentOverrides value = new DerivedTypeWithDifferentOverrides() { Name1 = "Name1", Name2 = "Name2", Name3 = "Name3", Name4 = "Name4", Name5 = "Name5" };
        DerivedTypeWithDifferentOverrides actual = SerializeAndDeserialize<DerivedTypeWithDifferentOverrides>(value, @"<?xml version=""1.0""?><DerivedTypeWithDifferentOverrides xmlns:xsi=""http://www.w3.org/2001/XMLSchema-instance"" xmlns:xsd=""http://www.w3.org/2001/XMLSchema""><Name1>Name1</Name1><Name2>Name2</Name2><Name3>Name3</Name3><Name5>Name5</Name5></DerivedTypeWithDifferentOverrides>");
        Assert.StrictEqual(value.Name1, actual.Name1);
        Assert.StrictEqual(value.Name2, actual.Name2);
        Assert.StrictEqual(value.Name3, actual.Name3);
        Assert.Null(actual.Name4);
        Assert.StrictEqual(value.Name5, actual.Name5);
    }
#endif

>>>>>>> cb173f60
    private static readonly string s_defaultNs = "http://tempuri.org/";
    private static T RoundTripWithXmlMembersMapping<T>(object requestBodyValue, string memberName, string baseline, bool skipStringCompare = false, string wrapperName = null)
    {
        string ns = s_defaultNs;
        object[] value = new object[] { requestBodyValue };
        XmlReflectionMember member = GetReflectionMember<T>(memberName, ns);
        var members = new XmlReflectionMember[] { member };
        object[] actual = RoundTripWithXmlMembersMapping(value, baseline, skipStringCompare, members: members, wrapperName: wrapperName);
        Assert.Equal(value.Length, actual.Length);
        return (T)actual[0];
    }

    private static object[] RoundTripWithXmlMembersMapping(object[] value, string baseline, bool skipStringCompare, XmlReflectionMember[] members, string ns = null, string wrapperName = null, bool rpc = false)
    {
        ns = ns ?? s_defaultNs;
        var importer = new XmlReflectionImporter(null, ns);
        var membersMapping = importer.ImportMembersMapping(wrapperName, ns, members, wrapperName != null, rpc: rpc);
        var serializer = XmlSerializer.FromMappings(new XmlMapping[] { membersMapping })[0];
        using (var ms = new MemoryStream())
        {

            serializer.Serialize(ms, value);
            ms.Flush();
            ms.Position = 0;
            string actualOutput = new StreamReader(ms).ReadToEnd();
            if (!skipStringCompare)
            {
                Utils.CompareResult result = Utils.Compare(baseline, actualOutput);
                Assert.True(result.Equal, string.Format("{1}{0}Test failed for input: {2}{0}Expected: {3}{0}Actual: {4}",
                    Environment.NewLine, result.ErrorMessage, value, baseline, actualOutput));
            }

            ms.Position = 0;
            var actual = serializer.Deserialize(ms) as object[];
            Assert.NotNull(actual);

            return actual;
        }
    }

    private static T RoundTripWithXmlMembersMappingSoap<T>(object item, string memberName, string baseline, bool skipStringCompare = false, string wrapperName = null, bool validate = false)
    {
        string ns = s_defaultNs;
        object[] value = new object[] { item };
        XmlReflectionMember member = GetReflectionMember<T>(memberName, ns);
        var members = new XmlReflectionMember[] { member };
        object[] actual = RoundTripWithXmlMembersMappingSoap(value, baseline, skipStringCompare, members: members, wrapperName: wrapperName, validate: validate);
        Assert.Equal(value.Length, actual.Length);
        return (T)actual[0];
    }

    private static object[] RoundTripWithXmlMembersMappingSoap(object[] value, string baseline, bool skipStringCompare, XmlReflectionMember[] members, string ns = null, string wrapperName = null, bool writeAccessors = false, bool validate = false)
    {
        ns = ns ?? s_defaultNs;
        var importer = new SoapReflectionImporter(null, ns);
        var membersMapping = importer.ImportMembersMapping(wrapperName, ns, members, hasWrapperElement: wrapperName != null, writeAccessors: writeAccessors, validate: validate);
        var serializer = XmlSerializer.FromMappings(new XmlMapping[] { membersMapping })[0];
        using (var ms = new MemoryStream())
        {

            serializer.Serialize(ms, value);
            ms.Flush();
            ms.Position = 0;
            string actualOutput = new StreamReader(ms).ReadToEnd();
            if (!skipStringCompare)
            {
                Utils.CompareResult result = Utils.Compare(baseline, actualOutput);
                Assert.True(result.Equal, string.Format("{1}{0}Test failed for input: {2}{0}Expected: {3}{0}Actual: {4}",
                    Environment.NewLine, result.ErrorMessage, value, baseline, actualOutput));
            }

            ms.Position = 0;
            var actual = serializer.Deserialize(ms) as object[];
            Assert.NotNull(actual);

            return actual;
        }
    }

    private static XmlReflectionMember GetReflectionMember<T>(string memberName)
    {
        return GetReflectionMember<T>(memberName, s_defaultNs);
    }

    private static XmlReflectionMember GetReflectionMember<T>(string memberName, string ns)
    {
        var member = new XmlReflectionMember();
        member.MemberName = memberName;
        member.MemberType = typeof(T);
        member.XmlAttributes = new XmlAttributes();
        var elementAttribute = new XmlElementAttribute();
        elementAttribute.ElementName = memberName;
        elementAttribute.Namespace = ns;
        member.XmlAttributes.XmlElements.Add(elementAttribute);
        return member;
    }

    private static XmlReflectionMember GetReflectionMemberNoXmlElement<T>(string memberName, string ns = null)
    {
        ns = ns ?? s_defaultNs;
        var member = new XmlReflectionMember();
        member.MemberName = memberName;
        member.MemberType = typeof(T);
        member.XmlAttributes = new XmlAttributes();
        return member;
    }

    private static Stream GenerateStreamFromString(string s)
    {
        var stream = new MemoryStream();
        var writer = new StreamWriter(stream);
        writer.Write(s);
        writer.Flush();
        stream.Position = 0;
        return stream;
    }

    private static T SerializeAndDeserialize<T>(T value, string baseline, Func<XmlSerializer> serializerFactory = null,
        bool skipStringCompare = false, XmlSerializerNamespaces xns = null)
    {
        XmlSerializer serializer = new XmlSerializer(typeof(T));
        if (serializerFactory != null)
        {
            serializer = serializerFactory();
        }

        using (MemoryStream ms = new MemoryStream())
        {
            if (xns == null)
            {
                serializer.Serialize(ms, value);
            }
            else
            {
                serializer.Serialize(ms, value, xns);
            }

            ms.Position = 0;

            string actualOutput = new StreamReader(ms).ReadToEnd();

            if (!skipStringCompare)
            {
                Utils.CompareResult result = Utils.Compare(baseline, actualOutput);
                Assert.True(result.Equal, string.Format("{1}{0}Test failed for input: {2}{0}Expected: {3}{0}Actual: {4}",
                    Environment.NewLine, result.ErrorMessage, value, baseline, actualOutput));
            }

            ms.Position = 0;
            T deserialized = (T)serializer.Deserialize(ms);

            return deserialized;
        }
    }

    private static T SerializeAndDeserializeWithWrapper<T>(T value, XmlSerializer serializer, string baseline)
    {
        T actual;
        using (var ms = new MemoryStream())
        {
            var writer = new XmlTextWriter(ms, Encoding.UTF8);
            writer.WriteStartElement("root");
            serializer.Serialize(writer, value);
            writer.WriteEndElement();
            writer.Flush();

            ms.Position = 0;
            string actualOutput = new StreamReader(ms).ReadToEnd();
            Utils.CompareResult result = Utils.Compare(baseline, actualOutput);
            Assert.True(result.Equal, string.Format("{1}{0}Test failed for input: {2}{0}Expected: {3}{0}Actual: {4}",
                Environment.NewLine, result.ErrorMessage, value, baseline, actualOutput));

            ms.Position = 0;
            using (var reader = new XmlTextReader(ms))
            {
                reader.ReadStartElement("root");
                actual = (T)serializer.Deserialize(reader);
            }
        }

        return actual;
    }
}<|MERGE_RESOLUTION|>--- conflicted
+++ resolved
@@ -4380,7 +4380,21 @@
         Assert.StrictEqual(deserializedValue.IsFirstRun, value.IsFirstRun);
     }
 
-<<<<<<< HEAD
+#if !ReflectionOnly
+    [Fact]
+    [SkipOnTargetFramework(TargetFrameworkMonikers.NetFramework, "dotnet/corefx #21724")]
+    public static void DerivedTypeWithDifferentOverrides()
+    {
+        DerivedTypeWithDifferentOverrides value = new DerivedTypeWithDifferentOverrides() { Name1 = "Name1", Name2 = "Name2", Name3 = "Name3", Name4 = "Name4", Name5 = "Name5" };
+        DerivedTypeWithDifferentOverrides actual = SerializeAndDeserialize<DerivedTypeWithDifferentOverrides>(value, @"<?xml version=""1.0""?><DerivedTypeWithDifferentOverrides xmlns:xsi=""http://www.w3.org/2001/XMLSchema-instance"" xmlns:xsd=""http://www.w3.org/2001/XMLSchema""><Name1>Name1</Name1><Name2>Name2</Name2><Name3>Name3</Name3><Name5>Name5</Name5></DerivedTypeWithDifferentOverrides>");
+        Assert.StrictEqual(value.Name1, actual.Name1);
+        Assert.StrictEqual(value.Name2, actual.Name2);
+        Assert.StrictEqual(value.Name3, actual.Name3);
+        Assert.Null(actual.Name4);
+        Assert.StrictEqual(value.Name5, actual.Name5);
+    }
+#endif
+
     [Fact]
     public static void Xml_DefaultNamespaceChange_SimpleArray_ObjectAsRoot()
     {
@@ -4559,23 +4573,6 @@
         Assert.StrictEqual(value, actual);
     }
 
-=======
-#if !ReflectionOnly
-    [Fact]
-    [SkipOnTargetFramework(TargetFrameworkMonikers.NetFramework, "dotnet/corefx #21724")]
-    public static void DerivedTypeWithDifferentOverrides()
-    {
-        DerivedTypeWithDifferentOverrides value = new DerivedTypeWithDifferentOverrides() { Name1 = "Name1", Name2 = "Name2", Name3 = "Name3", Name4 = "Name4", Name5 = "Name5" };
-        DerivedTypeWithDifferentOverrides actual = SerializeAndDeserialize<DerivedTypeWithDifferentOverrides>(value, @"<?xml version=""1.0""?><DerivedTypeWithDifferentOverrides xmlns:xsi=""http://www.w3.org/2001/XMLSchema-instance"" xmlns:xsd=""http://www.w3.org/2001/XMLSchema""><Name1>Name1</Name1><Name2>Name2</Name2><Name3>Name3</Name3><Name5>Name5</Name5></DerivedTypeWithDifferentOverrides>");
-        Assert.StrictEqual(value.Name1, actual.Name1);
-        Assert.StrictEqual(value.Name2, actual.Name2);
-        Assert.StrictEqual(value.Name3, actual.Name3);
-        Assert.Null(actual.Name4);
-        Assert.StrictEqual(value.Name5, actual.Name5);
-    }
-#endif
-
->>>>>>> cb173f60
     private static readonly string s_defaultNs = "http://tempuri.org/";
     private static T RoundTripWithXmlMembersMapping<T>(object requestBodyValue, string memberName, string baseline, bool skipStringCompare = false, string wrapperName = null)
     {
