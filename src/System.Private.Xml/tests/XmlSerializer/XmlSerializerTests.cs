--- conflicted
+++ resolved
@@ -504,53 +504,6 @@
     }
 
     [Fact]
-<<<<<<< HEAD
-    public static void XML_TypeWithMemberWithXmlNamespaceDeclarationsAttribute()
-    {
-        var original = new TypeWithMemberWithXmlNamespaceDeclarationsAttribute() { header = "foo", body = "bar" };
-
-        var actual = SerializeAndDeserialize<TypeWithMemberWithXmlNamespaceDeclarationsAttribute>(original,
-@"<?xml version=""1.0""?>
-<Envelope xmlns:xsi=""http://www.w3.org/2001/XMLSchema-instance"" xmlns:xsd=""http://www.w3.org/2001/XMLSchema"" xmlns=""http://www.w3.org/2003/05/soap-envelope"">
-  <header>foo</header>
-  <body>bar</body>
-</Envelope>");
-        Assert.StrictEqual(original.header, actual.header);
-        Assert.StrictEqual(original.body, actual.body);
-    }
-
-    [Fact]
-    public static void XML_TypeWithMemberWithXmlNamespaceDeclarationsAttribute_WithInitialValue()
-    {
-        var ns = new XmlQualifiedName("ns", "http://tempuri.org");
-        var original = new TypeWithMemberWithXmlNamespaceDeclarationsAttribute() { header = "foo", body = "bar", xmlns = new XmlSerializerNamespaces(new[] { ns }) };
-
-        var actual = SerializeAndDeserialize<TypeWithMemberWithXmlNamespaceDeclarationsAttribute>(original,
-            @"<?xml version=""1.0""?>
-<Envelope xmlns:xsi=""http://www.w3.org/2001/XMLSchema-instance"" xmlns:xsd=""http://www.w3.org/2001/XMLSchema"" xmlns=""http://www.w3.org/2003/05/soap-envelope"" xmlns:ns=""http://tempuri.org"">
-  <header>foo</header>
-  <body>bar</body>
-</Envelope>");
-
-        Assert.StrictEqual(original.header, actual.header);
-        Assert.StrictEqual(original.body, actual.body);
-        Assert.NotNull(actual.xmlns);
-        Assert.Contains(ns, actual.xmlns.ToArray());
-    }
-
-    [Fact]
-    public static void XML_XmlSchemaWithNamespacesWriteWithNamespaceManager()
-    {
-        var schema = new XmlSchema();
-        schema.Namespaces = new XmlSerializerNamespaces();
-
-        using (var memStream = new MemoryStream())
-            schema.Write(memStream, new XmlNamespaceManager(new NameTable()));
-    }
-
-    [Fact]
-=======
->>>>>>> a671d624
     public static void XML_TypeWithXmlTextAttributeOnArray()
     {
         var original = new TypeWithXmlTextAttributeOnArray() { Text = new string[] { "val1", "val2" } };
@@ -789,92 +742,6 @@
     }
 
     [Fact]
-<<<<<<< HEAD
-    public static void Xml_XmlAttributes_RemoveXmlElementAttribute_ThrowsOnMissingItem()
-    {
-        XmlAttributes attrs = new XmlAttributes();
-
-        XmlElementAttribute item1 = new XmlElementAttribute("elem1");
-        attrs.XmlElements.Add(item1);
-
-        XmlElementAttribute item2 = new XmlElementAttribute("elem2");
-        attrs.XmlElements.Add(item2);
-        Assert.True(attrs.XmlElements.Contains(item1));
-        Assert.True(attrs.XmlElements.Contains(item2));
-
-        attrs.XmlElements.Remove(item2);
-        Assert.False(attrs.XmlElements.Contains(item2));
-
-        AssertExtensions.Throws<ArgumentException>(null, () => { attrs.XmlElements.Remove(item2); });
-    }
-
-    [Fact]
-    public static void Xml_XmlAttributes_RemoveXmlArrayItemAttribute()
-    {
-        XmlAttributes attrs = new XmlAttributes();
-
-        XmlArrayItemAttribute item = new XmlArrayItemAttribute("item1");
-        attrs.XmlArrayItems.Add(item);
-        Assert.True(attrs.XmlArrayItems.Contains(item));
-
-        attrs.XmlArrayItems.Remove(item);
-        Assert.False(attrs.XmlArrayItems.Contains(item));
-    }
-
-    [Fact]
-    public static void Xml_XmlAttributes_RemoveXmlArrayItemAttribute_ThrowsOnMissingItem()
-    {
-        XmlAttributes attrs = new XmlAttributes();
-
-        XmlArrayItemAttribute item1 = new XmlArrayItemAttribute("item1");
-        attrs.XmlArrayItems.Add(item1);
-
-        XmlArrayItemAttribute item2 = new XmlArrayItemAttribute("item2");
-        attrs.XmlArrayItems.Add(item2);
-        Assert.True(attrs.XmlArrayItems.Contains(item1));
-        Assert.True(attrs.XmlArrayItems.Contains(item2));
-
-        attrs.XmlArrayItems.Remove(item2);
-        Assert.False(attrs.XmlArrayItems.Contains(item2));
-
-        AssertExtensions.Throws<ArgumentException>(null, () => { attrs.XmlArrayItems.Remove(item2); });
-    }
-
-    [Fact]
-    public static void Xml_XmlAttributes_RemoveXmlAnyElementAttribute()
-    {
-        XmlAttributes attrs = new XmlAttributes();
-
-        XmlAnyElementAttribute item = new XmlAnyElementAttribute("elem1");
-        attrs.XmlAnyElements.Add(item);
-        Assert.True(attrs.XmlAnyElements.Contains(item));
-
-        attrs.XmlAnyElements.Remove(item);
-        Assert.False(attrs.XmlAnyElements.Contains(item));
-    }
-
-    [Fact]
-    public static void Xml_XmlAttributes_RemoveXmlAnyElementAttributeThrowsOnMissingItem()
-    {
-        XmlAttributes attrs = new XmlAttributes();
-
-        XmlAnyElementAttribute item1 = new XmlAnyElementAttribute("elem1");
-        attrs.XmlAnyElements.Add(item1);
-
-        XmlAnyElementAttribute item2 = new XmlAnyElementAttribute("elem2");
-        attrs.XmlAnyElements.Add(item2);
-        Assert.True(attrs.XmlAnyElements.Contains(item1));
-        Assert.True(attrs.XmlAnyElements.Contains(item2));
-
-        attrs.XmlAnyElements.Remove(item2);
-        Assert.False(attrs.XmlAnyElements.Contains(item2));
-
-        AssertExtensions.Throws<ArgumentException>(null, () => { attrs.XmlAnyElements.Remove(item2); });
-    }
-
-    [Fact]
-=======
->>>>>>> a671d624
     public static void Xml_ArrayOfXmlNodeProperty()
     {
         var obj = new TypeWithXmlNodeArrayProperty()
@@ -2105,11 +1972,7 @@
             SerializeAndDeserialize(new T(), string.Empty, skipStringCompare: true);
             Assert.True(false, $"Assert.True failed for {typeof(T)}. The above operation should have thrown, but it didn't.");
         }
-<<<<<<< HEAD
-        catch(Exception e)
-=======
         catch (Exception e)
->>>>>>> a671d624
         {
             Assert.True(e is ExceptionType, $"Assert.True failed for {typeof(T)}. Expected: {typeof(ExceptionType)}; Actual: {e.GetType()}");
         }
