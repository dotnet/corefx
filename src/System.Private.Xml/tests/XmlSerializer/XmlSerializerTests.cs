﻿// Licensed to the .NET Foundation under one or more agreements.
// The .NET Foundation licenses this file to you under the MIT license.
// See the LICENSE file in the project root for more information.

using SerializationTypes;
using System;
using System.Collections.Generic;
using System.Globalization;
using System.IO;
using System.Linq;
using System.Reflection;
using System.Text;
using System.Threading;
using System.Xml;
using System.Xml.Linq;
using System.Xml.Serialization;
using Xunit;

public static partial class XmlSerializerTests
{
#if ReflectionOnly
    private static readonly string SerializationModeSetterName = "set_Mode";

    static XmlSerializerTests()
    {
        if (!PlatformDetection.IsFullFramework)
        {
            MethodInfo method = typeof(XmlSerializer).GetMethod(SerializationModeSetterName, BindingFlags.NonPublic | BindingFlags.Static);
            Assert.True(method != null, $"No method named {SerializationModeSetterName}");
            method.Invoke(null, new object[] { 1 });    
        }
    }

#endif
    [Fact]
    public static void Xml_BoolAsRoot()
    {
        Assert.StrictEqual(SerializeAndDeserialize<bool>(true,
@"<?xml version=""1.0""?>
<boolean>true</boolean>"), true);
        Assert.StrictEqual(SerializeAndDeserialize<bool>(false,
@"<?xml version=""1.0""?>
<boolean>false</boolean>"), false);
    }

    [Fact]
    public static void Xml_ByteArrayAsRoot()
    {
        Assert.Null(SerializeAndDeserialize<byte[]>(null,
@"<?xml version=""1.0""?>
<base64Binary d1p1:nil=""true"" xmlns:d1p1=""http://www.w3.org/2001/XMLSchema-instance"" />"));
        byte[] x = new byte[] { 1, 2 };
        byte[] y = SerializeAndDeserialize<byte[]>(x,
@"<?xml version=""1.0""?>
<base64Binary>AQI=</base64Binary>");
        Assert.Equal(x, y);
    }

    [Fact]
    public static void Xml_CharAsRoot()
    {
        Assert.StrictEqual(SerializeAndDeserialize<char>(char.MinValue,
@"<?xml version=""1.0""?>
<char>0</char>"), char.MinValue);
        Assert.StrictEqual(SerializeAndDeserialize<char>(char.MaxValue,
@"<?xml version=""1.0""?>
<char>65535</char>"), char.MaxValue);
        Assert.StrictEqual(SerializeAndDeserialize<char>('a',
@"<?xml version=""1.0""?>
<char>97</char>"), 'a');
        Assert.StrictEqual(SerializeAndDeserialize<char>('ñ',
@"<?xml version=""1.0""?>
<char>241</char>"), 'ñ');
        Assert.StrictEqual(SerializeAndDeserialize<char>('漢',
@"<?xml version=""1.0""?>
<char>28450</char>"), '漢');
    }

    [Fact]
    public static void Xml_ByteAsRoot()
    {
        Assert.StrictEqual(SerializeAndDeserialize<byte>(10,
@"<?xml version=""1.0""?>
<unsignedByte>10</unsignedByte>"), 10);
        Assert.StrictEqual(SerializeAndDeserialize<byte>(byte.MinValue,
@"<?xml version=""1.0""?>
<unsignedByte>0</unsignedByte>"), byte.MinValue);
        Assert.StrictEqual(SerializeAndDeserialize<byte>(byte.MaxValue,
@"<?xml version=""1.0""?>
<unsignedByte>255</unsignedByte>"), byte.MaxValue);
    }

    [Fact]
    public static void Xml_DateTimeAsRoot()
    {
        // Assume that UTC offset doesn't change more often than once in the day 2013-01-02
        // DO NOT USE TimeZoneInfo.Local.BaseUtcOffset !
        var offsetMinutes = (int)TimeZoneInfo.Local.GetUtcOffset(new DateTime(2013, 1, 2)).TotalMinutes;
        var timeZoneString = string.Format("{0:+;-}{1}", offsetMinutes, new TimeSpan(0, offsetMinutes, 0).ToString(@"hh\:mm"));
        Assert.StrictEqual(SerializeAndDeserialize<DateTime>(new DateTime(2013, 1, 2),
@"<?xml version=""1.0""?>
<dateTime>2013-01-02T00:00:00</dateTime>"), new DateTime(2013, 1, 2));
        Assert.StrictEqual(SerializeAndDeserialize<DateTime>(new DateTime(2013, 1, 2, 3, 4, 5, 6, DateTimeKind.Local), string.Format(@"<?xml version=""1.0""?>
<dateTime>2013-01-02T03:04:05.006{0}</dateTime>", timeZoneString)), new DateTime(2013, 1, 2, 3, 4, 5, 6, DateTimeKind.Local));
        Assert.StrictEqual(SerializeAndDeserialize<DateTime>(new DateTime(2013, 1, 2, 3, 4, 5, 6, DateTimeKind.Unspecified),
@"<?xml version=""1.0""?>
<dateTime>2013-01-02T03:04:05.006</dateTime>"), new DateTime(2013, 1, 2, 3, 4, 5, 6, DateTimeKind.Unspecified));
        Assert.StrictEqual(SerializeAndDeserialize<DateTime>(new DateTime(2013, 1, 2, 3, 4, 5, 6, DateTimeKind.Utc),
@"<?xml version=""1.0""?>
<dateTime>2013-01-02T03:04:05.006Z</dateTime>"), new DateTime(2013, 1, 2, 3, 4, 5, 6, DateTimeKind.Utc));
        Assert.StrictEqual(SerializeAndDeserialize<DateTime>(DateTime.SpecifyKind(DateTime.MinValue, DateTimeKind.Utc),
@"<?xml version=""1.0""?>
<dateTime>0001-01-01T00:00:00Z</dateTime>"), DateTime.SpecifyKind(DateTime.MinValue, DateTimeKind.Utc));
        Assert.StrictEqual(SerializeAndDeserialize<DateTime>(DateTime.SpecifyKind(DateTime.MaxValue, DateTimeKind.Utc),
@"<?xml version=""1.0""?>
<dateTime>9999-12-31T23:59:59.9999999Z</dateTime>"), DateTime.SpecifyKind(DateTime.MaxValue, DateTimeKind.Utc));
    }

    [Fact]
    public static void Xml_TypeWithDateTimePropertyAsXmlTime()
    {
        DateTime localTime = new DateTime(549269870000L, DateTimeKind.Local);
        TypeWithDateTimePropertyAsXmlTime localTimeOjbect = new TypeWithDateTimePropertyAsXmlTime()
        {
            Value = localTime
        };

        // This is how we convert DateTime from time to string.
        var localTimeDateTime = DateTime.MinValue + localTime.TimeOfDay;
        string localTimeString = localTimeDateTime.ToString("HH:mm:ss.fffffffzzzzzz", DateTimeFormatInfo.InvariantInfo);
        TypeWithDateTimePropertyAsXmlTime localTimeOjbectRoundTrip = SerializeAndDeserialize(localTimeOjbect,
string.Format(@"<?xml version=""1.0"" encoding=""utf-8""?>
<TypeWithDateTimePropertyAsXmlTime xmlns:xsi=""http://www.w3.org/2001/XMLSchema-instance"" xmlns:xsd=""http://www.w3.org/2001/XMLSchema"">{0}</TypeWithDateTimePropertyAsXmlTime>", localTimeString));

        Assert.StrictEqual(localTimeOjbect.Value, localTimeOjbectRoundTrip.Value);

        TypeWithDateTimePropertyAsXmlTime utcTimeOjbect = new TypeWithDateTimePropertyAsXmlTime()
        {
            Value = new DateTime(549269870000L, DateTimeKind.Utc)
        };

        TypeWithDateTimePropertyAsXmlTime utcTimeRoundTrip = SerializeAndDeserialize(utcTimeOjbect,
@"<?xml version=""1.0"" encoding=""utf-8""?>
<TypeWithDateTimePropertyAsXmlTime xmlns:xsi=""http://www.w3.org/2001/XMLSchema-instance"" xmlns:xsd=""http://www.w3.org/2001/XMLSchema"">15:15:26.9870000Z</TypeWithDateTimePropertyAsXmlTime>");

        Assert.StrictEqual(utcTimeOjbect.Value, utcTimeRoundTrip.Value);
    }

    [Fact]
    public static void Xml_DecimalAsRoot()
    {
        foreach (decimal value in new decimal[] { (decimal)-1.2, (decimal)0, (decimal)2.3, decimal.MinValue, decimal.MaxValue })
        {
            Assert.StrictEqual(SerializeAndDeserialize<decimal>(value, string.Format(@"<?xml version=""1.0""?>
<decimal>{0}</decimal>", value.ToString(CultureInfo.InvariantCulture))), value);
        }
    }

    [Fact]
    public static void Xml_DoubleAsRoot()
    {
        Assert.StrictEqual(SerializeAndDeserialize<double>(-1.2,
@"<?xml version=""1.0""?>
<double>-1.2</double>"), -1.2);
        Assert.StrictEqual(SerializeAndDeserialize<double>(0,
@"<?xml version=""1.0""?>
<double>0</double>"), 0);
        Assert.StrictEqual(SerializeAndDeserialize<double>(2.3,
@"<?xml version=""1.0""?>
<double>2.3</double>"), 2.3);
        Assert.StrictEqual(SerializeAndDeserialize<double>(double.MinValue,
@"<?xml version=""1.0""?>
<double>-1.7976931348623157E+308</double>"), double.MinValue);
        Assert.StrictEqual(SerializeAndDeserialize<double>(double.MaxValue,
@"<?xml version=""1.0""?>
<double>1.7976931348623157E+308</double>"), double.MaxValue);
    }

    [Fact]
    public static void Xml_FloatAsRoot()
    {
        Assert.StrictEqual(SerializeAndDeserialize<float>((float)-1.2,
@"<?xml version=""1.0""?>
<float>-1.2</float>"), (float)-1.2);
        Assert.StrictEqual(SerializeAndDeserialize<float>((float)0,
@"<?xml version=""1.0""?>
<float>0</float>"), (float)0);
        Assert.StrictEqual(SerializeAndDeserialize<float>((float)2.3,
@"<?xml version=""1.0""?>
<float>2.3</float>"), (float)2.3);
        Assert.StrictEqual(SerializeAndDeserialize<float>(float.MinValue,
@"<?xml version=""1.0""?>
<float>-3.40282347E+38</float>"), float.MinValue);
        Assert.StrictEqual(SerializeAndDeserialize<float>(float.MaxValue,
@"<?xml version=""1.0""?>
<float>3.40282347E+38</float>"), float.MaxValue);
    }

    [Fact]
    public static void Xml_GuidAsRoot()
    {
        Xml_GuidAsRoot(new XmlSerializer(typeof(Guid)));
    }

    private static void Xml_GuidAsRoot(XmlSerializer serializer)
    {
        foreach (Guid value in new Guid[] { Guid.NewGuid(), Guid.Empty })
        {
            Assert.StrictEqual(SerializeAndDeserialize<Guid>(value, string.Format(@"<?xml version=""1.0""?>
<guid>{0}</guid>", value.ToString())), value);
        }
    }

    [Fact]
    public static void Xml_IntAsRoot()
    {
        foreach (int value in new int[] { -1, 0, 2, int.MinValue, int.MaxValue })
        {
            Assert.StrictEqual(SerializeAndDeserialize<int>(value, string.Format(@"<?xml version=""1.0""?>
<int>{0}</int>", value)), value);
        }
    }

    [Fact]
    public static void Xml_LongAsRoot()
    {
        foreach (long value in new long[] { (long)-1, (long)0, (long)2, long.MinValue, long.MaxValue })
        {
            Assert.StrictEqual(SerializeAndDeserialize<long>(value, string.Format(@"<?xml version=""1.0""?>
<long>{0}</long>", value)), value);
        }
    }

    [Fact]
    public static void Xml_ObjectAsRoot()
    {
        Assert.StrictEqual(SerializeAndDeserialize<object>(1,
@"<?xml version=""1.0""?>
<anyType xmlns:q1=""http://www.w3.org/2001/XMLSchema"" d1p1:type=""q1:int"" xmlns:d1p1=""http://www.w3.org/2001/XMLSchema-instance"">1</anyType>"), 1);
        Assert.StrictEqual(SerializeAndDeserialize<object>(true,
@"<?xml version=""1.0""?>
<anyType xmlns:q1=""http://www.w3.org/2001/XMLSchema"" d1p1:type=""q1:boolean"" xmlns:d1p1=""http://www.w3.org/2001/XMLSchema-instance"">true</anyType>"), true);
        Assert.StrictEqual(SerializeAndDeserialize<object>("abc",
@"<?xml version=""1.0""?>
<anyType xmlns:q1=""http://www.w3.org/2001/XMLSchema"" d1p1:type=""q1:string"" xmlns:d1p1=""http://www.w3.org/2001/XMLSchema-instance"">abc</anyType>"), "abc");
        Assert.StrictEqual(SerializeAndDeserialize<object>(null,
@"<?xml version=""1.0""?><anyType xmlns:xsd=""http://www.w3.org/2001/XMLSchema"" xmlns:xsi=""http://www.w3.org/2001/XMLSchema-instance"" xsi:nil=""true"" />"), null);
    }

    [Fact]
    public static void Xml_XmlQualifiedNameAsRoot()
    {
        Assert.StrictEqual(SerializeAndDeserialize<XmlQualifiedName>(new XmlQualifiedName("abc", "def"),
@"<?xml version=""1.0""?>
<QName xmlns:q1=""def"">q1:abc</QName>"), new XmlQualifiedName("abc", "def"));
        Assert.StrictEqual(SerializeAndDeserialize<XmlQualifiedName>(XmlQualifiedName.Empty,
@"<?xml version=""1.0""?><QName xmlns="""" />"), XmlQualifiedName.Empty);
    }

    [Fact]
    public static void Xml_ShortAsRoot()
    {
        foreach (short value in new short[] { (short)-1.2, (short)0, (short)2.3, short.MinValue, short.MaxValue })
        {
            Assert.StrictEqual(SerializeAndDeserialize<short>(value, string.Format(@"<?xml version=""1.0""?>
<short>{0}</short>", value)), value);
        }
    }

    [Fact]
    public static void Xml_SbyteAsRoot()
    {
        foreach (sbyte value in new sbyte[] { (sbyte)3, (sbyte)0, sbyte.MinValue, sbyte.MaxValue })
        {
            Assert.StrictEqual(SerializeAndDeserialize<sbyte>(value, string.Format(@"<?xml version=""1.0""?>
<byte>{0}</byte>", value)), value);
        }
    }

    [Fact]
    public static void Xml_StringAsRoot()
    {
        Assert.StrictEqual(SerializeAndDeserialize<string>("abc",
@"<?xml version=""1.0""?>
<string>abc</string>"), "abc");
        Assert.StrictEqual(SerializeAndDeserialize<string>("  a b  ",
@"<?xml version=""1.0""?>
<string>  a b  </string>"), "  a b  ");
        Assert.StrictEqual(SerializeAndDeserialize<string>(null,
@"<?xml version=""1.0""?>
<string d1p1:nil=""true"" xmlns:d1p1=""http://www.w3.org/2001/XMLSchema-instance"" />"), null);
        Assert.StrictEqual(SerializeAndDeserialize<string>("",
@"<?xml version=""1.0""?>
<string />"), "");
        Assert.StrictEqual(SerializeAndDeserialize<string>(" ",
@"<?xml version=""1.0""?>
<string> </string>"), string.Empty);
        Assert.StrictEqual(SerializeAndDeserialize<string>("Hello World! 漢 ñ",
@"<?xml version=""1.0""?>
<string>Hello World! 漢 ñ</string>"), "Hello World! 漢 ñ");
    }

    [Fact]
    public static void Xml_UintAsRoot()
    {
        foreach (uint value in new uint[] { (uint)3, (uint)0, uint.MinValue, uint.MaxValue })
        {
            Assert.StrictEqual(SerializeAndDeserialize<uint>(value, string.Format(@"<?xml version=""1.0""?>
<unsignedInt>{0}</unsignedInt>", value)), value);
        }
    }

    [Fact]
    public static void Xml_UlongAsRoot()
    {
        foreach (ulong value in new ulong[] { (ulong)3, (ulong)0, ulong.MinValue, ulong.MaxValue })
        {
            Assert.StrictEqual(SerializeAndDeserialize<ulong>(value, string.Format(@"<?xml version=""1.0""?>
<unsignedLong>{0}</unsignedLong>", value)), value);
        }
    }

    [Fact]
    public static void Xml_UshortAsRoot()
    {
        foreach (ushort value in new ushort[] { (ushort)3, (ushort)0, ushort.MinValue, ushort.MaxValue })
        {
            Assert.StrictEqual(SerializeAndDeserialize<ushort>(value, string.Format(@"<?xml version=""1.0""?>
<unsignedShort>{0}</unsignedShort>", value)), value);
        }
    }

    [Fact]
    public static void Xml_ArrayAsRoot()
    {
        SimpleType[] x = new SimpleType[] { new SimpleType { P1 = "abc", P2 = 11 }, new SimpleType { P1 = "def", P2 = 12 } };
        SimpleType[] y = SerializeAndDeserialize<SimpleType[]>(x,
@"<?xml version=""1.0""?>
<ArrayOfSimpleType xmlns:xsi=""http://www.w3.org/2001/XMLSchema-instance"" xmlns:xsd=""http://www.w3.org/2001/XMLSchema"">
  <SimpleType>
    <P1>abc</P1>
    <P2>11</P2>
  </SimpleType>
  <SimpleType>
    <P1>def</P1>
    <P2>12</P2>
  </SimpleType>
</ArrayOfSimpleType>");

        Utils.Equal(x, y, (a, b) => { return SimpleType.AreEqual(a, b); });
    }

    [Fact]
    public static void Xml_ArrayAsGetSet()
    {
        TypeWithGetSetArrayMembers x = new TypeWithGetSetArrayMembers
        {
            F1 = new SimpleType[] { new SimpleType { P1 = "ab", P2 = 1 }, new SimpleType { P1 = "cd", P2 = 2 } },
            F2 = new int[] { -1, 3 },
            P1 = new SimpleType[] { new SimpleType { P1 = "ef", P2 = 5 }, new SimpleType { P1 = "gh", P2 = 7 } },
            P2 = new int[] { 11, 12 }
        };
        TypeWithGetSetArrayMembers y = SerializeAndDeserialize<TypeWithGetSetArrayMembers>(x,
@"<?xml version=""1.0""?>
<TypeWithGetSetArrayMembers xmlns:xsi=""http://www.w3.org/2001/XMLSchema-instance"" xmlns:xsd=""http://www.w3.org/2001/XMLSchema"">
  <F1>
    <SimpleType>
      <P1>ab</P1>
      <P2>1</P2>
    </SimpleType>
    <SimpleType>
      <P1>cd</P1>
      <P2>2</P2>
    </SimpleType>
  </F1>
  <F2>
    <int>-1</int>
    <int>3</int>
  </F2>
  <P1>
    <SimpleType>
      <P1>ef</P1>
      <P2>5</P2>
    </SimpleType>
    <SimpleType>
      <P1>gh</P1>
      <P2>7</P2>
    </SimpleType>
  </P1>
  <P2>
    <int>11</int>
    <int>12</int>
  </P2>
</TypeWithGetSetArrayMembers>");

        Assert.NotNull(y);
        Utils.Equal<SimpleType>(x.F1, y.F1, (a, b) => { return SimpleType.AreEqual(a, b); });
        Assert.Equal(x.F2, y.F2);
        Utils.Equal<SimpleType>(x.P1, y.P1, (a, b) => { return SimpleType.AreEqual(a, b); });
        Assert.Equal(x.P2, y.P2);
    }

    [Fact]
    public static void Xml_ArrayAsGetOnly()
    {
        TypeWithGetOnlyArrayProperties x = new TypeWithGetOnlyArrayProperties();
        x.P1[0] = new SimpleType { P1 = "ab", P2 = 1 };
        x.P1[1] = new SimpleType { P1 = "cd", P2 = 2 };
        x.P2[0] = -1;
        x.P2[1] = 3;

        TypeWithGetOnlyArrayProperties y = SerializeAndDeserialize<TypeWithGetOnlyArrayProperties>(x,
@"<?xml version=""1.0""?>
<TypeWithGetOnlyArrayProperties xmlns:xsi=""http://www.w3.org/2001/XMLSchema-instance"" xmlns:xsd=""http://www.w3.org/2001/XMLSchema"" />");

        Assert.NotNull(y);
        // XmlSerializer seems not complain about missing public setter of Array property
        // However, it does not serialize the property. So for this test case, I'll use it to verify there are no complaints about missing public setter
    }

    [Fact]
    public static void Xml_ListGenericRoot()
    {
        Xml_ListGenericRoot(new XmlSerializer(typeof(List<string>)));
    }

    private static void Xml_ListGenericRoot(XmlSerializer serializer)
    {
        List<string> x = new List<string>();
        x.Add("zero");
        x.Add("one");

        List<string> y = SerializeAndDeserialize<List<string>>(x,
@"<?xml version=""1.0""?>
<ArrayOfString xmlns:xsi=""http://www.w3.org/2001/XMLSchema-instance"" xmlns:xsd=""http://www.w3.org/2001/XMLSchema"">
  <string>zero</string>
  <string>one</string>
</ArrayOfString>");

        Assert.NotNull(y);
        Assert.True(y.Count == 2);
        Assert.True(y[0] == "zero");
        Assert.True(y[1] == "one");
    }

    [Fact]
    public static void Xml_CollectionGenericRoot()
    {
        MyCollection<string> x = new MyCollection<string>("a1", "a2");
        MyCollection<string> y = SerializeAndDeserialize<MyCollection<string>>(x,
@"<?xml version=""1.0""?>
<ArrayOfString xmlns:xsi=""http://www.w3.org/2001/XMLSchema-instance"" xmlns:xsd=""http://www.w3.org/2001/XMLSchema"">
  <string>a1</string>
  <string>a2</string>
</ArrayOfString>");

        Assert.NotNull(y);
        Assert.True(y.Count == 2);
        foreach (string item in x)
        {
            Assert.True(y.Contains(item));
        }
    }

    [Fact]
    public static void Xml_ListRoot()
    {
        MyList x = new MyList("a1", "a2");
        MyList y = SerializeAndDeserialize<MyList>(x,
@"<?xml version=""1.0""?>
<ArrayOfAnyType xmlns:xsi=""http://www.w3.org/2001/XMLSchema-instance"" xmlns:xsd=""http://www.w3.org/2001/XMLSchema"">
  <anyType xsi:type=""xsd:string"">a1</anyType>
  <anyType xsi:type=""xsd:string"">a2</anyType>
</ArrayOfAnyType>");

        Assert.NotNull(y);
        Assert.True(y.Count == 2);
        Assert.StrictEqual((string)x[0], (string)y[0]);
        Assert.StrictEqual((string)x[1], (string)y[1]);
    }

    [Fact]
    public static void Xml_EnumerableGenericRoot()
    {
        MyEnumerable<string> x = new MyEnumerable<string>("a1", "a2");
        MyEnumerable<string> y = SerializeAndDeserialize<MyEnumerable<string>>(x,
@"<?xml version=""1.0""?>
<ArrayOfString xmlns:xsi=""http://www.w3.org/2001/XMLSchema-instance"" xmlns:xsd=""http://www.w3.org/2001/XMLSchema"">
  <string>a1</string>
  <string>a2</string>
</ArrayOfString>");

        Assert.NotNull(y);
        Assert.True(y.Count == 2);

        string itemsInY = string.Join("", y);
        Assert.StrictEqual("a1a2", itemsInY);
    }

    [Fact]
    public static void Xml_CollectionRoot()
    {
        MyCollection x = new MyCollection('a', 45);
        MyCollection y = SerializeAndDeserialize<MyCollection>(x,
@"<?xml version=""1.0""?>
<ArrayOfAnyType xmlns:xsi=""http://www.w3.org/2001/XMLSchema-instance"" xmlns:xsd=""http://www.w3.org/2001/XMLSchema"">
  <anyType xmlns:q1=""http://microsoft.com/wsdl/types/"" xsi:type=""q1:char"">97</anyType>
  <anyType xsi:type=""xsd:int"">45</anyType>
</ArrayOfAnyType>");

        Assert.NotNull(y);
        Assert.True(y.Count == 2);
        Assert.True((char)y[0] == 'a');
        Assert.True((int)y[1] == 45);
    }

    [Fact]
    public static void Xml_EnumerableRoot()
    {
        MyEnumerable x = new MyEnumerable("abc", 3);
        MyEnumerable y = SerializeAndDeserialize<MyEnumerable>(x,
@"<?xml version=""1.0""?>
<ArrayOfAnyType xmlns:xsi=""http://www.w3.org/2001/XMLSchema-instance"" xmlns:xsd=""http://www.w3.org/2001/XMLSchema"">
  <anyType xsi:type=""xsd:string"">abc</anyType>
  <anyType xsi:type=""xsd:int"">3</anyType>
</ArrayOfAnyType>");

        Assert.NotNull(y);
        Assert.True(y.Count == 2);
        Assert.True((string)y[0] == "abc");
        Assert.True((int)y[1] == 3);
    }

    [Fact]
    public static void Xml_EnumAsRoot()
    {
        Assert.StrictEqual(SerializeAndDeserialize<MyEnum>(MyEnum.Two,
@"<?xml version=""1.0""?>
<MyEnum>Two</MyEnum>"), MyEnum.Two);
        Assert.StrictEqual(SerializeAndDeserialize<ByteEnum>(ByteEnum.Option1,
@"<?xml version=""1.0""?>
<ByteEnum>Option1</ByteEnum>"), ByteEnum.Option1);
        Assert.StrictEqual(SerializeAndDeserialize<SByteEnum>(SByteEnum.Option1,
@"<?xml version=""1.0""?>
<SByteEnum>Option1</SByteEnum>"), SByteEnum.Option1);
        Assert.StrictEqual(SerializeAndDeserialize<ShortEnum>(ShortEnum.Option1,
@"<?xml version=""1.0""?>
<ShortEnum>Option1</ShortEnum>"), ShortEnum.Option1);
        Assert.StrictEqual(SerializeAndDeserialize<IntEnum>(IntEnum.Option1,
@"<?xml version=""1.0""?>
<IntEnum>Option1</IntEnum>"), IntEnum.Option1);
        Assert.StrictEqual(SerializeAndDeserialize<UIntEnum>(UIntEnum.Option1,
@"<?xml version=""1.0""?>
<UIntEnum>Option1</UIntEnum>"), UIntEnum.Option1);
        Assert.StrictEqual(SerializeAndDeserialize<LongEnum>(LongEnum.Option1,
@"<?xml version=""1.0""?>
<LongEnum>Option1</LongEnum>"), LongEnum.Option1);
        Assert.StrictEqual(SerializeAndDeserialize<ULongEnum>(ULongEnum.Option1,
@"<?xml version=""1.0""?>
<ULongEnum>Option1</ULongEnum>"), ULongEnum.Option1);
    }

    [Fact]
    public static void Xml_EnumAsMember()
    {
        TypeWithEnumMembers x = new TypeWithEnumMembers { F1 = MyEnum.Three, P1 = MyEnum.Two };
        TypeWithEnumMembers y = SerializeAndDeserialize<TypeWithEnumMembers>(x,
@"<?xml version=""1.0""?>
<TypeWithEnumMembers xmlns:xsi=""http://www.w3.org/2001/XMLSchema-instance"" xmlns:xsd=""http://www.w3.org/2001/XMLSchema"">
  <F1>Three</F1>
  <P1>Two</P1>
</TypeWithEnumMembers>");

        Assert.NotNull(y);
        Assert.StrictEqual(x.F1, y.F1);
        Assert.StrictEqual(x.P1, y.P1);
    }

    [Fact]
    public static void Xml_DCClassWithEnumAndStruct()
    {
        DCClassWithEnumAndStruct value = new DCClassWithEnumAndStruct(true);
        DCClassWithEnumAndStruct actual = SerializeAndDeserialize<DCClassWithEnumAndStruct>(value,
@"<?xml version=""1.0""?>
<DCClassWithEnumAndStruct xmlns:xsi=""http://www.w3.org/2001/XMLSchema-instance"" xmlns:xsd=""http://www.w3.org/2001/XMLSchema"">
  <MyStruct>
    <Data>Data</Data>
  </MyStruct>
  <MyEnum1>One</MyEnum1>
</DCClassWithEnumAndStruct>");

        Assert.StrictEqual(value.MyEnum1, actual.MyEnum1);
        Assert.StrictEqual(value.MyStruct.Data, actual.MyStruct.Data);
    }

    [Fact]
    public static void Xml_BuiltInTypes()
    {
        BuiltInTypes x = new BuiltInTypes
        {
            ByteArray = new byte[] { 1, 2 }
        };
        BuiltInTypes y = SerializeAndDeserialize<BuiltInTypes>(x,
@"<?xml version=""1.0""?>
<BuiltInTypes xmlns:xsi=""http://www.w3.org/2001/XMLSchema-instance"" xmlns:xsd=""http://www.w3.org/2001/XMLSchema"">
  <ByteArray>AQI=</ByteArray>
</BuiltInTypes>");

        Assert.NotNull(y);
        Assert.Equal(x.ByteArray, y.ByteArray);
    }

    [Fact]
    public static void Xml_GenericBase()
    {
        SerializeAndDeserialize<GenericBase2<SimpleBaseDerived, SimpleBaseDerived2>>(new GenericBase2<SimpleBaseDerived, SimpleBaseDerived2>(true),
@"<?xml version=""1.0""?>
<GenericBase2OfSimpleBaseDerivedSimpleBaseDerived2 xmlns:xsi=""http://www.w3.org/2001/XMLSchema-instance"" xmlns:xsd=""http://www.w3.org/2001/XMLSchema"">
  <genericData1>
    <BaseData />
    <DerivedData />
  </genericData1>
  <genericData2>
    <BaseData />
    <DerivedData />
  </genericData2>
</GenericBase2OfSimpleBaseDerivedSimpleBaseDerived2>");
    }

    [Fact]
    public static void Xml_TypesWithArrayOfOtherTypes()
    {
        SerializeAndDeserialize<TypeHasArrayOfASerializedAsB>(new TypeHasArrayOfASerializedAsB(true),
@"<?xml version=""1.0""?>
<TypeHasArrayOfASerializedAsB xmlns:xsi=""http://www.w3.org/2001/XMLSchema-instance"" xmlns:xsd=""http://www.w3.org/2001/XMLSchema"">
  <Items>
    <TypeA>
      <Name>typeAValue</Name>
    </TypeA>
    <TypeA>
      <Name>typeBValue</Name>
    </TypeA>
  </Items>
</TypeHasArrayOfASerializedAsB>");
    }

    [Fact]
    public static void Xml_XElementAsRoot()
    {
        var original = new XElement("ElementName1");
        original.SetAttributeValue(XName.Get("Attribute1"), "AttributeValue1");
        original.SetValue("Value1");
        var actual = SerializeAndDeserialize<XElement>(original,
@"<?xml version=""1.0""?>
<ElementName1 Attribute1=""AttributeValue1"">Value1</ElementName1>");

        VerifyXElementObject(original, actual);
    }

    [Fact]
    public static void Xml_WithXElement()
    {
        var original = new WithXElement(true);
        var actual = SerializeAndDeserialize<WithXElement>(original,
@"<?xml version=""1.0""?>
<WithXElement xmlns:xsi=""http://www.w3.org/2001/XMLSchema-instance"" xmlns:xsd=""http://www.w3.org/2001/XMLSchema"">
  <e>
    <ElementName1 Attribute1=""AttributeValue1"">Value1</ElementName1>
  </e>
</WithXElement>");

        VerifyXElementObject(original.e, actual.e);
    }

    private static void VerifyXElementObject(XElement x1, XElement x2, bool checkFirstAttribute = true)
    {
        Assert.StrictEqual(x1.Value, x2.Value);
        Assert.StrictEqual(x1.Name, x2.Name);
        if (checkFirstAttribute)
        {
            Assert.StrictEqual(x1.FirstAttribute.Name, x2.FirstAttribute.Name);
            Assert.StrictEqual(x1.FirstAttribute.Value, x2.FirstAttribute.Value);
        }
    }

    [Fact]
    public static void Xml_WithXElementWithNestedXElement()
    {
        var original = new WithXElementWithNestedXElement(true);
        var actual = SerializeAndDeserialize<WithXElementWithNestedXElement>(original,
@"<?xml version=""1.0""?>
<WithXElementWithNestedXElement xmlns:xsi=""http://www.w3.org/2001/XMLSchema-instance"" xmlns:xsd=""http://www.w3.org/2001/XMLSchema"">
  <e1>
    <ElementName1 Attribute1=""AttributeValue1"">
      <ElementName2 Attribute2=""AttributeValue2"">Value2</ElementName2>
    </ElementName1>
  </e1>
</WithXElementWithNestedXElement>");

        VerifyXElementObject(original.e1, actual.e1);
        VerifyXElementObject((XElement)original.e1.FirstNode, (XElement)actual.e1.FirstNode);
    }

    [Fact]
    public static void Xml_WithArrayOfXElement()
    {
        var original = new WithArrayOfXElement(true);
        var actual = SerializeAndDeserialize<WithArrayOfXElement>(original,
@"<?xml version=""1.0""?>
<WithArrayOfXElement xmlns:xsi=""http://www.w3.org/2001/XMLSchema-instance"" xmlns:xsd=""http://www.w3.org/2001/XMLSchema"">
  <a>
    <XElement>
      <item xmlns=""http://p.com/"">item0</item>
    </XElement>
    <XElement>
      <item xmlns=""http://p.com/"">item1</item>
    </XElement>
    <XElement>
      <item xmlns=""http://p.com/"">item2</item>
    </XElement>
  </a>
</WithArrayOfXElement>");

        Assert.StrictEqual(original.a.Length, actual.a.Length);
        VerifyXElementObject(original.a[0], actual.a[0], checkFirstAttribute: false);
        VerifyXElementObject(original.a[1], actual.a[1], checkFirstAttribute: false);
        VerifyXElementObject(original.a[2], actual.a[2], checkFirstAttribute: false);
    }

    [Fact]
    public static void Xml_WithListOfXElement()
    {
        var original = new WithListOfXElement(true);
        var actual = SerializeAndDeserialize<WithListOfXElement>(original,
@"<?xml version=""1.0""?>
<WithListOfXElement xmlns:xsi=""http://www.w3.org/2001/XMLSchema-instance"" xmlns:xsd=""http://www.w3.org/2001/XMLSchema"">
  <list>
    <XElement>
      <item xmlns=""http://p.com/"">item0</item>
    </XElement>
    <XElement>
      <item xmlns=""http://p.com/"">item1</item>
    </XElement>
    <XElement>
      <item xmlns=""http://p.com/"">item2</item>
    </XElement>
  </list>
</WithListOfXElement>");

        Assert.StrictEqual(original.list.Count, actual.list.Count);
        VerifyXElementObject(original.list[0], actual.list[0], checkFirstAttribute: false);
        VerifyXElementObject(original.list[1], actual.list[1], checkFirstAttribute: false);
        VerifyXElementObject(original.list[2], actual.list[2], checkFirstAttribute: false);
    }

    [Fact]
    public static void Xml_TypeNamesWithSpecialCharacters()
    {
        SerializeAndDeserialize<__TypeNameWithSpecialCharacters漢ñ>(new __TypeNameWithSpecialCharacters漢ñ() { PropertyNameWithSpecialCharacters漢ñ = "Test" },
@"<?xml version=""1.0""?>
<__TypeNameWithSpecialCharacters漢ñ xmlns:xsi=""http://www.w3.org/2001/XMLSchema-instance"" xmlns:xsd=""http://www.w3.org/2001/XMLSchema"">
  <PropertyNameWithSpecialCharacters漢ñ>Test</PropertyNameWithSpecialCharacters漢ñ>
</__TypeNameWithSpecialCharacters漢ñ>");
    }

    [Fact]
    public static void Xml_JaggedArrayAsRoot()
    {
        int[][] jaggedIntegerArray = new int[][] { new int[] { 1, 3, 5, 7, 9 }, new int[] { 0, 2, 4, 6 }, new int[] { 11, 22 } };
        int[][] actualJaggedIntegerArray = SerializeAndDeserialize<int[][]>(jaggedIntegerArray,
@"<?xml version=""1.0""?>
<ArrayOfArrayOfInt xmlns:xsi=""http://www.w3.org/2001/XMLSchema-instance"" xmlns:xsd=""http://www.w3.org/2001/XMLSchema"">
  <ArrayOfInt>
    <int>1</int>
    <int>3</int>
    <int>5</int>
    <int>7</int>
    <int>9</int>
  </ArrayOfInt>
  <ArrayOfInt>
    <int>0</int>
    <int>2</int>
    <int>4</int>
    <int>6</int>
  </ArrayOfInt>
  <ArrayOfInt>
    <int>11</int>
    <int>22</int>
  </ArrayOfInt>
</ArrayOfArrayOfInt>");
        Assert.Equal(jaggedIntegerArray[0], actualJaggedIntegerArray[0]);
        Assert.Equal(jaggedIntegerArray[1], actualJaggedIntegerArray[1]);
        Assert.Equal(jaggedIntegerArray[2], actualJaggedIntegerArray[2]);


        string[][] jaggedStringArray = new string[][] { new string[] { "1", "3", "5", "7", "9" }, new string[] { "0", "2", "4", "6" }, new string[] { "11", "22" } };
        string[][] actualJaggedStringArray = SerializeAndDeserialize<string[][]>(jaggedStringArray,
@"<?xml version=""1.0""?>
<ArrayOfArrayOfString xmlns:xsi=""http://www.w3.org/2001/XMLSchema-instance"" xmlns:xsd=""http://www.w3.org/2001/XMLSchema"">
  <ArrayOfString>
    <string>1</string>
    <string>3</string>
    <string>5</string>
    <string>7</string>
    <string>9</string>
  </ArrayOfString>
  <ArrayOfString>
    <string>0</string>
    <string>2</string>
    <string>4</string>
    <string>6</string>
  </ArrayOfString>
  <ArrayOfString>
    <string>11</string>
    <string>22</string>
  </ArrayOfString>
</ArrayOfArrayOfString>");
        Assert.Equal(jaggedStringArray[0], actualJaggedStringArray[0]);
        Assert.Equal(jaggedStringArray[1], actualJaggedStringArray[1]);
        Assert.Equal(jaggedStringArray[2], actualJaggedStringArray[2]);


        object[] objectArray = new object[] { 1, 1.0F, 1.0, "string", Guid.Parse("2054fd3e-e118-476a-9962-1a882be51860"), new DateTime(2013, 1, 2) };
        object[] actualObjectArray = SerializeAndDeserialize<object[]>(objectArray,
@"<?xml version=""1.0""?>
<ArrayOfAnyType xmlns:xsi=""http://www.w3.org/2001/XMLSchema-instance"" xmlns:xsd=""http://www.w3.org/2001/XMLSchema"">
  <anyType xsi:type=""xsd:int"">1</anyType>
  <anyType xsi:type=""xsd:float"">1</anyType>
  <anyType xsi:type=""xsd:double"">1</anyType>
  <anyType xsi:type=""xsd:string"">string</anyType>
  <anyType xmlns:q1=""http://microsoft.com/wsdl/types/"" xsi:type=""q1:guid"">2054fd3e-e118-476a-9962-1a882be51860</anyType>
  <anyType xsi:type=""xsd:dateTime"">2013-01-02T00:00:00</anyType>
</ArrayOfAnyType>");
        Assert.True(1 == (int)actualObjectArray[0]);
        Assert.True(1.0F == (float)actualObjectArray[1]);
        Assert.True(1.0 == (double)actualObjectArray[2]);
        Assert.True("string" == (string)actualObjectArray[3]);
        Assert.True(Guid.Parse("2054fd3e-e118-476a-9962-1a882be51860") == (Guid)actualObjectArray[4]);
        Assert.True(new DateTime(2013, 1, 2) == (DateTime)actualObjectArray[5]);


        int[][][] jaggedIntegerArray2 = new int[][][] { new int[][] { new int[] { 1 }, new int[] { 3 } }, new int[][] { new int[] { 0 } }, new int[][] { new int[] { } } };
        int[][][] actualJaggedIntegerArray2 = SerializeAndDeserialize<int[][][]>(jaggedIntegerArray2,
@"<?xml version=""1.0""?>
<ArrayOfArrayOfArrayOfInt xmlns:xsi=""http://www.w3.org/2001/XMLSchema-instance"" xmlns:xsd=""http://www.w3.org/2001/XMLSchema"">
  <ArrayOfArrayOfInt>
    <ArrayOfInt>
      <int>1</int>
    </ArrayOfInt>
    <ArrayOfInt>
      <int>3</int>
    </ArrayOfInt>
  </ArrayOfArrayOfInt>
  <ArrayOfArrayOfInt>
    <ArrayOfInt>
      <int>0</int>
    </ArrayOfInt>
  </ArrayOfArrayOfInt>
  <ArrayOfArrayOfInt>
    <ArrayOfInt />
  </ArrayOfArrayOfInt>
</ArrayOfArrayOfArrayOfInt>");

        Assert.True(actualJaggedIntegerArray2.Length == 3);
        Assert.True(actualJaggedIntegerArray2[0][0][0] == 1);
        Assert.True(actualJaggedIntegerArray2[0][1][0] == 3);
        Assert.True(actualJaggedIntegerArray2[1][0][0] == 0);
        Assert.True(actualJaggedIntegerArray2[2][0].Length == 0);
    }

    [Fact]
    public static void Xml_DefaultNamespaceChangeTest()
    {
        Assert.StrictEqual(
        SerializeAndDeserialize<string>("Teststring",
@"<?xml version=""1.0""?>
<string xmlns=""MycustomDefaultNamespace"">Teststring</string>",
        () => { return new XmlSerializer(typeof(string), "MycustomDefaultNamespace"); }),
        "Teststring");
    }

    [Fact]
    public static void Xml_DefaultNamespaceChange_SimpleTypeAsRoot()
    {
        var value = new SimpleType { P1 = "abc", P2 = 11 };
        var o = SerializeAndDeserialize<SimpleType>(value,
@"<?xml version=""1.0""?>
<SimpleType xmlns:xsi=""http://www.w3.org/2001/XMLSchema-instance"" xmlns:xsd=""http://www.w3.org/2001/XMLSchema"" xmlns=""MycustomDefaultNamespace"">
  <P1>abc</P1>
  <P2>11</P2>
</SimpleType>",
        () => { return new XmlSerializer(typeof(SimpleType), "MycustomDefaultNamespace"); });
        Assert.StrictEqual(value.P1, o.P1);
        Assert.StrictEqual(value.P2, o.P2);
    }

    [Fact]
    public static void Xml_DefaultNamespaceChange_SimpleTypeAsRoot_WithXmlSerializerNamespaces()
    {
        var value = new SimpleType { P1 = "abc", P2 = 11 };
        XmlSerializerNamespaces xns = new XmlSerializerNamespaces();
        xns.Add("aa", "testNs");
        var o = SerializeAndDeserialize<SimpleType>(value,
@"<?xml version=""1.0""?>
<SimpleType xmlns:aa=""testNs"" xmlns=""MycustomDefaultNamespace"">
  <P1>abc</P1>
  <P2>11</P2>
</SimpleType>",
            () => { return new XmlSerializer(typeof(SimpleType), "MycustomDefaultNamespace"); }, xns: xns);
        Assert.StrictEqual(value.P1, o.P1);
        Assert.StrictEqual(value.P2, o.P2);
    }

    [Fact]
    public static void Xml_DefaultNamespaceChange_ArrayAsRoot()
    {
        SimpleType[] x = new SimpleType[] { new SimpleType { P1 = "abc", P2 = 11 }, new SimpleType { P1 = "def", P2 = 12 } };
        SimpleType[] y = SerializeAndDeserialize<SimpleType[]>(x,
@"<?xml version=""1.0""?>
<ArrayOfSimpleType xmlns:xsi=""http://www.w3.org/2001/XMLSchema-instance"" xmlns:xsd=""http://www.w3.org/2001/XMLSchema"" xmlns=""MycustomDefaultNamespace"">
  <SimpleType>
    <P1>abc</P1>
    <P2>11</P2>
  </SimpleType>
  <SimpleType>
    <P1>def</P1>
    <P2>12</P2>
  </SimpleType>
</ArrayOfSimpleType>",
            () => { return new XmlSerializer(typeof(SimpleType[]), "MycustomDefaultNamespace"); });

        Utils.Equal(x, y, (a, b) => { return SimpleType.AreEqual(a, b); });
    }

    [Fact]
    public static void Xml_KnownTypesThroughConstructor()
    {
        KnownTypesThroughConstructor value = new KnownTypesThroughConstructor() { EnumValue = MyEnum.One, SimpleTypeValue = new SimpleKnownTypeValue() { StrProperty = "PropertyValue" } };
        KnownTypesThroughConstructor actual = SerializeAndDeserialize<KnownTypesThroughConstructor>(value,
@"<?xml version=""1.0""?>
<KnownTypesThroughConstructor xmlns:xsi=""http://www.w3.org/2001/XMLSchema-instance"" xmlns:xsd=""http://www.w3.org/2001/XMLSchema"">
  <EnumValue xsi:type=""MyEnum"">One</EnumValue>
  <SimpleTypeValue xsi:type=""SimpleKnownTypeValue"">
    <StrProperty>PropertyValue</StrProperty>
  </SimpleTypeValue>
</KnownTypesThroughConstructor>",
            () => { return new XmlSerializer(typeof(KnownTypesThroughConstructor), new Type[] { typeof(MyEnum), typeof(SimpleKnownTypeValue) }); });

        Assert.StrictEqual((MyEnum)value.EnumValue, (MyEnum)actual.EnumValue);
        Assert.StrictEqual(((SimpleKnownTypeValue)value.SimpleTypeValue).StrProperty, ((SimpleKnownTypeValue)actual.SimpleTypeValue).StrProperty);
    }

    [Fact]
    public static void Xml_BaseClassAndDerivedClassWithSameProperty()
    {
        DerivedClassWithSameProperty value = new DerivedClassWithSameProperty() { DateTimeProperty = new DateTime(100), IntProperty = 5, StringProperty = "TestString", ListProperty = new List<string>() };
        value.ListProperty.AddRange(new string[] { "one", "two", "three" });

        DerivedClassWithSameProperty actual = SerializeAndDeserialize<DerivedClassWithSameProperty>(value,
@"<?xml version=""1.0""?>
<DerivedClassWithSameProperty xmlns:xsi=""http://www.w3.org/2001/XMLSchema-instance"" xmlns:xsd=""http://www.w3.org/2001/XMLSchema"">
  <StringProperty>TestString</StringProperty>
  <IntProperty>5</IntProperty>
  <DateTimeProperty>0001-01-01T00:00:00.00001</DateTimeProperty>
  <ListProperty>
    <string>one</string>
    <string>two</string>
    <string>three</string>
  </ListProperty>
</DerivedClassWithSameProperty>");

        Assert.StrictEqual(value.DateTimeProperty, actual.DateTimeProperty);
        Assert.StrictEqual(value.IntProperty, actual.IntProperty);
        Assert.StrictEqual(value.StringProperty, actual.StringProperty);
        Assert.Equal(value.ListProperty.ToArray(), actual.ListProperty.ToArray());
    }

    [Fact]
    public static void XML_EnumerableCollection()
    {
        EnumerableCollection original = new EnumerableCollection();
        original.Add(new DateTime(100));
        original.Add(new DateTime(200));
        original.Add(new DateTime(300));
        EnumerableCollection actual = SerializeAndDeserialize<EnumerableCollection>(original,
@"<?xml version=""1.0""?><ArrayOfDateTime xmlns:xsd=""http://www.w3.org/2001/XMLSchema"" xmlns:xsi=""http://www.w3.org/2001/XMLSchema-instance""><dateTime>0001-01-01T00:00:00.00001</dateTime><dateTime>0001-01-01T00:00:00.00002</dateTime><dateTime>0001-01-01T00:00:00.00003</dateTime></ArrayOfDateTime>");

        Assert.Equal(actual, original);
    }

    [Fact]
    public static void Xml_SimpleCollectionDataContract()
    {
        var value = new SimpleCDC(true);
        var actual = SerializeAndDeserialize<SimpleCDC>(value,
@"<?xml version=""1.0""?>
<ArrayOfString xmlns:xsi=""http://www.w3.org/2001/XMLSchema-instance"" xmlns:xsd=""http://www.w3.org/2001/XMLSchema"">
  <string>One</string>
  <string>Two</string>
  <string>Three</string>
</ArrayOfString>");

        Assert.True(value.Count == actual.Count);

        foreach (var item in value)
        {
            Assert.True(actual.Contains(item));
        }
    }

    [Fact]
    public static void Xml_EnumFlags()
    {
        EnumFlags value1 = EnumFlags.One | EnumFlags.Four;
        var value2 = SerializeAndDeserialize<EnumFlags>(value1,
@"<?xml version=""1.0""?>
<EnumFlags>One Four</EnumFlags>");
        Assert.StrictEqual(value1, value2);
    }

    [Fact]
    public static void Xml_SerializeClassThatImplementsInteface()
    {
        ClassImplementsInterface value = new ClassImplementsInterface() { ClassID = "ClassID", DisplayName = "DisplayName", Id = "Id", IsLoaded = true };
        ClassImplementsInterface actual = SerializeAndDeserialize<ClassImplementsInterface>(value,
@"<?xml version=""1.0""?>
<ClassImplementsInterface xmlns:xsi=""http://www.w3.org/2001/XMLSchema-instance"" xmlns:xsd=""http://www.w3.org/2001/XMLSchema"">
  <ClassID>ClassID</ClassID>
  <DisplayName>DisplayName</DisplayName>
  <Id>Id</Id>
  <IsLoaded>true</IsLoaded>
</ClassImplementsInterface>");

        Assert.StrictEqual(value.ClassID, actual.ClassID);
        Assert.StrictEqual(value.DisplayName, actual.DisplayName);
        Assert.StrictEqual(value.Id, actual.Id);
        Assert.StrictEqual(value.IsLoaded, actual.IsLoaded);
    }


    [Fact]
    public static void Xml_XmlAttributesTest()
    {
        var value = new XmlSerializerAttributes();
        var actual = SerializeAndDeserialize(value,
@"<?xml version=""1.0""?>
<AttributeTesting xmlns:xsi=""http://www.w3.org/2001/XMLSchema-instance"" xmlns:xsd=""http://www.w3.org/2001/XMLSchema"" XmlAttributeName=""2"">
  <Word>String choice value</Word>
  <XmlIncludeProperty xsi:type=""ItemChoiceType"">DecimalNumber</XmlIncludeProperty>
  <XmlEnumProperty>
    <ItemChoiceType>DecimalNumber</ItemChoiceType>
    <ItemChoiceType>Number</ItemChoiceType>
    <ItemChoiceType>Word</ItemChoiceType>
    <ItemChoiceType>None</ItemChoiceType>
  </XmlEnumProperty>&lt;xml&gt;Hello XML&lt;/xml&gt;<XmlNamespaceDeclarationsProperty>XmlNamespaceDeclarationsPropertyValue</XmlNamespaceDeclarationsProperty><XmlElementPropertyNode xmlns=""http://element"">1</XmlElementPropertyNode><CustomXmlArrayProperty xmlns=""http://mynamespace""><string>one</string><string>two</string><string>three</string></CustomXmlArrayProperty></AttributeTesting>");

        Assert.StrictEqual(actual.EnumType, value.EnumType);
        Assert.StrictEqual(actual.MyChoice, value.MyChoice);
        object[] stringArray = actual.XmlArrayProperty.Where(x => x != null)
            .Select(x => x.ToString())
            .ToArray();
        Assert.Equal(stringArray, value.XmlArrayProperty);
        Assert.StrictEqual(actual.XmlAttributeProperty, value.XmlAttributeProperty);
        Assert.StrictEqual(actual.XmlElementProperty, value.XmlElementProperty);
        Assert.Equal(actual.XmlEnumProperty, value.XmlEnumProperty);
        Assert.StrictEqual(actual.XmlIncludeProperty, value.XmlIncludeProperty);
        Assert.StrictEqual(actual.XmlNamespaceDeclarationsProperty, value.XmlNamespaceDeclarationsProperty);
        Assert.StrictEqual(actual.XmlTextProperty, value.XmlTextProperty);
    }

    [Fact]
    public static void Xml_XmlAnyAttributeTest()
    {
        var serializer = new XmlSerializer(typeof (TypeWithAnyAttribute));
        const string format = @"<?xml version=""1.0"" encoding=""utf-8""?><TypeWithAnyAttribute xmlns:xsi=""http://www.w3.org/2001/XMLSchema-instance"" xmlns:xsd=""http://www.w3.org/2001/XMLSchema"" GroupType = '{0}' IntProperty = '{1}' GroupBase = '{2}'><Name>{3}</Name></TypeWithAnyAttribute>";
        const int intProperty = 42;
        const string attribute1 = "Technical";
        const string attribute2 = "Red";
        const string name = "MyGroup";
        using (var stream = new MemoryStream())
        {
            var writer = new StreamWriter(stream);
            writer.Write(format, attribute1, intProperty, attribute2, name);
            writer.Flush();
            stream.Position = 0;
            var obj = (TypeWithAnyAttribute)serializer.Deserialize(stream);
            Assert.NotNull(obj);
            Assert.StrictEqual(intProperty, obj.IntProperty);
            Assert.StrictEqual(name, obj.Name);
            Assert.StrictEqual(2, obj.Attributes.Length);
            Assert.StrictEqual(attribute1, obj.Attributes[0].Value);
            Assert.StrictEqual(attribute2, obj.Attributes[1].Value);
        }
    }

    [Fact]
    public static void Xml_Struct()
    {
        var value = new WithStruct { Some = new SomeStruct { A = 1, B = 2 } };
        var result = SerializeAndDeserialize(value,
@"<?xml version=""1.0""?>
<WithStruct xmlns:xsi=""http://www.w3.org/2001/XMLSchema-instance"" xmlns:xsd=""http://www.w3.org/2001/XMLSchema"">
  <Some>
    <A>1</A>
    <B>2</B>
  </Some>
</WithStruct>");

        // Assert
        Assert.StrictEqual(result.Some.A, value.Some.A);
        Assert.StrictEqual(result.Some.B, value.Some.B);
    }

    [Fact]
    public static void Xml_Enums()
    {
        var item = new WithEnums() { Int = IntEnum.Option1, Short = ShortEnum.Option2 };
        var actual = SerializeAndDeserialize(item,
@"<?xml version=""1.0""?>
<WithEnums xmlns:xsi=""http://www.w3.org/2001/XMLSchema-instance"" xmlns:xsd=""http://www.w3.org/2001/XMLSchema"">
  <Int>Option1</Int>
  <Short>Option2</Short>
</WithEnums>");
        Assert.StrictEqual(item.Short, actual.Short);
        Assert.StrictEqual(item.Int, actual.Int);
    }

    [Fact]
    public static void Xml_Nullables()
    {
        var item = new WithNullables() { Optional = IntEnum.Option1, OptionalInt = 42, Struct1 = new SomeStruct { A = 1, B = 2 } };
        var actual = SerializeAndDeserialize(item,
@"<?xml version=""1.0""?>
<WithNullables xmlns:xsi=""http://www.w3.org/2001/XMLSchema-instance"" xmlns:xsd=""http://www.w3.org/2001/XMLSchema"">
  <Optional>Option1</Optional>
  <Optionull xsi:nil=""true"" />
  <OptionalInt>42</OptionalInt>
  <OptionullInt xsi:nil=""true"" />
  <Struct1>
    <A>1</A>
    <B>2</B>
  </Struct1>
  <Struct2 xsi:nil=""true"" />
</WithNullables>");
        Assert.StrictEqual(item.OptionalInt, actual.OptionalInt);
        Assert.StrictEqual(item.Optional, actual.Optional);
        Assert.StrictEqual(item.Optionull, actual.Optionull);
        Assert.StrictEqual(item.OptionullInt, actual.OptionullInt);
        Assert.Null(actual.Struct2);
        Assert.StrictEqual(item.Struct1.Value.A, actual.Struct1.Value.A);
        Assert.StrictEqual(item.Struct1.Value.B, actual.Struct1.Value.B);
    }

    [Fact]
    public static void Xml_ClassImplementingIXmlSerialiable()
    {
        var value = new ClassImplementingIXmlSerialiable() { StringValue = "Hello world" };
        var actual = SerializeAndDeserialize<ClassImplementingIXmlSerialiable>(value,
@"<?xml version=""1.0""?>
<ClassImplementingIXmlSerialiable StringValue=""Hello world"" BoolValue=""True"" />");
        Assert.StrictEqual(value.StringValue, actual.StringValue);
        Assert.StrictEqual(value.GetPrivateMember(), actual.GetPrivateMember());
        Assert.True(ClassImplementingIXmlSerialiable.ReadXmlInvoked);
        Assert.True(ClassImplementingIXmlSerialiable.WriteXmlInvoked);
    }

    [Fact]
    public static void Xml_TypeWithFieldNameEndBySpecified()
    {
        var value = new TypeWithPropertyNameSpecified() { MyField = "MyField", MyFieldIgnored = 99, MyFieldSpecified = true, MyFieldIgnoredSpecified = false };
        var actual = SerializeAndDeserialize<TypeWithPropertyNameSpecified>(value,
@"<?xml version=""1.0""?><TypeWithPropertyNameSpecified xmlns:xsi=""http://www.w3.org/2001/XMLSchema-instance"" xmlns:xsd=""http://www.w3.org/2001/XMLSchema""><MyField>MyField</MyField></TypeWithPropertyNameSpecified>");
        Assert.StrictEqual(value.MyField, actual.MyField);
        Assert.StrictEqual(actual.MyFieldIgnored, 0);
    }

    [Fact]
    public static void XML_TypeWithXmlSchemaFormAttribute()
    {
        var value = new TypeWithXmlSchemaFormAttribute() { NoneSchemaFormListProperty = new List<string> { "abc" }, QualifiedSchemaFormListProperty = new List<bool> { true }, UnqualifiedSchemaFormListProperty = new List<int> { 1 } };
        var acutal = SerializeAndDeserialize<TypeWithXmlSchemaFormAttribute>(value,
@"<?xml version=""1.0""?><TypeWithXmlSchemaFormAttribute xmlns:xsi=""http://www.w3.org/2001/XMLSchema-instance"" xmlns:xsd=""http://www.w3.org/2001/XMLSchema""><UnqualifiedSchemaFormListProperty><int>1</int></UnqualifiedSchemaFormListProperty><NoneSchemaFormListProperty><NoneParameter>abc</NoneParameter></NoneSchemaFormListProperty><QualifiedSchemaFormListProperty><QualifiedParameter>true</QualifiedParameter></QualifiedSchemaFormListProperty></TypeWithXmlSchemaFormAttribute>");

        Assert.StrictEqual(value.NoneSchemaFormListProperty.Count, acutal.NoneSchemaFormListProperty.Count);
        Assert.StrictEqual(value.NoneSchemaFormListProperty[0], acutal.NoneSchemaFormListProperty[0]);
        Assert.StrictEqual(value.UnqualifiedSchemaFormListProperty.Count, acutal.UnqualifiedSchemaFormListProperty.Count);
        Assert.StrictEqual(value.UnqualifiedSchemaFormListProperty[0], acutal.UnqualifiedSchemaFormListProperty[0]);
        Assert.StrictEqual(value.QualifiedSchemaFormListProperty.Count, acutal.QualifiedSchemaFormListProperty.Count);
        Assert.StrictEqual(value.QualifiedSchemaFormListProperty[0], acutal.QualifiedSchemaFormListProperty[0]);
    }

    [Fact]
    public static void XML_TypeWithTypeNameInXmlTypeAttribute()
    {
        var value = new TypeWithTypeNameInXmlTypeAttribute();

        SerializeAndDeserialize<TypeWithTypeNameInXmlTypeAttribute>(value,
@"<?xml version=""1.0""?><MyXmlType xmlns:xsi=""http://www.w3.org/2001/XMLSchema-instance"" xmlns:xsd=""http://www.w3.org/2001/XMLSchema"" />");
    }

    [Fact]
    public static void XML_TypeWithMemberWithXmlNamespaceDeclarationsAttribute()
    {
        var original = new TypeWithMemberWithXmlNamespaceDeclarationsAttribute() { header = "foo", body = "bar" };

        var actual = SerializeAndDeserialize<TypeWithMemberWithXmlNamespaceDeclarationsAttribute>(original,
@"<?xml version=""1.0""?>
<Envelope xmlns:xsi=""http://www.w3.org/2001/XMLSchema-instance"" xmlns:xsd=""http://www.w3.org/2001/XMLSchema"" xmlns=""http://www.w3.org/2003/05/soap-envelope"">
  <header>foo</header>
  <body>bar</body>
</Envelope>");
        Assert.StrictEqual(original.header, actual.header);
        Assert.StrictEqual(original.body, actual.body);
    }

    [Fact]
    public static void XML_TypeWithXmlTextAttributeOnArray()
    {
        var original = new TypeWithXmlTextAttributeOnArray() { Text = new string[] { "val1", "val2" } };

        var actual = SerializeAndDeserialize<TypeWithXmlTextAttributeOnArray>(original,
@"<?xml version=""1.0""?>
<TypeWithXmlTextAttributeOnArray xmlns:xsi=""http://www.w3.org/2001/XMLSchema-instance"" xmlns:xsd=""http://www.w3.org/2001/XMLSchema"" xmlns=""http://schemas.xmlsoap.org/ws/2005/04/discovery"">val1val2</TypeWithXmlTextAttributeOnArray>");
        Assert.NotNull(actual.Text);
        Assert.StrictEqual(1, actual.Text.Length);
        Assert.StrictEqual("val1val2", actual.Text[0]);
    }

    [Fact]
    public static void Xml_TypeWithSchemaFormInXmlAttribute()
    {
        var value = new TypeWithSchemaFormInXmlAttribute() { TestProperty = "hello" };
        var actual = SerializeAndDeserialize<TypeWithSchemaFormInXmlAttribute>(value,
@"<?xml version=""1.0""?><TypeWithSchemaFormInXmlAttribute xmlns:xsi=""http://www.w3.org/2001/XMLSchema-instance"" xmlns:xsd=""http://www.w3.org/2001/XMLSchema"" d1p1:TestProperty=""hello"" xmlns:d1p1=""http://test.com"" />");
        Assert.StrictEqual(value.TestProperty, actual.TestProperty);
    }

    [Fact]
    public static void Xml_XmlElementAsRoot()
    {
        XmlDocument xDoc = new XmlDocument();
        xDoc.LoadXml(@"<html></html>");
        XmlElement expected = xDoc.CreateElement("Element");
        expected.InnerText = "Element innertext";
        var actual = SerializeAndDeserialize(expected,
@"<?xml version=""1.0"" encoding=""utf-8""?><Element>Element innertext</Element>");
        Assert.NotNull(actual);
        Assert.StrictEqual(expected.InnerText, actual.InnerText);
    }

    [Fact]
    public static void Xml_TypeWithXmlElementProperty()
    {
        XmlDocument xDoc = new XmlDocument();
        xDoc.LoadXml(@"<html></html>");
        XmlElement productElement = xDoc.CreateElement("Product");
        productElement.InnerText = "Product innertext";
        XmlElement categoryElement = xDoc.CreateElement("Category");
        categoryElement.InnerText = "Category innertext";
        var expected = new TypeWithXmlElementProperty() { Elements = new[] { productElement, categoryElement } };
        var actual = SerializeAndDeserialize(expected,
@"<?xml version=""1.0"" encoding=""utf-8""?><TypeWithXmlElementProperty xmlns:xsi=""http://www.w3.org/2001/XMLSchema-instance"" xmlns:xsd=""http://www.w3.org/2001/XMLSchema""><Product>Product innertext</Product><Category>Category innertext</Category></TypeWithXmlElementProperty>");
        Assert.StrictEqual(expected.Elements.Length, actual.Elements.Length);
        for (int i = 0; i < expected.Elements.Length; ++i)
        {
            Assert.StrictEqual(expected.Elements[i].InnerText, actual.Elements[i].InnerText);
        }
    }

    [Fact]
    public static void Xml_XmlDocumentAsRoot()
    {
        XmlDocument expected = new XmlDocument();
        expected.LoadXml(@"<html><head>Head content</head><body><h1>Heading1</h1><div>Text in body</div></body></html>");
        var actual = SerializeAndDeserialize(expected,
@"<?xml version=""1.0"" encoding=""utf-8""?><html><head>Head content</head><body><h1>Heading1</h1><div>Text in body</div></body></html>");
        Assert.NotNull(actual);
        Assert.StrictEqual(expected.OuterXml, actual.OuterXml);
    }

    [Fact]
    public static void Xml_TypeWithXmlDocumentProperty()
    {
        XmlDocument xmlDoc = new XmlDocument();
        xmlDoc.LoadXml(@"<html><head>Head content</head><body><h1>Heading1</h1><div>Text in body</div></body></html>");
        var expected = new TypeWithXmlDocumentProperty() { Document = xmlDoc };
        var actual = SerializeAndDeserialize(expected,
@"<TypeWithXmlDocumentProperty xmlns:xsi=""http://www.w3.org/2001/XMLSchema-instance"" xmlns:xsd=""http://www.w3.org/2001/XMLSchema""><Document><html><head>Head content</head><body><h1>Heading1</h1><div>Text in body</div></body></html></Document></TypeWithXmlDocumentProperty>");
        Assert.NotNull(actual);
        Assert.NotNull(actual.Document);
        Assert.StrictEqual(expected.Document.OuterXml, actual.Document.OuterXml);
    }

    [Fact]
    public static void Xml_TypeWithNonPublicDefaultConstructor()
    {
        System.Reflection.TypeInfo ti = System.Reflection.IntrospectionExtensions.GetTypeInfo(typeof(TypeWithNonPublicDefaultConstructor));
        TypeWithNonPublicDefaultConstructor value = null;
        value = (TypeWithNonPublicDefaultConstructor)FindDefaultConstructor(ti).Invoke(null);
        Assert.StrictEqual("Mr. FooName", value.Name);
        var actual = SerializeAndDeserialize<TypeWithNonPublicDefaultConstructor>(value,
@"<?xml version=""1.0""?>
<TypeWithNonPublicDefaultConstructor xmlns:xsi=""http://www.w3.org/2001/XMLSchema-instance"" xmlns:xsd=""http://www.w3.org/2001/XMLSchema"">
  <Name>Mr. FooName</Name>
</TypeWithNonPublicDefaultConstructor>");
        Assert.StrictEqual(value.Name, actual.Name);
    }

    private static System.Reflection.ConstructorInfo FindDefaultConstructor(System.Reflection.TypeInfo ti)
    {
        foreach (System.Reflection.ConstructorInfo ci in ti.DeclaredConstructors)
        {
            if (!ci.IsStatic && ci.GetParameters().Length == 0)
            {
                return ci;
            }
        }
        return null;
    }

    [Fact]
    public static void Xml_TestIgnoreWhitespaceForDeserialization()
    {
        string xml = @"<?xml version=""1.0"" encoding=""utf-8""?>
<ServerSettings>
  <DS2Root>
    <![CDATA[ http://wxdata.weather.com/wxdata/]]>
  </DS2Root>
  <MetricConfigUrl><![CDATA[ http://s3.amazonaws.com/windows-prod-twc/desktop8/beacons.xml ]]></MetricConfigUrl>
</ServerSettings>";

        XmlSerializer serializer = new XmlSerializer(typeof(ServerSettings));
        StringReader reader = new StringReader(xml);
        var value = (ServerSettings)serializer.Deserialize(reader);
        Assert.StrictEqual(@" http://s3.amazonaws.com/windows-prod-twc/desktop8/beacons.xml ", value.MetricConfigUrl);
        Assert.StrictEqual(@" http://wxdata.weather.com/wxdata/", value.DS2Root);
    }

    [Fact]
    public static void Xml_TestTypeWithListPropertiesWithoutPublicSetters()
    {
        var value = new TypeWithListPropertiesWithoutPublicSetters();
        value.PropertyWithXmlElementAttribute.Add("Item1");
        value.PropertyWithXmlElementAttribute.Add("Item2");
        value.IntList.Add(123);
        value.StringList.Add("Foo");
        value.StringList.Add("Bar");
        value.AnotherStringList.Add("AnotherFoo");
        value.PublicIntListField.Add(456);
        value.PublicIntListFieldWithXmlElementAttribute.Add(789);
        var actual = SerializeAndDeserialize<TypeWithListPropertiesWithoutPublicSetters>(value,
@"<?xml version=""1.0""?>
<TypeWithListPropertiesWithoutPublicSetters xmlns:xsi=""http://www.w3.org/2001/XMLSchema-instance"" xmlns:xsd=""http://www.w3.org/2001/XMLSchema"">
  <PublicIntListField>
    <int>456</int>
  </PublicIntListField>
  <FieldWithXmlElementAttr>789</FieldWithXmlElementAttr>
  <PropWithXmlElementAttr>Item1</PropWithXmlElementAttr>
  <PropWithXmlElementAttr>Item2</PropWithXmlElementAttr>
  <IntList>
    <int>123</int>
  </IntList>
  <StringList>
    <string>Foo</string>
    <string>Bar</string>
  </StringList>
  <AnotherStringList>
    <string>AnotherFoo</string>
  </AnotherStringList>
</TypeWithListPropertiesWithoutPublicSetters>");
        Assert.StrictEqual(value.PropertyWithXmlElementAttribute.Count, actual.PropertyWithXmlElementAttribute.Count);
        Assert.StrictEqual(value.PropertyWithXmlElementAttribute[0], actual.PropertyWithXmlElementAttribute[0]);
        Assert.StrictEqual(value.PropertyWithXmlElementAttribute[1], actual.PropertyWithXmlElementAttribute[1]);
        Assert.StrictEqual(value.IntList.Count, actual.IntList.Count);
        Assert.StrictEqual(value.IntList[0], actual.IntList[0]);
        Assert.StrictEqual(value.StringList.Count, actual.StringList.Count);
        Assert.StrictEqual(value.StringList[0], actual.StringList[0]);
        Assert.StrictEqual(value.StringList[1], actual.StringList[1]);
        Assert.StrictEqual(value.AnotherStringList.Count, actual.AnotherStringList.Count);
        Assert.StrictEqual(value.AnotherStringList[0], actual.AnotherStringList[0]);
        Assert.StrictEqual(value.PublicIntListField[0], actual.PublicIntListField[0]);
        Assert.StrictEqual(value.PublicIntListFieldWithXmlElementAttribute[0], actual.PublicIntListFieldWithXmlElementAttribute[0]);
    }

    [Fact]
    public static void Xml_HighScoreManager()
    {
        List<HighScores.BridgeGameHighScore> value = new List<HighScores.BridgeGameHighScore>();
        HighScores.BridgeGameHighScore bghs = new HighScores.BridgeGameHighScore() { Id = 123, Name = "Foo" };
        value.Add(bghs);
        var actual = SerializeAndDeserialize<List<HighScores.BridgeGameHighScore>>(value,
@"<?xml version=""1.0""?>
<ArrayOfBridgeGameHighScore xmlns:xsi=""http://www.w3.org/2001/XMLSchema-instance"" xmlns:xsd=""http://www.w3.org/2001/XMLSchema"">
  <BridgeGameHighScore>
    <Id>123</Id>
    <Name>Foo</Name>
  </BridgeGameHighScore>
</ArrayOfBridgeGameHighScore>");
        Assert.StrictEqual(1, actual.Count);
        Assert.StrictEqual(value[0].Id, actual[0].Id);
        Assert.StrictEqual(value[0].Name, actual[0].Name);
    }

    [Fact]
    public static void Xml_TypeWithMismatchBetweenAttributeAndPropertyType()
    {
        var value = new TypeWithMismatchBetweenAttributeAndPropertyType();
        var actual = SerializeAndDeserialize(value,
@"<?xml version=""1.0""?><RootElement xmlns:xsi=""http://www.w3.org/2001/XMLSchema-instance"" xmlns:xsd=""http://www.w3.org/2001/XMLSchema"" IntValue=""120"" />");
        Assert.StrictEqual(value.IntValue, actual.IntValue);
    }

    [Fact]
    public static void Xml_TypeWithNestedPublicType()
    {
        var value = new List<TypeWithNestedPublicType.LevelData>();
        value.Add(new TypeWithNestedPublicType.LevelData() { Name = "Foo" });
        value.Add(new TypeWithNestedPublicType.LevelData() { Name = "Bar" });
        var actual = SerializeAndDeserialize(value,
@"<?xml version=""1.0""?>
<ArrayOfLevelData xmlns:xsi=""http://www.w3.org/2001/XMLSchema-instance"" xmlns:xsd=""http://www.w3.org/2001/XMLSchema"">
  <LevelData>
    <Name>Foo</Name>
  </LevelData>
  <LevelData>
    <Name>Bar</Name>
  </LevelData>
</ArrayOfLevelData>");
        Assert.StrictEqual(2, actual.Count);
        Assert.StrictEqual(value[0].Name, actual[0].Name);
        Assert.StrictEqual(value[1].Name, actual[1].Name);
    }

    [Fact]
    public static void Xml_PublicTypeWithNestedPublicTypeWithNestedPublicType()
    {
        var value = new List<PublicTypeWithNestedPublicTypeWithNestedPublicType.NestedPublicType.LevelData>();
        value.Add(new PublicTypeWithNestedPublicTypeWithNestedPublicType.NestedPublicType.LevelData() { Name = "Foo" });
        value.Add(new PublicTypeWithNestedPublicTypeWithNestedPublicType.NestedPublicType.LevelData() { Name = "Bar" });
        var actual = SerializeAndDeserialize(value,
@"<?xml version=""1.0""?>
<ArrayOfLevelData xmlns:xsi=""http://www.w3.org/2001/XMLSchema-instance"" xmlns:xsd=""http://www.w3.org/2001/XMLSchema"">
  <LevelData>
    <Name>Foo</Name>
  </LevelData>
  <LevelData>
    <Name>Bar</Name>
  </LevelData>
</ArrayOfLevelData>");
        Assert.StrictEqual(2, actual.Count);
        Assert.StrictEqual(value[0].Name, actual[0].Name);
        Assert.StrictEqual(value[1].Name, actual[1].Name);
    }

    [Fact]
    public static void Xml_TestDeserializingUnknownNode()
    {
        string xmlFileContent = @"<?xml version=""1.0"" encoding=""utf-8"" ?>
<ArrayOfSerializableSlide>
  <SerializableSlide>
    <ImageName>SecondAdventureImage</ImageName>
    <ImagePath></ImagePath>
    <Description>
      Available Now!
      Episode 2
    </Description>
    <EventType>LaunchSection</EventType>
    <EventData>Adventures.Episode2.Details</EventData>
  </SerializableSlide>
  <SerializableSlide>
    <ImageName>SecondAdventureImage</ImageName>
    <ImagePath></ImagePath>
    <Description>
      Available Now!
      Episode 2
    </Description>
    <EventType>LaunchSection</EventType>
    <EventData>Adventures.Episode2.Details</EventData>
  </SerializableSlide>
</ArrayOfSerializableSlide>";
        MemoryStream stream = new MemoryStream();
        StreamWriter sw = new StreamWriter(stream);
        sw.WriteLine(xmlFileContent);
        sw.Flush();
        XmlSerializer serializer = new XmlSerializer(typeof(List<SerializableSlide>));
        stream.Seek(0, SeekOrigin.Begin);
        List<SerializableSlide> actual = (List<SerializableSlide>)serializer.Deserialize(stream);
        Assert.StrictEqual(2, actual.Count);
        Assert.StrictEqual("SecondAdventureImage", actual[0].ImageName);
        Assert.StrictEqual(SlideEventType.LaunchSection, actual[0].EventType);
        Assert.StrictEqual("Adventures.Episode2.Details", actual[0].EventData);
        Assert.StrictEqual(actual[0].ImageName, actual[1].ImageName);
        Assert.StrictEqual(actual[0].EventType, actual[1].EventType);
        Assert.StrictEqual(actual[0].EventData, actual[1].EventData);
    }

    [Fact]
    public static void Xml_TypeWithNonParameterlessConstructor()
    {
        var obj = new TypeWithNonParameterlessConstructor("string value");
        Assert.Throws<InvalidOperationException>(() => { SerializeAndDeserialize(obj, string.Empty); });
    }

    [Fact]
    public static void Xml_TypeWithBinaryProperty()
    {
        var obj = new TypeWithBinaryProperty();
        var str = "The quick brown fox jumps over the lazy dog.";
        obj.Base64Content = Encoding.Unicode.GetBytes(str);
        obj.BinaryHexContent = Encoding.Unicode.GetBytes(str);
        var actual = SerializeAndDeserialize(obj,
@"<?xml version=""1.0"" encoding=""utf-8""?><TypeWithBinaryProperty xmlns:xsi=""http://www.w3.org/2001/XMLSchema-instance"" xmlns:xsd=""http://www.w3.org/2001/XMLSchema""><BinaryHexContent>540068006500200071007500690063006B002000620072006F0077006E00200066006F00780020006A0075006D007000730020006F00760065007200200074006800650020006C0061007A007900200064006F0067002E00</BinaryHexContent><Base64Content>VABoAGUAIABxAHUAaQBjAGsAIABiAHIAbwB3AG4AIABmAG8AeAAgAGoAdQBtAHAAcwAgAG8AdgBlAHIAIAB0AGgAZQAgAGwAYQB6AHkAIABkAG8AZwAuAA==</Base64Content></TypeWithBinaryProperty>");
        Assert.StrictEqual(true, Enumerable.SequenceEqual(obj.Base64Content, actual.Base64Content));
        Assert.StrictEqual(true, Enumerable.SequenceEqual(obj.BinaryHexContent, actual.BinaryHexContent));
    }

    [Fact]
    public static void Xml_FromTypes()
    {
        var serializers = XmlSerializer.FromTypes(new Type[] { typeof(Guid), typeof(List<string>) });
        Xml_GuidAsRoot(serializers[0]);
        Xml_ListGenericRoot(serializers[1]);

        serializers = XmlSerializer.FromTypes(null);
        Assert.Equal(0, serializers.Length);
    }

    [Fact]
    public static void Xml_ConstructorWithXmlRootAttr()
    {
        var serializer = new XmlSerializer(typeof (List<string>), new XmlRootAttribute()
        {
            ElementName = "Places",
            Namespace = "http://www.microsoft.com",
        });
        var expected = new List<string>() { "Madison", "Rochester", null, "Arlington" };
        var actual = SerializeAndDeserialize(expected,
@"<?xml version=""1.0"" encoding=""utf-8""?><Places xmlns:xsi=""http://www.w3.org/2001/XMLSchema-instance"" xmlns:xsd=""http://www.w3.org/2001/XMLSchema"" xmlns=""http://www.microsoft.com""><string>Madison</string><string>Rochester</string><string xsi:nil=""true"" /><string>Arlington</string></Places>",
            () => serializer);
        Assert.True(expected.SequenceEqual(actual));
    }

    [Fact]
    public static void Xml_ConstructorWithXmlAttributeOverrides()
    {
        var expected = new Music.Orchestra()
        {
            Instruments = new Music.Instrument[]
            {
                new Music.Brass() { Name = "Trumpet", IsValved = true },
                new Music.Brass() { Name = "Cornet", IsValved = true }
            }
        };
        var overrides = new XmlAttributeOverrides();
        overrides.Add(typeof (Music.Orchestra), "Instruments", new XmlAttributes()
        {
            XmlElements = {new XmlElementAttribute("Brass", typeof (Music.Brass))}
        });

        // XmlSerializer(Type, XmlAttributeOverrides)
        var serializer = new XmlSerializer(typeof (Music.Orchestra), overrides);
        var actual = SerializeAndDeserialize(expected,
@"<?xml version=""1.0"" encoding=""utf-8""?><Orchestra xmlns:xsi=""http://www.w3.org/2001/XMLSchema-instance"" xmlns:xsd=""http://www.w3.org/2001/XMLSchema""><Brass><Name>Trumpet</Name><IsValved>true</IsValved></Brass><Brass><Name>Cornet</Name><IsValved>true</IsValved></Brass></Orchestra>",
            () => serializer);
        Assert.StrictEqual(expected.Instruments[0].Name, actual.Instruments[0].Name);

        // XmlSerializer(Type, XmlAttributeOverrides, Type[], XmlRootAttribute, String)
        var root = new XmlRootAttribute("Collection");
        serializer = new XmlSerializer(typeof(Music.Orchestra), overrides, new Type[0], root, "defaultNamespace");
        actual = SerializeAndDeserialize(expected,
@"<?xml version=""1.0"" encoding=""utf-8""?><Collection xmlns:xsi=""http://www.w3.org/2001/XMLSchema-instance"" xmlns:xsd=""http://www.w3.org/2001/XMLSchema""  xmlns=""defaultNamespace""><Brass><Name>Trumpet</Name><IsValved>true</IsValved></Brass><Brass><Name>Cornet</Name><IsValved>true</IsValved></Brass></Collection>",
            () => serializer);
        Assert.StrictEqual(expected.Instruments[0].Name, actual.Instruments[0].Name);

        Assert.Throws<ArgumentNullException>(() =>
        {
            new XmlSerializer(null, overrides);
        });
    }

    [Fact]
    public static void Xml_DifferentSerializeDeserializeOverloads()
    {
        var expected = new SimpleType() { P1 = "p1 value", P2 = 123 };
        var serializer = new XmlSerializer(typeof (SimpleType));
        var writerTypes = new Type[] { typeof(TextWriter), typeof(XmlWriter) };
        Assert.Throws<InvalidOperationException>(() =>
        {
            XmlWriter writer = null;
            serializer.Serialize(writer, expected);
        });
        Assert.Throws<InvalidOperationException>(() =>
        {
            XmlReader reader = null;
            serializer.Deserialize(reader);
        });
        foreach (var writerType in writerTypes)
        {
            var stream = new MemoryStream();

            if (writerType == typeof(TextWriter))
            {
                var writer = new StreamWriter(stream);
                serializer.Serialize(writer, expected);
            }
            else
            {
                var writer = XmlWriter.Create(stream);
                serializer.Serialize(writer, expected);
            }
            stream.Position = 0;
            var actualOutput = new StreamReader(stream).ReadToEnd();
            const string baseline =
    @"<?xml version=""1.0"" encoding=""utf-8""?><SimpleType xmlns:xsi=""http://www.w3.org/2001/XMLSchema-instance"" xmlns:xsd=""http://www.w3.org/2001/XMLSchema""><P1>p1 value</P1><P2>123</P2></SimpleType>";
            var result = Utils.Compare(baseline, actualOutput);
            Assert.True(result.Equal, string.Format("{1}{0}Test failed for input: {2}{0}Expected: {3}{0}Actual: {4}", Environment.NewLine, result.ErrorMessage, expected, baseline, actualOutput));
            stream.Position = 0;

            // XmlSerializer.CanSerialize(XmlReader)
            XmlReader reader = XmlReader.Create(stream);
            Assert.True(serializer.CanDeserialize(reader));

            // XmlSerializer.Deserialize(XmlReader)
            var actual = (SimpleType) serializer.Deserialize(reader);
            Assert.StrictEqual(expected.P1, actual.P1);
            Assert.StrictEqual(expected.P2, actual.P2);

            stream.Dispose();
        }
    }

    [Fact]
    public static void Xml_TimeSpanAsRoot()
    {
        Assert.StrictEqual(new TimeSpan(1, 2, 3), SerializeAndDeserialize<TimeSpan>(new TimeSpan(1, 2, 3),
@"<?xml version=""1.0"" encoding=""utf-8""?>
<TimeSpan>PT1H2M3S</TimeSpan>"));
        Assert.StrictEqual(TimeSpan.Zero, SerializeAndDeserialize<TimeSpan>(TimeSpan.Zero,
@"<?xml version=""1.0"" encoding=""utf-8""?>
<TimeSpan>PT0S</TimeSpan>"));
        Assert.StrictEqual(TimeSpan.MinValue, SerializeAndDeserialize<TimeSpan>(TimeSpan.MinValue,
@"<?xml version=""1.0"" encoding=""utf-8""?>
<TimeSpan>-P10675199DT2H48M5.4775808S</TimeSpan>"));
        Assert.StrictEqual(TimeSpan.MaxValue, SerializeAndDeserialize<TimeSpan>(TimeSpan.MaxValue,
@"<?xml version=""1.0"" encoding=""utf-8""?>
<TimeSpan>P10675199DT2H48M5.4775807S</TimeSpan>"));
    }

    [Fact]
    public static void Xml_TypeWithTimeSpanProperty()
    {
        var obj = new TypeWithTimeSpanProperty { TimeSpanProperty = TimeSpan.FromMilliseconds(1) };
        var deserializedObj = SerializeAndDeserialize(obj,
@"<?xml version=""1.0"" encoding=""utf-16""?>
<TypeWithTimeSpanProperty xmlns:xsi=""http://www.w3.org/2001/XMLSchema-instance"" xmlns:xsd=""http://www.w3.org/2001/XMLSchema"">
  <TimeSpanProperty>PT0.001S</TimeSpanProperty>
</TypeWithTimeSpanProperty>");
        Assert.StrictEqual(obj.TimeSpanProperty, deserializedObj.TimeSpanProperty);
    }

    [Fact]
    public static void Xml_TypeWithByteProperty()
    {
        var obj = new TypeWithByteProperty() {ByteProperty = 123};
        var deserializedObj = SerializeAndDeserialize(obj,
@"<?xml version=""1.0"" encoding=""utf-8""?>
<TypeWithByteProperty xmlns:xsi=""http://www.w3.org/2001/XMLSchema-instance"" xmlns:xsd=""http://www.w3.org/2001/XMLSchema"">
  <ByteProperty>123</ByteProperty>
</TypeWithByteProperty>");
        Assert.StrictEqual(obj.ByteProperty, deserializedObj.ByteProperty);
    }

    [Fact]
    public static void Xml_DeserializeOutOfRangeByteProperty()
    {
        //Deserialize an instance with out-of-range value for the byte property, expecting exception from deserialization process
        var serializer = new XmlSerializer(typeof(TypeWithByteProperty));
        using (var stream = new MemoryStream())
        {
            var writer = new StreamWriter(stream);
            writer.Write(
@"<?xml version=""1.0"" encoding=""utf-8""?>
<TypeWithByteProperty xmlns:xsi=""http://www.w3.org/2001/XMLSchema-instance"" xmlns:xsd=""http://www.w3.org/2001/XMLSchema"">
  <ByteProperty>-1</ByteProperty>
</TypeWithByteProperty>");
            writer.Flush();
            stream.Position = 0;
            Assert.Throws<InvalidOperationException>(() => {
                var deserializedObj = (TypeWithByteProperty)serializer.Deserialize(stream);
            });
        }
    }

    [Fact]
    public static void Xml_XmlAttributes_RemoveXmlElementAttribute()
    {
        XmlAttributes attrs = new XmlAttributes();

        XmlElementAttribute item = new XmlElementAttribute("elem1");
        attrs.XmlElements.Add(item);
        Assert.True(attrs.XmlElements.Contains(item));

        attrs.XmlElements.Remove(item);
        Assert.False(attrs.XmlElements.Contains(item));
    }

    [Fact]
    public static void Xml_XmlAttributes_RemoveXmlElementAttribute_ThrowsOnMissingItem()
    {
        XmlAttributes attrs = new XmlAttributes();

        XmlElementAttribute item1 = new XmlElementAttribute("elem1");
        attrs.XmlElements.Add(item1);

        XmlElementAttribute item2 = new XmlElementAttribute("elem2");
        attrs.XmlElements.Add(item2);
        Assert.True(attrs.XmlElements.Contains(item1));
        Assert.True(attrs.XmlElements.Contains(item2));

        attrs.XmlElements.Remove(item2);
        Assert.False(attrs.XmlElements.Contains(item2));

        Assert.Throws<ArgumentException>(() => { attrs.XmlElements.Remove(item2); });
    }

    [Fact]
    public static void Xml_XmlAttributes_RemoveXmlArrayItemAttribute()
    {
        XmlAttributes attrs = new XmlAttributes();

        XmlArrayItemAttribute item = new XmlArrayItemAttribute("item1");
        attrs.XmlArrayItems.Add(item);
        Assert.True(attrs.XmlArrayItems.Contains(item));

        attrs.XmlArrayItems.Remove(item);
        Assert.False(attrs.XmlArrayItems.Contains(item));
    }

    [Fact]
    public static void Xml_XmlAttributes_RemoveXmlArrayItemAttribute_ThrowsOnMissingItem()
    {
        XmlAttributes attrs = new XmlAttributes();

        XmlArrayItemAttribute item1 = new XmlArrayItemAttribute("item1");
        attrs.XmlArrayItems.Add(item1);

        XmlArrayItemAttribute item2 = new XmlArrayItemAttribute("item2");
        attrs.XmlArrayItems.Add(item2);
        Assert.True(attrs.XmlArrayItems.Contains(item1));
        Assert.True(attrs.XmlArrayItems.Contains(item2));

        attrs.XmlArrayItems.Remove(item2);
        Assert.False(attrs.XmlArrayItems.Contains(item2));

        Assert.Throws<ArgumentException>(() => { attrs.XmlArrayItems.Remove(item2); });
    }

    [Fact]
    public static void Xml_XmlAttributes_RemoveXmlAnyElementAttribute()
    {
        XmlAttributes attrs = new XmlAttributes();

        XmlAnyElementAttribute item = new XmlAnyElementAttribute("elem1");
        attrs.XmlAnyElements.Add(item);
        Assert.True(attrs.XmlAnyElements.Contains(item));

        attrs.XmlAnyElements.Remove(item);
        Assert.False(attrs.XmlAnyElements.Contains(item));
    }

    [Fact]
    public static void Xml_XmlAttributes_RemoveXmlAnyElementAttributeThrowsOnMissingItem()
    {
        XmlAttributes attrs = new XmlAttributes();

        XmlAnyElementAttribute item1 = new XmlAnyElementAttribute("elem1");
        attrs.XmlAnyElements.Add(item1);

        XmlAnyElementAttribute item2 = new XmlAnyElementAttribute("elem2");
        attrs.XmlAnyElements.Add(item2);
        Assert.True(attrs.XmlAnyElements.Contains(item1));
        Assert.True(attrs.XmlAnyElements.Contains(item2));

        attrs.XmlAnyElements.Remove(item2);
        Assert.False(attrs.XmlAnyElements.Contains(item2));

        Assert.Throws<ArgumentException>(() => { attrs.XmlAnyElements.Remove(item2); });
    }

    [Fact]
    public static void Xml_ArrayOfXmlNodeProperty()
    {
        var obj = new TypeWithXmlNodeArrayProperty()
        {
            CDATA = new[] { new XmlDocument().CreateCDataSection("test&test") }
        };
        var deserializedObj = SerializeAndDeserialize<TypeWithXmlNodeArrayProperty>(obj, @"<TypeWithXmlNodeArrayProperty xmlns:xsi=""http://www.w3.org/2001/XMLSchema-instance"" xmlns:xsd=""http://www.w3.org/2001/XMLSchema""><![CDATA[test&test]]></TypeWithXmlNodeArrayProperty>");
        Assert.Equal(obj.CDATA.Length, deserializedObj.CDATA.Length);
        Assert.Equal(obj.CDATA[0].InnerText, deserializedObj.CDATA[0].InnerText);
    }

    [Fact]
    public static void Xml_TypeWithTwoDimensionalArrayProperty1()
    {
        SimpleType[][] simpleType2D = GetObjectwith2DArrayOfSimpleType();

        var obj = new TypeWith2DArrayProperty1()
        {
            TwoDArrayOfSimpleType = simpleType2D
        };

        string baseline = "<?xml version=\"1.0\" encoding=\"utf-8\"?>\r\n<TypeWith2DArrayProperty1 xmlns:xsi=\"http://www.w3.org/2001/XMLSchema-instance\" xmlns:xsd=\"http://www.w3.org/2001/XMLSchema\">\r\n  <TwoDArrayOfSimpleType>\r\n    <ArrayOfSimpleType>\r\n      <SimpleType>\r\n        <P1>0 0 value</P1>\r\n        <P2>1</P2>\r\n      </SimpleType>\r\n      <SimpleType>\r\n        <P1>0 1 value</P1>\r\n        <P2>2</P2>\r\n      </SimpleType>\r\n    </ArrayOfSimpleType>\r\n    <ArrayOfSimpleType>\r\n      <SimpleType>\r\n        <P1>1 0 value</P1>\r\n        <P2>3</P2>\r\n      </SimpleType>\r\n      <SimpleType>\r\n        <P1>1 1 value</P1>\r\n        <P2>4</P2>\r\n      </SimpleType>\r\n    </ArrayOfSimpleType>\r\n  </TwoDArrayOfSimpleType>\r\n</TypeWith2DArrayProperty1>";
        TypeWith2DArrayProperty1 actual = SerializeAndDeserialize(obj, baseline);
        Assert.NotNull(actual);
        Assert.True(SimpleType.AreEqual(simpleType2D[0][0], actual.TwoDArrayOfSimpleType[0][0]));
        Assert.True(SimpleType.AreEqual(simpleType2D[0][1], actual.TwoDArrayOfSimpleType[0][1]));
        Assert.True(SimpleType.AreEqual(simpleType2D[1][0], actual.TwoDArrayOfSimpleType[1][0]));
        Assert.True(SimpleType.AreEqual(simpleType2D[1][1], actual.TwoDArrayOfSimpleType[1][1]));
    }

    [Fact]
    public static void Xml_TypeWithTwoDimensionalArrayProperty2()
    {
        SimpleType[][] simpleType2D = GetObjectwith2DArrayOfSimpleType();

        var obj = new TypeWith2DArrayProperty2()
        {
            TwoDArrayOfSimpleType = simpleType2D
        };

        string baseline = "<?xml version=\"1.0\" encoding=\"utf - 8\"?>\r\n<TypeWith2DArrayProperty2 xmlns:xsi=\"http://www.w3.org/2001/XMLSchema-instance\" xmlns:xsd=\"http://www.w3.org/2001/XMLSchema\">\r\n  <TwoDArrayOfSimpleType>\r\n    <SimpleType>\r\n      <SimpleType>\r\n        <P1>0 0 value</P1>\r\n        <P2>1</P2>\r\n      </SimpleType>\r\n      <SimpleType>\r\n        <P1>0 1 value</P1>\r\n        <P2>2</P2>\r\n      </SimpleType>\r\n    </SimpleType>\r\n    <SimpleType>\r\n      <SimpleType>\r\n        <P1>1 0 value</P1>\r\n        <P2>3</P2>\r\n      </SimpleType>\r\n      <SimpleType>\r\n        <P1>1 1 value</P1>\r\n        <P2>4</P2>\r\n      </SimpleType>\r\n    </SimpleType>\r\n  </TwoDArrayOfSimpleType>\r\n</TypeWith2DArrayProperty2>";
        TypeWith2DArrayProperty2 actual = SerializeAndDeserialize(obj, baseline);
        Assert.NotNull(actual);
        Assert.True(SimpleType.AreEqual(simpleType2D[0][0], actual.TwoDArrayOfSimpleType[0][0]));
        Assert.True(SimpleType.AreEqual(simpleType2D[0][1], actual.TwoDArrayOfSimpleType[0][1]));
        Assert.True(SimpleType.AreEqual(simpleType2D[1][0], actual.TwoDArrayOfSimpleType[1][0]));
        Assert.True(SimpleType.AreEqual(simpleType2D[1][1], actual.TwoDArrayOfSimpleType[1][1]));
    }

    private static SimpleType[][] GetObjectwith2DArrayOfSimpleType()
    {
        SimpleType[][] simpleType2D = new SimpleType[2][];
        simpleType2D[0] = new SimpleType[2];
        simpleType2D[1] = new SimpleType[2];
        simpleType2D[0][0] = new SimpleType() { P1 = "0 0 value", P2 = 1 };
        simpleType2D[0][1] = new SimpleType() { P1 = "0 1 value", P2 = 2 };
        simpleType2D[1][0] = new SimpleType() { P1 = "1 0 value", P2 = 3 };
        simpleType2D[1][1] = new SimpleType() { P1 = "1 1 value", P2 = 4 };
        return simpleType2D;
    }

    public static void Xml_TypeWithByteArrayAsXmlText()
    {
        var value = new TypeWithByteArrayAsXmlText() { Value = new byte[] { 1, 2, 3 } };
        var actual = SerializeAndDeserialize(value, "<?xml version=\"1.0\" encoding=\"utf-8\"?>\r\n<TypeWithByteArrayAsXmlText xmlns:xsi=\"http://www.w3.org/2001/XMLSchema-instance\" xmlns:xsd=\"http://www.w3.org/2001/XMLSchema\">AQID</TypeWithByteArrayAsXmlText>");

        Assert.NotNull(actual);
        Assert.NotNull(actual.Value);
        Assert.Equal(value.Value.Length, actual.Value.Length);
        Assert.True(Enumerable.SequenceEqual(value.Value, actual.Value));
    }

    [Fact]
    public static void Xml_SimpleType()
    {
        var serializer = new XmlSerializer(typeof(SimpleType));
        var obj = new SimpleType { P1 = "foo", P2 = 1 };
        var deserializedObj = SerializeAndDeserialize(obj,
@"<?xml version=""1.0"" encoding=""utf-16""?>
<SimpleType xmlns:xsi=""http://www.w3.org/2001/XMLSchema-instance"" xmlns:xsd=""http://www.w3.org/2001/XMLSchema"">
  <P1>foo</P1>
  <P2>1</P2>
</SimpleType>");
        Assert.NotNull(deserializedObj);
        Assert.StrictEqual(obj.P1, deserializedObj.P1);
        Assert.StrictEqual(obj.P2, deserializedObj.P2);
    }

    [Fact]
    public static void Xml_BaseClassAndDerivedClass2WithSameProperty()
    {
        var value = new DerivedClassWithSameProperty2() { DateTimeProperty = new DateTime(100, DateTimeKind.Utc), IntProperty = 5, StringProperty = "TestString", ListProperty = new List<string>() };
        value.ListProperty.AddRange(new string[] { "one", "two", "three" });

        var actual = SerializeAndDeserialize(value,
@"<?xml version=""1.0""?>
<DerivedClassWithSameProperty2 xmlns:xsi=""http://www.w3.org/2001/XMLSchema-instance"" xmlns:xsd=""http://www.w3.org/2001/XMLSchema"">
  <StringProperty>TestString</StringProperty>
  <IntProperty>5</IntProperty>
  <DateTimeProperty>0001-01-01T00:00:00.00001Z</DateTimeProperty>
  <ListProperty>
    <string>one</string>
    <string>two</string>
    <string>three</string>
  </ListProperty>
</DerivedClassWithSameProperty2>");

        Assert.StrictEqual(value.DateTimeProperty, actual.DateTimeProperty);
        Assert.StrictEqual(value.IntProperty, actual.IntProperty);
        Assert.StrictEqual(value.StringProperty, actual.StringProperty);
        Assert.Equal(value.ListProperty.ToArray(), actual.ListProperty.ToArray());
    }

    [Fact]
    public static void Xml_TypeWithPropertiesHavingDefaultValue_DefaultValue()
    {
        var value = new TypeWithPropertiesHavingDefaultValue()
        {
            StringProperty = "DefaultString",
            EmptyStringProperty = "",
            IntProperty = 11,
            CharProperty = 'm'
        };

        var actual = SerializeAndDeserialize(value, "<?xml version=\"1.0\" encoding=\"utf-8\"?>\r\n<TypeWithPropertiesHavingDefaultValue xmlns:xsi=\"http://www.w3.org/2001/XMLSchema-instance\" xmlns:xsd=\"http://www.w3.org/2001/XMLSchema\">\r\n  <CharProperty>109</CharProperty>\r\n</TypeWithPropertiesHavingDefaultValue>");

        Assert.NotNull(actual);
        Assert.StrictEqual(value.StringProperty, actual.StringProperty);
        Assert.StrictEqual(value.EmptyStringProperty, actual.EmptyStringProperty);
        Assert.StrictEqual(value.IntProperty, actual.IntProperty);
        Assert.StrictEqual(value.CharProperty, actual.CharProperty);
    }

    [Fact]
    public static void Xml_TypeWithStringPropertyWithDefaultValue_NonDefaultValue()
    {
        var value = new TypeWithPropertiesHavingDefaultValue()
        {
            StringProperty = "NonDefaultValue",
            EmptyStringProperty = "NonEmpty",
            IntProperty = 12,
            CharProperty = 'n'
        };

        var actual = SerializeAndDeserialize(value, "<?xml version=\"1.0\" encoding=\"utf-8\"?>\r\n<TypeWithPropertiesHavingDefaultValue xmlns:xsi=\"http://www.w3.org/2001/XMLSchema-instance\" xmlns:xsd=\"http://www.w3.org/2001/XMLSchema\">\r\n  <EmptyStringProperty>NonEmpty</EmptyStringProperty>\r\n  <StringProperty>NonDefaultValue</StringProperty>\r\n  <IntProperty>12</IntProperty>\r\n  <CharProperty>110</CharProperty>\r\n</TypeWithPropertiesHavingDefaultValue>");

        Assert.NotNull(actual);
        Assert.StrictEqual(value.StringProperty, actual.StringProperty);
    }

    [Fact]
    public static void Xml_TypeWithEnumPropertyHavingDefaultValue()
    {
        var value = new TypeWithEnumPropertyHavingDefaultValue() { EnumProperty = IntEnum.Option0 };
        var actual = SerializeAndDeserialize(value,
            "<?xml version=\"1.0\" encoding=\"utf-8\"?>\r\n<TypeWithEnumPropertyHavingDefaultValue xmlns:xsi=\"http://www.w3.org/2001/XMLSchema-instance\" xmlns:xsd=\"http://www.w3.org/2001/XMLSchema\">\r\n  <EnumProperty>Option0</EnumProperty>\r\n</TypeWithEnumPropertyHavingDefaultValue>",
            skipStringCompare: false);

        Assert.NotNull(actual);
        Assert.StrictEqual(value.EnumProperty, actual.EnumProperty);


        value = new TypeWithEnumPropertyHavingDefaultValue() { EnumProperty = IntEnum.Option1 };
        actual = SerializeAndDeserialize(value,
            "<?xml version=\"1.0\" encoding=\"utf-8\"?>\r\n<TypeWithEnumPropertyHavingDefaultValue xmlns:xsi=\"http://www.w3.org/2001/XMLSchema-instance\" xmlns:xsd=\"http://www.w3.org/2001/XMLSchema\" />",
            skipStringCompare: false);

        Assert.NotNull(actual);
        Assert.StrictEqual(value.EnumProperty, actual.EnumProperty);
    }

    [Fact]
    public static void Xml_TypeWithEnumFlagPropertyHavingDefaultValue()
    {
        var value = new TypeWithEnumFlagPropertyHavingDefaultValue() { EnumProperty = EnumFlags.Two | EnumFlags.Three };
        var actual = SerializeAndDeserialize(value,
            "<?xml version=\"1.0\" encoding=\"utf-8\"?>\r\n<TypeWithEnumFlagPropertyHavingDefaultValue xmlns:xsi=\"http://www.w3.org/2001/XMLSchema-instance\" xmlns:xsd=\"http://www.w3.org/2001/XMLSchema\">\r\n  <EnumProperty>Two Three</EnumProperty>\r\n</TypeWithEnumFlagPropertyHavingDefaultValue>");

        Assert.NotNull(actual);
        Assert.StrictEqual(value.EnumProperty, actual.EnumProperty);


        value = new TypeWithEnumFlagPropertyHavingDefaultValue();
        actual = SerializeAndDeserialize(value,
            "<?xml version=\"1.0\" encoding=\"utf-8\"?>\r\n<TypeWithEnumFlagPropertyHavingDefaultValue xmlns:xsi=\"http://www.w3.org/2001/XMLSchema-instance\" xmlns:xsd=\"http://www.w3.org/2001/XMLSchema\" />");

        Assert.NotNull(actual);
        Assert.StrictEqual(value.EnumProperty, actual.EnumProperty);
    }

    [Fact]
    public static void Xml_Soap_TypeWithEnumFlagPropertyHavingDefaultValue()
    {
        var mapping = new SoapReflectionImporter().ImportTypeMapping(typeof(TypeWithEnumFlagPropertyHavingDefaultValue));
        var serializer = new XmlSerializer(mapping);

        var value = new TypeWithEnumFlagPropertyHavingDefaultValue() { EnumProperty = EnumFlags.Two | EnumFlags.Three };
        var actual = SerializeAndDeserialize(
            value,
            "<?xml version=\"1.0\"?>\r\n<TypeWithEnumFlagPropertyHavingDefaultValue xmlns:xsi=\"http://www.w3.org/2001/XMLSchema-instance\" xmlns:xsd=\"http://www.w3.org/2001/XMLSchema\" id=\"id1\">\r\n  <EnumProperty xsi:type=\"EnumFlags\">Two Three</EnumProperty>\r\n</TypeWithEnumFlagPropertyHavingDefaultValue>",
            () => serializer);

        Assert.NotNull(actual);
        Assert.StrictEqual(value.EnumProperty, actual.EnumProperty);


        value = new TypeWithEnumFlagPropertyHavingDefaultValue();
        actual = SerializeAndDeserialize(
            value,
            "<?xml version=\"1.0\"?>\r\n<TypeWithEnumFlagPropertyHavingDefaultValue xmlns:xsi=\"http://www.w3.org/2001/XMLSchema-instance\" xmlns:xsd=\"http://www.w3.org/2001/XMLSchema\" id=\"id1\">\r\n  <EnumProperty xsi:type=\"EnumFlags\">One Four</EnumProperty>\r\n</TypeWithEnumFlagPropertyHavingDefaultValue>",
            () => serializer);

        Assert.NotNull(actual);
        Assert.StrictEqual(value.EnumProperty, actual.EnumProperty);
    }

    [Fact]
    public static void Xml_TypeWithXmlQualifiedName()
    {
        var value = new TypeWithXmlQualifiedName()
        {
            Value = new XmlQualifiedName("FooName")
        };

        var actual = SerializeAndDeserialize(value, "<?xml version=\"1.0\" encoding=\"utf-8\"?>\r\n<TypeWithXmlQualifiedName xmlns:xsi=\"http://www.w3.org/2001/XMLSchema-instance\" xmlns:xsd=\"http://www.w3.org/2001/XMLSchema\">\r\n  <Value xmlns=\"\">FooName</Value>\r\n</TypeWithXmlQualifiedName>", skipStringCompare: false);

        Assert.NotNull(actual);
        Assert.StrictEqual(value.Value, actual.Value);
    }

    [Fact]
    public static void Xml_Soap_TypeWithXmlQualifiedName()
    {
        var mapping = new SoapReflectionImporter().ImportTypeMapping(typeof(TypeWithXmlQualifiedName));
        var serializer = new XmlSerializer(mapping);

        var value = new TypeWithXmlQualifiedName()
        {
            Value = new XmlQualifiedName("FooName")
        };

        var actual = SerializeAndDeserialize(
            value,
            "<?xml version=\"1.0\"?>\r\n<TypeWithXmlQualifiedName xmlns:xsi=\"http://www.w3.org/2001/XMLSchema-instance\" xmlns:xsd=\"http://www.w3.org/2001/XMLSchema\" id=\"id1\">\r\n  <Value xmlns=\"\" xsi:type=\"xsd:QName\">FooName</Value>\r\n</TypeWithXmlQualifiedName>",
            () => serializer);

        Assert.NotNull(actual);
        Assert.StrictEqual(value.Value, actual.Value);
    }

    [Fact]
    public static void Xml_TypeWithShouldSerializeMethod_WithDefaultValue()
    {
        var value = new TypeWithShouldSerializeMethod();

        var actual = SerializeAndDeserialize(value, "<?xml version=\"1.0\" encoding=\"utf-8\"?>\r\n<TypeWithShouldSerializeMethod xmlns:xsi=\"http://www.w3.org/2001/XMLSchema-instance\" xmlns:xsd=\"http://www.w3.org/2001/XMLSchema\" />");

        Assert.NotNull(actual);
        Assert.StrictEqual(value.Foo, actual.Foo);
    }

    [Fact]
    public static void Xml_TypeWithShouldSerializeMethod_WithNonDefaultValue()
    {
        var value = new TypeWithShouldSerializeMethod() { Foo = "SomeValue" };

        var actual = SerializeAndDeserialize(value, "<?xml version=\"1.0\" encoding=\"utf-8\"?>\r\n<TypeWithShouldSerializeMethod xmlns:xsi=\"http://www.w3.org/2001/XMLSchema-instance\" xmlns:xsd=\"http://www.w3.org/2001/XMLSchema\"><Foo>SomeValue</Foo></TypeWithShouldSerializeMethod>");

        Assert.NotNull(actual);
        Assert.StrictEqual(value.Foo, actual.Foo);
    }

    [Fact]
    public static void Xml_KnownTypesThroughConstructorWithArrayProperties()
    {
        int[] intArray = new int[] { 1, 2, 3 };
        string[] stringArray = new string[] { "a", "b" };

        var value = new KnownTypesThroughConstructorWithArrayProperties() { IntArrayValue = intArray, StringArrayValue = stringArray};
        var actual = SerializeAndDeserialize(value,
            "<?xml version=\"1.0\" encoding=\"utf-8\"?>\r\n<KnownTypesThroughConstructorWithArrayProperties xmlns:xsi=\"http://www.w3.org/2001/XMLSchema-instance\" xmlns:xsd=\"http://www.w3.org/2001/XMLSchema\">\r\n  <StringArrayValue xsi:type=\"ArrayOfString\">\r\n    <string>a</string>\r\n    <string>b</string>\r\n  </StringArrayValue>\r\n  <IntArrayValue xsi:type=\"ArrayOfInt\">\r\n    <int>1</int>\r\n    <int>2</int>\r\n    <int>3</int>\r\n  </IntArrayValue>\r\n</KnownTypesThroughConstructorWithArrayProperties>",
            () => { return new XmlSerializer(typeof(KnownTypesThroughConstructorWithArrayProperties), new Type[] { typeof(int[]), typeof(string[]) }); },
            skipStringCompare: false);

        Assert.NotNull(actual);

        var actualIntArray = (int[])actual.IntArrayValue;
        Assert.NotNull(actualIntArray);
        Assert.Equal(intArray.Length, actualIntArray.Length);
        Assert.True(Enumerable.SequenceEqual(intArray, actualIntArray));

        var actualStringArray = (string[])actual.StringArrayValue;
        Assert.NotNull(actualStringArray);
        Assert.True(Enumerable.SequenceEqual(stringArray, actualStringArray));
        Assert.Equal(stringArray.Length, actualStringArray.Length);
    }

    [Fact]
    public static void Xml_KnownTypesThroughConstructorWithEnumFlags()
    {
        var enumFlags = EnumFlags.One | EnumFlags.Four;
        var value = new KnownTypesThroughConstructorWithValue() { Value = enumFlags };
        var actual = SerializeAndDeserialize(value,
            "<?xml version=\"1.0\" encoding=\"utf-8\"?>\r\n<KnownTypesThroughConstructorWithValue xmlns:xsi=\"http://www.w3.org/2001/XMLSchema-instance\" xmlns:xsd=\"http://www.w3.org/2001/XMLSchema\">\r\n  <Value xsi:type=\"EnumFlags\">One Four</Value>\r\n</KnownTypesThroughConstructorWithValue>",
            () => { return new XmlSerializer(typeof(KnownTypesThroughConstructorWithValue), new Type[] { typeof(EnumFlags) }); },
            skipStringCompare: false);

        Assert.NotNull(actual);
        Assert.Equal((EnumFlags)value.Value, (EnumFlags)actual.Value);
    }

    [Fact]
    public static void Xml_KnownTypesThroughConstructorWithEnumFlagsXmlQualifiedName()
    {
        var value = new KnownTypesThroughConstructorWithValue() { Value = new XmlQualifiedName("foo") };
        var actual = SerializeAndDeserialize(value,
            "<?xml version=\"1.0\" encoding=\"utf-8\"?>\r\n<KnownTypesThroughConstructorWithValue xmlns:xsi=\"http://www.w3.org/2001/XMLSchema-instance\" xmlns:xsd=\"http://www.w3.org/2001/XMLSchema\">\r\n  <Value xsi:type=\"xsd:QName\">foo</Value>\r\n</KnownTypesThroughConstructorWithValue>",
            () => { return new XmlSerializer(typeof(KnownTypesThroughConstructorWithValue), new Type[] { typeof(XmlQualifiedName) }); },
            skipStringCompare: false);

        Assert.NotNull(actual);
        Assert.Equal((XmlQualifiedName)value.Value, (XmlQualifiedName)actual.Value);
    }

    [Fact]
    static void Xml_TypeWithTypesHavingCustomFormatter()
    {
        var str = "The quick brown fox jumps over the lazy dog.";
        var value = new TypeWithTypesHavingCustomFormatter()
        {
            DateTimeContent = new DateTime(2016, 7, 18, 0, 0, 0, DateTimeKind.Utc),
            QNameContent = new XmlQualifiedName("QNameContent"),
            DateContent = new DateTime(2016, 7, 18, 0, 0, 0, DateTimeKind.Utc),
            NameContent = "NameContent",
            NCNameContent = "NCNameContent",
            NMTOKENContent = "NMTOKENContent",
            NMTOKENSContent = "NMTOKENSContent",
            Base64BinaryContent = Encoding.Unicode.GetBytes(str),
            HexBinaryContent = Encoding.Unicode.GetBytes(str),
        };

        var actual = SerializeAndDeserialize(value,
            "<?xml version=\"1.0\" encoding=\"utf-8\"?>\r\n<TypeWithTypesHavingCustomFormatter xmlns:xsi=\"http://www.w3.org/2001/XMLSchema-instance\" xmlns:xsd=\"http://www.w3.org/2001/XMLSchema\">\r\n  <DateTimeContent>2016-07-18T00:00:00Z</DateTimeContent>\r\n  <QNameContent xmlns=\"\">QNameContent</QNameContent>\r\n  <DateContent>2016-07-18</DateContent>\r\n  <NameContent>NameContent</NameContent>\r\n  <NCNameContent>NCNameContent</NCNameContent>\r\n  <NMTOKENContent>NMTOKENContent</NMTOKENContent>\r\n  <NMTOKENSContent>NMTOKENSContent</NMTOKENSContent>\r\n  <Base64BinaryContent>VABoAGUAIABxAHUAaQBjAGsAIABiAHIAbwB3AG4AIABmAG8AeAAgAGoAdQBtAHAAcwAgAG8AdgBlAHIAIAB0AGgAZQAgAGwAYQB6AHkAIABkAG8AZwAuAA==</Base64BinaryContent>\r\n  <HexBinaryContent>540068006500200071007500690063006B002000620072006F0077006E00200066006F00780020006A0075006D007000730020006F00760065007200200074006800650020006C0061007A007900200064006F0067002E00</HexBinaryContent>\r\n</TypeWithTypesHavingCustomFormatter>");

        Assert.NotNull(actual);
        Assert.True(value.DateTimeContent == actual.DateTimeContent, $"Actual DateTimeContent was not as expected. \r\n Expected: {value.DateTimeContent} \r\n Actual: {actual.DateTimeContent}");
        Assert.True(value.QNameContent == actual.QNameContent, $"Actual QNameContent was not as expected. \r\n Expected: {value.QNameContent} \r\n Actual: {actual.QNameContent}");
        Assert.True(value.DateContent == actual.DateContent, $"Actual DateContent was not as expected. \r\n Expected: {value.DateContent} \r\n Actual: {actual.DateContent}");
        Assert.True(value.NameContent == actual.NameContent, $"Actual NameContent was not as expected. \r\n Expected: {value.NameContent} \r\n Actual: {actual.NameContent}");
        Assert.True(value.NCNameContent == actual.NCNameContent, $"Actual NCNameContent was not as expected. \r\n Expected: {value.NCNameContent} \r\n Actual: {actual.NCNameContent}");
        Assert.True(value.NMTOKENContent == actual.NMTOKENContent, $"Actual NMTOKENContent was not as expected. \r\n Expected: {value.NMTOKENContent} \r\n Actual: {actual.NMTOKENContent}");
        Assert.True(value.NMTOKENSContent == actual.NMTOKENSContent, $"Actual NMTOKENSContent was not as expected. \r\n Expected: {value.NMTOKENSContent} \r\n Actual: {actual.NMTOKENSContent}");

        Assert.NotNull(actual.Base64BinaryContent);
        Assert.True(Enumerable.SequenceEqual(value.Base64BinaryContent, actual.Base64BinaryContent), "Actual Base64BinaryContent was not as expected.");

        Assert.NotNull(actual.HexBinaryContent);
        Assert.True(Enumerable.SequenceEqual(value.HexBinaryContent, actual.HexBinaryContent), "Actual HexBinaryContent was not as expected.");
    }

    [Fact]
    public static void Xml_TypeWithXmlElementsAndUnnamedXmlAny()
    {
        XmlDocument xDoc = new XmlDocument();
        xDoc.LoadXml(@"<html></html>");
        XmlElement element = xDoc.CreateElement("Element");
        element.InnerText = "Element innertext";

        var value = new TypeWithXmlElementsAndUnnamedXmlAny()
        {
            Things = new object[] { 1, "2", element}
        };

        var actual = SerializeAndDeserialize(value,
           "<?xml version=\"1.0\" encoding=\"utf-8\"?>\r\n<MyXmlType xmlns:xsi=\"http://www.w3.org/2001/XMLSchema-instance\" xmlns:xsd=\"http://www.w3.org/2001/XMLSchema\">\r\n  <int>1</int>\r\n  <string>2</string>\r\n  <Element>Element innertext</Element>\r\n</MyXmlType>");

        Assert.NotNull(actual);
        Assert.NotNull(actual.Things);
        Assert.Equal(value.Things.Length, actual.Things.Length);
        Assert.True(actual.Things[2] is XmlElement);

        var expectedElem = (XmlElement)value.Things[2];
        var actualElem = (XmlElement)actual.Things[2];
        Assert.Equal(expectedElem.Name, actualElem.Name);
        Assert.Equal(expectedElem.NamespaceURI, actualElem.NamespaceURI);
        Assert.Equal(expectedElem.InnerText, actualElem.InnerText);
    }

    [Fact]
    public static void Xml_TypeWithMultiXmlAnyElement()
    {
        XmlDocument xDoc = new XmlDocument();
        xDoc.LoadXml(@"<html></html>");
        XmlElement element1 = xDoc.CreateElement("name1", "ns1");
        element1.InnerText = "Element innertext1";
        XmlElement element2 = xDoc.CreateElement("name2", "ns2");
        element2.InnerText = "Element innertext2";

        var value = new TypeWithMultiNamedXmlAnyElement()
        {
            Things = new object[] { element1, element2 }
        };

        var actual = SerializeAndDeserialize(value,
           "<?xml version=\"1.0\" encoding=\"utf-8\"?>\r\n<MyXmlType xmlns:xsi=\"http://www.w3.org/2001/XMLSchema-instance\" xmlns:xsd=\"http://www.w3.org/2001/XMLSchema\">\r\n  <name1 xmlns=\"ns1\">Element innertext1</name1>\r\n  <name2 xmlns=\"ns2\">Element innertext2</name2>\r\n</MyXmlType>");

        Assert.NotNull(actual);
        Assert.NotNull(actual.Things);
        Assert.Equal(value.Things.Length, actual.Things.Length);

        var expectedElem = (XmlElement)value.Things[1];
        var actualElem = (XmlElement)actual.Things[1];
        Assert.Equal(expectedElem.Name, actualElem.Name);
        Assert.Equal(expectedElem.NamespaceURI, actualElem.NamespaceURI);
        Assert.Equal(expectedElem.InnerText, actualElem.InnerText);

        XmlElement element3 = xDoc.CreateElement("name3", "ns3");
        element3.InnerText = "Element innertext3";
        value = new TypeWithMultiNamedXmlAnyElement()
        {
            Things = new object[] { element3 }
        };

        Assert.Throws<InvalidOperationException>(() => actual = SerializeAndDeserialize(value, string.Empty, skipStringCompare: true));
    }


    [Fact]
    public static void Xml_TypeWithMultiNamedXmlAnyElementAndOtherFields()
    {
        XmlDocument xDoc = new XmlDocument();
        xDoc.LoadXml(@"<html></html>");
        XmlElement element1 = xDoc.CreateElement("name1", "ns1");
        element1.InnerText = "Element innertext1";
        XmlElement element2 = xDoc.CreateElement("name2", "ns2");
        element2.InnerText = "Element innertext2";

        var value = new TypeWithMultiNamedXmlAnyElementAndOtherFields()
        {
            Things = new object[] { element1, element2 },
            StringField = "foo",
            IntField = 123
        };

        var actual = SerializeAndDeserialize(value,
           "<?xml version=\"1.0\" encoding=\"utf-8\"?>\r\n<MyXmlType xmlns:xsi=\"http://www.w3.org/2001/XMLSchema-instance\" xmlns:xsd=\"http://www.w3.org/2001/XMLSchema\">\r\n  <name1 xmlns=\"ns1\">Element innertext1</name1>\r\n  <name2 xmlns=\"ns2\">Element innertext2</name2>\r\n  <StringField>foo</StringField>\r\n  <IntField>123</IntField>\r\n</MyXmlType>");

        Assert.NotNull(actual);
        Assert.NotNull(actual.Things);
        Assert.Equal(value.Things.Length, actual.Things.Length);

        var expectedElem = (XmlElement)value.Things[1];
        var actualElem = (XmlElement)actual.Things[1];
        Assert.Equal(expectedElem.Name, actualElem.Name);
        Assert.Equal(expectedElem.NamespaceURI, actualElem.NamespaceURI);
        Assert.Equal(expectedElem.InnerText, actualElem.InnerText);
    }

    [Fact]
    public static void Xml_TypeWithArrayPropertyHavingChoice()
    {
        object[] choices = new object[] { "Food", 5 };

        // For each item in the choices array, add an
        // enumeration value.
        MoreChoices[] itemChoices = new MoreChoices[] { MoreChoices.Item, MoreChoices.Amount };

        var value = new TypeWithArrayPropertyHavingChoice() { ManyChoices = choices, ChoiceArray = itemChoices };

        var actual = SerializeAndDeserialize(value, "<?xml version=\"1.0\" encoding=\"utf-8\"?>\r\n<TypeWithArrayPropertyHavingChoice xmlns:xsi=\"http://www.w3.org/2001/XMLSchema-instance\" xmlns:xsd=\"http://www.w3.org/2001/XMLSchema\">\r\n  <Item>Food</Item>\r\n  <Amount>5</Amount>\r\n</TypeWithArrayPropertyHavingChoice>");

        Assert.NotNull(actual);
        Assert.NotNull(actual.ManyChoices);
        Assert.Equal(value.ManyChoices.Length, actual.ManyChoices.Length);
        Assert.True(Enumerable.SequenceEqual(value.ManyChoices, actual.ManyChoices));
    }

    [Fact]
    public static void XML_TypeWithTypeNameInXmlTypeAttribute_WithValue()
    {
        var value = new TypeWithTypeNameInXmlTypeAttribute() { XmlAttributeForm = "SomeValue" };

        var actual = SerializeAndDeserialize(value,
            "<?xml version=\"1.0\" encoding=\"utf-8\"?>\r\n<MyXmlType xmlns:xsi=\"http://www.w3.org/2001/XMLSchema-instance\" xmlns:xsd=\"http://www.w3.org/2001/XMLSchema\" XmlAttributeForm=\"SomeValue\" />",
            skipStringCompare: false);

        Assert.NotNull(actual);
        Assert.Equal(value.XmlAttributeForm, actual.XmlAttributeForm);
    }

    [Fact]
    public static void XML_TypeWithArrayLikeXmlAttribute()
    {
        var value = new TypeWithStringArrayAsXmlAttribute() { XmlAttributeForms = new string[] { "SomeValue1", "SomeValue2" } };

        var actual = SerializeAndDeserialize(value,
            "<?xml version=\"1.0\" encoding=\"utf-8\"?>\r\n<MyXmlType xmlns:xsi=\"http://www.w3.org/2001/XMLSchema-instance\" xmlns:xsd=\"http://www.w3.org/2001/XMLSchema\" XmlAttributeForms=\"SomeValue1 SomeValue2\" />");

        Assert.NotNull(actual);
        Assert.True(Enumerable.SequenceEqual(value.XmlAttributeForms, actual.XmlAttributeForms));
    }

    [Fact]
    public static void XML_TypeWithArrayLikeXmlAttributeWithFields()
    {
        var value = new TypeWithArrayLikeXmlAttributeWithFields() { XmlAttributeForms = new string[] { "SomeValue1", "SomeValue2" }, StringField = "foo", IntField = 123 };

        var actual = SerializeAndDeserialize(value,
            "<?xml version=\"1.0\" encoding=\"utf-8\"?>\r\n<MyXmlType xmlns:xsi=\"http://www.w3.org/2001/XMLSchema-instance\" xmlns:xsd=\"http://www.w3.org/2001/XMLSchema\" XmlAttributeForms=\"SomeValue1 SomeValue2\">\r\n  <StringField>foo</StringField>\r\n  <IntField>123</IntField>\r\n</MyXmlType>");

        Assert.NotNull(actual);
        Assert.Equal(value.StringField, actual.StringField);
        Assert.Equal(value.IntField, actual.IntField);
        Assert.True(Enumerable.SequenceEqual(value.XmlAttributeForms, actual.XmlAttributeForms));
    }

    [Fact]
    public static void XML_TypeWithByteArrayAsXmlAttribute()
    {
        var value = new TypeWithByteArrayAsXmlAttribute() { XmlAttributeForms = new byte[] { 0, 1, 2 } };

        var actual = SerializeAndDeserialize(value,
            "<?xml version=\"1.0\" encoding=\"utf-8\"?>\r\n<MyXmlType xmlns:xsi=\"http://www.w3.org/2001/XMLSchema-instance\" xmlns:xsd=\"http://www.w3.org/2001/XMLSchema\" XmlAttributeForms=\"AAEC\" />");

        Assert.NotNull(actual);
        Assert.True(Enumerable.SequenceEqual(value.XmlAttributeForms, actual.XmlAttributeForms));
    }

    [Fact]
    public static void XML_TypeWithByteArrayArrayAsXmlAttribute()
    {
        var value = new TypeWithByteArrayArrayAsXmlAttribute() { XmlAttributeForms = new byte[][] { new byte[] { 1 }, new byte[] { 2 } } };

        var actual = SerializeAndDeserialize(value,
            "<?xml version=\"1.0\" encoding=\"utf-8\"?>\r\n<MyXmlType xmlns:xsi=\"http://www.w3.org/2001/XMLSchema-instance\" xmlns:xsd=\"http://www.w3.org/2001/XMLSchema\" XmlAttributeForms=\"AQ== Ag==\" />");

        Assert.NotNull(actual);
        Assert.Equal(value.XmlAttributeForms[0][0], actual.XmlAttributeForms[0][0]);
        Assert.Equal(value.XmlAttributeForms[1][0], actual.XmlAttributeForms[1][0]);
    }

    [Fact]
    public static void XML_TypeWithQNameArrayAsXmlAttribute()
    {
        var value = new TypeWithQNameArrayAsXmlAttribute() { XmlAttributeForms = new XmlQualifiedName[] { new XmlQualifiedName("SomeValue1", "ns1"), new XmlQualifiedName("SomeValue2", "ns2") } };

        var actual = SerializeAndDeserialize(value,
            "<?xml version=\"1.0\" encoding=\"utf-8\"?>\r\n<MyXmlType xmlns:xsi=\"http://www.w3.org/2001/XMLSchema-instance\" xmlns:xsd=\"http://www.w3.org/2001/XMLSchema\" xmlns:q1=\"ns1\" xmlns:q2=\"ns2\" XmlAttributeForms=\"q1:SomeValue1 q2:SomeValue2\" />");

        Assert.NotNull(actual);
        Assert.True(Enumerable.SequenceEqual(value.XmlAttributeForms, actual.XmlAttributeForms));
    }

    [Fact]
    public static void XML_TypeWithEnumArrayAsXmlAttribute()
    {
        var value = new TypeWithEnumArrayAsXmlAttribute() { XmlAttributeForms = new IntEnum[] { IntEnum.Option1, IntEnum.Option2 } };

        var actual = SerializeAndDeserialize(value,
            "<?xml version=\"1.0\" encoding=\"utf-8\"?>\r\n<MyXmlType xmlns:xsi=\"http://www.w3.org/2001/XMLSchema-instance\" xmlns:xsd=\"http://www.w3.org/2001/XMLSchema\" XmlAttributeForms=\"Option1 Option2\" />");

        Assert.NotNull(actual);
        Assert.True(Enumerable.SequenceEqual(value.XmlAttributeForms, actual.XmlAttributeForms));
    }

    [Fact]
    public static void XML_TypeWithFieldsOrdered()
    {
        var value = new TypeWithFieldsOrdered()
        {
            IntField1 = 1,
            IntField2 = 2,
            StringField1 = "foo1",
            StringField2 = "foo2"
        };

        var actual = SerializeAndDeserialize(value, "<?xml version=\"1.0\" encoding=\"utf-8\"?>\r\n<TypeWithFieldsOrdered xmlns:xsi=\"http://www.w3.org/2001/XMLSchema-instance\" xmlns:xsd=\"http://www.w3.org/2001/XMLSchema\">\r\n  <IntField1>1</IntField1>\r\n  <IntField2>2</IntField2>\r\n  <StringField2>foo2</StringField2>\r\n  <StringField1>foo1</StringField1>\r\n</TypeWithFieldsOrdered>");

        Assert.NotNull(actual);
        Assert.Equal(value.IntField1, actual.IntField1);
        Assert.Equal(value.IntField2, actual.IntField2);
        Assert.Equal(value.StringField1, actual.StringField1);
        Assert.Equal(value.StringField2, actual.StringField2);
    }

    [Fact]
    public static void XmlSchemaTest()
    {
        var schemas = new XmlSchemas();
        var exporter = new XmlSchemaExporter(schemas);
        //Import the type as an XML mapping
        XmlTypeMapping originalmapping = new XmlReflectionImporter().ImportTypeMapping(typeof(Dog));
        //Export the XML mapping into schemas
        exporter.ExportTypeMapping(originalmapping);
        //Print out the schemas
        var schemaEnumerator = new XmlSchemaEnumerator(schemas);
        var ms = new MemoryStream();
        string baseline = "<?xml version=\"1.0\"?>\r\n<xs:schema elementFormDefault=\"qualified\" xmlns:xs=\"http://www.w3.org/2001/XMLSchema\">\r\n  <xs:element name=\"Dog\" nillable=\"true\" type=\"Dog\" />\r\n  <xs:complexType name=\"Dog\">\r\n    <xs:complexContent mixed=\"false\">\r\n      <xs:extension base=\"Animal\">\r\n        <xs:sequence>\r\n          <xs:element minOccurs=\"1\" maxOccurs=\"1\" name=\"breed\" type=\"DogBreed\" />\r\n        </xs:sequence>\r\n      </xs:extension>\r\n    </xs:complexContent>\r\n  </xs:complexType>\r\n  <xs:complexType name=\"Animal\">\r\n    <xs:sequence>\r\n      <xs:element minOccurs=\"1\" maxOccurs=\"1\" name=\"age\" type=\"xs:int\" />\r\n      <xs:element minOccurs=\"0\" maxOccurs=\"1\" name=\"name\" type=\"xs:string\" />\r\n    </xs:sequence>\r\n  </xs:complexType>\r\n  <xs:simpleType name=\"DogBreed\">\r\n    <xs:restriction base=\"xs:string\">\r\n      <xs:enumeration value=\"GermanShepherd\" />\r\n      <xs:enumeration value=\"LabradorRetriever\" />\r\n    </xs:restriction>\r\n  </xs:simpleType>\r\n</xs:schema>";
        schemaEnumerator.MoveNext();
        schemaEnumerator.Current.Write(ms);
        ms.Position = 0;
        string actualOutput = new StreamReader(ms).ReadToEnd();
        Utils.CompareResult result = Utils.Compare(baseline, actualOutput);
        Assert.True(result.Equal, string.Format("{1}{0}Test failed for wrong output from schema: {0}Expected: {2}{0}Actual: {3}",
                Environment.NewLine, result.ErrorMessage, baseline, actualOutput));
        Assert.False(schemaEnumerator.MoveNext());
        schemas.Compile((o, args) => {
            throw new InvalidOperationException(string.Format("{1}{0} Test failed because schema compile failed", Environment.NewLine, args.Message));
        }, true);
        var importer = new XmlSchemaImporter(schemas);
        ////Import the schema element back into an XML mapping
        XmlTypeMapping newmapping = importer.ImportTypeMapping(new XmlQualifiedName(originalmapping.ElementName, originalmapping.Namespace));
        Assert.NotNull(newmapping);
        Assert.Equal(originalmapping.ElementName, newmapping.ElementName);
        Assert.Equal(originalmapping.TypeFullName, newmapping.TypeFullName);
        Assert.Equal(originalmapping.XsdTypeName, newmapping.XsdTypeName);
        Assert.Equal(originalmapping.XsdTypeNamespace, newmapping.XsdTypeNamespace);
    }

    [Fact]
    public static void XmlSerializerFactoryTest()
    {
        string baseline = "<?xml version=\"1.0\"?>\r\n<Dog xmlns:xsi=\"http://www.w3.org/2001/XMLSchema-instance\" xmlns:xsd=\"http://www.w3.org/2001/XMLSchema\">\r\n  <Age>5</Age>\r\n  <Name>Bear</Name>\r\n  <Breed>GermanShepherd</Breed>\r\n</Dog>";
        var xsf = new XmlSerializerFactory();
        Func<XmlSerializer> serializerfunc = () => xsf.CreateSerializer(typeof(Dog));
        var dog1 = new Dog() { Name = "Bear", Age = 5, Breed = DogBreed.GermanShepherd };
        var dog2 = SerializeAndDeserialize(dog1, baseline, serializerfunc);
        Assert.Equal(dog1.Name, dog2.Name);
        Assert.Equal(dog1.Age, dog2.Age);
        Assert.Equal(dog1.Breed, dog2.Breed);
    }

#if ReflectionOnly
    [ActiveIssue(14259)]
#endif
    [Fact]
    public static void XmlUnknownElementAndEventHandlerTest()
    {
        List<string> grouplists = new List<string>();
        int count = 0;
        XmlSerializer serializer = new XmlSerializer(typeof(Group));
        serializer.UnknownElement += new XmlElementEventHandler((o, args) =>
        {
            Group myGroup = (Group)args.ObjectBeingDeserialized;
            Assert.NotNull(myGroup);
            grouplists.Add(args.Element.Name);
            ++count;
        });
        string xmlFileContent = @"<?xml version=""1.0"" encoding=""utf-8""?>
  <Group xmlns:xsi=""http://www.w3.org/2001/XMLSchema-instance"" xmlns:xsd = ""http://www.w3.org/2001/XMLSchema"">
         <GroupName>MyGroup</GroupName>
         <GroupSize>Large</GroupSize>
         <GroupNumber>444</GroupNumber>
         <GroupBase>West</GroupBase>
       </Group >";
        Group group = (Group)serializer.Deserialize(GetStreamFromString(xmlFileContent));
        Assert.NotNull(group);
        Assert.NotNull(group.GroupName);
        Assert.Null(group.GroupVehicle);
        Assert.Equal(3, count);
        Assert.Equal(3, grouplists.Count());
        bool b = grouplists.Contains("GroupSize") && grouplists.Contains("GroupNumber") && grouplists.Contains("GroupBase");
        Assert.True(b);
    }

#if ReflectionOnly
    [ActiveIssue(14259)]
#endif
    [Fact]
    public static void XmlUnknownNodeAndEventHandlerTest()
    {
        List<string> grouplists = new List<string>();
        int count = 0;
        XmlSerializer serializer = new XmlSerializer(typeof(Group));
        serializer.UnknownNode += new XmlNodeEventHandler((o, args) =>
        {
            Group myGroup = (Group)args.ObjectBeingDeserialized;
            Assert.NotNull(myGroup);
            grouplists.Add(args.LocalName);
            ++count;
        });
        string xmlFileContent = @"<?xml version=""1.0"" encoding=""utf-8""?>
  <Group xmlns:xsi=""http://www.w3.org/2001/XMLSchema-instance"" xmlns:xsd=""http://www.w3.org/2001/XMLSchema"" xmlns:coho=""http://www.cohowinery.com"" xmlns:cp=""http://www.cpandl.com"">
              <coho:GroupName>MyGroup</coho:GroupName>
              <cp:GroupSize>Large</cp:GroupSize>
              <cp:GroupNumber>444</cp:GroupNumber>
              <coho:GroupBase>West</coho:GroupBase>
              <coho:ThingInfo>
                    <Number>1</Number>
                    <Name>Thing1</Name>
                    <Elmo>
                        <Glue>element</Glue>
                    </Elmo>
              </coho:ThingInfo>
  </Group>";
        Group group = (Group)serializer.Deserialize(GetStreamFromString(xmlFileContent));
        Assert.NotNull(group);
        Assert.Null(group.GroupName);
        Assert.Equal(5, count);
        Assert.Equal(5, grouplists.Count());
        bool b = grouplists.Contains("GroupName") && grouplists.Contains("GroupSize") && grouplists.Contains("GroupNumber") && grouplists.Contains("GroupBase") && grouplists.Contains("ThingInfo");
        Assert.True(b);
    }

    [Fact]
    public static void XmlUnknownAttributeAndEventHandlerTest()
    {
        List<string> grouplists = new List<string>();
        int count = 0;
        XmlSerializer serializer = new XmlSerializer(typeof(Group));
        serializer.UnknownAttribute += new XmlAttributeEventHandler((o, args) =>
        {
            Group myGroup = (Group)args.ObjectBeingDeserialized;
            Assert.NotNull(myGroup);
            grouplists.Add(args.Attr.LocalName);
            ++count;
        });
        string xmlFileContent = @"<?xml version=""1.0"" encoding=""utf-8""?>
   <Group xmlns:xsi=""http://www.w3.org/2001/XMLSchema-instance"" xmlns:xsd=""http://www.w3.org/2001/XMLSchema"" GroupType='Technical' GroupNumber='42' GroupBase='Red'>
           <GroupName>MyGroup</GroupName>
         </Group>";
        Group group = (Group)serializer.Deserialize(GetStreamFromString(xmlFileContent));
        Assert.NotNull(group);
        Assert.NotNull(group.GroupName);
        Assert.Null(group.GroupVehicle);
        Assert.Equal(3, count);
        Assert.Equal(3, grouplists.Count());
        bool b = grouplists.Contains("GroupType") && grouplists.Contains("GroupNumber") && grouplists.Contains("GroupBase");
        Assert.True(b);
    }

    [Fact]
    public static void XmlDeserializationEventsTest()
    {
        List<string> grouplists = new List<string>();
        int count = 0;
        // Create an instance of the XmlSerializer class.
        XmlSerializer serializer = new XmlSerializer(typeof(Group));
        XmlDeserializationEvents events = new XmlDeserializationEvents();
        events.OnUnknownAttribute += new XmlAttributeEventHandler((o, args) =>
        {
            Group myGroup = (Group)args.ObjectBeingDeserialized;
            Assert.NotNull(myGroup);
            grouplists.Add(args.Attr.LocalName);
            ++count;
        });
        string xmlFileContent = @"<?xml version=""1.0"" encoding=""utf-8""?>
   <Group xmlns:xsi=""http://www.w3.org/2001/XMLSchema-instance"" xmlns:xsd=""http://www.w3.org/2001/XMLSchema"" GroupType='Technical' GroupNumber='42' GroupBase='Red'>
           <GroupName>MyGroup</GroupName>
         </Group>";
        Group group = (Group)serializer.Deserialize(XmlReader.Create(GetStreamFromString(xmlFileContent)), events);
        Assert.NotNull(group);
        Assert.NotNull(group.GroupName);
        Assert.Null(group.GroupVehicle);
        Assert.Equal(3, count);
        Assert.Equal(3, grouplists.Count());
        bool b = grouplists.Contains("GroupType") && grouplists.Contains("GroupNumber") && grouplists.Contains("GroupBase");
        Assert.True(b);
    }
    private static Stream GetStreamFromString(string s)
    {
        MemoryStream stream = new MemoryStream();
        StreamWriter writer = new StreamWriter(stream);
        writer.Write(s);
        writer.Flush();
        stream.Position = 0;
        return stream;
    }

    [Fact]
    public static void  SoapAttributeTests()
    {
        SoapAttributes soapAttrs = new SoapAttributes();
        SoapAttributeOverrides soapOverrides = new SoapAttributeOverrides();
        SoapElementAttribute soapElement1 = new SoapElementAttribute("Truck");
        soapAttrs.SoapElement = soapElement1;
        soapOverrides.Add(typeof(SoapEncodedTestType2), "Vehicle", soapAttrs);
    }

    [Fact]
    public static void Xml_Soap_ComplexField()
    {
        XmlTypeMapping typeMapping = new SoapReflectionImporter().ImportTypeMapping(typeof(SoapEncodedTestType2));
        var serializer = new XmlSerializer(typeMapping);
        var value = new SoapEncodedTestType2();
        value.TestType3 = new SoapEncodedTestType3() { StringValue = "foo" };
        string baseline = "<root><SoapEncodedTestType2 xmlns:xsi=\"http://www.w3.org/2001/XMLSchema-instance\" xmlns:xsd=\"http://www.w3.org/2001/XMLSchema\" id=\"id1\"><TestType3 href=\"#id2\" /></SoapEncodedTestType2><SoapEncodedTestType3 id=\"id2\" d2p1:type=\"SoapEncodedTestType3\" xmlns:d2p1=\"http://www.w3.org/2001/XMLSchema-instance\"><StringValue xmlns:q1=\"http://www.w3.org/2001/XMLSchema\" d2p1:type=\"q1:string\">foo</StringValue></SoapEncodedTestType3></root>";
        var actual = SerializeAndDeserializeWithWrapper(value, serializer, baseline);

        Assert.NotNull(actual);
        Assert.NotNull(actual.TestType3);
        Assert.Equal(value.TestType3.StringValue, actual.TestType3.StringValue);
    }

    [Fact]
    public static void Xml_Soap_Basic()
    {
        XmlTypeMapping myTypeMapping = new SoapReflectionImporter().ImportTypeMapping(typeof(SoapEncodedTestType1));
        var ser = new XmlSerializer(myTypeMapping);
        var value = new SoapEncodedTestType1()
        {
            IntValue = 11,
            DoubleValue = 12.0,
            StringValue = "abc",
            DateTimeValue = new DateTime(1000)
        };

        var actual = SerializeAndDeserialize(
            value: value,
            baseline: "<?xml version=\"1.0\"?>\r\n<SoapEncodedTestType1 xmlns:xsi=\"http://www.w3.org/2001/XMLSchema-instance\" xmlns:xsd=\"http://www.w3.org/2001/XMLSchema\" id=\"id1\">\r\n  <IntValue xsi:type=\"xsd:int\">11</IntValue>\r\n  <DoubleValue xsi:type=\"xsd:double\">12</DoubleValue>\r\n  <StringValue xsi:type=\"xsd:string\">abc</StringValue>\r\n  <DateTimeValue xsi:type=\"xsd:dateTime\">0001-01-01T00:00:00.0001</DateTimeValue>\r\n</SoapEncodedTestType1>",
            serializerFactory: () => ser);

        Assert.NotNull(actual);
        Assert.Equal(value.IntValue, actual.IntValue);
        Assert.Equal(value.DoubleValue, actual.DoubleValue);
        Assert.Equal(value.StringValue, actual.StringValue);
        Assert.Equal(value.DateTimeValue, actual.DateTimeValue);
    }

    [Fact]
    public static void Xml_Soap_TypeWithNullableFields()
    {
        XmlTypeMapping myTypeMapping = new SoapReflectionImporter().ImportTypeMapping(typeof(SoapEncodedTestType4));
        var ser = new XmlSerializer(myTypeMapping);
        var value = new SoapEncodedTestType4()
        {
            IntValue = 11,
            DoubleValue = 12.0
        };

        var actual = SerializeAndDeserialize(
            value: value,
            baseline: "<?xml version=\"1.0\"?>\r\n<SoapEncodedTestType4 xmlns:xsi=\"http://www.w3.org/2001/XMLSchema-instance\" xmlns:xsd=\"http://www.w3.org/2001/XMLSchema\" id=\"id1\">\r\n  <IntValue xsi:type=\"xsd:int\">11</IntValue>\r\n  <DoubleValue xsi:type=\"xsd:double\">12</DoubleValue>\r\n</SoapEncodedTestType4>",
            serializerFactory: () => ser);

        Assert.NotNull(actual);
        Assert.Equal(value.IntValue, actual.IntValue);
        Assert.Equal(value.DoubleValue, actual.DoubleValue);

        value = new SoapEncodedTestType4()
        {
            IntValue = null,
            DoubleValue = null
        };

        actual = SerializeAndDeserialize(
            value: value,
            baseline: "<?xml version=\"1.0\"?>\r\n<SoapEncodedTestType4 xmlns:xsi=\"http://www.w3.org/2001/XMLSchema-instance\" xmlns:xsd=\"http://www.w3.org/2001/XMLSchema\" id=\"id1\">\r\n  <IntValue xsi:nil=\"true\" />\r\n  <DoubleValue xsi:nil=\"true\" />\r\n</SoapEncodedTestType4>",
            serializerFactory: () => ser);

        Assert.NotNull(actual);
        Assert.Equal(value.IntValue, actual.IntValue);
        Assert.Equal(value.DoubleValue, actual.DoubleValue);
    }

    [Fact]
    public static void Xml_Soap_Nullable()
    {
        XmlTypeMapping intMapping = new SoapReflectionImporter().ImportTypeMapping(typeof(int?));
        int? value = 11;

        var actual = SerializeAndDeserialize(
            value: value,
            baseline: "<?xml version=\"1.0\"?>\r\n<int d1p1:type=\"int\" xmlns:d1p1=\"http://www.w3.org/2001/XMLSchema-instance\" xmlns=\"http://www.w3.org/2001/XMLSchema\">11</int>",
            serializerFactory: () => new XmlSerializer(intMapping));
        Assert.Equal(value, actual);

        XmlTypeMapping structMapping = new SoapReflectionImporter().ImportTypeMapping(typeof(SomeStruct?));
        SomeStruct? structValue = new SomeStruct() { A = 1, B = 2 };

        var structActual = SerializeAndDeserialize(
            value: structValue,
            baseline: "<?xml version=\"1.0\"?>\r\n<SomeStruct xmlns:xsi=\"http://www.w3.org/2001/XMLSchema-instance\" xmlns:xsd=\"http://www.w3.org/2001/XMLSchema\" id=\"id1\">\r\n  <A xsi:type=\"xsd:int\">1</A>\r\n  <B xsi:type=\"xsd:int\">2</B>\r\n</SomeStruct>",
            serializerFactory: () => new XmlSerializer(structMapping));
        Assert.NotNull(structActual);
        Assert.Equal(structValue.Value.A, structActual.Value.A);
        Assert.Equal(structValue.Value.B, structActual.Value.B);

        structActual = SerializeAndDeserialize(
            value: (SomeStruct?)null,
            baseline: "<?xml version=\"1.0\"?>\r\n<SomeStruct xmlns:xsi=\"http://www.w3.org/2001/XMLSchema-instance\" xmlns:xsd=\"http://www.w3.org/2001/XMLSchema\" />",
            serializerFactory: () => new XmlSerializer(structMapping));
        Assert.NotNull(structActual);
        Assert.Equal(0, structActual.Value.A);
        Assert.Equal(0, structActual.Value.B);
    }

    [Fact]
    public static void Xml_Soap_Basic_FromMappings()
    {
        XmlTypeMapping myTypeMapping = new SoapReflectionImporter().ImportTypeMapping(typeof(SoapEncodedTestType1));
        var ser = XmlSerializer.FromMappings(new XmlMapping[] { myTypeMapping });
        var value = new SoapEncodedTestType1()
        {
            IntValue = 11,
            DoubleValue = 12.0,
            StringValue = "abc",
            DateTimeValue = new DateTime(1000)
        };

        var actual = SerializeAndDeserialize(
            value,
            "<?xml version=\"1.0\"?>\r\n<SoapEncodedTestType1 xmlns:xsi=\"http://www.w3.org/2001/XMLSchema-instance\" xmlns:xsd=\"http://www.w3.org/2001/XMLSchema\" id=\"id1\">\r\n  <IntValue xsi:type=\"xsd:int\">11</IntValue>\r\n  <DoubleValue xsi:type=\"xsd:double\">12</DoubleValue>\r\n  <StringValue xsi:type=\"xsd:string\">abc</StringValue>\r\n  <DateTimeValue xsi:type=\"xsd:dateTime\">0001-01-01T00:00:00.0001</DateTimeValue>\r\n</SoapEncodedTestType1>",
            () => ser[0]);

        Assert.NotNull(actual);
        Assert.Equal(value.IntValue, actual.IntValue);
        Assert.Equal(value.DoubleValue, actual.DoubleValue);
        Assert.Equal(value.StringValue, actual.StringValue);
        Assert.Equal(value.DateTimeValue, actual.DateTimeValue);
    }

    [Fact]
    public static void Xml_Soap_With_SoapIgnore()
    {
        var soapAttributes = new SoapAttributes();
        soapAttributes.SoapIgnore = true;

        var soapOverrides = new SoapAttributeOverrides();
        soapOverrides.Add(typeof(SoapEncodedTestType1), "IntValue", soapAttributes);

        XmlTypeMapping myTypeMapping = new SoapReflectionImporter(soapOverrides).ImportTypeMapping(typeof(SoapEncodedTestType1));
        var ser = new XmlSerializer(myTypeMapping);
        var value = new SoapEncodedTestType1()
        {
            IntValue = 11,
            DoubleValue = 12.0,
            StringValue = "abc",
            DateTimeValue = new DateTime(1000)
        };

        var actual = SerializeAndDeserialize(
            value: value,
            baseline: "<?xml version=\"1.0\"?>\r\n<SoapEncodedTestType1 xmlns:xsi=\"http://www.w3.org/2001/XMLSchema-instance\" xmlns:xsd=\"http://www.w3.org/2001/XMLSchema\" id=\"id1\">\r\n  <DoubleValue xsi:type=\"xsd:double\">12</DoubleValue>\r\n  <StringValue xsi:type=\"xsd:string\">abc</StringValue>\r\n  <DateTimeValue xsi:type=\"xsd:dateTime\">0001-01-01T00:00:00.0001</DateTimeValue>\r\n</SoapEncodedTestType1>",
            serializerFactory: () => ser);

        Assert.NotNull(actual);
        Assert.NotEqual(value.IntValue, actual.IntValue);
        Assert.Equal(value.DoubleValue, actual.DoubleValue);
        Assert.Equal(value.StringValue, actual.StringValue);
        Assert.Equal(value.DateTimeValue, actual.DateTimeValue);
    }

    [Fact]
    public static void Xml_Soap_With_SoapElement()
    {
        var soapAttributes = new SoapAttributes();
        var soapElement = new SoapElementAttribute("MyStringValue");
        soapAttributes.SoapElement = soapElement;

        var soapOverrides = new SoapAttributeOverrides();
        soapOverrides.Add(typeof(SoapEncodedTestType1), "StringValue", soapAttributes);

        XmlTypeMapping myTypeMapping = new SoapReflectionImporter(soapOverrides).ImportTypeMapping(typeof(SoapEncodedTestType1));
        var ser = new XmlSerializer(myTypeMapping);
        var value = new SoapEncodedTestType1()
        {
            IntValue = 11,
            DoubleValue = 12.0,
            StringValue = "abc",
            DateTimeValue = new DateTime(1000)
        };

        var actual = SerializeAndDeserialize(
            value: value,
            baseline: "<?xml version=\"1.0\"?>\r\n<SoapEncodedTestType1 xmlns:xsi=\"http://www.w3.org/2001/XMLSchema-instance\" xmlns:xsd=\"http://www.w3.org/2001/XMLSchema\" id=\"id1\">\r\n  <IntValue xsi:type=\"xsd:int\">11</IntValue>\r\n  <DoubleValue xsi:type=\"xsd:double\">12</DoubleValue>\r\n  <MyStringValue xsi:type=\"xsd:string\">abc</MyStringValue>\r\n  <DateTimeValue xsi:type=\"xsd:dateTime\">0001-01-01T00:00:00.0001</DateTimeValue>\r\n</SoapEncodedTestType1>",
            serializerFactory: () => ser);

        Assert.NotNull(actual);
        Assert.Equal(value.IntValue, actual.IntValue);
        Assert.Equal(value.DoubleValue, actual.DoubleValue);
        Assert.Equal(value.StringValue, actual.StringValue);
        Assert.Equal(value.DateTimeValue, actual.DateTimeValue);
    }

    [Fact]
    public static void Xml_Soap_With_SoapType()
    {
        var soapAttributes = new SoapAttributes();
        var soapType = new SoapTypeAttribute();
        soapType.TypeName = "MyType";
        soapAttributes.SoapType = soapType;

        var soapOverrides = new SoapAttributeOverrides();
        soapOverrides.Add(typeof(SoapEncodedTestType1), soapAttributes);

        XmlTypeMapping myTypeMapping = new SoapReflectionImporter(soapOverrides).ImportTypeMapping(typeof(SoapEncodedTestType1));
        var ser = new XmlSerializer(myTypeMapping);
        var value = new SoapEncodedTestType1()
        {
            IntValue = 11,
            DoubleValue = 12.0,
            StringValue = "abc",
            DateTimeValue = new DateTime(1000)
        };

        var actual = SerializeAndDeserialize(
            value: value,
            baseline: "<?xml version=\"1.0\"?>\r\n<MyType xmlns:xsi=\"http://www.w3.org/2001/XMLSchema-instance\" xmlns:xsd=\"http://www.w3.org/2001/XMLSchema\" id=\"id1\">\r\n  <IntValue xsi:type=\"xsd:int\">11</IntValue>\r\n  <DoubleValue xsi:type=\"xsd:double\">12</DoubleValue>\r\n  <StringValue xsi:type=\"xsd:string\">abc</StringValue>\r\n  <DateTimeValue xsi:type=\"xsd:dateTime\">0001-01-01T00:00:00.0001</DateTimeValue>\r\n</MyType>",
            serializerFactory: () => ser);

        Assert.NotNull(actual);
        Assert.Equal(value.IntValue, actual.IntValue);
        Assert.Equal(value.DoubleValue, actual.DoubleValue);
        Assert.Equal(value.StringValue, actual.StringValue);
        Assert.Equal(value.DateTimeValue, actual.DateTimeValue);
    }

    [Fact]
    public static void Xml_Soap_Enum()
    {
        XmlTypeMapping myTypeMapping = new SoapReflectionImporter().ImportTypeMapping(typeof(SoapEncodedTestEnum));
        var ser = new XmlSerializer(myTypeMapping);
        var value = SoapEncodedTestEnum.A;

        var actual = SerializeAndDeserialize(
            value: value,
            baseline: "<?xml version=\"1.0\"?>\r\n<SoapEncodedTestEnum d1p1:type=\"SoapEncodedTestEnum\" xmlns:d1p1=\"http://www.w3.org/2001/XMLSchema-instance\">Small</SoapEncodedTestEnum>",
            serializerFactory: () => ser);

        Assert.Equal(value, actual);
    }

    [Fact]
    public static void Xml_Soap_Enum_With_SoapEnumOverrides()
    {
        var soapAtts = new SoapAttributes();
        var soapEnum = new SoapEnumAttribute();
        soapEnum.Name = "Tiny";
        soapAtts.SoapEnum = soapEnum;

        var soapAttributeOverrides = new SoapAttributeOverrides();
        soapAttributeOverrides.Add(typeof(SoapEncodedTestEnum), "A", soapAtts);


        XmlTypeMapping myTypeMapping = new SoapReflectionImporter(soapAttributeOverrides).ImportTypeMapping(typeof(SoapEncodedTestEnum));
        var ser = new XmlSerializer(myTypeMapping);
        var value = SoapEncodedTestEnum.A;

        var actual = SerializeAndDeserialize(
            value: value,
            baseline: "<?xml version=\"1.0\"?>\r\n<SoapEncodedTestEnum d1p1:type=\"SoapEncodedTestEnum\" xmlns:d1p1=\"http://www.w3.org/2001/XMLSchema-instance\">Tiny</SoapEncodedTestEnum>",
            serializerFactory: () => ser);

        Assert.Equal(value, actual);
    }

    [Fact]
    public static void SoapEncodedSerialization_SoapAttribute()
    {
        var soapAtts1 = new SoapAttributes();
        var soapAtt1 = new SoapAttributeAttribute();
        soapAtt1.Namespace = "http://www.cpandl.com";
        soapAtts1.SoapAttribute = soapAtt1;
        var soapAtts2 = new SoapAttributes();
        var soapAtt2 = new SoapAttributeAttribute();
        soapAtt2.DataType = "date";
        soapAtt2.AttributeName = "CreationDate";
        soapAtts2.SoapAttribute = soapAtt2;
        var soapAttributeOverrides = new SoapAttributeOverrides();
        soapAttributeOverrides.Add(typeof(SoapEncodedTestType5), "Name", soapAtts1);
        soapAttributeOverrides.Add(typeof(SoapEncodedTestType5), "Today", soapAtts2);
        XmlTypeMapping myTypeMapping = new SoapReflectionImporter(soapAttributeOverrides).ImportTypeMapping(typeof(SoapEncodedTestType5));
        var ser = new XmlSerializer(myTypeMapping);
        var value = new SoapEncodedTestType5()
        {
            Name = "MyName",
            PostitiveInt = "10",
            Today = new DateTime(2012, 10, 10)
        };

        var actual = SerializeAndDeserialize(
            value: value,
            baseline: "<?xml version=\"1.0\"?>\r\n<SoapEncodedTestType5 xmlns:xsi=\"http://www.w3.org/2001/XMLSchema-instance\" xmlns:xsd=\"http://www.w3.org/2001/XMLSchema\" id=\"id1\" d1p1:Name=\"MyName\" CreationDate=\"2017-01-27\" xmlns:d1p1=\"http://www.cpandl.com\">\r\n  <PosInt xsi:type=\"xsd:nonNegativeInteger\">10</PosInt>\r\n</SoapEncodedTestType5>",
            serializerFactory: () => ser);

        Assert.Equal(value.Name, actual.Name);
        Assert.Equal(value.PostitiveInt, actual.PostitiveInt);
        Assert.Equal(value.Today, actual.Today);
    }

    [Fact]
    public static void SoapEncodedSerialization_IncludeType()
    {
        var soapImporter = new SoapReflectionImporter();
        soapImporter.IncludeType(typeof(MySpecialOrder));
        soapImporter.IncludeType(typeof(MySpecialOrder2));
        XmlTypeMapping myTypeMapping = soapImporter.ImportTypeMapping(typeof(MyOrder));
        var ser = new XmlSerializer(myTypeMapping);
        var value = new MySpecialOrder()
        {
            ID = 10,
            Name = "MyName",
            SecondaryID = 1000
        };

        var actual = SerializeAndDeserialize(
            value: value,
            baseline: "<?xml version=\"1.0\"?>\r\n<MyOrder xmlns:xsi=\"http://www.w3.org/2001/XMLSchema-instance\" xmlns:xsd=\"http://www.w3.org/2001/XMLSchema\" id=\"id1\" xsi:type=\"MySpecialOrder\">\r\n  <ID xsi:type=\"xsd:int\">10</ID>\r\n  <Name xsi:type=\"xsd:string\">MyName</Name>\r\n  <SecondaryID xsi:type=\"xsd:int\">1000</SecondaryID>\r\n</MyOrder>",
            serializerFactory: () => ser);

        Assert.NotNull(actual);
        Assert.Equal(value.ID, actual.ID);
        Assert.Equal(value.Name, actual.Name);
        Assert.Equal(value.SecondaryID, actual.SecondaryID);
    }

    [Fact]
    public static void SoapEncodedSerialization_CircularLink()
    {
        XmlTypeMapping myTypeMapping = new SoapReflectionImporter().ImportTypeMapping(typeof(MyCircularLink));
        var ser = new XmlSerializer(myTypeMapping);
        var value = new MyCircularLink(true);

        string baseline = "<root>\r\n  <MyCircularLink xmlns:xsi=\"http://www.w3.org/2001/XMLSchema-instance\" xmlns:xsd=\"http://www.w3.org/2001/XMLSchema\" id=\"id1\">\r\n    <Link href=\"#id2\" />\r\n    <IntValue xsi:type=\"xsd:int\">0</IntValue>\r\n  </MyCircularLink>\r\n  <MyCircularLink id=\"id2\" d2p1:type=\"MyCircularLink\" xmlns:d2p1=\"http://www.w3.org/2001/XMLSchema-instance\">\r\n    <Link href=\"#id3\" />\r\n    <IntValue xmlns:q1=\"http://www.w3.org/2001/XMLSchema\" d2p1:type=\"q1:int\">1</IntValue>\r\n  </MyCircularLink>\r\n  <MyCircularLink id=\"id3\" d2p1:type=\"MyCircularLink\" xmlns:d2p1=\"http://www.w3.org/2001/XMLSchema-instance\">\r\n    <Link href=\"#id1\" />\r\n    <IntValue xmlns:q2=\"http://www.w3.org/2001/XMLSchema\" d2p1:type=\"q2:int\">2</IntValue>\r\n  </MyCircularLink>\r\n</root>";
        var deserialized = SerializeAndDeserializeWithWrapper(value, ser, baseline);
        Assert.NotNull(deserialized);
        Assert.Equal(value.Link.IntValue, deserialized.Link.IntValue);
        Assert.Equal(value.Link.Link.IntValue, deserialized.Link.Link.IntValue);
        Assert.Equal(value.Link.Link.Link.IntValue, deserialized.Link.Link.Link.IntValue);
    }

    [Fact]
    public static void Xml_Soap_Array()
    {
        XmlTypeMapping myTypeMapping = new SoapReflectionImporter().ImportTypeMapping(typeof(MyGroup));
        XmlSerializer ser = new XmlSerializer(myTypeMapping);
        MyItem[] things = new MyItem[] { new MyItem() { ItemName = "AAA" }, new MyItem() { ItemName = "BBB" } };
        var value = new MyGroup()
        {
            GroupName = "MyName",
            MyItems = things
        };

        string baseline = "<root>\r\n  <MyGroup xmlns:xsi=\"http://www.w3.org/2001/XMLSchema-instance\" xmlns:xsd=\"http://www.w3.org/2001/XMLSchema\" id=\"id1\">\r\n    <GroupName xsi:type=\"xsd:string\">MyName</GroupName>\r\n    <MyItems href=\"#id2\" />\r\n  </MyGroup>\r\n  <q1:Array id=\"id2\" q1:arrayType=\"MyItem[2]\" xmlns:q1=\"http://schemas.xmlsoap.org/soap/encoding/\">\r\n    <Item href=\"#id3\" />\r\n    <Item href=\"#id4\" />\r\n  </q1:Array>\r\n  <MyItem id=\"id3\" d2p1:type=\"MyItem\" xmlns:d2p1=\"http://www.w3.org/2001/XMLSchema-instance\">\r\n    <ItemName xmlns:q2=\"http://www.w3.org/2001/XMLSchema\" d2p1:type=\"q2:string\">AAA</ItemName>\r\n  </MyItem>\r\n  <MyItem id=\"id4\" d2p1:type=\"MyItem\" xmlns:d2p1=\"http://www.w3.org/2001/XMLSchema-instance\">\r\n    <ItemName xmlns:q3=\"http://www.w3.org/2001/XMLSchema\" d2p1:type=\"q3:string\">BBB</ItemName>\r\n  </MyItem>\r\n</root>";
        var actual = SerializeAndDeserializeWithWrapper(value, ser, baseline);
        Assert.Equal(value.GroupName, actual.GroupName);
        Assert.Equal(value.MyItems.Count(), actual.MyItems.Count());
        for (int i = 0; i < value.MyItems.Count(); i++)
        {
            Assert.Equal(value.MyItems[i].ItemName, actual.MyItems[i].ItemName);
        }
    }

    [Fact]
    public static void Xml_Soap_List()
    {
        XmlTypeMapping myTypeMapping = new SoapReflectionImporter().ImportTypeMapping(typeof(MyGroup2));
        var ser = new XmlSerializer(myTypeMapping);
        List<MyItem> things = new List<MyItem>() { new MyItem() { ItemName = "AAA" }, new MyItem() { ItemName = "BBB" } };
        var value = new MyGroup2()
        {
            GroupName = "MyName",
            MyItems = things
        };

        string baseline = "<root>\r\n  <MyGroup2 xmlns:xsi=\"http://www.w3.org/2001/XMLSchema-instance\" xmlns:xsd=\"http://www.w3.org/2001/XMLSchema\" id=\"id1\">\r\n    <GroupName xsi:type=\"xsd:string\">MyName</GroupName>\r\n    <MyItems href=\"#id2\" />\r\n  </MyGroup2>\r\n  <q1:Array id=\"id2\" q1:arrayType=\"MyItem[2]\" xmlns:q1=\"http://schemas.xmlsoap.org/soap/encoding/\">\r\n    <Item href=\"#id3\" />\r\n    <Item href=\"#id4\" />\r\n  </q1:Array>\r\n  <MyItem id=\"id3\" d2p1:type=\"MyItem\" xmlns:d2p1=\"http://www.w3.org/2001/XMLSchema-instance\">\r\n    <ItemName xmlns:q2=\"http://www.w3.org/2001/XMLSchema\" d2p1:type=\"q2:string\">AAA</ItemName>\r\n  </MyItem>\r\n  <MyItem id=\"id4\" d2p1:type=\"MyItem\" xmlns:d2p1=\"http://www.w3.org/2001/XMLSchema-instance\">\r\n    <ItemName xmlns:q3=\"http://www.w3.org/2001/XMLSchema\" d2p1:type=\"q3:string\">BBB</ItemName>\r\n  </MyItem>\r\n</root>";
        var actual = SerializeAndDeserializeWithWrapper(value, ser, baseline);

        Assert.Equal(value.GroupName, actual.GroupName);
        Assert.Equal(value.MyItems.Count(), actual.MyItems.Count());
        for (int i = 0; i < value.MyItems.Count(); i++)
        {
            Assert.Equal(value.MyItems[i].ItemName, actual.MyItems[i].ItemName);
        }
    }

    [Fact]
    public static void Xml_Soap_MyCollection()
    {
        XmlTypeMapping myTypeMapping = new SoapReflectionImporter().ImportTypeMapping(typeof(MyCollection<string>));
        var serializer = new XmlSerializer(myTypeMapping);
        var value = new MyCollection<string>("a1", "a2");

        string baseline = "<?xml version=\"1.0\" encoding=\"utf-8\"?><ArrayOfString xmlns:xsi=\"http://www.w3.org/2001/XMLSchema-instance\" xmlns:xsd=\"http://www.w3.org/2001/XMLSchema\" d1p1:id=\"id1\" d1p1:itemType=\"xsd:string\" xmlns:d1p1=\"http://www.w3.org/2003/05/soap-encoding\"><Item>a1</Item><Item>a2</Item></ArrayOfString>";
        MyCollection<string> actual;

        using (var ms = new MemoryStream())
        {
            var writer = new XmlTextWriter(ms, Encoding.UTF8);
            serializer.Serialize(writer, value, null, "http://www.w3.org/2003/05/soap-encoding");

            ms.Position = 0;
            string actualOutput = new StreamReader(ms).ReadToEnd();

            Utils.CompareResult result = Utils.Compare(baseline, actualOutput);
            Assert.True(result.Equal, string.Format("{1}{0}Test failed for input: {2}{0}Expected: {3}{0}Actual: {4}",
                Environment.NewLine, result.ErrorMessage, value, baseline, actualOutput));

            ms.Position = 0;
            using (var reader = new XmlTextReader(ms))
            {
                actual = (MyCollection<string>)serializer.Deserialize(reader, "http://www.w3.org/2003/05/soap-encoding");
            }
        }

        Assert.NotNull(actual);
        Assert.Equal(value.Count, actual.Count);
        Assert.True(value.SequenceEqual(actual));
    }

    [Fact]
    public static void Xml_Soap_WithNullables()
    {
        var mapping = new SoapReflectionImporter().ImportTypeMapping(typeof(WithNullables));
        var serializer = new XmlSerializer(mapping);

        var value = new WithNullables() { Optional = IntEnum.Option1, OptionalInt = 42, Struct1 = new SomeStruct { A = 1, B = 2 } };
        string baseline = "<root><WithNullables xmlns:xsi=\"http://www.w3.org/2001/XMLSchema-instance\" xmlns:xsd=\"http://www.w3.org/2001/XMLSchema\" id=\"id1\"><Optional xsi:type=\"IntEnum\">Option1</Optional><OptionalInt xsi:type=\"xsd:int\">42</OptionalInt><Struct1 href=\"#id2\" /></WithNullables><SomeStruct id=\"id2\" d2p1:type=\"SomeStruct\" xmlns:d2p1=\"http://www.w3.org/2001/XMLSchema-instance\"><A xmlns:q1=\"http://www.w3.org/2001/XMLSchema\" d2p1:type=\"q1:int\">1</A><B xmlns:q2=\"http://www.w3.org/2001/XMLSchema\" d2p1:type=\"q2:int\">2</B></SomeStruct></root>";

        WithNullables actual = SerializeAndDeserializeWithWrapper(value, serializer, baseline);

        Assert.StrictEqual(value.OptionalInt, actual.OptionalInt);
        Assert.StrictEqual(value.Optional, actual.Optional);
        Assert.StrictEqual(value.Optionull, actual.Optionull);
        Assert.StrictEqual(value.OptionullInt, actual.OptionullInt);
        Assert.Null(actual.Struct2);
        Assert.Null(actual.Struct1); // This behavior doesn't seem right. But this is the behavior on desktop.
    }

    [Fact]
    public static void Xml_Soap_Enums()
    {
        var mapping = new SoapReflectionImporter().ImportTypeMapping(typeof(WithEnums));
        var serializer = new XmlSerializer(mapping);
        var item = new WithEnums() { Int = IntEnum.Option1, Short = ShortEnum.Option2 };
        var actual = SerializeAndDeserialize(
            item,
            "<?xml version=\"1.0\"?>\r\n<WithEnums xmlns:xsi=\"http://www.w3.org/2001/XMLSchema-instance\" xmlns:xsd=\"http://www.w3.org/2001/XMLSchema\" id=\"id1\">\r\n  <Int xsi:type=\"IntEnum\">Option1</Int>\r\n  <Short xsi:type=\"ShortEnum\">Option2</Short>\r\n</WithEnums>",
            () => serializer);
        Assert.StrictEqual(item.Short, actual.Short);
        Assert.StrictEqual(item.Int, actual.Int);
    }

    [Fact]
    public static void Xml_Soap_Dictionary()
    {
        Assert.Throws<NotSupportedException>(() => { new SoapReflectionImporter().ImportTypeMapping(typeof(MyGroup3)); });
    }

    [Fact]
    public static void Xml_Soap_NestedPublicType()
    {
        XmlTypeMapping myTypeMapping = new SoapReflectionImporter().ImportTypeMapping(typeof(TypeWithNestedPublicType.LevelData));
        var ser = new XmlSerializer(myTypeMapping);
        var value = new TypeWithNestedPublicType.LevelData() { Name = "AA" };

        var actual = SerializeAndDeserialize(
           value: value,
           baseline: "<?xml version=\"1.0\"?>\r\n<LevelData xmlns:xsi=\"http://www.w3.org/2001/XMLSchema-instance\" xmlns:xsd=\"http://www.w3.org/2001/XMLSchema\" id=\"id1\">\r\n  <Name xsi:type=\"xsd:string\">AA</Name>\r\n</LevelData>",
           serializerFactory: () => ser);
        Assert.Equal(value.Name, actual.Name);
    }

    [Fact]
    public static void Xml_Soap_ObjectAsRoot()
    {
        XmlTypeMapping myTypeMapping = new SoapReflectionImporter().ImportTypeMapping(typeof(object));
        var ser = new XmlSerializer(myTypeMapping);
        Assert.Equal(
            1,
            SerializeAndDeserialize<object>(
                1,
                "<?xml version=\"1.0\"?>\r\n<anyType d1p1:type=\"int\" xmlns:d1p1=\"http://www.w3.org/2001/XMLSchema-instance\" xmlns=\"http://www.w3.org/2001/XMLSchema\">1</anyType>",
                () => ser));

        Assert.Equal(
            true,
            SerializeAndDeserialize<object>(
                true,
                "<?xml version=\"1.0\"?>\r\n<anyType d1p1:type=\"boolean\" xmlns:d1p1=\"http://www.w3.org/2001/XMLSchema-instance\" xmlns=\"http://www.w3.org/2001/XMLSchema\">true</anyType>",
                () => ser));

        Assert.Equal(
            "abc",
            SerializeAndDeserialize<object>(
                "abc",
                "<?xml version=\"1.0\"?>\r\n<anyType d1p1:type=\"string\" xmlns:d1p1=\"http://www.w3.org/2001/XMLSchema-instance\" xmlns=\"http://www.w3.org/2001/XMLSchema\">abc</anyType>",
                () => ser));

        var nullDeserialized = SerializeAndDeserialize<object>(
                null,
                "<?xml version=\"1.0\"?>\r\n<xsd:anyType xmlns:xsi=\"http://www.w3.org/2001/XMLSchema-instance\" xmlns:xsd=\"http://www.w3.org/2001/XMLSchema\" />",
                () => ser);
        Assert.NotNull(nullDeserialized);
        Assert.True(typeof(object) == nullDeserialized.GetType());
    }

    [Fact]
    public static void Xml_Soap_ObjectAsRoot_Nullable()
    {
        XmlTypeMapping nullableTypeMapping = new SoapReflectionImporter().ImportTypeMapping(typeof(TypeWithNullableObject));
        var ser = new XmlSerializer(nullableTypeMapping);

        var value = new TypeWithNullableObject { MyObject = null };
        TypeWithNullableObject actual = SerializeAndDeserialize(
                value,
                "<?xml version=\"1.0\"?>\r\n<TypeWithNullableObject xmlns:xsi=\"http://www.w3.org/2001/XMLSchema-instance\" xmlns:xsd=\"http://www.w3.org/2001/XMLSchema\" id=\"id1\">\r\n  <MyObject xsi:nil=\"true\" />\r\n</TypeWithNullableObject>",
                () => ser);
        Assert.NotNull(actual);
        Assert.Null(actual.MyObject);
    }

    [Fact]
    public static void XmlSerializationReaderWriterTest()
    {
        string s = "XmlSerializationReaderWriterTest";
        byte[] original = System.Text.Encoding.Default.GetBytes(s);
        byte[] converted = MyReader.HexToBytes(MyWriter.BytesToHex(original));
        Assert.Equal(original, converted);
    }

    [Fact]
    public static void XmlReflectionImporterTest()
    {
        string membername = "Action";
        XmlReflectionImporter importer = new XmlReflectionImporter("http://www.contoso.com/");
        XmlReflectionMember[] members = new XmlReflectionMember[1];
        XmlReflectionMember member = members[0] = new XmlReflectionMember();
        member.MemberType = typeof(AttributedURI);
        member.MemberName = membername;
        XmlMembersMapping mappings = importer.ImportMembersMapping("root", "", members, true);
        Assert.Equal(1, mappings.Count);
        XmlMemberMapping xmp = mappings[0];
        Assert.Equal(membername, xmp.ElementName);
        Assert.False(xmp.CheckSpecified);
    }

    [Fact]
    public static void XmlSerializerImplementationTest()
    {
        Employee emp = new Employee() { EmployeeName = "Allice" };
        SerializeIm sm = new SerializeIm();
        Func<XmlSerializer> serializerfunc = () => sm.GetSerializer(typeof(Employee));
        string expected = "<?xml version=\"1.0\"?>\r\n<Employee xmlns:xsi=\"http://www.w3.org/2001/XMLSchema-instance\" xmlns:xsd=\"http://www.w3.org/2001/XMLSchema\">\r\n  <EmployeeName>Allice</EmployeeName>\r\n</Employee>";
        SerializeAndDeserialize(emp, expected, serializerfunc);
    }

    [Fact]
    public static void XmlSerializerVersionAttributeTest()
    {
        XmlSerializerVersionAttribute attr = new XmlSerializerVersionAttribute();
        Assert.Null(attr.Type);
        XmlSerializerVersionAttribute attr2 = new XmlSerializerVersionAttribute(typeof(Employee));
        Assert.Equal(typeof(Employee), attr2.Type);
    }

    [Fact]
    public static void XmlSerializerAssemblyAttributeTest()
    {
        object[] attrs = typeof(AssemblyAttrTestClass).GetCustomAttributes(typeof(XmlSerializerAssemblyAttribute), false);
        XmlSerializerAssemblyAttribute attr = (XmlSerializerAssemblyAttribute)attrs[0];
        Assert.NotNull(attr);
        Assert.Equal("AssemblyAttrTestClass", attr.AssemblyName);
    }

    [Fact]
    public static void CodeIdentifierTest()
    {
        CodeIdentifiers cds = new CodeIdentifiers(true);
        cds.AddReserved(typeof(Employee).Name);
        cds.Add("test", new TestData());
        cds.AddUnique("test2", new TestData());
        Assert.Equal("camelText", CodeIdentifier.MakeCamel("Camel Text"));
        Assert.Equal("PascalText", CodeIdentifier.MakePascal("Pascal Text"));
        Assert.Equal("ValidText", CodeIdentifier.MakeValid("Valid  Text!"));
    }

    [Fact]
    public static void IXmlTextParserTest()
    {
        string xmlFileContent = @"<root><date>2003-01-08T15:00:00-00:00</date></root>";
        Stream sm = GenerateStreamFromString(xmlFileContent);
        XmlTextReader reader = new XmlTextReader(sm);
        MyXmlTextParser text = new MyXmlTextParser(reader);
    }

    [Fact]
    public static void SoapSchemaMemberTest()
    {
        string ns = "http://www.w3.org/2001/XMLSchema";
        SoapSchemaMember member = new SoapSchemaMember();
        member.MemberName = "System.DateTime";
        member.MemberType = new XmlQualifiedName("dateTime", ns);
        SoapSchemaMember[] members = new SoapSchemaMember[] { member };
        var schemas = new XmlSchemas();
        XmlSchemaImporter importer = new XmlSchemaImporter(schemas);
        string name = "mydatetime";
        var mapping = importer.ImportMembersMapping(name, ns, members);
        Assert.NotNull(mapping);
        Assert.Equal(name, mapping.ElementName);
        Assert.Equal(name, mapping.XsdElementName);
        Assert.Equal(1, mapping.Count);
    }

    [Fact]
    public static void XmlSerializationGeneratedCodeTest()
    {
        var cg = new MycodeGenerator();
        Assert.NotNull(cg);
    }

    [Fact]
    public static void XmlMembersMapping_PrimitiveValue()
    {
        string memberName = "value";
        var getDataRequestBodyValue = 3;
        var getDataRequestBodyActual = RoundTripWithXmlMembersMapping<int>(getDataRequestBodyValue, memberName, "<?xml version=\"1.0\"?>\r\n<value xmlns=\"http://tempuri.org/\">3</value>");

        Assert.NotNull(getDataRequestBodyActual);
        Assert.Equal(getDataRequestBodyValue, getDataRequestBodyActual);
    }

    [Fact]
    public static void XmlMembersMapping_SimpleType()
    {
        string memberName = "GetData";
        var getDataRequestBodyValue = new GetDataRequestBody(3);
        var getDataRequestBodyActual = RoundTripWithXmlMembersMapping<GetDataRequestBody>(getDataRequestBodyValue, memberName,
            "<?xml version=\"1.0\"?>\r\n<GetData xmlns:xsi=\"http://www.w3.org/2001/XMLSchema-instance\" xmlns:xsd=\"http://www.w3.org/2001/XMLSchema\" xmlns=\"http://tempuri.org/\">\r\n  <value>3</value>\r\n</GetData>");

        Assert.NotNull(getDataRequestBodyActual);
        Assert.Equal(getDataRequestBodyValue.value, getDataRequestBodyActual.value);
    }

    [Fact]
    public static void XmlMembersMapping_CompositeType()
    {
        string memberName = "GetDataUsingDataContract";
        var requestBodyValue = new GetDataUsingDataContractRequestBody() { composite = new CompositeTypeForXmlMembersMapping() { BoolValue = true, StringValue = "foo" } };
        var requestBodyActual = RoundTripWithXmlMembersMapping<GetDataUsingDataContractRequestBody>(requestBodyValue, memberName, "<?xml version=\"1.0\"?>\r\n<GetDataUsingDataContract xmlns:xsi=\"http://www.w3.org/2001/XMLSchema-instance\" xmlns:xsd=\"http://www.w3.org/2001/XMLSchema\" xmlns=\"http://tempuri.org/\">\r\n  <composite>\r\n    <BoolValue>true</BoolValue>\r\n    <StringValue>foo</StringValue>\r\n  </composite>\r\n</GetDataUsingDataContract>");

        Assert.NotNull(requestBodyActual);
        Assert.Equal(requestBodyValue.composite.BoolValue, requestBodyActual.composite.BoolValue);
        Assert.Equal(requestBodyValue.composite.StringValue, requestBodyActual.composite.StringValue);
    }
    
#if ReflectionOnly
    [ActiveIssue(18076)]
#endif
    [Fact]
    public static void Xml_HiddenDerivedFieldTest()
    {
        var value = new DerivedClass { value = "on derived" };
        var actual = SerializeAndDeserialize<BaseClass>(value,
@"<?xml version=""1.0""?>
<BaseClass xmlns:xsd=""http://www.w3.org/2001/XMLSchema"" xmlns:xsi=""http://www.w3.org/2001/XMLSchema-instance"" xsi:type=""DerivedClass"">
  <value>on derived</value>
</BaseClass>");

        Assert.NotNull(actual);
        Assert.Null(actual.Value);
        Assert.Null(actual.value);
        Assert.Null(((DerivedClass)actual).Value);
        Assert.Equal(value.value, ((DerivedClass)actual).value);
    }

    [Fact]
    public static void Xml_DefaultValueAttributeSetToNaNTest()
    {
        var value = new DefaultValuesSetToNaN();
        var actual = SerializeAndDeserialize(value,
@"<?xml version=""1.0""?>
<DefaultValuesSetToNaN xmlns:xsd=""http://www.w3.org/2001/XMLSchema"" xmlns:xsi=""http://www.w3.org/2001/XMLSchema-instance"">
  <DoubleField>0</DoubleField>
  <SingleField>0</SingleField>
  <DoubleProp>0</DoubleProp>
  <FloatProp>0</FloatProp>
</DefaultValuesSetToNaN>");
        Assert.NotNull(actual);
        Assert.Equal(value, actual);
    }

    [Fact]
    public static void Xml_NullRefInXmlSerializerCtorTest()
    {
        string defaultNamespace = "http://www.contoso.com";
        var value = PurchaseOrder.CreateInstance();
        string baseline =
@"<?xml version=""1.0""?>
<PurchaseOrder xmlns:xsd=""http://www.w3.org/2001/XMLSchema"" xmlns:xsi=""http://www.w3.org/2001/XMLSchema-instance"" xmlns=""http://www.contoso1.com"">
  <ShipTo Name=""John Doe"">
    <Line1>1 Main St.</Line1>
    <City>AnyTown</City>
    <State>WA</State>
    <Zip>00000</Zip>
  </ShipTo>
  <OrderDate>Monday, 10 April 2017</OrderDate>
  <Items>
    <OrderedItem>
      <ItemName>Widget S</ItemName>
      <Description>Small widget</Description>
      <UnitPrice>5.23</UnitPrice>
      <Quantity>3</Quantity>
      <LineTotal>15.69</LineTotal>
    </OrderedItem>
  </Items>
  <SubTotal>15.69</SubTotal>
  <ShipCost>12.51</ShipCost>
  <TotalCost>28.20</TotalCost>
</PurchaseOrder>";

        var actual = SerializeAndDeserialize(value,
            baseline,
            () => new XmlSerializer(value.GetType(), null, null, null, defaultNamespace)
            );
        Assert.NotNull(actual);
        Assert.Equal(value.OrderDate, actual.OrderDate);
        Assert.Equal(value.ShipCost, actual.ShipCost);
        Assert.Equal(value.SubTotal, actual.SubTotal);
        Assert.Equal(value.TotalCost, actual.TotalCost);
        Assert.Equal(value.ShipTo.City, actual.ShipTo.City);
        Assert.Equal(value.ShipTo.Line1, actual.ShipTo.Line1);
        Assert.Equal(value.ShipTo.Name, actual.ShipTo.Name);
        Assert.Equal(value.ShipTo.State, actual.ShipTo.State);
        Assert.Equal(value.ShipTo.Zip, actual.ShipTo.Zip);
        Assert.Equal(value.OrderedItems.Length, actual.OrderedItems.Length);
        for (int i = 0; i < value.OrderedItems.Length; i++)
        {
            Assert.Equal(value.OrderedItems.ElementAt(i).Description, actual.OrderedItems.ElementAt(i).Description);
            Assert.Equal(value.OrderedItems.ElementAt(i).ItemName, actual.OrderedItems.ElementAt(i).ItemName);
            Assert.Equal(value.OrderedItems.ElementAt(i).LineTotal, actual.OrderedItems.ElementAt(i).LineTotal);
            Assert.Equal(value.OrderedItems.ElementAt(i).Quantity, actual.OrderedItems.ElementAt(i).Quantity);
            Assert.Equal(value.OrderedItems.ElementAt(i).UnitPrice, actual.OrderedItems.ElementAt(i).UnitPrice);
        }

        actual = SerializeAndDeserialize(value,
            baseline,
            () => new XmlSerializer(value.GetType(), null, null, null, defaultNamespace, null)
            );
        Assert.NotNull(actual);
        Assert.Equal(value.OrderDate, actual.OrderDate);
        Assert.Equal(value.ShipCost, actual.ShipCost);
        Assert.Equal(value.SubTotal, actual.SubTotal);
        Assert.Equal(value.TotalCost, actual.TotalCost);
        Assert.Equal(value.ShipTo.City, actual.ShipTo.City);
        Assert.Equal(value.ShipTo.Line1, actual.ShipTo.Line1);
        Assert.Equal(value.ShipTo.Name, actual.ShipTo.Name);
        Assert.Equal(value.ShipTo.State, actual.ShipTo.State);
        Assert.Equal(value.ShipTo.Zip, actual.ShipTo.Zip);
        Assert.Equal(value.OrderedItems.Length, actual.OrderedItems.Length);
        for (int i = 0; i < value.OrderedItems.Length; i++)
        {
            Assert.Equal(value.OrderedItems.ElementAt(i).Description, actual.OrderedItems.ElementAt(i).Description);
            Assert.Equal(value.OrderedItems.ElementAt(i).ItemName, actual.OrderedItems.ElementAt(i).ItemName);
            Assert.Equal(value.OrderedItems.ElementAt(i).LineTotal, actual.OrderedItems.ElementAt(i).LineTotal);
            Assert.Equal(value.OrderedItems.ElementAt(i).Quantity, actual.OrderedItems.ElementAt(i).Quantity);
            Assert.Equal(value.OrderedItems.ElementAt(i).UnitPrice, actual.OrderedItems.ElementAt(i).UnitPrice);
        }
    }

    [Fact]
    public static void Xml_AliasedPropertyTest()
    {
        var inputList = new List<string> { "item0", "item1", "item2", "item3", "item4" };
        var value = new AliasedTestType { Aliased = inputList };
        var actual = SerializeAndDeserialize(value,
@"<?xml version=""1.0""?>
<AliasedTestType xmlns:xsd=""http://www.w3.org/2001/XMLSchema"" xmlns:xsi=""http://www.w3.org/2001/XMLSchema-instance"">
  <Y>
    <string>item0</string>
    <string>item1</string>
    <string>item2</string>
    <string>item3</string>
    <string>item4</string>
  </Y>
</AliasedTestType>");

        Assert.NotNull(actual);
        Assert.NotNull(actual.Aliased);
        Assert.Equal(inputList.GetType(), actual.Aliased.GetType());
        Assert.Equal(inputList.Count, ((List<string>)actual.Aliased).Count);
        for (int i = 0; i < inputList.Count; i++)
        {
            Assert.Equal(inputList[i], ((List<string>)actual.Aliased).ElementAt(i));
        }
    }

    [Fact]
    public static void Xml_DeserializeHiddenMembersTest()
    {
        var xmlSerializer = new XmlSerializer(typeof(DerivedClass1));
        string inputXml = "<DerivedClass1><Prop>2012-07-07T00:18:29.7538612Z</Prop></DerivedClass1>";
        var dateTime = new DateTime(634772171097538612);

        using (var reader = new StringReader(inputXml))
        {
            var derivedClassInstance = (DerivedClass1)xmlSerializer.Deserialize(reader);
            Assert.NotNull(derivedClassInstance.Prop);
            Assert.Equal(1, derivedClassInstance.Prop.Count<DateTime>());
            Assert.Equal(dateTime, derivedClassInstance.Prop.ElementAt(0));
        }
    }

    [Fact]
    public static void Xml_SerializeClassNestedInStaticClassTest()
    {
        var value = new Outer.Person()
        {
            FirstName = "Harry",
            MiddleName = "James",
            LastName = "Potter"
        };

        var actual = SerializeAndDeserialize(value,
@"<?xml version=""1.0""?>
<Person xmlns:xsd=""http://www.w3.org/2001/XMLSchema"" xmlns:xsi=""http://www.w3.org/2001/XMLSchema-instance"">
  <FirstName>Harry</FirstName>
  <MiddleName>James</MiddleName>
  <LastName>Potter</LastName>
</Person>");

        Assert.NotNull(actual);
        Assert.Equal(value.FirstName, actual.FirstName);
        Assert.Equal(value.MiddleName, actual.MiddleName);
        Assert.Equal(value.LastName, actual.LastName);
    }

    [Fact]
<<<<<<< HEAD
    public static void XmlMembersMapping_SimpleType_HasWrapperElement()
=======
    public static void Xml_XSCoverTest()
    {
        var band = new Orchestra();
        var brass = new Brass()
        {
            Name = "Trumpet",
            IsValved = true
        };
        Instrument[] myInstruments = { brass };
        band.Instruments = myInstruments;

        var attrs = new XmlAttributes();
        var attr = new XmlElementAttribute()
        {
            ElementName = "Brass",
            Type = typeof(Brass)
        };

        attrs.XmlElements.Add(attr);
        var attrOverrides = new XmlAttributeOverrides();
        attrOverrides.Add(typeof(Orchestra), "Instruments", attrs);

        var actual = SerializeAndDeserialize(band,
@"<Orchestra xmlns:xsi=""http://www.w3.org/2001/XMLSchema-instance"" xmlns:xsd=""http://www.w3.org/2001/XMLSchema"">
    <Brass>
      <Name>Trumpet</Name>
      <IsValved>true</IsValved>
    </Brass>
</Orchestra>", () => { return new XmlSerializer(typeof(Orchestra), attrOverrides); });

        Assert.Equal(band.Instruments.Length, actual.Instruments.Length);
        for (int i = 0; i < band.Instruments.Length; i++)
        {
            Assert.Equal(((Brass)band.Instruments.ElementAt(i)).Name, ((Brass)actual.Instruments[i]).Name);
            Assert.Equal(((Brass)band.Instruments.ElementAt(i)).IsValved, ((Brass)actual.Instruments[i]).IsValved);
        }

        band = new Orchestra();
        band.Instruments = new Instrument[1] { new Instrument { Name = "Instrument1" } };
        attrs = new XmlAttributes();
        var xArray = new XmlArrayAttribute("CommonInstruments");
        xArray.Namespace = "http://www.contoso.com";
        attrs.XmlArray = xArray;
        attrOverrides = new XmlAttributeOverrides();
        attrOverrides.Add(typeof(Orchestra), "Instruments", attrs);
        actual = SerializeAndDeserialize(band,
@"<?xml version=""1.0""?>
<Orchestra xmlns:xsi=""http://www.w3.org/2001/XMLSchema-instance"" xmlns:xsd=""http://www.w3.org/2001/XMLSchema"">
  <CommonInstruments xmlns=""http://www.contoso.com"">
    <Instrument>
      <Name>Instrument1</Name>
    </Instrument>
  </CommonInstruments>
</Orchestra>", () => { return new XmlSerializer(typeof(Orchestra), attrOverrides); });
        Assert.Equal(band.Instruments.Length, actual.Instruments.Length);
        for (int i = 0; i < band.Instruments.Length; i++)
        {
            Assert.Equal((band.Instruments.ElementAt(i)).Name, (actual.Instruments[i]).Name);
        }

        band = new Orchestra();
        var trumpet = new Trumpet() { Name = "TrumpetKeyC", IsValved = false, Modulation = 'C' };
        band.Instruments = new Instrument[2] { brass, trumpet };

        attrs = new XmlAttributes();
        var xArrayItem = new XmlArrayItemAttribute(typeof(Brass));
        xArrayItem.Namespace = "http://www.contoso.com";
        attrs.XmlArrayItems.Add(xArrayItem);
        var xArrayItem2 = new XmlArrayItemAttribute(typeof(Trumpet));
        xArrayItem2.Namespace = "http://www.contoso.com";
        attrs.XmlArrayItems.Add(xArrayItem2);
        attrOverrides = new XmlAttributeOverrides();
        attrOverrides.Add(typeof(Orchestra), "Instruments", attrs);
        actual = SerializeAndDeserialize(band,
@"<?xml version=""1.0""?>
<Orchestra xmlns:xsi=""http://www.w3.org/2001/XMLSchema-instance"" xmlns:xsd=""http://www.w3.org/2001/XMLSchema"">
  <Instruments>
    <Brass xmlns=""http://www.contoso.com"">
      <Name>Trumpet</Name>
      <IsValved>true</IsValved>
    </Brass>
    <Trumpet xmlns=""http://www.contoso.com"">
      <Name>TrumpetKeyC</Name>
      <IsValved>false</IsValved>
      <Modulation>67</Modulation>
    </Trumpet>
  </Instruments>
</Orchestra>", () => { return new XmlSerializer(typeof(Orchestra), attrOverrides); });
        Assert.Equal(band.Instruments.Length, actual.Instruments.Length);
        for (int i = 0; i < band.Instruments.Length; i++)
        {
            Assert.Equal((band.Instruments.ElementAt(i)).Name, (actual.Instruments[i]).Name);
        }

        attrOverrides = new XmlAttributeOverrides();
        attrs = new XmlAttributes();
        Object defaultAnimal = "Cat";
        attrs.XmlDefaultValue = defaultAnimal;
        attrOverrides.Add(typeof(Pet), "Animal", attrs);
        attrs = new XmlAttributes();
        attrs.XmlIgnore = false;
        attrOverrides.Add(typeof(Pet), "Comment", attrs);
        attrs = new XmlAttributes();
        var xType = new XmlTypeAttribute();
        xType.TypeName = "CuteFishes";
        xType.IncludeInSchema = true;
        attrs.XmlType = xType;
        attrOverrides.Add(typeof(Pet), attrs);

        var myPet = new Pet();
        myPet.Animal = "fish";
        myPet.Comment = "What a cute fish!";
        myPet.Comment2 = "I think it is cool!";

        var actual2 = SerializeAndDeserialize(myPet,
@"<?xml version=""1.0""?>
<CuteFishes xmlns:xsi=""http://www.w3.org/2001/XMLSchema-instance"" xmlns:xsd=""http://www.w3.org/2001/XMLSchema"">
  <Animal>fish</Animal>
  <Comment>What a cute fish!</Comment>
  <Comment2>I think it is cool!</Comment2>
</CuteFishes>
", () => { return new XmlSerializer(typeof(Pet), attrOverrides); });
        Assert.Equal(myPet.Animal, actual2.Animal);
        Assert.Equal(myPet.Comment, actual2.Comment);
        Assert.Equal(myPet.Comment2, actual2.Comment2);
    }

    private static T RoundTripWithXmlMembersMapping<T>(object requestBodyValue, string memberName, string baseline, bool skipStringCompare = false)
>>>>>>> 03691e62
    {
        string memberName = "GetData";
        var getDataRequestBodyValue = new GetDataRequestBody(3);
        var getDataRequestBodyActual = RoundTripWithXmlMembersMapping<GetDataRequestBody>(getDataRequestBodyValue, memberName,
            "<?xml version=\"1.0\"?>\r\n<wrapper xmlns:xsi=\"http://www.w3.org/2001/XMLSchema-instance\" xmlns:xsd=\"http://www.w3.org/2001/XMLSchema\" xmlns=\"http://tempuri.org/\">\r\n  <GetData>\r\n    <value>3</value>\r\n  </GetData>\r\n</wrapper>",
            wrapperName: "wrapper");

        Assert.NotNull(getDataRequestBodyActual);
        Assert.Equal(getDataRequestBodyValue.value, getDataRequestBodyActual.value);
    }

    [Fact]
    public static void XmlMembersMapping_SimpleType_SpecifiedField_MissingSpecifiedValue()
    {
        var member1 = GetReflectionMember<GetDataRequestBody>("GetData");
        var member2 = GetReflectionMember<bool>("GetDataSpecified");

        var getDataRequestBody = new GetDataRequestBody() { value = 3 };
        var value = new object[] { getDataRequestBody };
        var actual = RoundTripWithXmlMembersMapping(
            value,
            "<?xml version=\"1.0\"?>\r\n<GetData xmlns:xsi=\"http://www.w3.org/2001/XMLSchema-instance\" xmlns:xsd=\"http://www.w3.org/2001/XMLSchema\" xmlns=\"http://tempuri.org/\">\r\n  <value>3</value>\r\n</GetData>",
            skipStringCompare: false,
            members: new XmlReflectionMember[] { member1, member2 },
            wrapperName: null);

        Assert.NotNull(actual);

        var getDataRequestBodyActual = (GetDataRequestBody)actual[0];
        Assert.Equal(getDataRequestBody.value, getDataRequestBodyActual.value);
        Assert.True((bool)actual[1]);
    }

    [Fact]
    public static void XmlMembersMapping_SimpleType_SpecifiedField_True_Wrapper()
    {
        var member1 = GetReflectionMember<GetDataRequestBody>("GetData");
        var member2 = GetReflectionMember<bool>("GetDataSpecified");

        var getDataRequestBody = new GetDataRequestBody() { value = 3 };
        var value = new object[] { getDataRequestBody, true };
        var actual = RoundTripWithXmlMembersMapping(
            value,
            "<?xml version=\"1.0\"?>\r\n<wrapper xmlns:xsi=\"http://www.w3.org/2001/XMLSchema-instance\" xmlns:xsd=\"http://www.w3.org/2001/XMLSchema\" xmlns=\"http://tempuri.org/\">\r\n  <GetData>\r\n    <value>3</value>\r\n  </GetData>\r\n  <GetDataSpecified>true</GetDataSpecified>\r\n</wrapper>",
            skipStringCompare: false,
            members: new XmlReflectionMember[] { member1, member2 },
            wrapperName: "wrapper");

        Assert.NotNull(actual);

        var getDataRequestBodyActual = (GetDataRequestBody)actual[0];
        Assert.Equal(getDataRequestBody.value, getDataRequestBodyActual.value);
        Assert.True((bool)actual[1]);
    }

    [Fact]
    public static void XmlMembersMapping_SimpleType_SpecifiedField_True_IgnoreSpecifiedField_Wrapper()
    {
        var member1 = GetReflectionMember<GetDataRequestBody>("GetData");
        var member2 = GetReflectionMember<bool>("GetDataSpecified");
        member2.XmlAttributes.XmlIgnore = true;

        var getDataRequestBody = new GetDataRequestBody() { value = 3 };
        var value = new object[] { getDataRequestBody, true };
        var actual = RoundTripWithXmlMembersMapping(
            value,
            "<?xml version=\"1.0\"?>\r\n<wrapper xmlns:xsi=\"http://www.w3.org/2001/XMLSchema-instance\" xmlns:xsd=\"http://www.w3.org/2001/XMLSchema\" xmlns=\"http://tempuri.org/\">\r\n  <GetData>\r\n    <value>3</value>\r\n  </GetData>\r\n </wrapper>",
            skipStringCompare: false,
            members: new XmlReflectionMember[] { member1, member2 },
            wrapperName: "wrapper");

        Assert.NotNull(actual);

        var getDataRequestBodyActual = (GetDataRequestBody)actual[0];
        Assert.Equal(getDataRequestBody.value, getDataRequestBodyActual.value);
        Assert.True((bool)actual[1]);
    }

    [Fact]
    public static void XmlMembersMapping_SimpleType_SpecifiedField_False_Wrapper()
    {
        var member1 = GetReflectionMember<GetDataRequestBody>("value");
        var member2 = GetReflectionMember<bool>("valueSpecified");

        var getDataRequestBody = new GetDataRequestBody() { value = 3 };
        var value = new object[] { getDataRequestBody, false };
        var actual = RoundTripWithXmlMembersMapping(
            value,
            "<?xml version=\"1.0\"?>\r\n<wrapper xmlns:xsi=\"http://www.w3.org/2001/XMLSchema-instance\" xmlns:xsd=\"http://www.w3.org/2001/XMLSchema\" xmlns=\"http://tempuri.org/\">\r\n  <valueSpecified>false</valueSpecified>\r\n</wrapper>",
            skipStringCompare: false,
            members: new XmlReflectionMember[] { member1, member2 },
            wrapperName: "wrapper");

        Assert.NotNull(actual);
        Assert.Null(actual[0]);
        Assert.False((bool)actual[1]);
    }

    [Fact]
    public static void XmlMembersMapping_SimpleType_SpecifiedField_False()
    {
        var member1 = GetReflectionMember<GetDataRequestBody>("value");
        var member2 = GetReflectionMember<bool>("valueSpecified");
        var value = new object[] { new GetDataRequestBody() { value = 3 }, false };
        var actual = RoundTripWithXmlMembersMapping(
            value,
            "<?xml version=\"1.0\"?>\r\n<valueSpecified xmlns=\"http://tempuri.org/\">false</valueSpecified>",
            skipStringCompare: false,
            members: new XmlReflectionMember[] { member1, member2 },
            wrapperName: null);

        Assert.NotNull(actual);
        Assert.Null(actual[0]);
        Assert.False((bool)actual[1]);
    }

    [Fact]
    public static void XmlMembersMapping_IntArray()
    {
        string memberName = "IntArray";
        var requestBodyValue = new int[] { 1, 2, 3 };
        var requestBodyActual = RoundTripWithXmlMembersMapping<int[]>(requestBodyValue, memberName,
            "<?xml version=\"1.0\"?>\r\n<wrapper xmlns:xsi=\"http://www.w3.org/2001/XMLSchema-instance\" xmlns:xsd=\"http://www.w3.org/2001/XMLSchema\" xmlns=\"http://tempuri.org/\">\r\n  <IntArray>1</IntArray>\r\n  <IntArray>2</IntArray>\r\n  <IntArray>3</IntArray>\r\n</wrapper>",
            wrapperName: "wrapper");

        Assert.NotNull(requestBodyActual);
        Assert.Equal(requestBodyValue.Length, requestBodyActual.Length);
        Assert.True(Enumerable.SequenceEqual(requestBodyValue, requestBodyActual));
    }

    [Fact]
    public static void XmlMembersMapping_IntList()
    {
        string memberName = "IntArray";
        List<int> requestBodyValue = new List<int> { 1, 2, 3 };
        var requestBodyActual = RoundTripWithXmlMembersMapping<List<int>>(requestBodyValue, memberName,
            "<?xml version=\"1.0\"?>\r\n<wrapper xmlns:xsi=\"http://www.w3.org/2001/XMLSchema-instance\" xmlns:xsd=\"http://www.w3.org/2001/XMLSchema\" xmlns=\"http://tempuri.org/\">\r\n  <IntArray>1</IntArray>\r\n  <IntArray>2</IntArray>\r\n  <IntArray>3</IntArray>\r\n</wrapper>",
            wrapperName: "wrapper");

        Assert.NotNull(requestBodyActual);
        Assert.Equal(requestBodyValue.Count(), requestBodyActual.Count());
        Assert.True(Enumerable.SequenceEqual(requestBodyValue, requestBodyActual));
    }

    [Fact]
    public static void XmlMembersMapping_TypeHavingIntArray()
    {
        string memberName = "data";
        var requestBodyValue = new XmlMembersMappingTypeHavingIntArray() { IntArray = new int[] { 1, 2, 3 } };
        var requestBodyActual = RoundTripWithXmlMembersMapping<XmlMembersMappingTypeHavingIntArray>(requestBodyValue, memberName,
            "<?xml version=\"1.0\"?>\r\n<wrapper xmlns:xsi=\"http://www.w3.org/2001/XMLSchema-instance\" xmlns:xsd=\"http://www.w3.org/2001/XMLSchema\" xmlns=\"http://tempuri.org/\">\r\n  <data>\r\n    <IntArray>\r\n      <int>1</int>\r\n      <int>2</int>\r\n      <int>3</int>\r\n    </IntArray>\r\n  </data>\r\n</wrapper>",
            wrapperName: "wrapper");

        Assert.NotNull(requestBodyActual);
        Assert.NotNull(requestBodyActual.IntArray);
        Assert.Equal(requestBodyValue.IntArray.Length, requestBodyActual.IntArray.Length);
        Assert.True(Enumerable.SequenceEqual(requestBodyValue.IntArray, requestBodyActual.IntArray));
    }

    [Fact]
    public static void XmlMembersMapping_TypeWithXmlAttributes()
    {
        string memberName = "data";
        string ns = s_defaultNs;
        XmlReflectionMember member = GetReflectionMember<TypeWithXmlAttributes>(memberName, ns);
        var members = new XmlReflectionMember[] { member };

        TypeWithXmlAttributes value = new TypeWithXmlAttributes { MyName = "fooname", Today = DateTime.Now };
        var actual = RoundTripWithXmlMembersMapping<TypeWithXmlAttributes>(value,
            memberName,
            "<?xml version=\"1.0\"?>\r\n<wrapper xmlns:xsi=\"http://www.w3.org/2001/XMLSchema-instance\" xmlns:xsd=\"http://www.w3.org/2001/XMLSchema\" xmlns=\"http://tempuri.org/\">\r\n  <data d2p1:MyName=\"fooname\" CreationDate=\"2017-03-24\" xmlns:d2p1=\"http://www.MyNs.org\" />\r\n</wrapper>",
            skipStringCompare: false,
            wrapperName: "wrapper");

        Assert.NotNull(actual);
    }

    [Fact]
    public static void XmlMembersMapping_Xmlns_True()
    {
        string memberName = "MyXmlNs";
        string ns = s_defaultNs;
        XmlReflectionMember member = GetReflectionMemberNoXmlElement<XmlSerializerNamespaces>(memberName, ns);
        member.XmlAttributes.Xmlns = true;
        var members = new XmlReflectionMember[] { member };
        var xmlns = new XmlSerializerNamespaces();
        xmlns.Add("MyNS", "myNS.tempuri.org");
        xmlns.Add("common", "common.tempuri.org");
        var value = new object[] { xmlns };
        var actual = RoundTripWithXmlMembersMapping(
            value,
            "<?xml version=\"1.0\"?>\r\n<wrapper xmlns:xsi=\"http://www.w3.org/2001/XMLSchema-instance\" xmlns:xsd=\"http://www.w3.org/2001/XMLSchema\" xmlns:MyNS=\"myNS.tempuri.org\" xmlns:common=\"common.tempuri.org\" xmlns=\"http://tempuri.org/\" />",
            skipStringCompare: false,
            members: members,
            wrapperName: "wrapper");

        var xmlnsActual = (XmlSerializerNamespaces)actual[0];
        Assert.NotNull(xmlnsActual);
        var xmlnsActualArray = xmlnsActual.ToArray();
        foreach (var nsString in xmlns.ToArray())
        {
            bool existInActualArray = false;
            foreach (var actualNs in xmlnsActualArray)
            {
                if (nsString.Equals(actualNs))
                {
                    existInActualArray = true;
                    break;
                }
            }

            Assert.True(existInActualArray);
        }
    }

    [Fact]
    public static void XmlMembersMapping_Member_With_XmlAnyAttribute()
    {
        string memberName1 = "StringMember";
        XmlReflectionMember member1 = GetReflectionMember<string>(memberName1, s_defaultNs);
        string memberName2 = "XmlAttributes";
        XmlReflectionMember member2 = GetReflectionMemberNoXmlElement<XmlAttribute[]>(memberName2, s_defaultNs);
        member2.XmlAttributes.XmlAnyAttribute = new XmlAnyAttributeAttribute();

        var members = new XmlReflectionMember[] { member1, member2 };

        var importer = new XmlReflectionImporter(null, s_defaultNs);
        var membersMapping = importer.ImportMembersMapping("wrapper", s_defaultNs, members, true);
        var serializer = XmlSerializer.FromMappings(new XmlMapping[] { membersMapping })[0];
        var ms = new MemoryStream();

        string output =
            "<?xml version=\"1.0\"?>\r\n<wrapper xmlns:xsi=\"http://www.w3.org/2001/XMLSchema-instance\" xmlns:xsd=\"http://www.w3.org/2001/XMLSchema\" myattribute1=\"myAttribute1\" myattribute2=\"myAttribute2\" xmlns=\"http://tempuri.org/\" >\r\n  <StringMember>string value</StringMember>\r\n </wrapper>";
        var sw = new StreamWriter(ms);
        sw.Write(output);
        sw.Flush();
        ms.Position = 0;
        var deserialized = serializer.Deserialize(ms) as object[];
        Assert.True(deserialized != null, "deserialized was null.");
        Assert.Equal("string value", (string)deserialized[0]);
        var xmlAttributes = deserialized[1] as XmlAttribute[];
        Assert.True(xmlAttributes != null, "xmlAttributes was null.");
        Assert.Equal(2, xmlAttributes.Length);
        Assert.Equal("myattribute1", xmlAttributes[0].Name);
        Assert.Equal("myattribute2", xmlAttributes[1].Name);

        ms = new MemoryStream();
        serializer.Serialize(ms, deserialized);
        ms.Flush();
        ms.Position = 0;
        string actualOutput = new StreamReader(ms).ReadToEnd();

        Utils.CompareResult result = Utils.Compare(output, actualOutput);
        Assert.True(result.Equal, string.Format("{1}{0}Test failed for input: {2}{0}Expected: {3}{0}Actual: {4}",
            Environment.NewLine, result.ErrorMessage, deserialized, output, actualOutput));
    }

    [Fact]
    public static void XmlMembersMapping_Member_With_XmlAnyAttribute_Specified_True()
    {
        string memberName1 = "StringMember";
        XmlReflectionMember member1 = GetReflectionMember<string>(memberName1, s_defaultNs);
        string memberName2 = "XmlAttributes";
        XmlReflectionMember member2 = GetReflectionMemberNoXmlElement<XmlAttribute[]>(memberName2, s_defaultNs);
        member2.XmlAttributes.XmlAnyAttribute = new XmlAnyAttributeAttribute();
        string memberName3 = "XmlAttributesSpecified";
        XmlReflectionMember member3 = GetReflectionMemberNoXmlElement<bool>(memberName3, s_defaultNs);

        var members = new XmlReflectionMember[] { member1, member2, member3 };

        var importer = new XmlReflectionImporter(null, s_defaultNs);
        var membersMapping = importer.ImportMembersMapping("wrapper", s_defaultNs, members, true);
        var serializer = XmlSerializer.FromMappings(new XmlMapping[] { membersMapping })[0];
        var ms = new MemoryStream();

        string output =
            "<?xml version=\"1.0\"?>\r\n<wrapper xmlns:xsi=\"http://www.w3.org/2001/XMLSchema-instance\" xmlns:xsd=\"http://www.w3.org/2001/XMLSchema\" myattribute1=\"myAttribute1\" myattribute2=\"myAttribute2\" xmlns=\"http://tempuri.org/\" >\r\n  <StringMember>string value</StringMember>\r\n <XmlAttributesSpecified>true</XmlAttributesSpecified></wrapper>";
        var sw = new StreamWriter(ms);
        sw.Write(output);
        sw.Flush();
        ms.Position = 0;
        var deserialized = serializer.Deserialize(ms) as object[];
        Assert.NotNull(deserialized);
        Assert.Equal("string value", (string)deserialized[0]);
        var xmlAttributes = deserialized[1] as XmlAttribute[];
        Assert.NotNull(xmlAttributes);
        Assert.Equal(2, xmlAttributes.Length);
        Assert.Equal("myattribute1", xmlAttributes[0].Name);
        Assert.Equal("myattribute2", xmlAttributes[1].Name);
        Assert.Equal(true, deserialized[2]);

        ms = new MemoryStream();
        serializer.Serialize(ms, deserialized);
        ms.Flush();
        ms.Position = 0;
        string actualOutput = new StreamReader(ms).ReadToEnd();

        Utils.CompareResult result = Utils.Compare(output, actualOutput);
        Assert.True(result.Equal, string.Format("{1}{0}Test failed for input: {2}{0}Expected: {3}{0}Actual: {4}",
            Environment.NewLine, result.ErrorMessage, deserialized, output, actualOutput));
    }

    [Fact]
    public static void XmlMembersMapping_Member_With_XmlAnyAttribute_Specified_False()
    {
        string memberName1 = "StringMember";
        XmlReflectionMember member1 = GetReflectionMember<string>(memberName1, s_defaultNs);
        string memberName2 = "XmlAttributes";
        XmlReflectionMember member2 = GetReflectionMemberNoXmlElement<XmlAttribute[]>(memberName2, s_defaultNs);
        member2.XmlAttributes.XmlAnyAttribute = new XmlAnyAttributeAttribute();
        string memberName3 = "XmlAttributesSpecified";
        XmlReflectionMember member3 = GetReflectionMemberNoXmlElement<bool>(memberName3, s_defaultNs);

        var members = new XmlReflectionMember[] { member1, member2, member3 };

        var importer = new XmlReflectionImporter(null, s_defaultNs);
        var membersMapping = importer.ImportMembersMapping("wrapper", s_defaultNs, members, true);
        var serializer = XmlSerializer.FromMappings(new XmlMapping[] { membersMapping })[0];
        var ms = new MemoryStream();

        string output =
            "<?xml version=\"1.0\"?>\r\n<wrapper xmlns:xsi=\"http://www.w3.org/2001/XMLSchema-instance\" xmlns:xsd=\"http://www.w3.org/2001/XMLSchema\" myattribute1=\"myAttribute1\" myattribute2=\"myAttribute2\" xmlns=\"http://tempuri.org/\" >\r\n  <StringMember>string value</StringMember>\r\n <XmlAttributesSpecified>false</XmlAttributesSpecified></wrapper>";
        var sw = new StreamWriter(ms);
        sw.Write(output);
        sw.Flush();
        ms.Position = 0;
        var deserialized = serializer.Deserialize(ms) as object[];
        Assert.NotNull(deserialized);
        Assert.Equal("string value", (string)deserialized[0]);
        var xmlAttributes = deserialized[1] as XmlAttribute[];
        Assert.NotNull(xmlAttributes);
        Assert.Equal(2, xmlAttributes.Length);
        Assert.Equal("myattribute1", xmlAttributes[0].Name);
        Assert.Equal("myattribute2", xmlAttributes[1].Name);
        Assert.Equal(false, deserialized[2]);

        ms = new MemoryStream();
        serializer.Serialize(ms, deserialized);
        ms.Flush();
        ms.Position = 0;
        string actualOutput = new StreamReader(ms).ReadToEnd();

        string expectedOutput =
            "<?xml version=\"1.0\"?>\r\n<wrapper xmlns:xsi=\"http://www.w3.org/2001/XMLSchema-instance\" xmlns:xsd=\"http://www.w3.org/2001/XMLSchema\" xmlns=\"http://tempuri.org/\">\r\n  <StringMember>string value</StringMember>\r\n  <XmlAttributesSpecified>false</XmlAttributesSpecified>\r\n</wrapper>";
        Utils.CompareResult result = Utils.Compare(expectedOutput, actualOutput);
        Assert.True(result.Equal, string.Format("{1}{0}Test failed for input: {2}{0}Expected: {3}{0}Actual: {4}",
            Environment.NewLine, result.ErrorMessage, deserialized, expectedOutput, actualOutput));
    }

    [Fact]
    public static void XmlMembersMapping_With_ChoiceIdentifier()
    {
        string ns = s_defaultNs;
        string memberName1 = "items";
        XmlReflectionMember member1 = GetReflectionMemberNoXmlElement<object[]>(memberName1, ns);
        PropertyInfo itemProperty = typeof(TypeWithPropertyHavingChoice).GetProperty("ManyChoices");
        member1.XmlAttributes = new XmlAttributes(itemProperty);

        string memberName2 = "ChoiceArray";
        XmlReflectionMember member2 = GetReflectionMemberNoXmlElement<MoreChoices[]>(memberName2, ns);
        member2.XmlAttributes.XmlIgnore = true;

        var members = new XmlReflectionMember[] { member1, member2 };

        object[] items = { "Food", 5 };
        var itemChoices = new MoreChoices[] { MoreChoices.Item, MoreChoices.Amount };
        object[] value = { items, itemChoices };

        object[] actual = RoundTripWithXmlMembersMapping(value,
            "<?xml version=\"1.0\"?>\r\n<wrapper xmlns:xsi=\"http://www.w3.org/2001/XMLSchema-instance\" xmlns:xsd=\"http://www.w3.org/2001/XMLSchema\" xmlns=\"http://tempuri.org/\">\r\n  <Item>Food</Item>\r\n  <Amount>5</Amount>\r\n</wrapper>",
            false,
            members,
            wrapperName: "wrapper");

        Assert.NotNull(actual);
        var actualItems = actual[0] as object[];
        Assert.NotNull(actualItems);
        Assert.True(items.SequenceEqual(actualItems));
    }

    [Fact]
    public static void XmlMembersMapping_MultipleMembers()
    {
        var member1 = GetReflectionMember<GetDataRequestBody>("GetData");
        var member2 = GetReflectionMember<int>("IntValue");

        var getDataRequestBody = new GetDataRequestBody() { value = 3 };
        int intValue = 11;
        var value = new object[] { getDataRequestBody, intValue };
        var actual = RoundTripWithXmlMembersMapping(
            value,
            "<?xml version=\"1.0\"?>\r\n<wrapper xmlns:xsi=\"http://www.w3.org/2001/XMLSchema-instance\" xmlns:xsd=\"http://www.w3.org/2001/XMLSchema\" xmlns=\"http://tempuri.org/\">\r\n  <GetData>\r\n    <value>3</value>\r\n  </GetData>\r\n  <IntValue>11</IntValue>\r\n</wrapper>",
            skipStringCompare: false,
            members: new XmlReflectionMember[] { member1, member2 },
            wrapperName: "wrapper");

        Assert.NotNull(actual);

        var getDataRequestBodyActual = (GetDataRequestBody)actual[0];
        Assert.Equal(getDataRequestBody.value, getDataRequestBodyActual.value);
        Assert.Equal(intValue, (int)actual[1]);
    }

    [Fact]
    public static void XmlMembersMapping_Soap_PrimitiveValue()
    {
        string memberName = "value";
        var getDataRequestBodyValue = 3;
        var getDataRequestBodyActual = RoundTripWithXmlMembersMappingSoap<int>(getDataRequestBodyValue, memberName, "<?xml version=\"1.0\"?>\r\n<int d1p1:type=\"int\" xmlns:d1p1=\"http://www.w3.org/2001/XMLSchema-instance\" xmlns=\"http://www.w3.org/2001/XMLSchema\">3</int>");

        Assert.NotNull(getDataRequestBodyActual);
        Assert.Equal(getDataRequestBodyValue, getDataRequestBodyActual);
    }

    [Fact]
    public static void XmlMembersMapping_Soap_SimpleType()
    {
        string memberName = "GetData";
        var getDataRequestBodyValue = new GetDataRequestBody(3);
        var getDataRequestBodyActual = RoundTripWithXmlMembersMappingSoap<GetDataRequestBody>(getDataRequestBodyValue, memberName,
            "<?xml version=\"1.0\"?>\r\n<q1:GetDataRequestBody xmlns:xsi=\"http://www.w3.org/2001/XMLSchema-instance\" xmlns:xsd=\"http://www.w3.org/2001/XMLSchema\" id=\"id1\" xmlns:q1=\"http://tempuri.org/\">\r\n  <value xsi:type=\"xsd:int\">3</value>\r\n</q1:GetDataRequestBody>");

        Assert.NotNull(getDataRequestBodyActual);
        Assert.Equal(getDataRequestBodyValue.value, getDataRequestBodyActual.value);
    }

    [Fact]
    public static void XmlMembersMapping_Soap_PrimitiveValue_HasWrapperElement()
    {
        string memberName = "value";
        var getDataRequestBodyValue = 3;
        var getDataRequestBodyActual = RoundTripWithXmlMembersMappingSoap<int>(getDataRequestBodyValue,
            memberName,
            "<?xml version=\"1.0\"?>\r\n<q1:wrapper xmlns:xsi=\"http://www.w3.org/2001/XMLSchema-instance\" xmlns:xsd=\"http://www.w3.org/2001/XMLSchema\" xmlns:q1=\"http://tempuri.org/\">\r\n  <value xsi:type=\"xsd:int\">3</value>\r\n</q1:wrapper>",
            wrapperName: "wrapper");

        Assert.NotNull(getDataRequestBodyActual);
        Assert.Equal(getDataRequestBodyValue, getDataRequestBodyActual);
    }

    [Fact]
    public static void XmlMembersMapping_Soap_PrimitiveValue_HasWrapperElement_Validate()
    {
        string memberName = "value";
        var getDataRequestBodyValue = 3;
        var getDataRequestBodyActual = RoundTripWithXmlMembersMappingSoap<int>(getDataRequestBodyValue,
            memberName,
            "<?xml version=\"1.0\"?>\r\n<q1:wrapper xmlns:xsi=\"http://www.w3.org/2001/XMLSchema-instance\" xmlns:xsd=\"http://www.w3.org/2001/XMLSchema\" xmlns:q1=\"http://tempuri.org/\">\r\n  <value xsi:type=\"xsd:int\">3</value>\r\n</q1:wrapper>",
            wrapperName: "wrapper",
            validate: true);

        Assert.NotNull(getDataRequestBodyActual);
        Assert.Equal(getDataRequestBodyValue, getDataRequestBodyActual);
    }

    [Fact]
    public static void XmlMembersMapping_Soap_MemberSpecified_True()
    {
        string memberName1 = "StringMember";
        XmlReflectionMember member1 = GetReflectionMember<string>(memberName1, s_defaultNs);
        string memberName2 = "StringMemberSpecified";
        XmlReflectionMember member2 = GetReflectionMemberNoXmlElement<bool>(memberName2, s_defaultNs);

        var members = new XmlReflectionMember[] { member1, member2 };

        object[] value = { "string value", true };
        object[] actual = RoundTripWithXmlMembersMappingSoap(
            value,
            "<?xml version=\"1.0\"?>\r\n<q1:wrapper xmlns:xsi=\"http://www.w3.org/2001/XMLSchema-instance\" xmlns:xsd=\"http://www.w3.org/2001/XMLSchema\" xmlns:q1=\"http://tempuri.org/\">\r\n  <StringMember xsi:type=\"xsd:string\">string value</StringMember>\r\n  <StringMemberSpecified xsi:type=\"xsd:boolean\">true</StringMemberSpecified>\r\n</q1:wrapper>",
            skipStringCompare: false,
            members: members,
            wrapperName: "wrapper");

        Assert.NotNull(actual);
        Assert.Equal(value.Length, actual.Length);
        Assert.Equal(value[0], actual[0]);
    }

    [Fact]
    public static void XmlMembersMapping_Soap_MemberSpecified_False()
    {
        string memberName1 = "StringMember";
        XmlReflectionMember member1 = GetReflectionMember<string>(memberName1, s_defaultNs);
        string memberName2 = "StringMemberSpecified";
        XmlReflectionMember member2 = GetReflectionMemberNoXmlElement<bool>(memberName2, s_defaultNs);

        var members = new XmlReflectionMember[] { member1, member2 };

        object[] value = { "string value", false };
        object[] actual = RoundTripWithXmlMembersMappingSoap(
            value,
            "<?xml version=\"1.0\"?>\r\n<q1:wrapper xmlns:xsi=\"http://www.w3.org/2001/XMLSchema-instance\" xmlns:xsd=\"http://www.w3.org/2001/XMLSchema\" xmlns:q1=\"http://tempuri.org/\">\r\n <StringMemberSpecified xsi:type=\"xsd:boolean\">false</StringMemberSpecified>\r\n</q1:wrapper>",
            skipStringCompare: false,
            members: members,
            wrapperName: "wrapper");

        Assert.NotNull(actual);
        Assert.Equal(value.Length, actual.Length);
        Assert.Null(actual[0]);
    }

    [Fact]
    public static void XmlMembersMapping_MultipleMembers_XmlAnyElement()
    {
        var member1 = GetReflectionMember<GetDataRequestBody>("GetData");
        var member2 = GetReflectionMember<int>("IntValue");
        var member3 = GetReflectionMember<XmlElement[]>("XmlElementArray");
        member3.XmlAttributes.XmlAnyElements.Add(new XmlAnyElementAttribute());

        var getDataRequestBody = new GetDataRequestBody() { value = 3 };
        int intValue = 11;

        XmlDocument xDoc = new XmlDocument();
        xDoc.LoadXml(@"<html></html>");
        XmlElement element1 = xDoc.CreateElement("name1", "ns1");
        element1.InnerText = "Element innertext1";
        XmlElement element2 = xDoc.CreateElement("name2", "ns2");
        element2.InnerText = "Element innertext2";

        XmlElement[] xmlElementArray = { element1, element2 };
        var value = new object[] { getDataRequestBody, intValue, xmlElementArray };
        var actual = RoundTripWithXmlMembersMapping(
            value,
            "<?xml version=\"1.0\"?>\r\n<wrapper xmlns:xsi=\"http://www.w3.org/2001/XMLSchema-instance\" xmlns:xsd=\"http://www.w3.org/2001/XMLSchema\" xmlns=\"http://tempuri.org/\">\r\n  <GetData>\r\n    <value>3</value>\r\n  </GetData>\r\n  <IntValue>11</IntValue>\r\n  <XmlElementArray>\r\n    <name1 xmlns=\"ns1\">Element innertext1</name1>\r\n  </XmlElementArray>\r\n  <XmlElementArray>\r\n    <name2 xmlns=\"ns2\">Element innertext2</name2>\r\n  </XmlElementArray>\r\n</wrapper>",
            skipStringCompare: false,
            members: new XmlReflectionMember[] { member1, member2, member3 },
            wrapperName: "wrapper");

        Assert.NotNull(actual);

        var getDataRequestBodyActual = (GetDataRequestBody)actual[0];
        Assert.Equal(getDataRequestBody.value, getDataRequestBodyActual.value);
        Assert.Equal(intValue, (int)actual[1]);
        XmlElement[] actualXmlElementArray = actual[2] as XmlElement[];
        Assert.NotNull(actualXmlElementArray);

        for (int i = 0; i < xmlElementArray.Length; i++)
        {
            Assert.Equal(xmlElementArray[i].Name, actualXmlElementArray[i].Name);
            Assert.Equal(xmlElementArray[i].NamespaceURI, actualXmlElementArray[i].NamespaceURI);
            Assert.Equal(xmlElementArray[i].InnerText, actualXmlElementArray[i].InnerText);
        }
    }

    [Fact]
    public static void XmlMembersMapping_MultipleMembers_IsReturnValue()
    {
        var member1 = GetReflectionMember<GetDataRequestBody>("GetData", null);
        member1.IsReturnValue = true;

        var member2 = GetReflectionMember<int>("IntValue", null);

        var getDataRequestBody = new GetDataRequestBody() { value = 3 };
        int intValue = 11;
        var value = new object[] { getDataRequestBody, intValue };
        var actual = RoundTripWithXmlMembersMapping(
            value,
            "<?xml version=\"1.0\"?>\r\n<wrapper xmlns:xsi=\"http://www.w3.org/2001/XMLSchema-instance\" xmlns:xsd=\"http://www.w3.org/2001/XMLSchema\" xmlns=\"http://tempuri.org/\">\r\n  <GetData xmlns=\"\">\r\n    <value xmlns=\"http://tempuri.org/\">3</value>\r\n  </GetData>\r\n  <IntValue xmlns=\"\">11</IntValue>\r\n</wrapper>",
            skipStringCompare: false,
            members: new XmlReflectionMember[] { member1, member2 },
            wrapperName: "wrapper",
            rpc: true);

        Assert.NotNull(actual);

        var getDataRequestBodyActual = (GetDataRequestBody)actual[0];
        Assert.Equal(getDataRequestBody.value, getDataRequestBodyActual.value);
        Assert.Equal(intValue, (int)actual[1]);
    }

    [Fact]
    public static void XmlMembersMapping_Soap_MultipleMembers_IsReturnValue()
    {
        var member1 = GetReflectionMember<int>("IntReturnValue", null);
        member1.IsReturnValue = true;

        var member2 = GetReflectionMember<int>("IntValue", null);

        int intReturnValue = 3;
        int intValue = 11;
        var value = new object[] { intReturnValue, intValue };
        var actual = RoundTripWithXmlMembersMappingSoap(
            value,
            "<?xml version=\"1.0\"?>\r\n<q1:wrapper xmlns:xsi=\"http://www.w3.org/2001/XMLSchema-instance\" xmlns:xsd=\"http://www.w3.org/2001/XMLSchema\" xmlns:q1=\"http://tempuri.org/\">\r\n  <IntReturnValue xsi:type=\"xsd:int\">3</IntReturnValue>\r\n  <IntValue xsi:type=\"xsd:int\">11</IntValue>\r\n</q1:wrapper>",
            skipStringCompare: false,
            members: new XmlReflectionMember[] { member1, member2 },
            wrapperName: "wrapper",
            writeAccessors: true);

        Assert.NotNull(actual);

        var intReturnValueActual = (int)actual[0];
        Assert.Equal(intReturnValue, intReturnValueActual);
        Assert.Equal(intValue, (int)actual[1]);
    }


    [Fact]
    public static void Xml_TypeWithMyCollectionField()
    {
        var value = new TypeWithMyCollectionField();
        value.Collection = new MyCollection<string>() { "s1", "s2" };
        var actual = SerializeAndDeserializeWithWrapper(value, new XmlSerializer(typeof(TypeWithMyCollectionField)), "<root><TypeWithMyCollectionField xmlns:xsi=\"http://www.w3.org/2001/XMLSchema-instance\" xmlns:xsd=\"http://www.w3.org/2001/XMLSchema\"><Collection><string>s1</string><string>s2</string></Collection></TypeWithMyCollectionField></root>");
        Assert.NotNull(actual);
        Assert.NotNull(actual.Collection);
        Assert.True(value.Collection.SequenceEqual(actual.Collection));
    }

    [Fact]
    public static void Xml_Soap_TypeWithMyCollectionField()
    {
        XmlTypeMapping myTypeMapping = new SoapReflectionImporter().ImportTypeMapping(typeof(TypeWithMyCollectionField));
        var serializer = new XmlSerializer(myTypeMapping);
        var value = new TypeWithMyCollectionField();
        value.Collection = new MyCollection<string>() { "s1", "s2" };
        var actual = SerializeAndDeserializeWithWrapper(value, serializer, "<root><TypeWithMyCollectionField xmlns:xsi=\"http://www.w3.org/2001/XMLSchema-instance\" xmlns:xsd=\"http://www.w3.org/2001/XMLSchema\" id=\"id1\"><Collection href=\"#id2\" /></TypeWithMyCollectionField><q1:Array id=\"id2\" xmlns:q2=\"http://www.w3.org/2001/XMLSchema\" q1:arrayType=\"q2:string[]\" xmlns:q1=\"http://schemas.xmlsoap.org/soap/encoding/\"><Item>s1</Item><Item>s2</Item></q1:Array></root>");
        Assert.NotNull(actual);
        Assert.NotNull(actual.Collection);
        Assert.True(value.Collection.SequenceEqual(actual.Collection));
    }

    public static void Xml_TypeWithReadOnlyMyCollectionProperty()
    {
        var value = new TypeWithReadOnlyMyCollectionProperty();
        value.Collection.Add("s1");
        value.Collection.Add("s2");
        var actual = SerializeAndDeserializeWithWrapper(value, new XmlSerializer(typeof(TypeWithReadOnlyMyCollectionProperty)), "<root><TypeWithReadOnlyMyCollectionProperty xmlns:xsi=\"http://www.w3.org/2001/XMLSchema-instance\" xmlns:xsd=\"http://www.w3.org/2001/XMLSchema\"><Collection><string>s1</string><string>s2</string></Collection></TypeWithReadOnlyMyCollectionProperty></root>");
        Assert.NotNull(actual);
        Assert.NotNull(actual.Collection);
        Assert.True(value.Collection.SequenceEqual(actual.Collection));
    }

    [Fact]
    public static void Xml_Soap_TypeWithReadOnlyMyCollectionProperty()
    {
        XmlTypeMapping myTypeMapping = new SoapReflectionImporter().ImportTypeMapping(typeof(TypeWithReadOnlyMyCollectionProperty));
        var serializer = new XmlSerializer(myTypeMapping);
        var value = new TypeWithReadOnlyMyCollectionProperty();
        value.Collection.Add("s1");
        value.Collection.Add("s2");
        var actual = SerializeAndDeserializeWithWrapper(value, serializer, "<root><TypeWithReadOnlyMyCollectionProperty xmlns:xsi=\"http://www.w3.org/2001/XMLSchema-instance\" xmlns:xsd=\"http://www.w3.org/2001/XMLSchema\" id=\"id1\"><Collection href=\"#id2\" /></TypeWithReadOnlyMyCollectionProperty><q1:Array id=\"id2\" xmlns:q2=\"http://www.w3.org/2001/XMLSchema\" q1:arrayType=\"q2:string[]\" xmlns:q1=\"http://schemas.xmlsoap.org/soap/encoding/\"><Item>s1</Item><Item>s2</Item></q1:Array></root>");
        Assert.NotNull(actual);
        Assert.NotNull(actual.Collection);
        Assert.True(value.Collection.SequenceEqual(actual.Collection));
    }

    private static readonly string s_defaultNs = "http://tempuri.org/";
    private static T RoundTripWithXmlMembersMapping<T>(object requestBodyValue, string memberName, string baseline, bool skipStringCompare = false, string wrapperName = null)
    {
        string ns = s_defaultNs;
        object[] value = new object[] { requestBodyValue };
        XmlReflectionMember member = GetReflectionMember<T>(memberName, ns);
        var members = new XmlReflectionMember[] { member };
        object[] actual = RoundTripWithXmlMembersMapping(value, baseline, skipStringCompare, members: members, wrapperName: wrapperName);
        Assert.Equal(value.Length, actual.Length);
        return (T)actual[0];
    }

    private static object[] RoundTripWithXmlMembersMapping(object[] value, string baseline, bool skipStringCompare, XmlReflectionMember[] members, string ns = null, string wrapperName = null, bool rpc = false)
    {
        ns = ns ?? s_defaultNs;
        var importer = new XmlReflectionImporter(null, ns);
        var membersMapping = importer.ImportMembersMapping(wrapperName, ns, members, wrapperName != null, rpc: rpc);
        var serializer = XmlSerializer.FromMappings(new XmlMapping[] { membersMapping })[0];
        using (var ms = new MemoryStream())
        {

            serializer.Serialize(ms, value);
            ms.Flush();
            ms.Position = 0;
            string actualOutput = new StreamReader(ms).ReadToEnd();
            if (!skipStringCompare)
            {
                Utils.CompareResult result = Utils.Compare(baseline, actualOutput);
                Assert.True(result.Equal, string.Format("{1}{0}Test failed for input: {2}{0}Expected: {3}{0}Actual: {4}",
                    Environment.NewLine, result.ErrorMessage, value, baseline, actualOutput));
            }

            ms.Position = 0;
            var actual = serializer.Deserialize(ms) as object[];
            Assert.NotNull(actual);

            return actual;
        }
    }

    private static T RoundTripWithXmlMembersMappingSoap<T>(object item, string memberName, string baseline, bool skipStringCompare = false, string wrapperName = null, bool validate = false)
    {
        string ns = s_defaultNs;
        object[] value = new object[] { item };
        XmlReflectionMember member = GetReflectionMember<T>(memberName, ns);
        var members = new XmlReflectionMember[] { member };
        object[] actual = RoundTripWithXmlMembersMappingSoap(value, baseline, skipStringCompare, members: members, wrapperName: wrapperName, validate: validate);
        Assert.Equal(value.Length, actual.Length);
        return (T)actual[0];
    }

    private static object[] RoundTripWithXmlMembersMappingSoap(object[] value, string baseline, bool skipStringCompare, XmlReflectionMember[] members, string ns = null, string wrapperName = null, bool writeAccessors = false, bool validate = false)
    {
        ns = ns ?? s_defaultNs;
        var importer = new SoapReflectionImporter(null, ns);
        var membersMapping = importer.ImportMembersMapping(wrapperName, ns, members, hasWrapperElement: wrapperName != null, writeAccessors: writeAccessors, validate: validate);
        var serializer = XmlSerializer.FromMappings(new XmlMapping[] { membersMapping })[0];
        using (var ms = new MemoryStream())
        {

            serializer.Serialize(ms, value);
            ms.Flush();
            ms.Position = 0;
            string actualOutput = new StreamReader(ms).ReadToEnd();
            if (!skipStringCompare)
            {
                Utils.CompareResult result = Utils.Compare(baseline, actualOutput);
                Assert.True(result.Equal, string.Format("{1}{0}Test failed for input: {2}{0}Expected: {3}{0}Actual: {4}",
                    Environment.NewLine, result.ErrorMessage, value, baseline, actualOutput));
            }

            ms.Position = 0;
            var actual = serializer.Deserialize(ms) as object[];
            Assert.NotNull(actual);

            return actual;
        }
    }

    private static XmlReflectionMember GetReflectionMember<T>(string memberName)
    {
        return GetReflectionMember<T>(memberName, s_defaultNs);
    }

    private static XmlReflectionMember GetReflectionMember<T>(string memberName, string ns)
    {
        var member = new XmlReflectionMember();
        member.MemberName = memberName;
        member.MemberType = typeof(T);
        member.XmlAttributes = new XmlAttributes();
        var elementAttribute = new XmlElementAttribute();
        elementAttribute.ElementName = memberName;
        elementAttribute.Namespace = ns;
        member.XmlAttributes.XmlElements.Add(elementAttribute);
        return member;
    }

    private static XmlReflectionMember GetReflectionMemberNoXmlElement<T>(string memberName, string ns = null)
    {
        ns = ns ?? s_defaultNs;
        var member = new XmlReflectionMember();
        member.MemberName = memberName;
        member.MemberType = typeof(T);
        member.XmlAttributes = new XmlAttributes();
        return member;
    }

    private static Stream GenerateStreamFromString(string s)
    {
        var stream = new MemoryStream();
        var writer = new StreamWriter(stream);
        writer.Write(s);
        writer.Flush();
        stream.Position = 0;
        return stream;
    }

    private static T SerializeAndDeserialize<T>(T value, string baseline, Func<XmlSerializer> serializerFactory = null,
        bool skipStringCompare = false, XmlSerializerNamespaces xns = null)
    {
        XmlSerializer serializer = new XmlSerializer(typeof(T));
        if (serializerFactory != null)
        {
            serializer = serializerFactory();
        }

        using (MemoryStream ms = new MemoryStream())
        {
            if (xns == null)
            {
                serializer.Serialize(ms, value);
            }
            else
            {
                serializer.Serialize(ms, value, xns);
            }

            ms.Position = 0;

            string actualOutput = new StreamReader(ms).ReadToEnd();

            if (!skipStringCompare)
            {
                Utils.CompareResult result = Utils.Compare(baseline, actualOutput);
                Assert.True(result.Equal, string.Format("{1}{0}Test failed for input: {2}{0}Expected: {3}{0}Actual: {4}",
                    Environment.NewLine, result.ErrorMessage, value, baseline, actualOutput));
            }

            ms.Position = 0;
            T deserialized = (T)serializer.Deserialize(ms);

            return deserialized;
        }
    }

    private static T SerializeAndDeserializeWithWrapper<T>(T value, XmlSerializer serializer, string baseline)
    {
        T actual;
        using (var ms = new MemoryStream())
        {
            var writer = new XmlTextWriter(ms, Encoding.UTF8);
            writer.WriteStartElement("root");
            serializer.Serialize(writer, value);
            writer.WriteEndElement();
            writer.Flush();

            ms.Position = 0;
            string actualOutput = new StreamReader(ms).ReadToEnd();
            Utils.CompareResult result = Utils.Compare(baseline, actualOutput);
            Assert.True(result.Equal, string.Format("{1}{0}Test failed for input: {2}{0}Expected: {3}{0}Actual: {4}",
                Environment.NewLine, result.ErrorMessage, value, baseline, actualOutput));

            ms.Position = 0;
            using (var reader = new XmlTextReader(ms))
            {
                reader.ReadStartElement("root");
                actual = (T)serializer.Deserialize(reader);
            }
        }

        return actual;
    }
}<|MERGE_RESOLUTION|>--- conflicted
+++ resolved
@@ -3407,9 +3407,41 @@
     }
 
     [Fact]
-<<<<<<< HEAD
     public static void XmlMembersMapping_SimpleType_HasWrapperElement()
-=======
+    {
+        string memberName = "GetData";
+        var getDataRequestBodyValue = new GetDataRequestBody(3);
+        var getDataRequestBodyActual = RoundTripWithXmlMembersMapping<GetDataRequestBody>(getDataRequestBodyValue, memberName,
+            "<?xml version=\"1.0\"?>\r\n<wrapper xmlns:xsi=\"http://www.w3.org/2001/XMLSchema-instance\" xmlns:xsd=\"http://www.w3.org/2001/XMLSchema\" xmlns=\"http://tempuri.org/\">\r\n  <GetData>\r\n    <value>3</value>\r\n  </GetData>\r\n</wrapper>",
+            wrapperName: "wrapper");
+
+        Assert.NotNull(getDataRequestBodyActual);
+        Assert.Equal(getDataRequestBodyValue.value, getDataRequestBodyActual.value);
+    }
+
+    [Fact]
+    public static void XmlMembersMapping_SimpleType_SpecifiedField_MissingSpecifiedValue()
+    {
+        var member1 = GetReflectionMember<GetDataRequestBody>("GetData");
+        var member2 = GetReflectionMember<bool>("GetDataSpecified");
+
+        var getDataRequestBody = new GetDataRequestBody() { value = 3 };
+        var value = new object[] { getDataRequestBody };
+        var actual = RoundTripWithXmlMembersMapping(
+            value,
+            "<?xml version=\"1.0\"?>\r\n<GetData xmlns:xsi=\"http://www.w3.org/2001/XMLSchema-instance\" xmlns:xsd=\"http://www.w3.org/2001/XMLSchema\" xmlns=\"http://tempuri.org/\">\r\n  <value>3</value>\r\n</GetData>",
+            skipStringCompare: false,
+            members: new XmlReflectionMember[] { member1, member2 },
+            wrapperName: null);
+
+        Assert.NotNull(actual);
+
+        var getDataRequestBodyActual = (GetDataRequestBody)actual[0];
+        Assert.Equal(getDataRequestBody.value, getDataRequestBodyActual.value);
+        Assert.True((bool)actual[1]);
+    }
+
+    [Fact]
     public static void Xml_XSCoverTest()
     {
         var band = new Orchestra();
@@ -3537,41 +3569,6 @@
         Assert.Equal(myPet.Comment2, actual2.Comment2);
     }
 
-    private static T RoundTripWithXmlMembersMapping<T>(object requestBodyValue, string memberName, string baseline, bool skipStringCompare = false)
->>>>>>> 03691e62
-    {
-        string memberName = "GetData";
-        var getDataRequestBodyValue = new GetDataRequestBody(3);
-        var getDataRequestBodyActual = RoundTripWithXmlMembersMapping<GetDataRequestBody>(getDataRequestBodyValue, memberName,
-            "<?xml version=\"1.0\"?>\r\n<wrapper xmlns:xsi=\"http://www.w3.org/2001/XMLSchema-instance\" xmlns:xsd=\"http://www.w3.org/2001/XMLSchema\" xmlns=\"http://tempuri.org/\">\r\n  <GetData>\r\n    <value>3</value>\r\n  </GetData>\r\n</wrapper>",
-            wrapperName: "wrapper");
-
-        Assert.NotNull(getDataRequestBodyActual);
-        Assert.Equal(getDataRequestBodyValue.value, getDataRequestBodyActual.value);
-    }
-
-    [Fact]
-    public static void XmlMembersMapping_SimpleType_SpecifiedField_MissingSpecifiedValue()
-    {
-        var member1 = GetReflectionMember<GetDataRequestBody>("GetData");
-        var member2 = GetReflectionMember<bool>("GetDataSpecified");
-
-        var getDataRequestBody = new GetDataRequestBody() { value = 3 };
-        var value = new object[] { getDataRequestBody };
-        var actual = RoundTripWithXmlMembersMapping(
-            value,
-            "<?xml version=\"1.0\"?>\r\n<GetData xmlns:xsi=\"http://www.w3.org/2001/XMLSchema-instance\" xmlns:xsd=\"http://www.w3.org/2001/XMLSchema\" xmlns=\"http://tempuri.org/\">\r\n  <value>3</value>\r\n</GetData>",
-            skipStringCompare: false,
-            members: new XmlReflectionMember[] { member1, member2 },
-            wrapperName: null);
-
-        Assert.NotNull(actual);
-
-        var getDataRequestBodyActual = (GetDataRequestBody)actual[0];
-        Assert.Equal(getDataRequestBody.value, getDataRequestBodyActual.value);
-        Assert.True((bool)actual[1]);
-    }
-
     [Fact]
     public static void XmlMembersMapping_SimpleType_SpecifiedField_True_Wrapper()
     {
