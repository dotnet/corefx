﻿<?xml version="1.0" encoding="utf-8"?>
<Project ToolsVersion="14.0" DefaultTargets="Build" xmlns="http://schemas.microsoft.com/developer/msbuild/2003">
  <Import Project="$([MSBuild]::GetDirectoryNameOfFileAbove($(MSBuildThisFileDirectory), dir.props))\dir.props" />
  <PropertyGroup>
    <ProjectGuid>{B0F53AAA-4ABC-44B2-9331-D3802340DD20}</ProjectGuid>
  </PropertyGroup>
  <!-- Default configurations to help VS understand the configurations -->
  <PropertyGroup Condition=" '$(Configuration)|$(Platform)' == 'Debug|AnyCPU' ">
  </PropertyGroup>
  <PropertyGroup Condition=" '$(Configuration)|$(Platform)' == 'Release|AnyCPU' ">
  </PropertyGroup>
  <ItemGroup>
    <Compile Include="Constructor_AddSchema.cs" />
    <Compile Include="CustomImplementations.cs" />
    <Compile Include="ExceptionVerifier.cs" />
    <Compile Include="GetExpectedAttributes.cs" />
    <Compile Include="GetExpectedParticles.cs" />
    <Compile Include="Initialize_EndValidation.cs" />
    <Compile Include="PropertiesTests.cs" />
    <Compile Include="ValidateAttribute.cs" />
    <Compile Include="ValidateAttribute_String.cs" />
    <Compile Include="ValidateElement.cs" />
    <Compile Include="ValidateMisc.cs" />
    <Compile Include="ValidateText_EndElement.cs" />
    <Compile Include="ValidateText_String.cs" />
    <Compile Include="ValidateWhitespace_String.cs" />
    <Compile Include="ValidatorModule.cs" />
    <Compile Include="XmlTestSettings.cs" />
    <Compile Include="CXmlTestResolver.cs" />
<<<<<<< HEAD
    <Compile Include="$(CommonTestPath)\System\IO\TempDirectory.cs">
      <Link>Common\System\IO\TempDirectory.cs</Link>
=======
    <Compile Include="$(CommonTestPath)\System\PlatformDetection.cs">
      <Link>Common\System\PlatformDetection.cs</Link>
>>>>>>> 986ffdb1
    </Compile>
    <SupplementalTestData Include="..\TestFiles\**\*.*">
      <Link>TestFiles\%(RecursiveDir)%(Filename)%(Extension)</Link>
      <DestinationDir>TestFiles\%(RecursiveDir)</DestinationDir>
    </SupplementalTestData>
  </ItemGroup>
  <Import Project="$([MSBuild]::GetDirectoryNameOfFileAbove($(MSBuildThisFileDirectory), dir.targets))\dir.targets" />
</Project><|MERGE_RESOLUTION|>--- conflicted
+++ resolved
@@ -27,13 +27,11 @@
     <Compile Include="ValidatorModule.cs" />
     <Compile Include="XmlTestSettings.cs" />
     <Compile Include="CXmlTestResolver.cs" />
-<<<<<<< HEAD
     <Compile Include="$(CommonTestPath)\System\IO\TempDirectory.cs">
       <Link>Common\System\IO\TempDirectory.cs</Link>
-=======
+    </Compile>
     <Compile Include="$(CommonTestPath)\System\PlatformDetection.cs">
       <Link>Common\System\PlatformDetection.cs</Link>
->>>>>>> 986ffdb1
     </Compile>
     <SupplementalTestData Include="..\TestFiles\**\*.*">
       <Link>TestFiles\%(RecursiveDir)%(Filename)%(Extension)</Link>
