// Licensed to the .NET Foundation under one or more agreements.
// The .NET Foundation licenses this file to you under the MIT license.
// See the LICENSE file in the project root for more information.

#include "pal_config.h"
#include "pal_process.h"
#include "pal_io.h"
#include "pal_utilities.h"

#include <assert.h>
#include <errno.h>
#include <grp.h>
#include <limits.h>
#include <signal.h>
#include <stdlib.h>
#include <sys/resource.h>
#include <sys/types.h>
#include <sys/wait.h>
#include <syslog.h>
#include <unistd.h>
#if HAVE_CRT_EXTERNS_H
#include <crt_externs.h>
#endif
#if HAVE_PIPE2
#include <fcntl.h>
#endif
#include <pthread.h>

#if HAVE_SCHED_SETAFFINITY || HAVE_SCHED_GETAFFINITY
#include <sched.h>
#endif

// Validate that our Signals enum values are correct for the platform
c_static_assert(PAL_SIGKILL == SIGKILL);

// Validate that our SysLogPriority values are correct for the platform
c_static_assert(PAL_LOG_EMERG == LOG_EMERG);
c_static_assert(PAL_LOG_ALERT == LOG_ALERT);
c_static_assert(PAL_LOG_CRIT == LOG_CRIT);
c_static_assert(PAL_LOG_ERR == LOG_ERR);
c_static_assert(PAL_LOG_WARNING == LOG_WARNING);
c_static_assert(PAL_LOG_NOTICE == LOG_NOTICE);
c_static_assert(PAL_LOG_INFO == LOG_INFO);
c_static_assert(PAL_LOG_DEBUG == LOG_DEBUG);
c_static_assert(PAL_LOG_KERN == LOG_KERN);
c_static_assert(PAL_LOG_USER == LOG_USER);
c_static_assert(PAL_LOG_MAIL == LOG_MAIL);
c_static_assert(PAL_LOG_DAEMON == LOG_DAEMON);
c_static_assert(PAL_LOG_AUTH == LOG_AUTH);
c_static_assert(PAL_LOG_SYSLOG == LOG_SYSLOG);
c_static_assert(PAL_LOG_LPR == LOG_LPR);
c_static_assert(PAL_LOG_NEWS == LOG_NEWS);
c_static_assert(PAL_LOG_UUCP == LOG_UUCP);
c_static_assert(PAL_LOG_CRON == LOG_CRON);
c_static_assert(PAL_LOG_AUTHPRIV == LOG_AUTHPRIV);
c_static_assert(PAL_LOG_FTP == LOG_FTP);
c_static_assert(PAL_LOG_LOCAL0 == LOG_LOCAL0);
c_static_assert(PAL_LOG_LOCAL1 == LOG_LOCAL1);
c_static_assert(PAL_LOG_LOCAL2 == LOG_LOCAL2);
c_static_assert(PAL_LOG_LOCAL3 == LOG_LOCAL3);
c_static_assert(PAL_LOG_LOCAL4 == LOG_LOCAL4);
c_static_assert(PAL_LOG_LOCAL5 == LOG_LOCAL5);
c_static_assert(PAL_LOG_LOCAL6 == LOG_LOCAL6);
c_static_assert(PAL_LOG_LOCAL7 == LOG_LOCAL7);

// Validate that out PriorityWhich values are correct for the platform
c_static_assert(PAL_PRIO_PROCESS == (int)PRIO_PROCESS);
c_static_assert(PAL_PRIO_PGRP == (int)PRIO_PGRP);
c_static_assert(PAL_PRIO_USER == (int)PRIO_USER);

#if !HAVE_PIPE2
static pthread_mutex_t ProcessCreateLock = PTHREAD_MUTEX_INITIALIZER;
#endif

enum
{
    READ_END_OF_PIPE = 0,
    WRITE_END_OF_PIPE = 1,
};

static void CloseIfOpen(int fd)
{
    if (fd >= 0)
    {
        close(fd); // Ignoring errors from close is a deliberate choice
    }
}

static int Dup2WithInterruptedRetry(int oldfd, int newfd)
{
    int result;
    while (CheckInterrupted(result = dup2(oldfd, newfd)));
    return result;
}

static ssize_t WriteSize(int fd, const void* buffer, size_t count)
{
    ssize_t rv = 0;
    while (count > 0)
    {
        ssize_t result = 0;
        while (CheckInterrupted(result = write(fd, buffer, count)));
        if (result > 0)
        {
            rv += result;
            buffer = (const uint8_t*)buffer + result;
            count -= (size_t)result;
        }
        else
        {
            return -1;
        }
    }
    return rv;
}

static ssize_t ReadSize(int fd, void* buffer, size_t count)
{
    ssize_t rv = 0;
    while (count > 0)
    {
        ssize_t result = 0;
        while (CheckInterrupted(result = read(fd, buffer, count)));
        if (result > 0)
        {
            rv += result;
            buffer = (uint8_t*)buffer + result;
            count -= (size_t)result;
        }
        else
        {
            return -1;
        }
    }
    return rv;
}

__attribute__((noreturn))
static void ExitChild(int pipeToParent, int error)
{
    if (pipeToParent != -1)
    {
        WriteSize(pipeToParent, &error, sizeof(error));
    }
    _exit(error != 0 ? error : EXIT_FAILURE);
}

static int SetGroups(uint32_t* userGroups, int32_t userGroupsLength, uint32_t* processGroups)
{
#ifdef __linux__
    size_t platformGroupsLength = Int32ToSizeT(userGroupsLength);
#else // BSD
    int platformGroupsLength = userGroupsLength;
#endif
    int rv = setgroups(platformGroupsLength, userGroups);

    // We fall back to using the current process' groups, if they are a subset of the user groups.
    // We do this to support a user setting UserName to himself but not having setgroups permissions.
    // And for dealing with platforms with low NGROUP_MAX (e.g. 16 on OSX).
    if (rv == -1 && ((errno == EPERM) ||
                     (errno == EINVAL && userGroupsLength > NGROUPS_MAX)))
    {
        int processGroupsLength = getgroups(userGroupsLength, processGroups);
        if (processGroupsLength >= 0)
        {
            if (userGroupsLength == 0)
            {
                // calling setgroups with zero size returns number of groups.
                rv = processGroupsLength == 0 ? 0 : -1;
            }
            else
            {
                rv = 0;
                for (int i = 0; i < processGroupsLength; i++)
                {
                    bool isUserGroup = false;
                    for (int j = 0; j < userGroupsLength && !isUserGroup; j++)
                    {
                        isUserGroup = processGroups[i] == userGroups[j];
                    }
                    if (!isUserGroup)
                    {
                        rv = -1;
                        break;
                    }
                }
            }
        }
    }

    // Truncate on platforms with a low NGROUPS_MAX.
    if (rv == -1 && (errno == EINVAL && userGroupsLength > NGROUPS_MAX))
    {
        platformGroupsLength = NGROUPS_MAX;
        rv = setgroups(platformGroupsLength, userGroups);
    }

    return rv;
}

int32_t SystemNative_ForkAndExecProcess(const char* filename,
                                      char* const argv[],
                                      char* const envp[],
                                      const char* cwd,
                                      int32_t redirectStdin,
                                      int32_t redirectStdout,
                                      int32_t redirectStderr,
                                      int32_t setCredentials,
                                      uint32_t userId,
                                      uint32_t groupId,
                                      uint32_t* groups,
                                      int32_t groupsLength,
                                      int32_t* childPid,
                                      int32_t* stdinFd,
                                      int32_t* stdoutFd,
                                      int32_t* stderrFd)
{
#if !HAVE_PIPE2
    bool haveProcessCreateLock = false;
#endif
    bool success = true;
    int stdinFds[2] = {-1, -1}, stdoutFds[2] = {-1, -1}, stderrFds[2] = {-1, -1}, waitForChildToExecPipe[2] = {-1, -1};
<<<<<<< HEAD
    int processId = -1;
    uint32_t* getGroupsBuffer = NULL;
=======
    pid_t processId = -1;
    int thread_cancel_state;
    sigset_t signal_set;
    sigset_t old_signal_set;

    // None of this code can be canceled without leaking handles, so just don't allow it
    pthread_setcancelstate(PTHREAD_CANCEL_DISABLE, &thread_cancel_state);
>>>>>>> eb6a148e

    // Validate arguments
    if (NULL == filename || NULL == argv || NULL == envp || NULL == stdinFd || NULL == stdoutFd ||
        NULL == stderrFd || NULL == childPid || (groupsLength > 0 && groups == NULL))
    {
        assert(false && "null argument.");
        errno = EINVAL;
        success = false;
        goto done;
    }

    if ((redirectStdin & ~1) != 0 || (redirectStdout & ~1) != 0 || (redirectStderr & ~1) != 0 || (setCredentials & ~1) != 0)
    {
        assert(false && "Boolean redirect* inputs must be 0 or 1.");
        errno = EINVAL;
        success = false;
        goto done;
    }

    if (setCredentials && groupsLength > 0)
    {
        getGroupsBuffer = malloc(sizeof(uint32_t) * Int32ToSizeT(groupsLength));
        if (getGroupsBuffer == NULL)
        {
            success = false;
            goto done;
        }
    }

    // Make sure we can find and access the executable. exec will do this, of course, but at that point it's already
    // in the child process, at which point it'll translate to the child process' exit code rather than to failing
    // the Start itself.  There's a race condition here, in that this could change prior to exec's checks, but there's
    // little we can do about that. There are also more rigorous checks exec does, such as validating the executable
    // format of the target; such errors will emerge via the child process' exit code.
    if (access(filename, X_OK) != 0)
    {
        success = false;
        goto done;
    }

#if !HAVE_PIPE2
    // We do not have pipe2(); take the lock to emulate it race free.
    // If another process were to be launched between the pipe creation and the fcntl call to set CLOEXEC on it, that
    // file descriptor will be inherited into the other child process, eventually causing a deadlock either in the loop
    // below that waits for that pipe to be closed or in StreamReader.ReadToEnd() in the calling code.
    if (pthread_mutex_lock(&ProcessCreateLock) != 0)
    {
        // This check is pretty much just checking for trashed memory.
        success = false;
        goto done;
    }
    haveProcessCreateLock = true;
#endif

    // Open pipes for any requests to redirect stdin/stdout/stderr and set the
    // close-on-exec flag to the pipe file descriptors.
    if ((redirectStdin  && SystemNative_Pipe(stdinFds,  PAL_O_CLOEXEC) != 0) ||
        (redirectStdout && SystemNative_Pipe(stdoutFds, PAL_O_CLOEXEC) != 0) ||
        (redirectStderr && SystemNative_Pipe(stderrFds, PAL_O_CLOEXEC) != 0))
    {
        success = false;
        goto done;
    }

    // We create a pipe purely for the benefit of knowing when the child process has called exec.
    // We can use that to block waiting on the pipe to be closed, which lets us block the parent
    // from returning until the child process is actually transitioned to the target program.  This
    // avoids problems where the parent process uses members of Process, like ProcessName, when the
    // Process is still the clone of this one. This is a best-effort attempt, so ignore any errors.
    // If the child fails to exec we use the pipe to pass the errno to the parent process.
#if HAVE_PIPE2
    pipe2(waitForChildToExecPipe, O_CLOEXEC);
#else
    SystemNative_Pipe(waitForChildToExecPipe, PAL_O_CLOEXEC);
#endif

    // The fork child must not be signalled until it calls exec(): our signal handlers do not
    // handle being raised in the child process correctly
    sigfillset(&signal_set);
    pthread_sigmask(SIG_SETMASK, &signal_set, &old_signal_set);

#if HAVE_VFORK && !(defined(__APPLE__)) // We don't trust vfork on OS X right now.
    // This platform has vfork(). vfork() is either a synonym for fork or provides shared memory
    // semantics. For a one gigabyte process, the expected performance gain of using shared memory
    // vfork() rather than fork() is 99.5% merely due to avoiding page faults as the kernel does not
    // need to set all writable pages in the parent process to copy-on-write because the child process
    // is allowed to write to the parent process memory pages.

    // The thing to remember about shared memory vfork() is the documentation is way out of date.
    // It does the following things:
    // * creates a new process in the memory space of the calling process.
    // * blocks the calling thread (not process!) in an uninterruptable sleep
    // * sets up the process records so the following happen:
    //   + execve() replaces the memory space in the child and unblocks the parent
    //   + process exit by any means unblocks the parent
    //   + ptrace() makes a security demand against the parent process
    //   + accessing the terminal with read() or write() fail in system-dependent ways
    // Due to lack of documentation, setting signal handlers in the vfork() child is a bad idea. We don't
    // do this, but it's worth pointing out.

    // All platforms that provide shared memory vfork() check the parent process's context when
    // ptrace() is used on the child, thus making setuid() safe to use after vfork(). The fabled vfork()
    // security hole is the other way around; if a multithreaded host were to execute setuid()
    // on another thread while a vfork() child is still pending, bad things are possible; however we
    // do not do that.

    if ((processId = vfork()) == 0) // processId == 0 if this is child process
#else
    if ((processId = fork()) == 0) // processId == 0 if this is child process
#endif
    {
        // It turns out that child processes depend on their sigmask being set to something sane rather than mask all.
        // On the other hand, we have to mask all to avoid our own signal handlers running in the child process, writing
        // to the pipe, and waking up the handling thread in the parent process. This also avoids third-party code getting
        // equally confused.
        // Remove all signals, then restore signal mask.
        // Since we are in a vfork() child, the only safe signal values are SIG_DFL and SIG_IGN.  See man 3 libthr on BSD.
        // "The implementation interposes the user-installed signal(3) handlers....to pospone signal delivery to threads
        // which entered (libthr-internal) critical sections..."  We want to pass SIG_DFL anyway.
        sigset_t junk_signal_set;
        struct sigaction sa_default;
        struct sigaction sa_old;
        memset(&sa_default, 0, sizeof(sa_default)); // On some architectures, sa_mask is a struct so assigning zero to it doesn't compile
        sa_default.sa_handler = SIG_DFL;
        for (int sig = 1; sig < NSIG; ++sig)
        {
            if (sig == SIGKILL || sig == SIGSTOP)
            {
                continue;
            }
            if (!sigaction(sig, NULL, &sa_old))
            {
                void (*oldhandler)(int) = (sa_old.sa_flags & SA_SIGINFO) ? (void (*)(int))sa_old.sa_sigaction : sa_old.sa_handler;
                if (oldhandler != SIG_IGN && oldhandler != SIG_DFL)
                {
                    // It has a custom handler, put the default handler back.
                    // We check first to preserve flags on default handlers.
                    sigaction(sig, &sa_default, NULL);
                }
            }
        }
        pthread_sigmask(SIG_SETMASK, &old_signal_set, &junk_signal_set); // Not all architectures allow NULL here

        // For any redirections that should happen, dup the pipe descriptors onto stdin/out/err.
        // We don't need to explicitly close out the old pipe descriptors as they will be closed on the 'execve' call.
        if ((redirectStdin && Dup2WithInterruptedRetry(stdinFds[READ_END_OF_PIPE], STDIN_FILENO) == -1) ||
            (redirectStdout && Dup2WithInterruptedRetry(stdoutFds[WRITE_END_OF_PIPE], STDOUT_FILENO) == -1) ||
            (redirectStderr && Dup2WithInterruptedRetry(stderrFds[WRITE_END_OF_PIPE], STDERR_FILENO) == -1))
        {
            ExitChild(waitForChildToExecPipe[WRITE_END_OF_PIPE], errno);
        }

        if (setCredentials)
        {
            if (SetGroups(groups, groupsLength, getGroupsBuffer) == -1 ||
                setgid(groupId) == -1 ||
                setuid(userId) == -1)
            {
                ExitChild(waitForChildToExecPipe[WRITE_END_OF_PIPE], errno);
            }
        }

        // Change to the designated working directory, if one was specified
        if (NULL != cwd)
        {
            int result;
            while (CheckInterrupted(result = chdir(cwd)));
            if (result == -1)
            {
                ExitChild(waitForChildToExecPipe[WRITE_END_OF_PIPE], errno);
            }
        }

        // Finally, execute the new process.  execve will not return if it's successful.
        execve(filename, argv, envp);
        ExitChild(waitForChildToExecPipe[WRITE_END_OF_PIPE], errno); // execve failed
    }

    // Restore signal mask in the parent process immediately after fork() or vfork() call
    pthread_sigmask(SIG_SETMASK, &old_signal_set, &signal_set);

    if (processId < 0)
    {
        // failed
        success = false;
        goto done;
    }

    // This is the parent process. processId == pid of the child
    *childPid = processId;
    *stdinFd = stdinFds[WRITE_END_OF_PIPE];
    *stdoutFd = stdoutFds[READ_END_OF_PIPE];
    *stderrFd = stderrFds[READ_END_OF_PIPE];

done:;
#if !HAVE_PIPE2
    if (haveProcessCreateLock)
    {
        pthread_mutex_unlock(&ProcessCreateLock);
    }
#endif

    int priorErrno = errno;

    // Regardless of success or failure, close the parent's copy of the child's end of
    // any opened pipes.  The parent doesn't need them anymore.
    CloseIfOpen(stdinFds[READ_END_OF_PIPE]);
    CloseIfOpen(stdoutFds[WRITE_END_OF_PIPE]);
    CloseIfOpen(stderrFds[WRITE_END_OF_PIPE]);

    // Also close the write end of the exec waiting pipe, and wait for the pipe to be closed
    // by trying to read from it (the read will wake up when the pipe is closed and broken).
    // Ignore any errors... this is a best-effort attempt.
    CloseIfOpen(waitForChildToExecPipe[WRITE_END_OF_PIPE]);
    if (waitForChildToExecPipe[READ_END_OF_PIPE] != -1)
    {
        int childError;
        if (success)
        {
            ssize_t result = ReadSize(waitForChildToExecPipe[READ_END_OF_PIPE], &childError, sizeof(childError));
            if (result == sizeof(childError))
            {
                success = false;
                priorErrno = childError;
            }
        }
        CloseIfOpen(waitForChildToExecPipe[READ_END_OF_PIPE]);
    }

    // If we failed, close everything else and give back error values in all out arguments.
    if (!success)
    {
        CloseIfOpen(stdinFds[WRITE_END_OF_PIPE]);
        CloseIfOpen(stdoutFds[READ_END_OF_PIPE]);
        CloseIfOpen(stderrFds[READ_END_OF_PIPE]);

        // Reap child
        if (processId > 0)
        {
            int status;
            waitpid(processId, &status, 0);
        }

        *stdinFd = -1;
        *stdoutFd = -1;
        *stderrFd = -1;
        *childPid = -1;

        errno = priorErrno;
    }

<<<<<<< HEAD
    free(getGroupsBuffer);

    return 0;
=======
    // Restore thread cancel state
    pthread_setcancelstate(thread_cancel_state, &thread_cancel_state);

    return success ? 0 : -1;
>>>>>>> eb6a148e
}

FILE* SystemNative_POpen(const char* command, const char* type)
{
    assert(command != NULL);
    assert(type != NULL);
    return popen(command, type);
}

int32_t SystemNative_PClose(FILE* stream)
{
    assert(stream != NULL);
    return pclose(stream);
}

// Each platform type has it's own RLIMIT values but the same name, so we need
// to convert our standard types into the platform specific ones.
static int32_t ConvertRLimitResourcesPalToPlatform(RLimitResources value)
{
    switch (value)
    {
        case PAL_RLIMIT_CPU:
            return RLIMIT_CPU;
        case PAL_RLIMIT_FSIZE:
            return RLIMIT_FSIZE;
        case PAL_RLIMIT_DATA:
            return RLIMIT_DATA;
        case PAL_RLIMIT_STACK:
            return RLIMIT_STACK;
        case PAL_RLIMIT_CORE:
            return RLIMIT_CORE;
        case PAL_RLIMIT_AS:
            return RLIMIT_AS;
        case PAL_RLIMIT_RSS:
            return RLIMIT_RSS;
        case PAL_RLIMIT_MEMLOCK:
            return RLIMIT_MEMLOCK;
        case PAL_RLIMIT_NPROC:
            return RLIMIT_NPROC;
        case PAL_RLIMIT_NOFILE:
            return RLIMIT_NOFILE;
    }

    assert_msg(false, "Unknown RLIMIT value", (int)value);
    return -1;
}

#define LIMIT_MAX(T) _Generic(((T)0), \
  unsigned int: UINT_MAX,             \
  unsigned long: ULONG_MAX,           \
  long: LONG_MAX,                     \
  unsigned long long: ULLONG_MAX)

// Because RLIM_INFINITY is different per-platform, use the max value of a uint64 (which is RLIM_INFINITY on Ubuntu)
// to signify RLIM_INIFINITY; on OS X, where RLIM_INFINITY is slightly lower, we'll translate it to the correct value
// here.
static rlim_t ConvertFromManagedRLimitInfinityToPalIfNecessary(uint64_t value)
{
    // rlim_t type can vary per platform, so we also treat anything outside its range as infinite.
    if (value == UINT64_MAX || value > LIMIT_MAX(rlim_t))
        return RLIM_INFINITY;

    return (rlim_t)value;
}

// Because RLIM_INFINITY is different per-platform, use the max value of a uint64 (which is RLIM_INFINITY on Ubuntu)
// to signify RLIM_INIFINITY; on OS X, where RLIM_INFINITY is slightly lower, we'll translate it to the correct value
// here.
static uint64_t ConvertFromNativeRLimitInfinityToManagedIfNecessary(rlim_t value)
{
    if (value == RLIM_INFINITY)
        return UINT64_MAX;

    assert(value >= 0);
    return (uint64_t)value;
}

static void ConvertFromRLimitManagedToPal(const RLimit* pal, struct rlimit* native)
{
    native->rlim_cur = ConvertFromManagedRLimitInfinityToPalIfNecessary(pal->CurrentLimit);
    native->rlim_max = ConvertFromManagedRLimitInfinityToPalIfNecessary(pal->MaximumLimit);
}

static void ConvertFromPalRLimitToManaged(const struct rlimit* native, RLimit* pal)
{
    pal->CurrentLimit = ConvertFromNativeRLimitInfinityToManagedIfNecessary(native->rlim_cur);
    pal->MaximumLimit = ConvertFromNativeRLimitInfinityToManagedIfNecessary(native->rlim_max);
}

#if defined __USE_GNU && !defined __cplusplus
typedef __rlimit_resource_t rlimitResource;
typedef __priority_which_t priorityWhich;
#else
typedef int rlimitResource;
typedef int priorityWhich;
#endif

int32_t SystemNative_GetRLimit(RLimitResources resourceType, RLimit* limits)
{
    assert(limits != NULL);

    int32_t platformLimit = ConvertRLimitResourcesPalToPlatform(resourceType);
    struct rlimit internalLimit;
    int result = getrlimit((rlimitResource)platformLimit, &internalLimit);
    if (result == 0)
    {
        ConvertFromPalRLimitToManaged(&internalLimit, limits);
    }
    else
    {
        memset(limits, 0, sizeof(RLimit));
    }

    return result;
}

int32_t SystemNative_SetRLimit(RLimitResources resourceType, const RLimit* limits)
{
    assert(limits != NULL);

    int32_t platformLimit = ConvertRLimitResourcesPalToPlatform(resourceType);
    struct rlimit internalLimit;
    ConvertFromRLimitManagedToPal(limits, &internalLimit);
    return setrlimit((rlimitResource)platformLimit, &internalLimit);
}

int32_t SystemNative_Kill(int32_t pid, int32_t signal)
{
    return kill(pid, signal);
}

int32_t SystemNative_GetPid()
{
    return getpid();
}

int32_t SystemNative_GetSid(int32_t pid)
{
    return getsid(pid);
}

void SystemNative_SysLog(SysLogPriority priority, const char* message, const char* arg1)
{
    syslog((int)priority, message, arg1);
}

int32_t SystemNative_WaitIdAnyExitedNoHangNoWait()
{
    siginfo_t siginfo;
    int32_t result;
    while (CheckInterrupted(result = waitid(P_ALL, 0, &siginfo, WEXITED | WNOHANG | WNOWAIT)));
    if (result == -1 && errno == ECHILD)
    {
        // The calling process has no existing unwaited-for child processes.
        result = 0;
    }
    else if (result == 0 && siginfo.si_signo == SIGCHLD)
    {
        result = siginfo.si_pid;
    }
    return result;
}

int32_t SystemNative_WaitPidExitedNoHang(int32_t pid, int32_t* exitCode)
{
    assert(exitCode != NULL);

    int32_t result;
    int status;
    while (CheckInterrupted(result = waitpid(pid, &status, WNOHANG)));
    if (result > 0)
    {
        if (WIFEXITED(status))
        {
            // the child terminated normally.
            *exitCode = WEXITSTATUS(status);
        }
        else if (WIFSIGNALED(status))
        {
            // child process was terminated by a signal.
            *exitCode = 128 + WTERMSIG(status);
        }
        else
        {
            assert(false);
        }
    }
    return result;
}

int64_t SystemNative_PathConf(const char* path, PathConfName name)
{
    int32_t confValue = -1;
    switch (name)
    {
        case PAL_PC_LINK_MAX:
            confValue = _PC_LINK_MAX;
            break;
        case PAL_PC_MAX_CANON:
            confValue = _PC_MAX_CANON;
            break;
        case PAL_PC_MAX_INPUT:
            confValue = _PC_MAX_INPUT;
            break;
        case PAL_PC_NAME_MAX:
            confValue = _PC_NAME_MAX;
            break;
        case PAL_PC_PATH_MAX:
            confValue = _PC_PATH_MAX;
            break;
        case PAL_PC_PIPE_BUF:
            confValue = _PC_PIPE_BUF;
            break;
        case PAL_PC_CHOWN_RESTRICTED:
            confValue = _PC_CHOWN_RESTRICTED;
            break;
        case PAL_PC_NO_TRUNC:
            confValue = _PC_NO_TRUNC;
            break;
        case PAL_PC_VDISABLE:
            confValue = _PC_VDISABLE;
            break;
    }

    if (confValue == -1)
    {
        assert_msg(false, "Unknown PathConfName", (int)name);
        errno = EINVAL;
        return -1;
    }

    return pathconf(path, confValue);
}

int32_t SystemNative_GetPriority(PriorityWhich which, int32_t who)
{
    // GetPriority uses errno 0 to show success to make sure we don't have a stale value
    errno = 0;
#if PRIORITY_REQUIRES_INT_WHO
    return getpriority((priorityWhich)which, who);
#else
    return getpriority((priorityWhich)which, (id_t)who);
#endif
}

int32_t SystemNative_SetPriority(PriorityWhich which, int32_t who, int32_t nice)
{
#if PRIORITY_REQUIRES_INT_WHO
    return setpriority((priorityWhich)which, who, nice);
#else
    return setpriority((priorityWhich)which, (id_t)who, nice);
#endif
}

char* SystemNative_GetCwd(char* buffer, int32_t bufferSize)
{
    assert(bufferSize >= 0);

    if (bufferSize < 0)
    {
        errno = EINVAL;
        return NULL;
    }

    return getcwd(buffer, Int32ToSizeT(bufferSize));
}

#if HAVE_SCHED_SETAFFINITY
int32_t SystemNative_SchedSetAffinity(int32_t pid, intptr_t* mask)
{
    assert(mask != NULL);

    int maxCpu = sizeof(intptr_t) * 8;
    assert(maxCpu <= CPU_SETSIZE);

    cpu_set_t set;
    CPU_ZERO(&set);

    intptr_t bits = *mask; 
    for (int cpu = 0; cpu < maxCpu; cpu++)
    {
        if ((bits & (((intptr_t)1u) << cpu)) != 0)
        {
            CPU_SET(cpu, &set);
        }
    }
 
    return sched_setaffinity(pid, sizeof(cpu_set_t), &set);
}
#endif

#if HAVE_SCHED_GETAFFINITY
int32_t SystemNative_SchedGetAffinity(int32_t pid, intptr_t* mask)
{
    assert(mask != NULL);

    cpu_set_t set;
    int32_t result = sched_getaffinity(pid, sizeof(cpu_set_t), &set);
    if (result == 0)
    {
        int maxCpu = sizeof(intptr_t) * 8;
        assert(maxCpu <= CPU_SETSIZE);

        intptr_t bits = 0;
        for (int cpu = 0; cpu < maxCpu; cpu++)
        {
            if (CPU_ISSET(cpu, &set))
            {
                bits |= ((intptr_t)1) << cpu;
            }
        }

        *mask = bits;
    }
    else
    {
        *mask = 0;
    }

    return result;
}
#endif<|MERGE_RESOLUTION|>--- conflicted
+++ resolved
@@ -220,18 +220,14 @@
 #endif
     bool success = true;
     int stdinFds[2] = {-1, -1}, stdoutFds[2] = {-1, -1}, stderrFds[2] = {-1, -1}, waitForChildToExecPipe[2] = {-1, -1};
-<<<<<<< HEAD
-    int processId = -1;
+    pid_t processId = -1;
     uint32_t* getGroupsBuffer = NULL;
-=======
-    pid_t processId = -1;
     int thread_cancel_state;
     sigset_t signal_set;
     sigset_t old_signal_set;
 
     // None of this code can be canceled without leaking handles, so just don't allow it
     pthread_setcancelstate(PTHREAD_CANCEL_DISABLE, &thread_cancel_state);
->>>>>>> eb6a148e
 
     // Validate arguments
     if (NULL == filename || NULL == argv || NULL == envp || NULL == stdinFd || NULL == stdoutFd ||
@@ -483,16 +479,12 @@
         errno = priorErrno;
     }
 
-<<<<<<< HEAD
-    free(getGroupsBuffer);
-
-    return 0;
-=======
     // Restore thread cancel state
     pthread_setcancelstate(thread_cancel_state, &thread_cancel_state);
+  
+    free(getGroupsBuffer);
 
     return success ? 0 : -1;
->>>>>>> eb6a148e
 }
 
 FILE* SystemNative_POpen(const char* command, const char* type)
