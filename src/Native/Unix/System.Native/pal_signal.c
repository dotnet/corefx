--- conflicted
+++ resolved
@@ -45,18 +45,9 @@
 {
     // Signal handler for signals where we want our background thread to do the real processing.
     // It simply writes the signal code to a pipe that's read by the thread.
-<<<<<<< HEAD
     uint8_t signalCodeByte = (uint8_t)sig;
     ssize_t writtenBytes;
     while ((writtenBytes = write(g_signalPipe[1], &signalCodeByte, 1)) < 0 && errno == EINTR);
-=======
-    if (sig == SIGQUIT || sig == SIGINT || sig == SIGCHLD || sig == SIGWINCH)
-    {
-        // Write the signal code to the pipe
-        uint8_t signalCodeByte = (uint8_t)sig;
-        ssize_t writtenBytes;
-        while ((writtenBytes = write(g_signalPipe[1], &signalCodeByte, 1)) < 0 && errno == EINTR);
->>>>>>> c63e5e71
 
     if (writtenBytes != 1)
     {
@@ -162,15 +153,11 @@
                 callback(reapAll ? 1 : 0);
             }
         }
-<<<<<<< HEAD
         else if (signalCode == SIGCONT)
         {
             ReinitializeTerminal();
         }
-        else
-=======
         else if (signalCode != SIGWINCH)
->>>>>>> c63e5e71
         {
             assert_msg(false, "invalid signalCode", (int)signalCode);
         }
@@ -208,9 +195,6 @@
     kill(getpid(), signalCode);
 }
 
-<<<<<<< HEAD
-void SystemNative_RegisterForSigChld(SigChldCallback callback)
-=======
 void SystemNative_SetTerminalInvalidationHandler(TerminalInvalidationCallback callback)
 {
     assert(callback != NULL);
@@ -218,8 +202,7 @@
     g_terminalInvalidationCallback = callback;
 }
 
-uint32_t SystemNative_RegisterForSigChld(SigChldCallback callback)
->>>>>>> c63e5e71
+void SystemNative_RegisterForSigChld(SigChldCallback callback)
 {
     assert(callback != NULL);
     assert(g_sigChldCallback == NULL);
