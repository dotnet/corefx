--- conflicted
+++ resolved
@@ -53,12 +53,7 @@
 #if HAVE_GETIFADDRS
 #include <ifaddrs.h>
 #endif
-<<<<<<< HEAD
-#ifdef AF_CAN
-=======
-#endif
 #if HAVE_LINUX_CAN_H
->>>>>>> 15e1ea02
 #include <linux/can.h>
 #endif
 #if HAVE_KQUEUE
