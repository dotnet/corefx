--- conflicted
+++ resolved
@@ -113,11 +113,7 @@
 extern "C" int32_t CryptoNative_SslGetError(SSL* ssl, int32_t ret)
 {
     // This pops off "old" errors left by other operations
-<<<<<<< HEAD
-    // until the first error is equal to the last error one,
-=======
     // until the first error is equal to the last one, 
->>>>>>> 385286a5
     // this should be looked at again when OpenSsl 1.1 is migrated to
     while (ERR_peek_error() != ERR_peek_last_error())
     {
