--- conflicted
+++ resolved
@@ -17,15 +17,6 @@
 #include <net/if.h>
 #include <errno.h>
 
-<<<<<<< HEAD
-static_assert(HAVE_AF_PACKET || HAVE_AF_LINK, "System must have AF_PACKET or AF_LINK.");
-#if HAVE_AF_PACKET
-#include <linux/if_packet.h>
-#elif HAVE_AF_LINK
-#include <net/if_dl.h>
-#include <net/if_types.h>
-#endif
-
 #if !defined(IPV6_ADD_MEMBERSHIP) && defined(IPV6_JOIN_GROUP)
 #define IPV6_ADD_MEMBERSHIP IPV6_JOIN_GROUP
 #endif
@@ -34,10 +25,6 @@
 #define IPV6_DROP_MEMBERSHIP IPV6_LEAVE_GROUP
 #endif
 
-=======
-const int NUM_BYTES_IN_IPV4_ADDRESS = 4;
-const int NUM_BYTES_IN_IPV6_ADDRESS = 16;
->>>>>>> 235ae652
 const int INET6_ADDRSTRLEN_MANAGED = 65; // The C# code has a longer max string length
 
 static_assert(PAL_HOST_NOT_FOUND == HOST_NOT_FOUND, "");
@@ -395,7 +382,6 @@
 
     size_t unsignedSize = UnsignedCast(nameLength);
     return gethostname(reinterpret_cast<char*>(name), unsignedSize);
-<<<<<<< HEAD
 }
 
 template <typename TType, typename TField>
@@ -964,82 +950,3 @@
     *sent = 0;
     return ConvertErrorPlatformToPal(errno);
 }
-
-extern "C" int32_t EnumerateInterfaceAddresses(IPv4AddressFound onIpv4Found,
-                                            IPv6AddressFound onIpv6Found,
-                                            LinkLayerAddressFound onLinkLayerFound)
-{
-    ifaddrs *headAddr, *current;
-    if (getifaddrs(&headAddr) == -1)
-    {
-        return -1;
-    }
-
-    for (current = headAddr; current != nullptr; current = current->ifa_next)
-    {
-        uint32_t interfaceIndex = if_nametoindex(current->ifa_name);
-        int family = current->ifa_addr->sa_family;
-        if (family == AF_INET)
-        {
-            // IP Address
-            IpAddressInfo iai = {};
-            iai.InterfaceIndex = interfaceIndex;
-            sockaddr_in* sain = reinterpret_cast<sockaddr_in*>(current->ifa_addr);
-            memcpy(iai.AddressBytes, &sain->sin_addr.s_addr, sizeof(sain->sin_addr.s_addr));
-            iai.NumAddressBytes = NUM_BYTES_IN_IPV4_ADDRESS;
-
-            // Net Mask
-            IpAddressInfo maskInfo = {};
-            maskInfo.InterfaceIndex = interfaceIndex;
-            sockaddr_in* mask_sain = reinterpret_cast<sockaddr_in*>(current->ifa_netmask);
-            memcpy(maskInfo.AddressBytes, &mask_sain->sin_addr.s_addr, sizeof(mask_sain->sin_addr.s_addr));
-            maskInfo.NumAddressBytes = NUM_BYTES_IN_IPV4_ADDRESS;
-
-            onIpv4Found(current->ifa_name, &iai, &maskInfo);
-        }
-        else if (family == AF_INET6)
-        {
-            IpAddressInfo iai = {};
-            iai.InterfaceIndex = interfaceIndex;
-            sockaddr_in6* sain6 = reinterpret_cast<sockaddr_in6*>(current->ifa_addr);
-            memcpy(iai.AddressBytes, sain6->sin6_addr.s6_addr, sizeof(sain6->sin6_addr.s6_addr));
-            iai.NumAddressBytes = NUM_BYTES_IN_IPV6_ADDRESS;
-            uint32_t scopeId = sain6->sin6_scope_id;
-            onIpv6Found(current->ifa_name, &iai, &scopeId);
-        }
-
-        // LINUX : AF_PACKET = 17        
-#if HAVE_AF_PACKET
-        else if (family == AF_PACKET)
-        {
-            LinkLayerAddressInfo lla = {};
-            lla.InterfaceIndex = interfaceIndex;
-            sockaddr_ll* sall = reinterpret_cast<sockaddr_ll*>(current->ifa_addr);
-            memcpy(&lla.AddressBytes, &sall->sll_addr, sall->sll_halen);
-            lla.NumAddressBytes = sall->sll_halen;
-            lla.HardwareType = MapHardwareType(sall->sll_hatype);
-            onLinkLayerFound(current->ifa_name, &lla);
-        }
-
-#elif HAVE_AF_LINK
-        // OSX/BSD : AF_LINK = 18
-        else if (family == AF_LINK)
-        {
-            LinkLayerAddressInfo lla = {};
-            sockaddr_dl* sadl = reinterpret_cast<sockaddr_dl*>(current->ifa_addr);
-            lla.InterfaceIndex = interfaceIndex;
-            memcpy(&lla.AddressBytes, reinterpret_cast<uint8_t*>(LLADDR(sadl)), sadl->sdl_alen);
-            lla.NumAddressBytes = sadl->sdl_alen;
-            lla.HardwareType = MapHardwareType(sadl->sdl_type);
-            onLinkLayerFound(current->ifa_name, &lla);
-
-            // Do stuff for OSX
-        }
-#endif
-    }
-
-    freeifaddrs(headAddr);
-    return 0;
-=======
->>>>>>> 235ae652
-}