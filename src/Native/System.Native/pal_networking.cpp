// Copyright (c) Microsoft. All rights reserved.
// Licensed under the MIT license. See LICENSE file in the project root for full license information.

#include "pal_config.h"
#include "pal_networking.h"
#include "pal_utilities.h"

#if HAVE_ALLOCA_H
#include <alloca.h>
#endif
#include <arpa/inet.h>
#include <assert.h>
#if HAVE_EPOLL
#include <sys/epoll.h>
#elif HAVE_KQUEUE
#include <sys/types.h>
#include <sys/event.h>
#include <sys/time.h>
#endif
#include <errno.h>
#include <netdb.h>
#include <netinet/in.h>
#include <netinet/tcp.h>
#include <stdlib.h>
#include <sys/ioctl.h>
#include <sys/socket.h>
#include <unistd.h>
#include <vector>
<<<<<<< HEAD
#include <ifaddrs.h>
#include <net/if.h>
#include <errno.h>
=======
>>>>>>> 5fcfafd1

#if !defined(IPV6_ADD_MEMBERSHIP) && defined(IPV6_JOIN_GROUP)
#define IPV6_ADD_MEMBERSHIP IPV6_JOIN_GROUP
#endif

#if !defined(IPV6_DROP_MEMBERSHIP) && defined(IPV6_LEAVE_GROUP)
#define IPV6_DROP_MEMBERSHIP IPV6_LEAVE_GROUP
#endif

enum
{
    HOST_ENTRY_HANDLE_ADDRINFO = 1,
    HOST_ENTRY_HANDLE_HOSTENT = 2,
};

enum
{
    INET6_ADDRSTRLEN_MANAGED = 65 // Managed code has a longer max IPv6 string length
};

static_assert(PAL_HOST_NOT_FOUND == HOST_NOT_FOUND, "");
static_assert(PAL_TRY_AGAIN == TRY_AGAIN, "");
static_assert(PAL_NO_RECOVERY == NO_RECOVERY, "");
static_assert(PAL_NO_DATA == NO_DATA, "");
static_assert(PAL_NO_ADDRESS == NO_ADDRESS, "");
static_assert(sizeof(uint8_t) == sizeof(char), ""); // We make casts from uint8_t to char so make sure it's legal

// NOTE: clang has trouble with offsetof nested inside of static_assert. Instead, store
//       the necessary field offsets in constants.
const int OffsetOfIOVectorBase = offsetof(IOVector, Base);
const int OffsetOfIOVectorCount = offsetof(IOVector, Count);
const int OffsetOfIovecBase = offsetof(iovec, iov_base);
const int OffsetOfIovecLen = offsetof(iovec, iov_len);

// We require that IOVector have the same layout as iovec.
static_assert(sizeof(IOVector) == sizeof(iovec), "");
static_assert(sizeof(decltype(IOVector::Base)) == sizeof(decltype(iovec::iov_base)), "");
static_assert(OffsetOfIOVectorBase == OffsetOfIovecBase, "");
static_assert(sizeof(decltype(IOVector::Count)) == sizeof(decltype(iovec::iov_len)), "");
static_assert(OffsetOfIOVectorCount == OffsetOfIovecLen, "");

// We require that FDSET_MAX_FDS is less than or equal to FD_SETSIZE.
static_assert(PAL_FDSET_MAX_FDS <= FD_SETSIZE, "");

template <typename T>
constexpr T Min(T left, T right)
{
    return left < right ? left : right;
}

template <typename T>
constexpr T Max(T left, T right)
{
    return left > right ? left : right;
}


static int IpStringToAddressHelper(const uint8_t* address, const uint8_t* port, bool isIPv6, addrinfo*& info)
{
    assert(address != nullptr);

    addrinfo hint = {.ai_family = isIPv6 ? AF_INET6 : AF_INET, .ai_flags = AI_NUMERICHOST | AI_NUMERICSERV};

    info = nullptr;
    return getaddrinfo(reinterpret_cast<const char*>(address), reinterpret_cast<const char*>(port), &hint, &info);
}

static void ConvertByteArrayToIn6Addr(in6_addr& addr, const uint8_t* buffer, int32_t bufferLength)
{
#if HAVE_IN6_U
    assert(bufferLength == ARRAY_SIZE(addr.__in6_u.__u6_addr8));
    memcpy(addr.__in6_u.__u6_addr8, buffer, UnsignedCast(bufferLength));
#else
    assert(bufferLength == ARRAY_SIZE(addr.__u6_addr.__u6_addr8));
    memcpy(addr.__u6_addr.__u6_addr8, buffer, UnsignedCast(bufferLength));
#endif
}

static void ConvertIn6AddrToByteArray(uint8_t* buffer, int32_t bufferLength, const in6_addr& addr)
{
#if HAVE_IN6_U
    assert(bufferLength == ARRAY_SIZE(addr.__in6_u.__u6_addr8));
    memcpy(buffer, addr.__in6_u.__u6_addr8, UnsignedCast(bufferLength));
#else
    assert(bufferLength == ARRAY_SIZE(addr.__u6_addr.__u6_addr8));
    memcpy(buffer, addr.__u6_addr.__u6_addr8, UnsignedCast(bufferLength));
#endif
}

static void ConvertByteArrayToSockAddrIn6(sockaddr_in6& addr, const uint8_t* buffer, int32_t bufferLength)
{
    ConvertByteArrayToIn6Addr(addr.sin6_addr, buffer, bufferLength);

    // Mark that this is INET6
    addr.sin6_family = AF_INET6;
}

static void ConvertByteArrayToInAddr(in_addr& addr, const uint8_t* buffer, int32_t bufferLength)
{
    assert(bufferLength == NUM_BYTES_IN_IPV4_ADDRESS);
    (void)bufferLength; // Silence compiler warnings about unused variables on release mode

    addr.s_addr = *reinterpret_cast<const uint32_t*>(buffer); // Send back in network byte order.
}

static void ConvertInAddrToByteArray(uint8_t* buffer, int32_t bufferLength, const in_addr& addr)
{
    assert(bufferLength == NUM_BYTES_IN_IPV4_ADDRESS);
    (void)bufferLength; // Silence compiler warnings about unused variables on release mode

    *reinterpret_cast<uint32_t*>(buffer) = addr.s_addr; // Send back in network byte order.
}

static void ConvertByteArrayToSockAddrIn(sockaddr_in& addr, const uint8_t* buffer, int32_t bufferLength)
{
    ConvertByteArrayToInAddr(addr.sin_addr, buffer, bufferLength);

    addr.sin_family = AF_INET;
}

static int32_t ConvertGetAddrInfoAndGetNameInfoErrorsToPal(int32_t error)
{
    switch (error)
    {
        case 0:
            return 0;
        case EAI_AGAIN:
            return PAL_EAI_AGAIN;
        case EAI_BADFLAGS:
            return PAL_EAI_BADFLAGS;
#ifdef EAI_FAIL
        case EAI_FAIL:
            return PAL_EAI_FAIL;
#endif
        case EAI_FAMILY:
            return PAL_EAI_FAMILY;
        case EAI_NONAME:
#ifdef EAI_NODATA
        case EAI_NODATA:
#endif
            return PAL_EAI_NONAME;
    }

    assert(false && "Unknown AddrInfo error flag");
    return -1;
}

extern "C" int32_t
IPv6StringToAddress(const uint8_t* address, const uint8_t* port, uint8_t* buffer, int32_t bufferLength, uint32_t* scope)
{
    assert(buffer != nullptr);
    assert(bufferLength == NUM_BYTES_IN_IPV6_ADDRESS);
    assert(scope != nullptr);

    // Call our helper to do the getaddrinfo call for us; once we have the info, copy what we need
    addrinfo* info;
    int32_t result = IpStringToAddressHelper(address, port, true, info);
    if (result == 0)
    {
        sockaddr_in6* addr = reinterpret_cast<sockaddr_in6*>(info->ai_addr);
        ConvertIn6AddrToByteArray(buffer, bufferLength, addr->sin6_addr);
        *scope = addr->sin6_scope_id;

        freeaddrinfo(info);
    }

    return ConvertGetAddrInfoAndGetNameInfoErrorsToPal(result);
}

extern "C" int32_t IPv4StringToAddress(const uint8_t* address, uint8_t* buffer, int32_t bufferLength, uint16_t* port)
{
    assert(buffer != nullptr);
    assert(bufferLength == NUM_BYTES_IN_IPV4_ADDRESS);
    assert(port != nullptr);

    // Call our helper to do the getaddrinfo call for us; once we have the info, copy what we need
    addrinfo* info;
    int32_t result = IpStringToAddressHelper(address, nullptr, false, info);
    if (result == 0)
    {
        sockaddr_in* addr = reinterpret_cast<sockaddr_in*>(info->ai_addr);
        ConvertInAddrToByteArray(buffer, bufferLength, addr->sin_addr);
        *port = addr->sin_port;

        freeaddrinfo(info);
    }

    return ConvertGetAddrInfoAndGetNameInfoErrorsToPal(result);
}

static void AppendScopeIfNecessary(uint8_t* string, int32_t stringLength, uint32_t scope)
{
    assert(scope != 0);

    // Find the scope ID, if it exists
    int i;
    for (i = 0; i < stringLength && string[i] != '\0'; i++)
    {
        if (string[i] == '%')
        {
            // Found a scope ID. Assume it's correct and return.
            return;
        }
    }

    auto capacity = static_cast<size_t>(stringLength - i);
    int n = snprintf(reinterpret_cast<char*>(&string[i]), capacity, "%%%d", scope);
    assert(static_cast<size_t>(n) < capacity);
    (void)n; // Silence an unused variable warning in release mode
}

extern "C" int32_t IPAddressToString(const uint8_t* address,
                                     int32_t addressLength,
                                     bool isIPv6,
                                     uint8_t* string,
                                     int32_t stringLength,
                                     uint32_t scope)
{
    assert(address != nullptr);
    assert((addressLength == NUM_BYTES_IN_IPV6_ADDRESS) || (addressLength == NUM_BYTES_IN_IPV4_ADDRESS));
    assert(string != nullptr);

    // These constants differ per platform so the managed side uses the bigger value; therefore, check that
    // the length is between the two lengths
    assert((stringLength >= INET_ADDRSTRLEN) && (stringLength <= INET6_ADDRSTRLEN_MANAGED));

    socklen_t len = UnsignedCast(stringLength);

    sockaddr_in inAddr;
    sockaddr_in6 in6Addr;
    const sockaddr* addr;
    socklen_t addrLen;

    if (!isIPv6)
    {
        ConvertByteArrayToSockAddrIn(inAddr, address, addressLength);
        addr = reinterpret_cast<const sockaddr*>(&inAddr);
        addrLen = sizeof(inAddr);
    }
    else
    {
        in6Addr.sin6_scope_id = scope;
        ConvertByteArrayToSockAddrIn6(in6Addr, address, addressLength);
        addr = reinterpret_cast<const sockaddr*>(&in6Addr);
        addrLen = sizeof(in6Addr);
    }

    int result = getnameinfo(addr, addrLen, reinterpret_cast<char*>(string), len, nullptr, 0, NI_NUMERICHOST);
    if (result != 0)
    {
        return ConvertGetAddrInfoAndGetNameInfoErrorsToPal(result);
    }

    // Some platforms do not append unknown scope IDs, but the managed code wants this behavior.
    if (isIPv6 && scope != 0)
    {
        AppendScopeIfNecessary(string, stringLength, scope);
    }

    return 0;
}

extern "C" int32_t GetHostEntryForName(const uint8_t* address, HostEntry* entry)
{
    if (address == nullptr || entry == nullptr)
    {
        return PAL_EAI_BADARG;
    }

    // Get all address families and the canonical name
    addrinfo hint = {.ai_family = AF_UNSPEC, .ai_flags = AI_CANONNAME};

    addrinfo* info = nullptr;
    int result = getaddrinfo(reinterpret_cast<const char*>(address), nullptr, &hint, &info);
    if (result != 0)
    {
        return ConvertGetAddrInfoAndGetNameInfoErrorsToPal(result);
    }

    *entry = {.CanonicalName = nullptr, .Aliases = nullptr, .AddressListHandle = reinterpret_cast<void*>(info), .IPAddressCount = 0, .HandleType = HOST_ENTRY_HANDLE_ADDRINFO };

    // Find the canonical name for this host (if any) and count the number of IP end points.
    for (addrinfo* ai = info; ai != nullptr; ai = ai->ai_next)
    {
        // If we haven't found a canonical name yet and this addrinfo has one, copy it
        if ((entry->CanonicalName == nullptr) && (ai->ai_canonname != nullptr))
        {
            entry->CanonicalName = reinterpret_cast<uint8_t*>(ai->ai_canonname);
        }

        if (ai->ai_family == AF_INET || ai->ai_family == AF_INET6)
        {
            entry->IPAddressCount++;
        }
    }

    return PAL_EAI_SUCCESS;
}

static int ConvertGetHostErrorPlatformToPal(int error)
{
    switch (error)
    {
        case HOST_NOT_FOUND:
            return PAL_HOST_NOT_FOUND;

        case TRY_AGAIN:
            return PAL_TRY_AGAIN;

        case NO_RECOVERY:
            return PAL_NO_RECOVERY;

        case NO_DATA:
            return PAL_NO_DATA;

        default:
            assert(false && "Unknown gethostbyname/gethostbyaddr error code");
            return PAL_HOST_NOT_FOUND;
    }
}

static void ConvertHostEntPlatformToPal(HostEntry& hostEntry, hostent& entry)
{
    hostEntry = {
        .CanonicalName = reinterpret_cast<uint8_t*>(entry.h_name),
        .Aliases = reinterpret_cast<uint8_t**>(entry.h_aliases),
        .AddressListHandle = reinterpret_cast<void*>(&entry),
        .IPAddressCount = 0,
        .HandleType = HOST_ENTRY_HANDLE_HOSTENT
    };

    for (int i = 0; entry.h_addr_list[i] != nullptr; i++)
    {
        hostEntry.IPAddressCount++;
    }
}

#if HAVE_GETHOSTBYNAME_R
static int GetHostByNameHelper(const uint8_t* hostname, hostent** entry)
{
    assert(hostname != nullptr);
    assert(entry != nullptr);

    size_t scratchLen = 512;

    for (;;)
    {
        uint8_t* buffer = reinterpret_cast<uint8_t*>(malloc(sizeof(hostent) + scratchLen));
        if (buffer == nullptr)
        {
            return PAL_NO_MEM;
        }

        hostent* result = reinterpret_cast<hostent*>(buffer);
        char* scratch = reinterpret_cast<char*>(&buffer[sizeof(hostent)]);

        int getHostErrno;
        int err = gethostbyname_r(reinterpret_cast<const char*>(hostname), result, scratch, scratchLen, entry, &getHostErrno);
        switch (err)
        {
            case 0:
                *entry = result;
                return 0;

            case ERANGE:
                free(buffer);
                scratchLen *= 2;
                break;

            default:
                free(buffer);
                *entry = nullptr;
                return getHostErrno;
        }
    }
}
#endif

extern "C" int32_t GetHostByName(const uint8_t* hostname, HostEntry* entry)
{
    if (hostname == nullptr || entry == nullptr)
    {
        return PAL_BAD_ARG;
    }

    hostent* hostEntry = nullptr;
    int error = 0;

#if HAVE_THREAD_SAFE_GETHOSTBYNAME_AND_GETHOSTBYADDR
    hostEntry = gethostbyname(reinterpret_cast<const char*>(hostname));
    error = h_errno;
#elif HAVE_GETHOSTBYNAME_R
    error = GetHostByNameHelper(hostname, &hostEntry);
#else
#error Platform does not provide thread-safe gethostbyname
#endif

    if (hostEntry == nullptr)
    {
        return ConvertGetHostErrorPlatformToPal(error);
    }

    ConvertHostEntPlatformToPal(*entry, *hostEntry);
    return PAL_SUCCESS;
}

#if HAVE_GETHOSTBYADDR_R
static int GetHostByAddrHelper(const uint8_t* addr, const socklen_t addrLen, int type, hostent** entry)
{
    assert(addr != nullptr);
    assert(addrLen >= 0);
    assert(entry != nullptr);

    size_t scratchLen = 512;

    for (;;)
    {
        uint8_t* buffer = reinterpret_cast<uint8_t*>(malloc(sizeof(hostent) + scratchLen));
        if (buffer == nullptr)
        {
            return PAL_NO_MEM;
        }

        hostent* result = reinterpret_cast<hostent*>(buffer);
        char* scratch = reinterpret_cast<char*>(&buffer[sizeof(hostent)]);

        int getHostErrno;
        int err = gethostbyaddr_r(addr, addrLen, type, result, scratch, scratchLen, entry, &getHostErrno);
        switch (err)
        {
            case 0:
                *entry = result;
                return 0;

            case ERANGE:
                free(buffer);
                scratchLen *= 2;
                break;

            default:
                free(buffer);
                *entry = nullptr;
                return getHostErrno;
        }
    }
}
#endif

extern "C" int32_t GetHostByAddress(const IPAddress* address, HostEntry* entry)
{
    if (address == nullptr || entry == nullptr)
    {
        return PAL_BAD_ARG;
    }

    uint8_t* addr = nullptr;
    socklen_t addrLen = 0;
    int type = AF_UNSPEC;

    in_addr inAddr = {};
    in6_addr in6Addr = {};

    if (!address->IsIPv6)
    {
        ConvertByteArrayToInAddr(inAddr, address->Address, NUM_BYTES_IN_IPV4_ADDRESS);
        addr = reinterpret_cast<uint8_t*>(&inAddr);
        addrLen = sizeof(inAddr);
        type = AF_INET;
    }
    else
    {
        ConvertByteArrayToIn6Addr(in6Addr, address->Address, NUM_BYTES_IN_IPV6_ADDRESS);
        addr = reinterpret_cast<uint8_t*>(&in6Addr);
        addrLen = sizeof(in6Addr);
        type = AF_INET6;
    }

    hostent* hostEntry = nullptr;
    int error = 0;

#if HAVE_THREAD_SAFE_GETHOSTBYNAME_AND_GETHOSTBYADDR
    hostEntry = gethostbyaddr(addr, addrLen, type);
    error = h_errno;
#elif HAVE_GETHOSTBYADDR_R
    error = GetHostByAddrHelper(addr, addrLen, type, &hostEntry);
#else
#error Platform does not provide thread-safe gethostbyname
#endif

    if (hostEntry == nullptr)
    {
        return ConvertGetHostErrorPlatformToPal(error);
    }

    ConvertHostEntPlatformToPal(*entry, *hostEntry);
    return PAL_SUCCESS;
}

static int32_t GetNextIPAddressFromAddrInfo(addrinfo** info, IPAddress* endPoint)
{
    assert(info != nullptr);
    assert(endPoint != nullptr);

    for (addrinfo* ai = *info; ai != nullptr; ai = ai->ai_next)
    {
        switch (ai->ai_family)
        {
            case AF_INET:
            {
                auto* inetSockAddr = reinterpret_cast<sockaddr_in*>(ai->ai_addr);

                ConvertInAddrToByteArray(endPoint->Address, NUM_BYTES_IN_IPV4_ADDRESS, inetSockAddr->sin_addr);
                endPoint->IsIPv6 = 0;
                break;
            }

            case AF_INET6:
            {
                auto* inet6SockAddr = reinterpret_cast<sockaddr_in6*>(ai->ai_addr);

                ConvertIn6AddrToByteArray(endPoint->Address, NUM_BYTES_IN_IPV6_ADDRESS, inet6SockAddr->sin6_addr);
                endPoint->IsIPv6 = 1;
                endPoint->ScopeId = inet6SockAddr->sin6_scope_id;
                break;
            }

            default:
                // Skip non-IPv4 and non-IPv6 addresses
                continue;
        }

        *info = ai->ai_next;
        return PAL_EAI_SUCCESS;
    }

    return PAL_EAI_NOMORE;
}

static int32_t GetNextIPAddressFromHostEnt(hostent** hostEntry, IPAddress* address)
{
    assert(hostEntry != nullptr);
    assert(address != nullptr);

    hostent* entry = *hostEntry;
    if (*entry->h_addr_list == nullptr)
    {
        return PAL_EAI_NOMORE;
    }

    switch (entry->h_addrtype)
    {
        case AF_INET:
        {
            auto* inAddr = reinterpret_cast<in_addr*>(entry->h_addr_list[0]);

            ConvertInAddrToByteArray(address->Address, NUM_BYTES_IN_IPV4_ADDRESS, *inAddr);
            address->IsIPv6 = 0;
            break;
        }

        case AF_INET6:
        {
            auto* in6Addr = reinterpret_cast<in6_addr*>(entry->h_addr_list[0]);

            ConvertIn6AddrToByteArray(address->Address, NUM_BYTES_IN_IPV6_ADDRESS, *in6Addr);
            address->IsIPv6 = 1;
            address->ScopeId = 0;
            break;
        }

        default:
            return PAL_EAI_NOMORE;
    }

    entry->h_addr_list = &entry->h_addr_list[1];
    return PAL_EAI_SUCCESS;
}

extern "C" int32_t GetNextIPAddress(const HostEntry* hostEntry, void** addressListHandle, IPAddress* endPoint)
{
    if (hostEntry == nullptr || addressListHandle == nullptr || endPoint == nullptr)
    {
        return PAL_EAI_BADARG;
    }

    switch (hostEntry->HandleType)
    {
        case HOST_ENTRY_HANDLE_ADDRINFO:
            return GetNextIPAddressFromAddrInfo(reinterpret_cast<addrinfo**>(addressListHandle), endPoint);

        case HOST_ENTRY_HANDLE_HOSTENT:
            return GetNextIPAddressFromHostEnt(reinterpret_cast<hostent**>(addressListHandle), endPoint);
            
        default:
            return PAL_EAI_BADARG;
    }
}

extern "C" void FreeHostEntry(HostEntry* entry)
{
    if (entry != nullptr)
    {
        switch (entry->HandleType)
        {
            case HOST_ENTRY_HANDLE_ADDRINFO:
            {
                auto* ai = reinterpret_cast<addrinfo*>(entry->AddressListHandle);
                freeaddrinfo(ai);
                break;
            }

            case HOST_ENTRY_HANDLE_HOSTENT:
            {
#if !HAVE_THREAD_SAFE_GETHOSTBYNAME_AND_GETHOSTBYADDR
                free(entry->AddressListHandle);
#endif
                break;   
            }

            default:
                break;
        }
    }
}

inline int32_t ConvertGetNameInfoFlagsToPal(int32_t flags)
{
    int32_t outFlags = 0;
    if ((flags & NI_NAMEREQD) == NI_NAMEREQD)
    {
        outFlags |= PAL_NI_NAMEREQD;
    }
    if ((flags & NI_NUMERICHOST) == NI_NUMERICHOST)
    {
        outFlags |= PAL_NI_NUMERICHOST;
    }

    return outFlags;
}

extern "C" int32_t GetNameInfo(const uint8_t* address,
                               int32_t addressLength,
                               bool isIPv6,
                               uint8_t* host,
                               int32_t hostLength,
                               uint8_t* service,
                               int32_t serviceLength,
                               int32_t flags)
{
    assert(address != nullptr);
    assert(addressLength > 0);
    assert((host != nullptr) || (service != nullptr));
    assert((hostLength > 0) || (serviceLength > 0));

    int32_t nativeFlags = ConvertGetNameInfoFlagsToPal(flags);
    int32_t result;

    if (isIPv6)
    {
        sockaddr_in6 addr = {};
        ConvertByteArrayToSockAddrIn6(addr, address, addressLength);
        result = getnameinfo(reinterpret_cast<const sockaddr*>(&addr),
                             sizeof(sockaddr_in6),
                             reinterpret_cast<char*>(host),
                             UnsignedCast(hostLength),
                             reinterpret_cast<char*>(service),
                             UnsignedCast(serviceLength),
                             nativeFlags);
    }
    else
    {
        sockaddr_in addr = {};
        ConvertByteArrayToSockAddrIn(addr, address, addressLength);
        result = getnameinfo(reinterpret_cast<const sockaddr*>(&addr),
                             sizeof(sockaddr_in),
                             reinterpret_cast<char*>(host),
                             UnsignedCast(hostLength),
                             reinterpret_cast<char*>(service),
                             UnsignedCast(serviceLength),
                             nativeFlags);
    }

    return ConvertGetAddrInfoAndGetNameInfoErrorsToPal(result);
}

extern "C" int32_t GetHostName(uint8_t* name, int32_t nameLength)
{
    assert(name != nullptr);
    assert(nameLength > 0);

    size_t unsignedSize = UnsignedCast(nameLength);
    return gethostname(reinterpret_cast<char*>(name), unsignedSize);
}

template <typename TType, typename TField>
static bool IsInBounds(const TType* base, size_t len, const TField* value)
{
    auto* baseAddr = reinterpret_cast<const uint8_t*>(base);
    auto* valueAddr = reinterpret_cast<const uint8_t*>(value);
    return valueAddr >= baseAddr && (valueAddr + sizeof(TField)) <= (baseAddr + len);
}

extern "C" Error GetIPSocketAddressSizes(int32_t* ipv4SocketAddressSize, int32_t* ipv6SocketAddressSize)
{
    if (ipv4SocketAddressSize == nullptr || ipv6SocketAddressSize == nullptr)
    {
        return PAL_EFAULT;
    }

    *ipv4SocketAddressSize = sizeof(sockaddr_in);
    *ipv6SocketAddressSize = sizeof(sockaddr_in6);
    return PAL_SUCCESS;
}

static bool TryConvertAddressFamilyPlatformToPal(sa_family_t platformAddressFamily, int32_t* palAddressFamily)
{
    assert(palAddressFamily != nullptr);

    switch (platformAddressFamily)
    {
        case AF_UNSPEC:
            *palAddressFamily = PAL_AF_UNSPEC;
            return true;

        case AF_UNIX:
            *palAddressFamily = PAL_AF_UNIX;
            return true;

        case AF_INET:
            *palAddressFamily = PAL_AF_INET;
            return true;

        case AF_INET6:
            *palAddressFamily = PAL_AF_INET6;
            return true;

        default:
            *palAddressFamily = platformAddressFamily;
            return false;
    }
}

static bool TryConvertAddressFamilyPalToPlatform(int32_t palAddressFamily, sa_family_t* platformAddressFamily)
{
    assert(platformAddressFamily != nullptr);

    switch (palAddressFamily)
    {
        case PAL_AF_UNSPEC:
            *platformAddressFamily = AF_UNSPEC;
            return true;

        case PAL_AF_UNIX:
            *platformAddressFamily = AF_UNIX;
            return true;

        case PAL_AF_INET:
            *platformAddressFamily = AF_INET;
            return true;

        case PAL_AF_INET6:
            *platformAddressFamily = AF_INET6;
            return true;

        default:
            *platformAddressFamily = static_cast<sa_family_t>(palAddressFamily);
            return false;
    }
}

extern "C" Error GetAddressFamily(const uint8_t* socketAddress, int32_t socketAddressLen, int32_t* addressFamily)
{
    if (socketAddress == nullptr || addressFamily == nullptr || socketAddressLen < 0)
    {
        return PAL_EFAULT;
    }

    auto* sockAddr = reinterpret_cast<const sockaddr*>(socketAddress);
    if (!IsInBounds(sockAddr, static_cast<size_t>(socketAddressLen), &sockAddr->sa_family))
    {
        return PAL_EFAULT;
    }

    if (!TryConvertAddressFamilyPlatformToPal(sockAddr->sa_family, addressFamily))
    {
        return PAL_EAFNOSUPPORT;
    }

    return PAL_SUCCESS;
}

extern "C" Error SetAddressFamily(uint8_t* socketAddress, int32_t socketAddressLen, int32_t addressFamily)
{
    auto* sockAddr = reinterpret_cast<sockaddr*>(socketAddress);
    if (sockAddr == nullptr || socketAddressLen < 0 ||
        !IsInBounds(sockAddr, static_cast<size_t>(socketAddressLen), &sockAddr->sa_family))
    {
        return PAL_EFAULT;
    }

    if (!TryConvertAddressFamilyPalToPlatform(addressFamily, &sockAddr->sa_family))
    {
        return PAL_EAFNOSUPPORT;
    }

    return PAL_SUCCESS;
}

extern "C" Error GetPort(const uint8_t* socketAddress, int32_t socketAddressLen, uint16_t* port)
{
    if (socketAddress == nullptr)
    {
        return PAL_EFAULT;
    }

    auto* sockAddr = reinterpret_cast<const sockaddr*>(socketAddress);
    if (!IsInBounds(sockAddr, static_cast<size_t>(socketAddressLen), &sockAddr->sa_family))
    {
        return PAL_EFAULT;
    }

    switch (sockAddr->sa_family)
    {
        case AF_INET:
        {
            if (socketAddressLen < 0 || static_cast<size_t>(socketAddressLen) < sizeof(sockaddr_in))
            {
                return PAL_EFAULT;
            }

            *port = ntohs(reinterpret_cast<const sockaddr_in*>(socketAddress)->sin_port);
            return PAL_SUCCESS;
        }

        case AF_INET6:
        {
            if (socketAddressLen < 0 || static_cast<size_t>(socketAddressLen) < sizeof(sockaddr_in6))
            {
                return PAL_EFAULT;
            }

            *port = ntohs(reinterpret_cast<const sockaddr_in6*>(socketAddress)->sin6_port);
            return PAL_SUCCESS;
        }

        default:
            return PAL_EAFNOSUPPORT;
    }
}

extern "C" Error SetPort(uint8_t* socketAddress, int32_t socketAddressLen, uint16_t port)
{
    if (socketAddress == nullptr)
    {
        return PAL_EFAULT;
    }

    auto* sockAddr = reinterpret_cast<const sockaddr*>(socketAddress);
    if (!IsInBounds(sockAddr, static_cast<size_t>(socketAddressLen), &sockAddr->sa_family))
    {
        return PAL_EFAULT;
    }

    switch (sockAddr->sa_family)
    {
        case AF_INET:
        {
            if (socketAddressLen < 0 || static_cast<size_t>(socketAddressLen) < sizeof(sockaddr_in))
            {
                return PAL_EFAULT;
            }

            reinterpret_cast<sockaddr_in*>(socketAddress)->sin_port = htons(port);
            return PAL_SUCCESS;
        }

        case AF_INET6:
        {
            if (socketAddressLen < 0 || static_cast<size_t>(socketAddressLen) < sizeof(sockaddr_in6))
            {
                return PAL_EFAULT;
            }

            reinterpret_cast<sockaddr_in6*>(socketAddress)->sin6_port = htons(port);
            return PAL_SUCCESS;
        }

        default:
            return PAL_EAFNOSUPPORT;
    }
}

extern "C" Error GetIPv4Address(const uint8_t* socketAddress, int32_t socketAddressLen, uint32_t* address)
{
    if (socketAddress == nullptr || address == nullptr || socketAddressLen < 0 ||
        static_cast<size_t>(socketAddressLen) < sizeof(sockaddr_in))
    {
        return PAL_EFAULT;
    }

    auto* sockAddr = reinterpret_cast<const sockaddr*>(socketAddress);
    if (!IsInBounds(sockAddr, static_cast<size_t>(socketAddressLen), &sockAddr->sa_family))
    {
        return PAL_EFAULT;
    }

    if (sockAddr->sa_family != AF_INET)
    {
        return PAL_EINVAL;
    }

    *address = reinterpret_cast<const sockaddr_in*>(socketAddress)->sin_addr.s_addr;
    return PAL_SUCCESS;
}

extern "C" Error SetIPv4Address(uint8_t* socketAddress, int32_t socketAddressLen, uint32_t address)
{
    if (socketAddress == nullptr || socketAddressLen < 0 || static_cast<size_t>(socketAddressLen) < sizeof(sockaddr_in))
    {
        return PAL_EFAULT;
    }

    auto* sockAddr = reinterpret_cast<sockaddr*>(socketAddress);
    if (!IsInBounds(sockAddr, static_cast<size_t>(socketAddressLen), &sockAddr->sa_family))
    {
        return PAL_EFAULT;
    }

    if (sockAddr->sa_family != AF_INET)
    {
        return PAL_EINVAL;
    }

    auto* inetSockAddr = reinterpret_cast<sockaddr_in*>(sockAddr);

    inetSockAddr->sin_family = AF_INET;
    inetSockAddr->sin_addr.s_addr = address;
    return PAL_SUCCESS;
}

extern "C" Error GetIPv6Address(
    const uint8_t* socketAddress, int32_t socketAddressLen, uint8_t* address, int32_t addressLen, uint32_t* scopeId)
{
    if (socketAddress == nullptr || address == nullptr || scopeId == nullptr || socketAddressLen < 0 ||
        static_cast<size_t>(socketAddressLen) < sizeof(sockaddr_in6) || addressLen < NUM_BYTES_IN_IPV6_ADDRESS)
    {
        return PAL_EFAULT;
    }

    auto* sockAddr = reinterpret_cast<const sockaddr*>(socketAddress);
    if (!IsInBounds(sockAddr, static_cast<size_t>(socketAddressLen), &sockAddr->sa_family))
    {
        return PAL_EFAULT;
    }

    if (sockAddr->sa_family != AF_INET6)
    {
        return PAL_EINVAL;
    }

    auto* inet6SockAddr = reinterpret_cast<const sockaddr_in6*>(sockAddr);
    ConvertIn6AddrToByteArray(address, addressLen, inet6SockAddr->sin6_addr);
    *scopeId = inet6SockAddr->sin6_scope_id;

    return PAL_SUCCESS;
}

extern "C" Error
SetIPv6Address(uint8_t* socketAddress, int32_t socketAddressLen, uint8_t* address, int32_t addressLen, uint32_t scopeId)
{
    if (socketAddress == nullptr || address == nullptr || socketAddressLen < 0 ||
        static_cast<size_t>(socketAddressLen) < sizeof(sockaddr_in6) || addressLen < NUM_BYTES_IN_IPV6_ADDRESS)
    {
        return PAL_EFAULT;
    }

    auto* sockAddr = reinterpret_cast<sockaddr*>(socketAddress);
    if (!IsInBounds(sockAddr, static_cast<size_t>(socketAddressLen), &sockAddr->sa_family))
    {
        return PAL_EFAULT;
    }

    if (sockAddr->sa_family != AF_INET6)
    {
        return PAL_EINVAL;
    }

    auto* inet6SockAddr = reinterpret_cast<sockaddr_in6*>(sockAddr);
    ConvertByteArrayToSockAddrIn6(*inet6SockAddr, address, addressLen);
    inet6SockAddr->sin6_family = AF_INET6;
    inet6SockAddr->sin6_flowinfo = 0;
    inet6SockAddr->sin6_scope_id = scopeId;

    return PAL_SUCCESS;
}

static void ConvertMessageHeaderToMsghdr(msghdr* header, const MessageHeader& messageHeader)
{
    *header = {
        .msg_name = messageHeader.SocketAddress,
        .msg_namelen = static_cast<unsigned int>(messageHeader.SocketAddressLen),
        .msg_iov = reinterpret_cast<iovec*>(messageHeader.IOVectors),
        .msg_iovlen = static_cast<decltype(header->msg_iovlen)>(messageHeader.IOVectorCount),
        .msg_control = messageHeader.ControlBuffer,
        .msg_controllen = static_cast<decltype(header->msg_controllen)>(messageHeader.ControlBufferLen),
    };
}

extern "C" int32_t GetControlMessageBufferSize(int32_t isIPv4, int32_t isIPv6)
{
    // Note: it is possible that the address family of the socket is neither
    //       AF_INET nor AF_INET6. In this case both inputs will be false and
    //       the controll message buffer size should be zero.
    return (isIPv4 != 0 ? CMSG_SPACE(sizeof(in_pktinfo)) : 0) + (isIPv6 != 0 ? CMSG_SPACE(sizeof(in6_pktinfo)) : 0);
}

static int32_t GetIPv4PacketInformation(cmsghdr* controlMessage, IPPacketInformation* packetInfo)
{
    assert(controlMessage != nullptr);
    assert(packetInfo != nullptr);

    if (controlMessage->cmsg_len < sizeof(in_pktinfo))
    {
        assert(false && "expected a control message large enough to hold an in_pktinfo value");
        return 0;
    }

    auto* pktinfo = reinterpret_cast<in_pktinfo*>(CMSG_DATA(controlMessage));
    ConvertInAddrToByteArray(&packetInfo->Address.Address[0], NUM_BYTES_IN_IPV4_ADDRESS, pktinfo->ipi_addr);
    packetInfo->InterfaceIndex = static_cast<int32_t>(pktinfo->ipi_ifindex);

    return 1;
}

static int32_t GetIPv6PacketInformation(cmsghdr* controlMessage, IPPacketInformation* packetInfo)
{
    assert(controlMessage != nullptr);
    assert(packetInfo != nullptr);

    if (controlMessage->cmsg_len < sizeof(in6_pktinfo))
    {
        assert(false && "expected a control message large enough to hold an in6_pktinfo value");
        return 0;
    }

    auto* pktinfo = reinterpret_cast<in6_pktinfo*>(CMSG_DATA(controlMessage));
    ConvertIn6AddrToByteArray(&packetInfo->Address.Address[0], NUM_BYTES_IN_IPV6_ADDRESS, pktinfo->ipi6_addr);
    packetInfo->Address.IsIPv6 = 1;
    packetInfo->InterfaceIndex = static_cast<int32_t>(pktinfo->ipi6_ifindex);

    return 1;
}

extern "C" int32_t
TryGetIPPacketInformation(MessageHeader* messageHeader, int32_t isIPv4, IPPacketInformation* packetInfo)
{
    if (messageHeader == nullptr || packetInfo == nullptr)
    {
        return 0;
    }

    msghdr header;
    ConvertMessageHeaderToMsghdr(&header, *messageHeader);

    cmsghdr* controlMessage = CMSG_FIRSTHDR(&header);
    if (isIPv4 != 0)
    {
        for (; controlMessage != nullptr; controlMessage = CMSG_NXTHDR(&header, controlMessage))
        {
            if (controlMessage->cmsg_level == IPPROTO_IP && controlMessage->cmsg_type == IP_PKTINFO)
            {
                return GetIPv4PacketInformation(controlMessage, packetInfo);
            }
        }
    }
    else
    {
        for (; controlMessage != nullptr; controlMessage = CMSG_NXTHDR(&header, controlMessage))
        {
            if (controlMessage->cmsg_level == IPPROTO_IPV6 && controlMessage->cmsg_type == IPV6_PKTINFO)
            {
                return GetIPv6PacketInformation(controlMessage, packetInfo);
            }
        }
    }

    return 0;
}

static bool GetMulticastOptionName(int32_t multicastOption, bool isIPv6, int& optionName)
{
    switch (multicastOption)
    {
        case PAL_MULTICAST_ADD:
            optionName = isIPv6 ? IPV6_ADD_MEMBERSHIP : IP_ADD_MEMBERSHIP;
            return true;

        case PAL_MULTICAST_DROP:
            optionName = isIPv6 ? IPV6_DROP_MEMBERSHIP : IP_DROP_MEMBERSHIP;
            return true;

        default:
            return false;
    }
}

extern "C" Error GetIPv4MulticastOption(int32_t socket, int32_t multicastOption, IPv4MulticastOption* option)
{
    if (option == nullptr)
    {
        return PAL_EFAULT;
    }

    int optionName;
    if (!GetMulticastOptionName(multicastOption, false, optionName))
    {
        return PAL_EINVAL;
    }

    ip_mreqn opt;
    socklen_t len = sizeof(opt);
    int err = getsockopt(socket, IPPROTO_IP, optionName, &opt, &len);
    if (err != 0)
    {
        return ConvertErrorPlatformToPal(errno);
    }

    *option = {.MulticastAddress = opt.imr_multiaddr.s_addr,
               .LocalAddress = opt.imr_address.s_addr,
               .InterfaceIndex = opt.imr_ifindex};
    return PAL_SUCCESS;
}

extern "C" Error SetIPv4MulticastOption(int32_t socket, int32_t multicastOption, IPv4MulticastOption* option)
{
    if (option == nullptr)
    {
        return PAL_EFAULT;
    }

    int optionName;
    if (!GetMulticastOptionName(multicastOption, false, optionName))
    {
        return PAL_EINVAL;
    }

    ip_mreqn opt = {.imr_multiaddr = {.s_addr = option->MulticastAddress},
                    .imr_address = {.s_addr = option->LocalAddress},
                    .imr_ifindex = option->InterfaceIndex};
    int err = setsockopt(socket, IPPROTO_IP, optionName, &opt, sizeof(opt));
    return err == 0 ? PAL_SUCCESS : ConvertErrorPlatformToPal(errno);
}

extern "C" Error GetIPv6MulticastOption(int32_t socket, int32_t multicastOption, IPv6MulticastOption* option)
{
    if (option == nullptr)
    {
        return PAL_EFAULT;
    }

    int optionName;
    if (!GetMulticastOptionName(multicastOption, false, optionName))
    {
        return PAL_EINVAL;
    }

    ipv6_mreq opt;
    socklen_t len = sizeof(opt);
    int err = getsockopt(socket, IPPROTO_IP, optionName, &opt, &len);
    if (err != 0)
    {
        return ConvertErrorPlatformToPal(errno);
    }

    ConvertIn6AddrToByteArray(&option->Address.Address[0], NUM_BYTES_IN_IPV6_ADDRESS, opt.ipv6mr_multiaddr);
    option->InterfaceIndex = static_cast<int32_t>(opt.ipv6mr_interface);
    return PAL_SUCCESS;
}

extern "C" Error SetIPv6MulticastOption(int32_t socket, int32_t multicastOption, IPv6MulticastOption* option)
{
    if (option == nullptr)
    {
        return PAL_EFAULT;
    }

    int optionName;
    if (!GetMulticastOptionName(multicastOption, false, optionName))
    {
        return PAL_EINVAL;
    }

    ipv6_mreq opt = {.ipv6mr_interface = static_cast<unsigned int>(option->InterfaceIndex)};
    ConvertByteArrayToIn6Addr(opt.ipv6mr_multiaddr, &option->Address.Address[0], NUM_BYTES_IN_IPV6_ADDRESS);

    int err = setsockopt(socket, IPPROTO_IP, optionName, &opt, sizeof(opt));
    return err == 0 ? PAL_SUCCESS : ConvertErrorPlatformToPal(errno);
}

extern "C" Error GetLingerOption(int32_t socket, LingerOption* option)
{
    if (option == nullptr)
    {
        return PAL_EFAULT;
    }

    linger opt;
    socklen_t len = sizeof(opt);
    int err = getsockopt(socket, SOL_SOCKET, SO_LINGER, &opt, &len);
    if (err != 0)
    {
        return ConvertErrorPlatformToPal(errno);
    }

    *option = {.OnOff = opt.l_onoff, .Seconds = opt.l_linger};
    return PAL_SUCCESS;
}

extern "C" Error SetLingerOption(int32_t socket, LingerOption* option)
{
    if (option == nullptr)
    {
        return PAL_EFAULT;
    }

    linger opt = {.l_onoff = option->OnOff, .l_linger = option->Seconds};
    int err = setsockopt(socket, SOL_SOCKET, SO_LINGER, &opt, sizeof(opt));
    return err == 0 ? PAL_SUCCESS : ConvertErrorPlatformToPal(errno);
}

static bool ConvertSocketFlagsPalToPlatform(int32_t palFlags, int& platformFlags)
{
    const int32_t SupportedFlagsMask = PAL_MSG_OOB |
        PAL_MSG_PEEK |
        PAL_MSG_DONTROUTE |
        PAL_MSG_TRUNC |
        PAL_MSG_CTRUNC;

    if ((palFlags & ~SupportedFlagsMask) != 0)
    {
        // TODO: we may want to simply mask off unsupported flags.
        return false;
    }

    platformFlags = ((palFlags & PAL_MSG_OOB) == 0 ? 0 : MSG_OOB) |
        ((palFlags & PAL_MSG_PEEK) == 0 ? 0 : MSG_PEEK) |
        ((palFlags & PAL_MSG_DONTROUTE) == 0 ? 0 : MSG_DONTROUTE) |
        ((palFlags & PAL_MSG_TRUNC) == 0 ? 0 : MSG_TRUNC) |
        ((palFlags & PAL_MSG_CTRUNC) == 0 ? 0 : MSG_CTRUNC);

    return true;
}

static int32_t ConvertSocketFlagsPlatformToPal(int platformFlags)
{
    const int SupportedFlagsMask = MSG_OOB |
        MSG_PEEK |
        MSG_DONTROUTE |
        MSG_TRUNC |
        MSG_CTRUNC;

    platformFlags &= SupportedFlagsMask;

    return ((platformFlags & MSG_OOB) == 0 ? 0 : PAL_MSG_OOB) |
        ((platformFlags & MSG_PEEK) == 0 ? 0 : PAL_MSG_PEEK) |
        ((platformFlags & MSG_DONTROUTE) == 0 ? 0 : PAL_MSG_DONTROUTE) |
        ((platformFlags & MSG_TRUNC) == 0 ? 0 : PAL_MSG_TRUNC) |
        ((platformFlags & MSG_CTRUNC) == 0 ? 0 : PAL_MSG_CTRUNC);
}

extern "C" Error ReceiveMessage(int32_t socket, MessageHeader* messageHeader, int32_t flags, int64_t* received)
{
    if (messageHeader == nullptr || received == nullptr || messageHeader->SocketAddressLen < 0 ||
        messageHeader->ControlBufferLen < 0 || messageHeader->IOVectorCount < 0)
    {
        return PAL_EFAULT;
    }

    int socketFlags;
    if (!ConvertSocketFlagsPalToPlatform(flags, socketFlags))
    {
        return PAL_ENOTSUP;
    }

    msghdr header;
    ConvertMessageHeaderToMsghdr(&header, *messageHeader);

    ssize_t res = recvmsg(socket, &header, socketFlags);

    assert(static_cast<int32_t>(header.msg_namelen) <= messageHeader->SocketAddressLen);
    messageHeader->SocketAddressLen = Min(static_cast<int32_t>(header.msg_namelen), messageHeader->SocketAddressLen);
    memcpy(messageHeader->SocketAddress, header.msg_name, static_cast<size_t>(messageHeader->SocketAddressLen));

    assert(header.msg_controllen <= static_cast<size_t>(messageHeader->ControlBufferLen));
    messageHeader->ControlBufferLen = Min(static_cast<int32_t>(header.msg_controllen), messageHeader->ControlBufferLen);
    memcpy(messageHeader->ControlBuffer, header.msg_control, static_cast<size_t>(messageHeader->ControlBufferLen));

    messageHeader->Flags = ConvertSocketFlagsPlatformToPal(header.msg_flags);

    if (res != -1)
    {
        *received = res;
        return PAL_SUCCESS;
    }

    *received = 0;
    return ConvertErrorPlatformToPal(errno);
}

extern "C" Error SendMessage(int32_t socket, MessageHeader* messageHeader, int32_t flags, int64_t* sent)
{
    if (messageHeader == nullptr || sent == nullptr || messageHeader->SocketAddressLen < 0 ||
        messageHeader->ControlBufferLen < 0 || messageHeader->IOVectorCount < 0)
    {
        return PAL_EFAULT;
    }

    int socketFlags;
    if (!ConvertSocketFlagsPalToPlatform(flags, socketFlags))
    {
        return PAL_ENOTSUP;
    }

    msghdr header;
    ConvertMessageHeaderToMsghdr(&header, *messageHeader);

    ssize_t res = sendmsg(socket, &header, flags);
    if (res != -1)
    {
        *sent = res;
        return PAL_SUCCESS;
    }

    *sent = 0;
    return ConvertErrorPlatformToPal(errno);
}
<<<<<<< HEAD
=======

extern "C" Error Accept(int32_t socket, uint8_t* socketAddress, int32_t* socketAddressLen, int32_t* acceptedSocket)
{
    if (socketAddress == nullptr || socketAddressLen == nullptr || acceptedSocket == nullptr || *socketAddressLen < 0)
    {
        return PAL_EFAULT;
    }

    socklen_t addrLen = static_cast<socklen_t>(*socketAddressLen);
    int accepted = accept(socket, reinterpret_cast<sockaddr*>(socketAddress), &addrLen);
    if (accepted == -1)
    {
        *acceptedSocket = -1;
        return ConvertErrorPlatformToPal(errno);
    }

    assert(addrLen <= static_cast<socklen_t>(*socketAddressLen));
    *socketAddressLen = static_cast<int32_t>(addrLen);
    *acceptedSocket = accepted;
    return PAL_SUCCESS;
}

extern "C" Error Bind(int32_t socket, uint8_t* socketAddress, int32_t socketAddressLen)
{
    if (socketAddress == nullptr || socketAddressLen < 0)
    {
        return PAL_EFAULT;
    }

    int err = bind(socket, reinterpret_cast<sockaddr*>(socketAddress), static_cast<socklen_t>(socketAddressLen));
    return err == 0 ? PAL_SUCCESS : ConvertErrorPlatformToPal(errno);
}

extern "C" Error Connect(int32_t socket, uint8_t* socketAddress, int32_t socketAddressLen)
{
    if (socketAddress == nullptr || socketAddressLen < 0)
    {
        return PAL_EFAULT;
    }

    int err = connect(socket, reinterpret_cast<sockaddr*>(socketAddress), static_cast<socklen_t>(socketAddressLen));
    return err == 0 ? PAL_SUCCESS : ConvertErrorPlatformToPal(errno);
}

extern "C" Error GetPeerName(int32_t socket, uint8_t* socketAddress, int32_t* socketAddressLen)
{
    if (socketAddress == nullptr || socketAddressLen == nullptr || *socketAddressLen < 0)
    {
        return PAL_EFAULT;
    }

    socklen_t addrLen = static_cast<socklen_t>(*socketAddressLen);
    int err = getpeername(socket, reinterpret_cast<sockaddr*>(socketAddress), &addrLen);
    if (err != 0)
    {
        return ConvertErrorPlatformToPal(errno);
    }

    assert(addrLen <= static_cast<socklen_t>(*socketAddressLen));
    *socketAddressLen = static_cast<int32_t>(addrLen);
    return PAL_SUCCESS;
}

extern "C" Error GetSockName(int32_t socket, uint8_t* socketAddress, int32_t* socketAddressLen)
{
    if (socketAddress == nullptr || socketAddressLen == nullptr || *socketAddressLen < 0)
    {
        return PAL_EFAULT;
    }

    socklen_t addrLen = static_cast<socklen_t>(*socketAddressLen);
    int err = getsockname(socket, reinterpret_cast<sockaddr*>(socketAddress), &addrLen);
    if (err != 0)
    {
        return ConvertErrorPlatformToPal(errno);
    }

    assert(addrLen <= static_cast<socklen_t>(*socketAddressLen));
    *socketAddressLen = static_cast<int32_t>(addrLen);
    return PAL_SUCCESS;
}

extern "C" Error Listen(int32_t socket, int32_t backlog)
{
    int err = listen(socket, backlog);
    return err == 0 ? PAL_SUCCESS : ConvertErrorPlatformToPal(errno);
}

extern "C" Error Shutdown(int32_t socket, int32_t socketShutdown)
{
    int how;
    switch (socketShutdown)
    {
        case PAL_SHUT_READ:
            how = SHUT_RD;
            break;

        case PAL_SHUT_WRITE:
            how = SHUT_WR;
            break;

        case PAL_SHUT_BOTH:
            how = SHUT_RDWR;
            break;

        default:
            return PAL_EINVAL;
    }

    int err = shutdown(socket, how);
    return err == 0 ? PAL_SUCCESS : ConvertErrorPlatformToPal(errno);
}

extern "C" Error GetSocketErrorOption(int32_t socket, Error* error)
{
    if (error == nullptr)
    {
        return PAL_EFAULT;
    }

    int socketErrno;
    socklen_t optLen = sizeof(socketErrno);
    int err = getsockopt(socket, SOL_SOCKET, SO_ERROR, &socketErrno, &optLen);
    if (err != 0)
    {
        return ConvertErrorPlatformToPal(errno);
    }

    assert(optLen == sizeof(socketErrno));
    *error = ConvertErrorPlatformToPal(socketErrno);
    return PAL_SUCCESS;
}

static bool TryGetPlatformSocketOption(int32_t socketOptionName, int32_t socketOptionLevel, int& optLevel, int& optName)
{
    switch (socketOptionName)
    {
        case PAL_SOL_SOCKET:
            optLevel = SOL_SOCKET;

            switch (socketOptionLevel)
            {
                case PAL_SO_DEBUG:
                    optName = SO_DEBUG;
                    return true;

                case PAL_SO_ACCEPTCONN:
                    optName = SO_ACCEPTCONN;
                    return true;

                case PAL_SO_REUSEADDR:
                    optName = SO_REUSEADDR;
                    return true;

                case PAL_SO_KEEPALIVE:
                    optName = SO_KEEPALIVE;
                    return true;

                case PAL_SO_DONTROUTE:
                    optName = SO_DONTROUTE;
                    return true;

                case PAL_SO_BROADCAST:
                    optName = SO_BROADCAST;
                    return true;

                // case PAL_SO_USELOOPBACK:

                case PAL_SO_LINGER:
                    optName = SO_LINGER;
                    return true;

                case PAL_SO_OOBINLINE:
                    optName = SO_OOBINLINE;
                    return true;

                // case PAL_SO_DONTLINGER:

                // case PAL_SO_EXCLUSIVEADDRUSE:

                case PAL_SO_SNDBUF:
                    optName = SO_SNDBUF;
                    return true;

                case PAL_SO_RCVBUF:
                    optName = SO_RCVBUF;
                    return true;

                case PAL_SO_SNDLOWAT:
                    optName = SO_SNDLOWAT;
                    return true;

                case PAL_SO_RCVLOWAT:
                    optName = SO_RCVLOWAT;
                    return true;

                case PAL_SO_SNDTIMEO:
                    optName = SO_SNDTIMEO;
                    return true;

                case PAL_SO_RCVTIMEO:
                    optName = SO_RCVTIMEO;
                    return true;

                case PAL_SO_ERROR:
                    optName = SO_ERROR;
                    return true;

                case PAL_SO_TYPE:
                    optName = SO_TYPE;
                    return true;

                // case PAL_SO_MAXCONN:

                default:
                    return false;
            }

        case PAL_SOL_IP:
            optLevel = IPPROTO_IP;

            switch (socketOptionLevel)
            {
                case PAL_SO_IP_OPTIONS:
                    optName = IP_OPTIONS;
                    return true;

                case PAL_SO_IP_HDRINCL:
                    optName = IP_HDRINCL;
                    return true;

                case PAL_SO_IP_TOS:
                    optName = IP_TOS;
                    return true;

                case PAL_SO_IP_TTL:
                    optName = IP_TTL;
                    return true;

                case PAL_SO_IP_MULTICAST_IF:
                    optName = IP_MULTICAST_IF;
                    return true;

                case PAL_SO_IP_MULTICAST_TTL:
                    optName = IP_MULTICAST_TTL;
                    return true;

                case PAL_SO_IP_MULTICAST_LOOP:
                    optName = IP_MULTICAST_LOOP;
                    return true;

                case PAL_SO_IP_ADD_MEMBERSHIP:
                    optName = IP_ADD_MEMBERSHIP;
                    return true;

                case PAL_SO_IP_DROP_MEMBERSHIP:
                    optName = IP_DROP_MEMBERSHIP;
                    return true;

                // case PAL_SO_IP_DONTFRAGMENT:

                case PAL_SO_IP_ADD_SOURCE_MEMBERSHIP:
                    optName = IP_ADD_SOURCE_MEMBERSHIP;
                    return true;

                case PAL_SO_IP_DROP_SOURCE_MEMBERSHIP:
                    optName = IP_DROP_SOURCE_MEMBERSHIP;
                    return true;

                case PAL_SO_IP_BLOCK_SOURCE:
                    optName = IP_BLOCK_SOURCE;
                    return true;

                case PAL_SO_IP_UNBLOCK_SOURCE:
                    optName = IP_UNBLOCK_SOURCE;
                    return true;

                case PAL_SO_IP_PKTINFO:
                    optName = IP_PKTINFO;
                    return true;

                default:
                    return false;
            }

        case PAL_SOL_IPV6:
            optLevel = IPPROTO_IPV6;

            switch (socketOptionLevel)
            {
                case PAL_SO_IPV6_HOPLIMIT:
                    optName = IPV6_HOPLIMIT;
                    return true;

                // case PAL_SO_IPV6_PROTECTION_LEVEL:

                case PAL_SO_IPV6_V6ONLY:
                    optName = IPV6_V6ONLY;
                    return true;

                case PAL_SO_IP_PKTINFO:
                    optName = IPV6_RECVPKTINFO;
                    return true;

                default:
                    return false;
            }

        case PAL_SOL_TCP:
            optLevel = IPPROTO_TCP;

            switch (socketOptionLevel)
            {
                case PAL_SO_TCP_NODELAY:
                    optName = TCP_NODELAY;
                    return true;

                // case PAL_SO_TCP_BSDURGENT:

                default:
                    return false;
            }

        case PAL_SOL_UDP:
            optLevel = IPPROTO_UDP;

            switch (socketOptionLevel)
            {
                // case PAL_SO_UDP_NOCHECKSUM:

                // case PAL_SO_UDP_CHECKSUM_COVERAGE:

                // case PAL_SO_UDP_UPDATEACCEPTCONTEXT:

                // case PAL_SO_UDP_UPDATECONNECTCONTEXT:

                default:
                    return false;
            }

        default:
            return false;
    }
}

extern "C" Error GetSockOpt(int32_t socket, int32_t socketOptionLevel, int32_t socketOptionName, uint8_t* optionValue, int32_t* optionLen)
{
    if (optionLen == nullptr || *optionLen < 0)
    {
        return PAL_EFAULT;
    }

    int optLevel, optName;
    if (!TryGetPlatformSocketOption(socketOptionLevel, socketOptionName, optLevel, optName))
    {
        return PAL_ENOTSUP;
    }

    auto optLen = static_cast<socklen_t>(*optionLen);
    int err = getsockopt(socket, optLevel, optName, optionValue, &optLen);
    if (err != 0)
    {
        return ConvertErrorPlatformToPal(errno);
    }

    assert(optLen <= static_cast<socklen_t>(*optionLen));
    *optionLen = static_cast<int32_t>(optLen);
    return PAL_SUCCESS;
}

extern "C" Error SetSockOpt(int32_t socket, int32_t socketOptionLevel, int32_t socketOptionName, uint8_t* optionValue, int32_t optionLen)
{
    if (optionLen < 0)
    {
        return PAL_EFAULT;
    }

    int optLevel, optName;
    if (!TryGetPlatformSocketOption(socketOptionLevel, socketOptionName, optLevel, optName))
    {
        return PAL_ENOTSUP;
    }

    int err = setsockopt(socket, optLevel, optName, optionValue, static_cast<socklen_t>(optionLen));
    return err == 0 ? PAL_SUCCESS : ConvertErrorPlatformToPal(errno);
}

static bool TryConvertSocketTypePalToPlatform(int32_t palSocketType, int* platformSocketType)
{
    assert(platformSocketType != nullptr);

    switch (palSocketType)
    {
        case PAL_SOCK_STREAM:
           *platformSocketType = SOCK_STREAM;
            return true;

        case PAL_SOCK_DGRAM:
            *platformSocketType = SOCK_DGRAM;
            return true;

        case PAL_SOCK_RAW:
            *platformSocketType = SOCK_RAW;
            return true;

        case PAL_SOCK_RDM:
            *platformSocketType = SOCK_RDM;
            return true;

        case PAL_SOCK_SEQPACKET:
            *platformSocketType = SOCK_SEQPACKET;
            return true;
 
        default:
            *platformSocketType = static_cast<int>(palSocketType);
            return false;           
    }
}

static bool TryConvertProtocolTypePalToPlatform(int32_t palProtocolType, int* platformProtocolType)
{
    assert(platformProtocolType != nullptr);

    switch (palProtocolType)
    {
        case PAL_PT_TCP:
            *platformProtocolType = IPPROTO_TCP;
            return true;

        case PAL_PT_UDP:
            *platformProtocolType = IPPROTO_UDP;
            return true;

        default:
            *platformProtocolType = static_cast<int>(palProtocolType);
            return false;
    }
}

extern "C" Error Socket(int32_t addressFamily, int32_t socketType, int32_t protocolType, int32_t* createdSocket)
{
    if (createdSocket == nullptr)
    {
        return PAL_EFAULT;
    }

    sa_family_t platformAddressFamily;
    int platformSocketType, platformProtocolType;

    if (!TryConvertAddressFamilyPalToPlatform(addressFamily, &platformAddressFamily))
    {
        *createdSocket = -1;
        return PAL_EAFNOSUPPORT;
    }

    if (!TryConvertSocketTypePalToPlatform(socketType, &platformSocketType))
    {
        *createdSocket = -1;
        return PAL_EPROTOTYPE;
    }

    if (!TryConvertProtocolTypePalToPlatform(protocolType, &platformProtocolType))
    {
        *createdSocket = -1;
        return PAL_EPROTONOSUPPORT;
    }

    *createdSocket = socket(platformAddressFamily, platformSocketType, platformProtocolType);
    return *createdSocket != -1 ? PAL_SUCCESS : ConvertErrorPlatformToPal(errno);
}

static void ConvertFdSetPlatformToPal(FdSet& palSet, fd_set& platformSet, int32_t fdCount)
{
    assert(fdCount >= 0);

#if !HAVE_FDS_BITS && !HAVE_PRIVATE_FDS_BITS
    for (int i = 0; i < fdCount; i++)
    {
        int word = i / static_cast<int>(PAL_FDSET_NFD_BITS);
        int bit = i % static_cast<int>(PAL_FDSET_NFD_BITS);
        if ((palSet.Bits[word] & (1 << bit)) == 0)
        {
            FD_SET(i, &platformSet);
        }
        else
        {
            FD_CLR(i, &platformSet);
        }
    }
#else

    size_t bytesToCopy = static_cast<size_t>((fdCount / 8) + ((fdCount % 8) == 0 ? 1 : 0));

    uint8_t* dest;
#if HAVE_FDS_BITS
    dest = reinterpret_cast<uint8_t*>(&platformSet.fds_bits[0]);
#elif HAVE_PRIVATE_FDS_BITS
    dest = reinterpret_cast<uint8_t*>(&platformSet.__fds_bits[0]);
#endif

    memcpy(dest, &palSet.Bits[0], bytesToCopy);
#endif
}

static void ConvertFdSetPalToPlatform(fd_set& platformSet, FdSet& palSet, int32_t fdCount)
{
    assert(fdCount >= 0);

#if !HAVE_FDS_BITS && !HAVE_PRIVATE_FDS_BITS
    for (int i = 0; i < fdCount; i++)
    {
        uint32_t* word = &palSet.Bits[i / static_cast<int>(PAL_FDSET_NFD_BITS)];
        uint32_t mask = 1 << (i % static_cast<int>(PAL_FDSET_NFD_BITS));

        if (FD_ISSET(i, &platformSet))
        {
            *word |= mask;
        }
        else
        {
            *word &= ~mask;
        }
    }
#else
    size_t bytesToCopy = static_cast<size_t>((fdCount / 8) + ((fdCount % 8) == 0 ? 1 : 0));

    uint8_t* source;
#if HAVE_FDS_BITS
    source = reinterpret_cast<uint8_t*>(&platformSet.fds_bits[0]);
#elif HAVE_PRIVATE_FDS_BITS
    source = reinterpret_cast<uint8_t*>(&platformSet.__fds_bits[0]);
#endif

    memcpy(&palSet.Bits[0], source, bytesToCopy);
#endif
}

extern "C" Error Select(int32_t fdCount, FdSet* readFdSet, FdSet* writeFdSet, FdSet* errorFdSet, int32_t microseconds, int32_t* selected)
{
    if (selected == nullptr)
    {
        return PAL_EFAULT;
    }

    if (fdCount < 0 || fdCount > PAL_FDSET_MAX_FDS || microseconds < -1)
    {
        return PAL_EINVAL;
    }

    fd_set* readFds = nullptr;
    fd_set* writeFds = nullptr;
    fd_set* errorFds = nullptr;
    timeval* timeout = nullptr;
    timeval tv;

    if (readFdSet != nullptr)
    {
        readFds = reinterpret_cast<fd_set*>(alloca(sizeof(fd_set)));
        ConvertFdSetPalToPlatform(*readFds, *readFdSet, fdCount);
    }

    if (writeFdSet != nullptr)
    {
        writeFds = reinterpret_cast<fd_set*>(alloca(sizeof(fd_set)));
        ConvertFdSetPalToPlatform(*writeFds, *writeFdSet, fdCount);
    }

    if (errorFdSet != nullptr)
    {
        errorFds = reinterpret_cast<fd_set*>(alloca(sizeof(fd_set)));
        ConvertFdSetPalToPlatform(*errorFds, *errorFdSet, fdCount);
    }

    if (microseconds != -1)
    {
        tv.tv_sec = microseconds / 1000000;
        tv.tv_usec = microseconds % 1000000;
        timeout = &tv;
    }

    int rv = select(fdCount, readFds, writeFds, errorFds, timeout);
    if (rv == -1)
    {
        return ConvertErrorPlatformToPal(errno);
    }

    if (readFdSet != nullptr)
    {
        ConvertFdSetPlatformToPal(*writeFdSet, *writeFds, fdCount);
    }

    if (writeFdSet != nullptr)
    {
        ConvertFdSetPlatformToPal(*writeFdSet, *writeFds, fdCount);
    }

    if (errorFdSet != nullptr)
    {
        ConvertFdSetPlatformToPal(*errorFdSet, *errorFds, fdCount);
    }

    *selected = rv;
    return PAL_SUCCESS;
}

extern "C" Error GetBytesAvailable(int32_t socket, int32_t* available)
{
    if (available == nullptr)
    {
        return PAL_EFAULT;
    }

    int avail;
    int err = ioctl(socket, FIONREAD, &avail);
    if (err == -1)
    {
        return ConvertErrorPlatformToPal(errno);
    }

    *available = static_cast<int32_t>(avail);
    return PAL_SUCCESS;
}

#if HAVE_EPOLL

const size_t SocketEventBufferElementSize = Max(sizeof(epoll_event), sizeof(SocketEvent));

static SocketEvents GetSocketEvents(uint32_t events)
{
    int asyncEvents = (((events & EPOLLIN) != 0) ? PAL_SA_READ : 0) |
        (((events & EPOLLOUT) != 0) ? PAL_SA_WRITE : 0) |
        (((events & EPOLLRDHUP) != 0) ? PAL_SA_READCLOSE : 0) |
        (((events & EPOLLHUP) != 0) ? PAL_SA_CLOSE : 0) |
        (((events & EPOLLERR) != 0) ? PAL_SA_ERROR : 0);

    return static_cast<SocketEvents>(asyncEvents);
}

static uint32_t GetEPollEvents(SocketEvents events)
{
     return (((events & PAL_SA_READ) != 0) ? EPOLLIN : 0) |
        (((events & PAL_SA_WRITE) != 0) ? EPOLLOUT : 0) |
        (((events & PAL_SA_READCLOSE) != 0) ? EPOLLRDHUP : 0) |
        (((events & PAL_SA_CLOSE) != 0) ? EPOLLHUP : 0) |
        (((events & PAL_SA_ERROR) != 0) ? EPOLLERR : 0);
}

static Error CreateSocketEventPortInner(int32_t* port)
{
    assert(port != nullptr);

    int epollFd = epoll_create1(EPOLL_CLOEXEC);
    if (epollFd == -1)
    {
        *port = -1;
        return ConvertErrorPlatformToPal(errno);
    }

    *port = epollFd;
    return PAL_SUCCESS;
}

static Error CloseSocketEventPortInner(int32_t port)
{
    int err = close(port);
    return err == 0 ? PAL_SUCCESS : ConvertErrorPlatformToPal(errno);
}

static Error TryChangeSocketEventRegistrationInner(int32_t port, int32_t socket, SocketEvents currentEvents, SocketEvents newEvents, uintptr_t data)
{
    assert(currentEvents != newEvents);

    int op = EPOLL_CTL_MOD;
    if (currentEvents == PAL_SA_NONE)
    {
        op = EPOLL_CTL_ADD;
    }
    else if (newEvents == PAL_SA_NONE)
    {
        op = EPOLL_CTL_DEL;
    }

    epoll_event evt = {
        .events = GetEPollEvents(newEvents) | EPOLLET,
        .data = { .ptr = reinterpret_cast<void*>(data) }
    };
    int err = epoll_ctl(port, op, socket, &evt);
    return err == 0 ? PAL_SUCCESS : ConvertErrorPlatformToPal(errno);
}

static void ConvertEventEPollToSocketAsync(SocketEvent* sae, epoll_event* epoll)
{
    assert(sae != nullptr);
    assert(epoll != nullptr);

    // epoll does not play well with disconnected connection-oriented sockets, frequently
    // reporting spurious EPOLLHUP events. Fortunately, EPOLLHUP may be handled as an
    // EPOLLIN | EPOLLOUT event: the usual processing for these events will recognize and
    // handle the HUP condition.
    uint32_t events = epoll->events;
    if ((events & EPOLLHUP) != 0)
    {
        events = (events & ~EPOLLHUP) | EPOLLIN | EPOLLOUT;
    }

    *sae = {
        .Data = reinterpret_cast<uintptr_t>(epoll->data.ptr),
        .Events = GetSocketEvents(events)
    };
}

static Error WaitForSocketEventsInner(int32_t port, SocketEvent* buffer, int32_t* count)
{
    assert(buffer != nullptr);
    assert(count != nullptr);
    assert(*count >= 0);

    auto* events = reinterpret_cast<epoll_event*>(buffer);
    int numEvents = epoll_wait(port, events, *count, -1);
    if (numEvents == -1)
    {
        *count = 0;
        return ConvertErrorPlatformToPal(errno);
    }

    // We should never see 0 events. Given an infinite timeout, epoll_wait will never return
    // 0 events even if there are no file descriptors registered with the epoll fd. In
    // that case, the wait will block until a file descriptor is added and an event occurs
    // on the added file descriptor.
    assert(numEvents != 0);
    assert(numEvents < *count);

    if (sizeof(epoll_event) < sizeof(SocketEvent))
    {
        // Copy backwards to avoid overwriting earlier data.
        for (int i = numEvents - 1; i >= 0; i--)
        {
            // This copy is made deliberately to avoid overwriting data.
            epoll_event evt = events[i];
            ConvertEventEPollToSocketAsync(&buffer[i], &evt);
        }
    }
    else
    {
        // Copy forwards for better cache behavior
        for (int i = 0; i < numEvents; i++)
        {
            // This copy is made deliberately to avoid overwriting data.
            epoll_event evt = events[i];
            ConvertEventEPollToSocketAsync(&buffer[i], &evt);
        }
    }

    *count = numEvents;
    return PAL_SUCCESS;
}

#elif HAVE_KQUEUE

static_assert(sizeof(SocketEvent) <= sizeof(kevent64_s), "");
const size_t SocketEventBufferElementSize = sizeof(kevent64_s);

static SocketEvents GetSocketEvents(int16_t filter, uint16_t flags)
{
    int32_t events;
    switch (filter)
    {
        case EVFILT_READ:
            events = PAL_SA_READ;
            if ((flags & EV_EOF) != 0)
            {
                events |= PAL_SA_READCLOSE;
            }
            break;

        case EVFILT_WRITE:
            events = PAL_SA_WRITE;

            // kqueue does not play well with disconnected connection-oriented sockets, frequently
            // reporting spurious EOF events. Fortunately, EOF may be handled as an EVFILT_READ |
            // EVFILT_WRITE event: the usual processing for these events will recognize and
            // handle the EOF condition.
            if ((flags & EV_EOF) != 0)
            {
                events |= PAL_SA_READ;
            }
            break;

        default:
            assert(false && "unexpected kqueue filter type");
            return PAL_SA_NONE;
    }

    if ((flags & EV_ERROR) != 0)
    {
        events |= PAL_SA_ERROR;
    }

    return static_cast<SocketEvents>(events);
};

static Error CreateSocketEventPortInner(int32_t* port)
{
    assert(port != nullptr);

    int kqueueFd = kqueue();
    if (kqueueFd == -1)
    {
        *port = -1;
        return ConvertErrorPlatformToPal(errno);
    }

    *port = kqueueFd;
    return PAL_SUCCESS;
}

static Error CloseSocketEventPortInner(int32_t port)
{
    int err = close(port);
    return err == 0 ? PAL_SUCCESS : ConvertErrorPlatformToPal(errno);
}

static Error TryChangeSocketEventRegistrationInner(int32_t port, int32_t socket, SocketEvents currentEvents, SocketEvents newEvents, uintptr_t data)
{
    const uint16_t AddFlags = EV_ADD | EV_CLEAR | EV_RECEIPT;
    const uint16_t RemoveFlags = EV_DELETE | EV_RECEIPT;

    assert(currentEvents != newEvents);

    int32_t changes = currentEvents ^ newEvents;
    bool readChanged = (changes & PAL_SA_READ) != 0;
    bool writeChanged = (changes & PAL_SA_WRITE) != 0;

    kevent64_s events[2];

    int i = 0;
    if (readChanged)
    {
        events[i++] =  {
            .ident = static_cast<uint64_t>(socket),
            .filter = EVFILT_READ,
            .flags = (newEvents & PAL_SA_READ) == 0 ? RemoveFlags : AddFlags,
            .udata = data
        };
    }

    if (writeChanged)
    {
        events[i++] = {
            .ident = static_cast<uint64_t>(socket),
            .filter = EVFILT_WRITE,
            .flags = (newEvents & PAL_SA_WRITE) == 0 ? RemoveFlags : AddFlags,
            .udata = data
        };
    }

    int err = kevent64(port, events, i, nullptr, 0, 0, nullptr);
    return err == 0 ? PAL_SUCCESS : ConvertErrorPlatformToPal(errno);
}

static Error WaitForSocketEventsInner(int32_t port, SocketEvent* buffer, int32_t* count)
{
    assert(buffer != nullptr);
    assert(count != nullptr);
    assert(*count >= 0);

    auto* events = reinterpret_cast<kevent64_s*>(buffer);
    int numEvents = kevent64(port, nullptr, 0, events, *count, 0, nullptr);
    if (numEvents == -1)
    {
        *count = -1;
        return ConvertErrorPlatformToPal(errno);
    }

    // We should never see 0 events. Given an infinite timeout, kevent64 will never return
    // 0 events even if there are no file descriptors registered with the kqueue fd. In
    // that case, the wait will block until a file descriptor is added and an event occurs
    // on the added file descriptor.
    assert(numEvents != 0);
    assert(numEvents < *count);

    for (int i = 0; i < numEvents; i++)
    {
        // This copy is made deliberately to avoid overwriting data.
        kevent64_s evt = events[i];
        buffer[i] = {
            .Data = static_cast<uintptr_t>(evt.udata),
            .Events = GetSocketEvents(evt.filter, evt.flags)
        };
    }

    *count = numEvents;
    return PAL_SUCCESS;
}

#else
#error Asynchronous sockets require epoll or kqueue support.
#endif

extern "C" Error CreateSocketEventPort(int32_t* port)
{
    if (port == nullptr)
    {
        return PAL_EFAULT;
    }

    return CreateSocketEventPortInner(port);
}

extern "C" Error CloseSocketEventPort(int32_t port)
{
    return CloseSocketEventPortInner(port);
}

extern "C" Error CreateSocketEventBuffer(int32_t count, SocketEvent** buffer)
{
    if (buffer == nullptr || count < 0)
    {
        return PAL_EFAULT;
    }

    void* b = malloc(SocketEventBufferElementSize * static_cast<size_t>(count));
    if (b == nullptr)
    {
        *buffer = nullptr;
        return PAL_ENOMEM;
    }

    *buffer = reinterpret_cast<SocketEvent*>(b);
    return PAL_SUCCESS;
}

extern "C" Error FreeSocketEventBuffer(SocketEvent* buffer)
{
    free(buffer);
    return PAL_SUCCESS;
}

extern "C" Error TryChangeSocketEventRegistration(int32_t port, int32_t socket, int32_t currentEvents, int32_t newEvents, uintptr_t data)
{
    const int32_t SupportedEvents = PAL_SA_READ |
        PAL_SA_WRITE |
        PAL_SA_READCLOSE |
        PAL_SA_CLOSE |
        PAL_SA_ERROR;

    if ((currentEvents & ~SupportedEvents) != 0 || (newEvents & ~SupportedEvents) != 0)
    {
        return PAL_EINVAL;
    }

    if (currentEvents == newEvents)
    {
        return PAL_SUCCESS;
    }

    return TryChangeSocketEventRegistrationInner(port, socket, static_cast<SocketEvents>(currentEvents), static_cast<SocketEvents>(newEvents), data);
}

extern "C" Error WaitForSocketEvents(int32_t port, SocketEvent* buffer, int32_t* count)
{
    if (buffer == nullptr || count == nullptr || *count < 0)
    {
        return PAL_EFAULT;
    }

    return WaitForSocketEventsInner(port, buffer, count);
}

extern "C" int32_t PlatformSupportsMultipleConnectAttempts()
{
#if HAVE_SUPPORT_FOR_MULTIPLE_CONNECT_ATTEMPTS
    return 1;
#else
    return 0;
#endif
}

extern "C" int32_t PlatformSupportsDualModeIPv4PacketInfo()
{
#if HAVE_SUPPORT_FOR_DUAL_MODE_IPV4_PACKET_INFO
    return 1;
#else
    return 0;
#endif
}
>>>>>>> 5fcfafd1
<|MERGE_RESOLUTION|>--- conflicted
+++ resolved
@@ -26,12 +26,6 @@
 #include <sys/socket.h>
 #include <unistd.h>
 #include <vector>
-<<<<<<< HEAD
-#include <ifaddrs.h>
-#include <net/if.h>
-#include <errno.h>
-=======
->>>>>>> 5fcfafd1
 
 #if !defined(IPV6_ADD_MEMBERSHIP) && defined(IPV6_JOIN_GROUP)
 #define IPV6_ADD_MEMBERSHIP IPV6_JOIN_GROUP
@@ -1368,8 +1362,6 @@
     *sent = 0;
     return ConvertErrorPlatformToPal(errno);
 }
-<<<<<<< HEAD
-=======
 
 extern "C" Error Accept(int32_t socket, uint8_t* socketAddress, int32_t* socketAddressLen, int32_t* acceptedSocket)
 {
@@ -2355,5 +2347,4 @@
 #else
     return 0;
 #endif
-}
->>>>>>> 5fcfafd1
+}