#!/usr/bin/env bash

usage()
{
    echo "Our parameters changed! The parameters: buildArch, buildType, buildOS, numProc"
    echo "are passed by the Run Command Tool."
    echo "If you plan to only run this script, be sure to pass those parameters."
    echo "For more information type build-native.sh -? at the root of the repo."
    echo
    echo "Usage: $0 [runParameters][-verbose] [-clangx.y] [-cross] [-staticLibLink] [-cmakeargs] [-makeargs]"
    echo "runParameters: buildArch, buildType, buildOS, -numProc <numproc value>"
    echo "BuildArch can be: -x64, -x86, -arm, -armel, -arm64"
    echo "BuildType can be: -debug, -checked, -release"
    echo "-verbose - optional argument to enable verbose build output."
    echo "-clangx.y - optional argument to build using clang version x.y."
    echo "-cross - optional argument to signify cross compilation,"
    echo "       - will use ROOTFS_DIR environment variable if set."
    echo "-staticLibLink - Optional argument to statically link any native library."
    echo "-portable - Optional argument to build native libraries portable over GLIBC based Linux distros."
    echo "-stripSymbols - Optional argument to strip native symbols during the build."
    echo "-generateversion - Pass this in to get a version on the build output."
    echo "-cmakeargs - user-settable additional arguments passed to CMake."
    exit 1
}

initHostDistroRid()
{
    __HostDistroRid=""
    if [ "$__HostOS" == "Linux" ]; then
        if [ -e /etc/os-release ]; then
            source /etc/os-release
            if [[ $ID == "alpine" ]]; then
                # remove the last version digit
                VERSION_ID=${VERSION_ID%.*}
            fi
            __HostDistroRid="$ID.$VERSION_ID-$__HostArch"
        elif [ -e /etc/redhat-release ]; then
            local redhatRelease=$(</etc/redhat-release)
            if [[ $redhatRelease == "CentOS release 6."* || $redhatRelease == "Red Hat Enterprise Linux Server release 6."* ]]; then
               __HostDistroRid="rhel.6-$__HostArch"
            fi
        fi
    elif [ "$__HostOS" == "FreeBSD" ]; then
      __freebsd_version=`sysctl -n kern.osrelease | cut -f1 -d'.'`
      __HostDistroRid="freebsd.$__freebsd_version-x64"
    fi


    if [ "$__HostDistroRid" == "" ]; then
        echo "WARNING: Can not determine runtime id for current distro."
    fi
}

initTargetDistroRid()
{
    if [ $__CrossBuild == 1 ]; then
        if [ "$__BuildOS" == "Linux" ]; then
            if [ ! -e $ROOTFS_DIR/etc/os-release ]; then
                echo "WARNING: Can not determine runtime id for current distro."
                export __DistroRid=""
            else
                source $ROOTFS_DIR/etc/os-release
                export __DistroRid="$ID.$VERSION_ID-$__BuildArch"
            fi
        fi
    else
        export __DistroRid="$__HostDistroRid"
    fi
}

setup_dirs()
{
    echo Setting up directories for build

    mkdir -p "$__BinDir"
    mkdir -p "$__IntermediatesDir"
}

# Check the system to ensure the right pre-reqs are in place
check_native_prereqs()
{
    echo "Checking pre-requisites..."

    # Check presence of CMake on the path
    hash cmake 2>/dev/null || { echo >&2 "Please install cmake before running this script"; exit 1; }


    # Minimum required version of clang is version 3.9 for arm/armel cross build
    if [[ $__CrossBuild == 1 && ("$__BuildArch" == "arm" || "$__BuildArch" == "armel") ]]; then
        if ! [[ "$__ClangMajorVersion" -gt "3" || ( $__ClangMajorVersion == 3 && $__ClangMinorVersion == 9 ) ]]; then
            echo "Please install clang3.9 or latest for arm/armel cross build"; exit 1;
        fi
    fi

    # Check for clang
    hash clang-$__ClangMajorVersion.$__ClangMinorVersion 2>/dev/null ||  hash clang$__ClangMajorVersion$__ClangMinorVersion 2>/dev/null ||  hash clang 2>/dev/null || { echo >&2 "Please install clang before running this script"; exit 1; }
}


prepare_native_build()
{
    # Specify path to be set for CMAKE_INSTALL_PREFIX.
    # This is where all built CoreClr libraries will copied to.
    export __CMakeBinDir="$__BinDir"

    # Configure environment if we are doing a verbose build
    if [ $__VerboseBuild == 1 ]; then
        export VERBOSE=1
    fi

    # Generate version.c if specified, else have an empty one.
    __versionSourceFile=$__rootRepo/bin/obj/version.c
    if [ ! -e "${__versionSourceFile}" ]; then
        if [ $__generateversionsource == true ]; then
            $__rootRepo/Tools/msbuild.sh "$__rootRepo/build.proj" /t:GenerateVersionSourceFile /p:GenerateVersionSourceFile=true /v:minimal
        else
            __versionSourceLine="static char sccsid[] __attribute__((used)) = \"@(#)No version information produced\";"
            echo $__versionSourceLine > $__versionSourceFile
        fi
    fi
}

build_native()
{
    # All set to commence the build

    echo "Commencing build of corefx native components for $__BuildOS.$__BuildArch.$__BuildType"
    cd "$__IntermediatesDir"

    # Regenerate the CMake solution
    echo "Invoking cmake with arguments: \"$__nativeroot\" $__CMakeArgs $__CMakeExtraArgs"
    "$__nativeroot/gen-buildsys-clang.sh" "$__nativeroot" $__ClangMajorVersion $__ClangMinorVersion $__BuildArch $__CMakeArgs "$__CMakeExtraArgs"

    # Check that the makefiles were created.

    if [ ! -f "$__IntermediatesDir/Makefile" ]; then
        echo "Failed to generate native component build project!"
        exit 1
    fi

    # Build

    echo "Executing make install -j $__NumProc $__MakeExtraArgs"

    make install -j $__NumProc $__MakeExtraArgs
    if [ $? != 0 ]; then
        echo "Failed to build corefx native components."
        exit 1
    fi
}

__scriptpath=$(cd "$(dirname "$0")"; pwd -P)
__nativeroot=$__scriptpath/Unix
__rootRepo="$__scriptpath/../.."
__rootbinpath="$__scriptpath/../../bin"

# Set the various build properties here so that CMake and MSBuild can pick them up
__CMakeExtraArgs=""
__MakeExtraArgs=""
__generateversionsource=false
__BuildArch=x64
__BuildType=Debug
__CMakeArgs=DEBUG
__BuildOS=Linux
__TargetGroup=netcoreapp
__NumProc=1
__UnprocessedBuildArgs=
__CrossBuild=0
__ServerGC=0
__VerboseBuild=false
__ClangMajorVersion=0
__ClangMinorVersion=0
__StaticLibLink=0
__PortableBuild=0

CPUName=$(uname -p)
# Some Linux platforms report unknown for platform, but the arch for machine.
if [ $CPUName == "unknown" ]; then
    CPUName=$(uname -m)
fi

if [ $CPUName == "i686" ]; then
    __BuildArch=x86
fi

# Use uname to determine what the OS is.
OSName=$(uname -s)
case $OSName in
    Linux)
        __BuildOS=Linux
        __HostOS=Linux
        ;;

    Darwin)
        __BuildOS=OSX
        __HostOS=OSX
        ;;

    FreeBSD)
        __BuildOS=FreeBSD
        __HostOS=FreeBSD
        ;;

    OpenBSD)
        __BuildOS=OpenBSD
        __HostOS=OpenBSD
        ;;

    NetBSD)
        __BuildOS=NetBSD
        __HostOS=NetBSD
        ;;

    SunOS)
        __BuildOS=SunOS
        __HostOS=SunOS
        ;;

    *)
        echo "Unsupported OS $OSName detected, configuring as if for Linux"
        __BuildOS=Linux
        __HostOS=Linux
        ;;
esac

while :; do
    if [ $# -le 0 ]; then
        break
    fi

    lowerI="$(echo $1 | awk '{print tolower($0)}')"
    case $lowerI in
        -\?|-h|--help)
            usage
            exit 1
            ;;
        x86|-x86)
            __BuildArch=x86
            ;;
        x64|-x64)
            __BuildArch=x64
            ;;
        arm|-arm)
            __BuildArch=arm
            ;;
        armel|-armel)
            __BuildArch=armel
            ;;
        arm64|-arm64)
            __BuildArch=arm64
            ;;
        debug|-debug)
            __BuildType=Debug
            ;;
        release|-release)
            __BuildType=Release
            __CMakeArgs=RELEASE
            ;;
<<<<<<< HEAD
        freebsd|FreeBSD)
=======
        freebsd|-freebsd)
>>>>>>> 77be0001
            __BuildOS=FreeBSD
            ;;
        linux|-linux)
            __BuildOS=Linux
            ;;
        netbsd|-netbsd)
            __BuildOS=NetBSD
            ;;
        osx|-osx)
            __BuildOS=OSX
            ;;
        stripsymbols|-stripsymbols)
            __CMakeExtraArgs="$__CMakeExtraArgs -DSTRIP_SYMBOLS=true"
            ;;
        --targetgroup)
            shift
            __TargetGroup=$1
            ;;
        --numproc|-numproc|numproc)
            shift
            __NumProc=$1
            ;;
        verbose|-verbose)
            __VerboseBuild=1
            ;;
        staticliblink|-staticliblink)
            __StaticLibLink=1
            ;;
        -portable|-portable)
            # Portable native components are only supported on Linux
            if [ "$__HostOS" == "Linux" ]; then
                __PortableBuild=1
            fi
            ;;
        generateversion|-generateversion)
            __generateversionsource=true
            ;;
        --clang*)
                # clangx.y or clang-x.y
                v=`echo $lowerI | tr -d '[:alpha:]-='`
                __ClangMajorVersion=`echo $v | cut -d '.' -f1`
                __ClangMinorVersion=`echo $v | cut -d '.' -f2`
            ;;
        clang3.5|-clang3.5)
            __ClangMajorVersion=3
            __ClangMinorVersion=5
            ;;
        clang3.6|-clang3.6)
            __ClangMajorVersion=3
            __ClangMinorVersion=6
            ;;
        clang3.7|-clang3.7)
            __ClangMajorVersion=3
            __ClangMinorVersion=7
            ;;
        clang3.8|-clang3.8)
            __ClangMajorVersion=3
            __ClangMinorVersion=8
            ;;
        clang3.9|-clang3.9)
            __ClangMajorVersion=3
            __ClangMinorVersion=9
            ;;
        clang4.0|-clang4.0)
            __ClangMajorVersion=4
            __ClangMinorVersion=0
            ;;
        cross|-cross)
            __CrossBuild=1
            ;;
        cmakeargs|-cmakeargs)
            if [ -n "$2" ]; then
                __CMakeExtraArgs="$__CMakeExtraArgs $2"
                shift
            else
                echo "ERROR: 'cmakeargs' requires a non-empty option argument"
                exit 1
            fi
            ;;
        makeargs|-makeargs)
            if [ -n "$2" ]; then
                __MakeExtraArgs="$__MakeExtraArgs $2"
                shift
            else
                echo "ERROR: 'makeargs' requires a non-empty option argument"
                exit 1
            fi
            ;;
        useservergc|-useservergc)
            __ServerGC=1
            ;;
        *)
            __UnprocessedBuildArgs="$__UnprocessedBuildArgs $1"
    esac

    shift
done

__CMakeExtraArgs="$__CMakeExtraArgs -DFEATURE_DISTRO_AGNOSTIC_SSL=$__PortableBuild"
__CMakeExtraArgs="$__CMakeExtraArgs -DCMAKE_STATIC_LIB_LINK=$__StaticLibLink"

# Set cross build
case $CPUName in
    i686)
        if [ $__BuildArch != x86 ]; then
            __CrossBuild=1
            echo "Set CrossBuild for $__BuildArch build"
        fi
        ;;
    x86_64)
        if [ $__BuildArch != x64 ]; then
            __CrossBuild=1
            echo "Set CrossBuild for $__BuildArch build"
        fi
        ;;
esac

# Set the default clang version if not already set
if [[ $__ClangMajorVersion == 0 && $__ClangMinorVersion == 0 ]]; then
    __ClangMajorVersion=3
    __ClangMinorVersion=9
fi

# Set the remaining variables based upon the determined build configuration
__IntermediatesDir="$__rootbinpath/obj/$__BuildOS.$__BuildArch.$__BuildType/native"
__BinDir="$__rootbinpath/$__BuildOS.$__BuildArch.$__BuildType/native"

# Make the directories necessary for build if they don't exist
setup_dirs

# Configure environment if we are doing a cross compile.
if [ "$__CrossBuild" == 1 ]; then
    export CROSSCOMPILE=1
    if ! [[ -n "$ROOTFS_DIR" ]]; then
        export ROOTFS_DIR="$__rootRepo/cross/rootfs/$__BuildArch"
    fi
fi

# init the host distro name
initHostDistroRid

# init the target distro name
initTargetDistroRid

    # Check prereqs.

    check_native_prereqs

    # Prepare the system

    prepare_native_build

    # Build the corefx native components.

    build_native<|MERGE_RESOLUTION|>--- conflicted
+++ resolved
@@ -256,11 +256,7 @@
             __BuildType=Release
             __CMakeArgs=RELEASE
             ;;
-<<<<<<< HEAD
-        freebsd|FreeBSD)
-=======
-        freebsd|-freebsd)
->>>>>>> 77be0001
+        freebsd|FreeBSD|-freebsd|-FreeBSD)
             __BuildOS=FreeBSD
             ;;
         linux|-linux)
