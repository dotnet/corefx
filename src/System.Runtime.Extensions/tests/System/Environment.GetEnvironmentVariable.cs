// Licensed to the .NET Foundation under one or more agreements.
// The .NET Foundation licenses this file to you under the MIT license.
// See the LICENSE file in the project root for more information.

using System.Collections;
using System.Collections.Generic;
using System.IO;
using System.Linq;
using System.Runtime.InteropServices;
using Xunit;

namespace System.Tests
{
    public partial class GetEnvironmentVariable
    {
        [Fact]
        public void InvalidArguments_ThrowsExceptions()
        {
            AssertExtensions.Throws<ArgumentNullException>("variable", () => Environment.GetEnvironmentVariable(null));
            AssertExtensions.Throws<ArgumentNullException>("variable", () => Environment.SetEnvironmentVariable(null, "test"));
            AssertExtensions.Throws<ArgumentException>("variable", () => Environment.SetEnvironmentVariable("", "test"));
            AssertExtensions.Throws<ArgumentException>("value", null, () => Environment.SetEnvironmentVariable("test", new string('s', 65 * 1024)));

            AssertExtensions.Throws<ArgumentException>("variable", () => Environment.SetEnvironmentVariable("", "test", EnvironmentVariableTarget.Machine));
            AssertExtensions.Throws<ArgumentNullException>("variable", () => Environment.SetEnvironmentVariable(null, "test", EnvironmentVariableTarget.User));
            AssertExtensions.Throws<ArgumentNullException>("variable", () => Environment.GetEnvironmentVariable(null, EnvironmentVariableTarget.Process));
            AssertExtensions.Throws<ArgumentOutOfRangeException, ArgumentException>("target", null, () => Environment.GetEnvironmentVariable("test", (EnvironmentVariableTarget)42));
            AssertExtensions.Throws<ArgumentOutOfRangeException, ArgumentException>("target", null, () => Environment.SetEnvironmentVariable("test", "test", (EnvironmentVariableTarget)(-1)));
            AssertExtensions.Throws<ArgumentOutOfRangeException, ArgumentException>("target", null, () => Environment.GetEnvironmentVariables((EnvironmentVariableTarget)(3)));
            if (RuntimeInformation.IsOSPlatform(OSPlatform.Windows) && System.Tests.SetEnvironmentVariable.IsSupportedTarget(EnvironmentVariableTarget.User))
            {
                AssertExtensions.Throws<ArgumentException>("variable", null, () => Environment.SetEnvironmentVariable(new string('s', 256), "value", EnvironmentVariableTarget.User));
            }
        }

        [Fact]
        public void EmptyVariableReturnsNull()
        {
            Assert.Null(Environment.GetEnvironmentVariable(String.Empty));
        }

        [Fact]
        [PlatformSpecific(TestPlatforms.Windows)] // GetEnvironmentVariable by design doesn't respect changes via setenv
        public void RandomLongVariableNameCanRoundTrip()
        {
            // NOTE: The limit of 32766 characters enforced by desktop
            // SetEnvironmentVariable is antiquated. I was
            // able to create ~1GB names and values on my Windows 8.1 box. On
            // desktop, GetEnvironmentVariable throws OOM during its attempt to
            // demand huge EnvironmentPermission well before that. Also, the old
            // test for long name case wasn't very good: it just checked that an
            // arbitrary long name > 32766 characters returned null (not found), but
            // that had nothing to do with the limit, the variable was simply not
            // found!

            string variable = "LongVariable_" + new string('@', 33000);
            const string value = "TestValue";

            try
            {
                SetEnvironmentVariableWithPInvoke(variable, value);

                Assert.Equal(value, Environment.GetEnvironmentVariable(variable));
            }
            finally
            {
                SetEnvironmentVariableWithPInvoke(variable, null);
            }
        }

        [Fact]
        public void RandomVariableThatDoesNotExistReturnsNull()
        {
            string variable = "TestVariable_SurelyThisDoesNotExist";
            Assert.Null(Environment.GetEnvironmentVariable(variable));
        }

        [Fact]
        public void VariableNamesAreCaseInsensitiveAsAppropriate()
        {
            string value = "TestValue";

            try
            {
                Environment.SetEnvironmentVariable("ThisIsATestEnvironmentVariable", value);

                Assert.Equal(value, Environment.GetEnvironmentVariable("ThisIsATestEnvironmentVariable"));

                if (!RuntimeInformation.IsOSPlatform(OSPlatform.Windows))
                {
                    value = null;
                }

                Assert.Equal(value, Environment.GetEnvironmentVariable("thisisatestenvironmentvariable"));
                Assert.Equal(value, Environment.GetEnvironmentVariable("THISISATESTENVIRONMENTVARIABLE"));
                Assert.Equal(value, Environment.GetEnvironmentVariable("ThISISATeSTENVIRoNMEnTVaRIABLE"));
            }
            finally
            {
                Environment.SetEnvironmentVariable("ThisIsATestEnvironmentVariable", null);
            }
        }

        [Fact]
        public void CanGetAllVariablesIndividually()
        {
            Random r = new Random();
            string envVar1 = "TestVariable_CanGetVariablesIndividually_" + r.Next().ToString();
            string envVar2 = "TestVariable_CanGetVariablesIndividually_" + r.Next().ToString();

            try
            {
                Environment.SetEnvironmentVariable(envVar1, envVar1);
                Environment.SetEnvironmentVariable(envVar2, envVar2);

                IDictionary envBlock = Environment.GetEnvironmentVariables();

                // Make sure the environment variables we set are part of the dictionary returned.
                Assert.True(envBlock.Contains(envVar1));
                Assert.True(envBlock.Contains(envVar1));

                // Make sure the values match the expected ones.
                Assert.Equal(envVar1, envBlock[envVar1]);
                Assert.Equal(envVar2, envBlock[envVar2]);

                // Make sure we can read the individual variables as well
                Assert.Equal(envVar1, Environment.GetEnvironmentVariable(envVar1));
                Assert.Equal(envVar2, Environment.GetEnvironmentVariable(envVar2));
            }
            finally
            {
                // Clear the variables we just set
                Environment.SetEnvironmentVariable(envVar1, null);
                Environment.SetEnvironmentVariable(envVar2, null);
            }
        }

        [Fact]
        public void EnumerateYieldsDictionaryEntryFromIEnumerable()
        {
            // GetEnvironmentVariables has always yielded DictionaryEntry from IEnumerable
            IDictionary vars = Environment.GetEnvironmentVariables();
            IEnumerator enumerator = ((IEnumerable)vars).GetEnumerator();
            if (enumerator.MoveNext())
            {
                Assert.IsType<DictionaryEntry>(enumerator.Current);
            }
            else
            {
                Assert.Throws<InvalidOperationException>(() => enumerator.Current);
            }
        }

        [Fact]
        public void GetEnumerator_IDictionaryEnumerator_YieldsDictionaryEntries()
        {
            // GetEnvironmentVariables has always yielded DictionaryEntry from IDictionaryEnumerator
            IDictionary vars = Environment.GetEnvironmentVariables();
            IDictionaryEnumerator enumerator = vars.GetEnumerator();
            if (enumerator.MoveNext())
            {
                Assert.IsType<DictionaryEntry>(enumerator.Current);
            }
            else
            {
                Assert.Throws<InvalidOperationException>(() => enumerator.Current);
            }
        }

        [Theory]
        [InlineData(null)]
<<<<<<< HEAD
        [InlineData(EnvironmentVariableTarget.User)]
        [InlineData(EnvironmentVariableTarget.Process)]
        [InlineData(EnvironmentVariableTarget.Machine)]
        [SkipOnTargetFramework(TargetFrameworkMonikers.NetFramework, "https://github.com/dotnet/corefx/issues/23003")]
=======
        [MemberData(nameof(EnvironmentTests.EnvironmentVariableTargets), MemberType = typeof(EnvironmentTests))]
>>>>>>> abc94435
        public void GetEnumerator_LinqOverDictionaryEntries_Success(EnvironmentVariableTarget? target)
        {
            IDictionary envVars = target != null ?
                Environment.GetEnvironmentVariables(target.Value) :
                Environment.GetEnvironmentVariables();

            Assert.IsType<Hashtable>(envVars);

            foreach (KeyValuePair<string, string> envVar in envVars.Cast<DictionaryEntry>().Select(de => new KeyValuePair<string, string>((string)de.Key, (string)de.Value)))
            {
                Assert.NotNull(envVar.Key);
            }
        }

        public void EnvironmentVariablesAreHashtable()
        {
            // On NetFX, the type returned was always Hashtable
            Assert.IsType<Hashtable>(Environment.GetEnvironmentVariables());
        }

        [Theory]
        [MemberData(nameof(EnvironmentTests.EnvironmentVariableTargets), MemberType = typeof(EnvironmentTests))]
        public void EnvironmentVariablesAreHashtable(EnvironmentVariableTarget target)
        {
            // On NetFX, the type returned was always Hashtable
            Assert.IsType<Hashtable>(Environment.GetEnvironmentVariables(target));
        }

        [Theory]
        [MemberData(nameof(EnvironmentTests.EnvironmentVariableTargets), MemberType = typeof(EnvironmentTests))]
        public void EnumerateYieldsDictionaryEntryFromIEnumerable(EnvironmentVariableTarget target)
        {
            // GetEnvironmentVariables has always yielded DictionaryEntry from IEnumerable
            IDictionary vars = Environment.GetEnvironmentVariables(target);
            IEnumerator enumerator = ((IEnumerable)vars).GetEnumerator();
            if (enumerator.MoveNext())
            {
                Assert.IsType<DictionaryEntry>(enumerator.Current);
            }
            else
            {
                Assert.Throws<InvalidOperationException>(() => enumerator.Current);
            }
        }

        [Theory]
        [MemberData(nameof(EnvironmentTests.EnvironmentVariableTargets), MemberType = typeof(EnvironmentTests))]
        public void EnumerateEnvironmentVariables(EnvironmentVariableTarget target)
        {
            bool lookForSetValue = (target == EnvironmentVariableTarget.Process) ||
                                    // On the Project N corelib, it doesn't attempt to set machine/user environment variables;
                                    // it just returns silently. So don't try.
                                    (PlatformDetection.IsWindowsAndElevated && !PlatformDetection.IsNetNative);


            string key = $"EnumerateEnvironmentVariables ({target})";
            string value = Path.GetRandomFileName();

            try
            {
                if (lookForSetValue)
                {
                    Environment.SetEnvironmentVariable(key, value, target);
                    Assert.Equal(value, Environment.GetEnvironmentVariable(key, target));
                }

                IDictionary results = Environment.GetEnvironmentVariables(target);

                // Ensure we can walk through the results
                IDictionaryEnumerator enumerator = results.GetEnumerator();
                while (enumerator.MoveNext())
                {
                    Assert.NotNull(enumerator.Entry);
                }

                if (lookForSetValue)
                {
                    // Ensure that we got our flagged value out
                    Assert.Equal(value, results[key]);
                }
            }
            finally
            {
                if (lookForSetValue)
                {
                    Environment.SetEnvironmentVariable(key, null, target);
                    Assert.Null(Environment.GetEnvironmentVariable(key, target));
                }
            }
        }

        private static void SetEnvironmentVariableWithPInvoke(string name, string value)
        {
            bool success =
#if !Unix
                    SetEnvironmentVariable(name, value);
#else
                    (value != null ? setenv(name, value, 1) : unsetenv(name)) == 0;
#endif
            Assert.True(success);
        }

        [DllImport("kernel32.dll", EntryPoint = "SetEnvironmentVariableW" , CharSet = CharSet.Unicode, SetLastError = true)]
        private static extern bool SetEnvironmentVariable(string lpName, string lpValue);

#if Unix
        [DllImport("libc")]
        private static extern int setenv(string name, string value, int overwrite);

        [DllImport("libc")]
        private static extern int unsetenv(string name);
#endif
    }
}<|MERGE_RESOLUTION|>--- conflicted
+++ resolved
@@ -169,14 +169,7 @@
 
         [Theory]
         [InlineData(null)]
-<<<<<<< HEAD
-        [InlineData(EnvironmentVariableTarget.User)]
-        [InlineData(EnvironmentVariableTarget.Process)]
-        [InlineData(EnvironmentVariableTarget.Machine)]
-        [SkipOnTargetFramework(TargetFrameworkMonikers.NetFramework, "https://github.com/dotnet/corefx/issues/23003")]
-=======
-        [MemberData(nameof(EnvironmentTests.EnvironmentVariableTargets), MemberType = typeof(EnvironmentTests))]
->>>>>>> abc94435
+        [MemberData(nameof(EnvironmentTests.EnvironmentVariableTargets), MemberType = typeof(EnvironmentTests))]
         public void GetEnumerator_LinqOverDictionaryEntries_Success(EnvironmentVariableTarget? target)
         {
             IDictionary envVars = target != null ?
