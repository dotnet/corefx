// Licensed to the .NET Foundation under one or more agreements.
// The .NET Foundation licenses this file to you under the MIT license.
// See the LICENSE file in the project root for more information.
// ------------------------------------------------------------------------------
// Changes to this file must follow the http://aka.ms/api-review process.
// ------------------------------------------------------------------------------

namespace System
{
    public sealed partial class AppDomain : System.MarshalByRefObject
    {
        internal AppDomain() { }
        public string BaseDirectory { get { throw null; } }
        public static System.AppDomain CurrentDomain { get { throw null; } }
        public string DynamicDirectory { get { throw null; } }
        public string FriendlyName { get { throw null; } }
        public int Id { get { throw null; } }
        public bool IsFullyTrusted { get { throw null; } }
        public bool IsHomogenous { get { throw null; } }
        public static bool MonitoringIsEnabled { get { throw null; } set { } }
        public long MonitoringSurvivedMemorySize { get { throw null; } }
        public static long MonitoringSurvivedProcessMemorySize { get { throw null; } }
        public long MonitoringTotalAllocatedMemorySize { get { throw null; } }
        public System.TimeSpan MonitoringTotalProcessorTime { get { throw null; } }
        public System.Security.PermissionSet PermissionSet { get { throw null; } }
        public string RelativeSearchPath { get { throw null; } }
        public System.AppDomainSetup SetupInformation { get { throw null; } }
        public bool ShadowCopyFiles { get { throw null; } }
        public event System.AssemblyLoadEventHandler AssemblyLoad { add { } remove { } }
        public event System.ResolveEventHandler AssemblyResolve { add { } remove { } }
        public event System.EventHandler DomainUnload { add { } remove { } }
        public event System.EventHandler<System.Runtime.ExceptionServices.FirstChanceExceptionEventArgs> FirstChanceException { add { } remove { } }
        public event System.EventHandler ProcessExit { add { } remove { } }
        public event System.ResolveEventHandler ReflectionOnlyAssemblyResolve { add { } remove { } }
        public event System.ResolveEventHandler ResourceResolve { add { } remove { } }
        public event System.ResolveEventHandler TypeResolve { add { } remove { } }
        public event System.UnhandledExceptionEventHandler UnhandledException { add { } remove { } }
        [System.ObsoleteAttribute("AppDomain.AppendPrivatePath has been deprecated. Please investigate the use of AppDomainSetup.PrivateBinPath instead. https://go.microsoft.com/fwlink/?linkid=14202")]
        public void AppendPrivatePath(string path) { }
        public string ApplyPolicy(string assemblyName) { throw null; }
        [System.ObsoleteAttribute("AppDomain.ClearPrivatePath has been deprecated. Please investigate the use of AppDomainSetup.PrivateBinPath instead. https://go.microsoft.com/fwlink/?linkid=14202")]
        public void ClearPrivatePath() { }
        [System.ObsoleteAttribute("AppDomain.ClearShadowCopyPath has been deprecated. Please investigate the use of AppDomainSetup.ShadowCopyDirectories instead. https://go.microsoft.com/fwlink/?linkid=14202")]
        public void ClearShadowCopyPath() { }
        public static System.AppDomain CreateDomain(string friendlyName) { throw null; }
        public System.Runtime.Remoting.ObjectHandle CreateInstance(string assemblyName, string typeName) { throw null; }
        public System.Runtime.Remoting.ObjectHandle CreateInstance(string assemblyName, string typeName, bool ignoreCase, System.Reflection.BindingFlags bindingAttr, System.Reflection.Binder binder, object[] args, System.Globalization.CultureInfo culture, object[] activationAttributes) { throw null; }
        public System.Runtime.Remoting.ObjectHandle CreateInstance(string assemblyName, string typeName, object[] activationAttributes) { throw null; }
        public object CreateInstanceAndUnwrap(string assemblyName, string typeName) { throw null; }
        public object CreateInstanceAndUnwrap(string assemblyName, string typeName, bool ignoreCase, System.Reflection.BindingFlags bindingAttr, System.Reflection.Binder binder, object[] args, System.Globalization.CultureInfo culture, object[] activationAttributes) { throw null; }
        public object CreateInstanceAndUnwrap(string assemblyName, string typeName, object[] activationAttributes) { throw null; }
        public System.Runtime.Remoting.ObjectHandle CreateInstanceFrom(string assemblyFile, string typeName) { throw null; }
        public System.Runtime.Remoting.ObjectHandle CreateInstanceFrom(string assemblyFile, string typeName, bool ignoreCase, System.Reflection.BindingFlags bindingAttr, System.Reflection.Binder binder, object[] args, System.Globalization.CultureInfo culture, object[] activationAttributes) { throw null; }
        public System.Runtime.Remoting.ObjectHandle CreateInstanceFrom(string assemblyFile, string typeName, object[] activationAttributes) { throw null; }
        public object CreateInstanceFromAndUnwrap(string assemblyFile, string typeName) { throw null; }
        public object CreateInstanceFromAndUnwrap(string assemblyFile, string typeName, bool ignoreCase, System.Reflection.BindingFlags bindingAttr, System.Reflection.Binder binder, object[] args, System.Globalization.CultureInfo culture, object[] activationAttributes) { throw null; }
        public object CreateInstanceFromAndUnwrap(string assemblyFile, string typeName, object[] activationAttributes) { throw null; }
        public int ExecuteAssembly(string assemblyFile) { throw null; }
        public int ExecuteAssembly(string assemblyFile, string[] args) { throw null; }
        public int ExecuteAssembly(string assemblyFile, string[] args, byte[] hashValue, System.Configuration.Assemblies.AssemblyHashAlgorithm hashAlgorithm) { throw null; }
        public int ExecuteAssemblyByName(System.Reflection.AssemblyName assemblyName, params string[] args) { throw null; }
        public int ExecuteAssemblyByName(string assemblyName) { throw null; }
        public int ExecuteAssemblyByName(string assemblyName, params string[] args) { throw null; }
        public System.Reflection.Assembly[] GetAssemblies() { throw null; }
        [System.ObsoleteAttribute("AppDomain.GetCurrentThreadId has been deprecated because it does not provide a stable Id when managed threads are running on fibers (aka lightweight threads). To get a stable identifier for a managed thread, use the ManagedThreadId property on Thread.  https://go.microsoft.com/fwlink/?linkid=14202", false)]
        public static int GetCurrentThreadId() { throw null; }
        public object GetData(string name) { throw null; }
        public bool? IsCompatibilitySwitchSet(string value) { throw null; }
        public bool IsDefaultAppDomain() { throw null; }
        public bool IsFinalizingForUnload() { throw null; }
        public System.Reflection.Assembly Load(byte[] rawAssembly) { throw null; }
        public System.Reflection.Assembly Load(byte[] rawAssembly, byte[] rawSymbolStore) { throw null; }
        public System.Reflection.Assembly Load(System.Reflection.AssemblyName assemblyRef) { throw null; }
        public System.Reflection.Assembly Load(string assemblyString) { throw null; }
        public System.Reflection.Assembly[] ReflectionOnlyGetAssemblies() { throw null; }
        [System.ObsoleteAttribute("AppDomain.SetCachePath has been deprecated. Please investigate the use of AppDomainSetup.CachePath instead. https://go.microsoft.com/fwlink/?linkid=14202")]
        public void SetCachePath(string path) { }
        public void SetData(string name, object data) { }
        [System.ObsoleteAttribute("AppDomain.SetDynamicBase has been deprecated. Please investigate the use of AppDomainSetup.DynamicBase instead. https://go.microsoft.com/fwlink/?linkid=14202")]
        public void SetDynamicBase(string path) { }
        public void SetPrincipalPolicy(System.Security.Principal.PrincipalPolicy policy) { }
        [System.ObsoleteAttribute("AppDomain.SetShadowCopyFiles has been deprecated. Please investigate the use of AppDomainSetup.ShadowCopyFiles instead. https://go.microsoft.com/fwlink/?linkid=14202")]
        public void SetShadowCopyFiles() { }
        [System.ObsoleteAttribute("AppDomain.SetShadowCopyPath has been deprecated. Please investigate the use of AppDomainSetup.ShadowCopyDirectories instead. https://go.microsoft.com/fwlink/?linkid=14202")]
        public void SetShadowCopyPath(string path) { }
        public void SetThreadPrincipal(System.Security.Principal.IPrincipal principal) { }
        public override string ToString() { throw null; }
        public static void Unload(System.AppDomain domain) { }
    }
    public sealed partial class AppDomainSetup
    {
        internal AppDomainSetup() { }
        public string ApplicationBase { get { throw null; } }
        public string TargetFrameworkName { get { throw null; } }
    }
    public partial class AppDomainUnloadedException : System.SystemException
    {
        public AppDomainUnloadedException() { }
        protected AppDomainUnloadedException(System.Runtime.Serialization.SerializationInfo info, System.Runtime.Serialization.StreamingContext context) { }
        public AppDomainUnloadedException(string message) { }
        public AppDomainUnloadedException(string message, System.Exception innerException) { }
    }
    public sealed partial class ApplicationId
    {
        public ApplicationId(byte[] publicKeyToken, string name, System.Version version, string processorArchitecture, string culture) { }
        public string Culture { get { throw null; } }
        public string Name { get { throw null; } }
        public string ProcessorArchitecture { get { throw null; } }
        public byte[] PublicKeyToken { get { throw null; } }
        public System.Version Version { get { throw null; } }
        public System.ApplicationId Copy() { throw null; }
        public override bool Equals(object o) { throw null; }
        public override int GetHashCode() { throw null; }
        public override string ToString() { throw null; }
    }
    public partial class AssemblyLoadEventArgs : System.EventArgs
    {
        public AssemblyLoadEventArgs(System.Reflection.Assembly loadedAssembly) { }
        public System.Reflection.Assembly LoadedAssembly { get { throw null; } }
    }
    public delegate void AssemblyLoadEventHandler(object sender, System.AssemblyLoadEventArgs args);
    [System.FlagsAttribute]
    public enum Base64FormattingOptions
    {
        InsertLineBreaks = 1,
        None = 0,
    }
    public static partial class BitConverter
    {
        public static readonly bool IsLittleEndian;
        public static long DoubleToInt64Bits(double value) { throw null; }
        public static byte[] GetBytes(bool value) { throw null; }
        public static byte[] GetBytes(char value) { throw null; }
        public static byte[] GetBytes(double value) { throw null; }
        public static byte[] GetBytes(short value) { throw null; }
        public static byte[] GetBytes(int value) { throw null; }
        public static byte[] GetBytes(long value) { throw null; }
        public static byte[] GetBytes(float value) { throw null; }
        [System.CLSCompliantAttribute(false)]
        public static byte[] GetBytes(ushort value) { throw null; }
        [System.CLSCompliantAttribute(false)]
        public static byte[] GetBytes(uint value) { throw null; }
        [System.CLSCompliantAttribute(false)]
        public static byte[] GetBytes(ulong value) { throw null; }
        public static float Int32BitsToSingle(int value) { throw null; }
        public static double Int64BitsToDouble(long value) { throw null; }
        public static int SingleToInt32Bits(float value) { throw null; }
        public static bool ToBoolean(byte[] value, int startIndex) { throw null; }
        public static bool ToBoolean(System.ReadOnlySpan<byte> value) { throw null; }
        public static char ToChar(byte[] value, int startIndex) { throw null; }
        public static char ToChar(System.ReadOnlySpan<byte> value) { throw null; }
        public static double ToDouble(byte[] value, int startIndex) { throw null; }
        public static double ToDouble(System.ReadOnlySpan<byte> value) { throw null; }
        public static short ToInt16(byte[] value, int startIndex) { throw null; }
        public static short ToInt16(System.ReadOnlySpan<byte> value) { throw null; }
        public static int ToInt32(byte[] value, int startIndex) { throw null; }
        public static int ToInt32(System.ReadOnlySpan<byte> value) { throw null; }
        public static long ToInt64(byte[] value, int startIndex) { throw null; }
        public static long ToInt64(System.ReadOnlySpan<byte> value) { throw null; }
        public static float ToSingle(byte[] value, int startIndex) { throw null; }
        public static float ToSingle(System.ReadOnlySpan<byte> value) { throw null; }
        public static string ToString(byte[] value) { throw null; }
        public static string ToString(byte[] value, int startIndex) { throw null; }
        public static string ToString(byte[] value, int startIndex, int length) { throw null; }
        [System.CLSCompliantAttribute(false)]
        public static ushort ToUInt16(byte[] value, int startIndex) { throw null; }
        [System.CLSCompliantAttribute(false)]
        public static ushort ToUInt16(System.ReadOnlySpan<byte> value) { throw null; }
        [System.CLSCompliantAttribute(false)]
        public static uint ToUInt32(byte[] value, int startIndex) { throw null; }
        [System.CLSCompliantAttribute(false)]
        public static uint ToUInt32(System.ReadOnlySpan<byte> value) { throw null; }
        [System.CLSCompliantAttribute(false)]
        public static ulong ToUInt64(byte[] value, int startIndex) { throw null; }
        [System.CLSCompliantAttribute(false)]
        public static ulong ToUInt64(System.ReadOnlySpan<byte> value) { throw null; }
        public static bool TryWriteBytes(System.Span<byte> destination, bool value) { throw null; }
        public static bool TryWriteBytes(System.Span<byte> destination, char value) { throw null; }
        public static bool TryWriteBytes(System.Span<byte> destination, double value) { throw null; }
        public static bool TryWriteBytes(System.Span<byte> destination, short value) { throw null; }
        public static bool TryWriteBytes(System.Span<byte> destination, int value) { throw null; }
        public static bool TryWriteBytes(System.Span<byte> destination, long value) { throw null; }
        public static bool TryWriteBytes(System.Span<byte> destination, float value) { throw null; }
        [System.CLSCompliantAttribute(false)]
        public static bool TryWriteBytes(System.Span<byte> destination, ushort value) { throw null; }
        [System.CLSCompliantAttribute(false)]
        public static bool TryWriteBytes(System.Span<byte> destination, uint value) { throw null; }
        [System.CLSCompliantAttribute(false)]
        public static bool TryWriteBytes(System.Span<byte> destination, ulong value) { throw null; }
    }
    public partial class CannotUnloadAppDomainException : System.SystemException
    {
        public CannotUnloadAppDomainException() { }
        protected CannotUnloadAppDomainException(System.Runtime.Serialization.SerializationInfo info, System.Runtime.Serialization.StreamingContext context) { }
        public CannotUnloadAppDomainException(string message) { }
        public CannotUnloadAppDomainException(string message, System.Exception innerException) { }
    }
    public abstract partial class ContextBoundObject : System.MarshalByRefObject
    {
        protected ContextBoundObject() { }
    }
    public partial class ContextMarshalException : System.SystemException
    {
        public ContextMarshalException() { }
        protected ContextMarshalException(System.Runtime.Serialization.SerializationInfo info, System.Runtime.Serialization.StreamingContext context) { }
        public ContextMarshalException(string message) { }
        public ContextMarshalException(string message, System.Exception inner) { }
    }
    [System.AttributeUsageAttribute(System.AttributeTargets.Field, Inherited=false)]
    public partial class ContextStaticAttribute : System.Attribute
    {
        public ContextStaticAttribute() { }
    }
    public static partial class Convert
    {
        public static readonly object DBNull;
        public static object ChangeType(object value, System.Type conversionType) { throw null; }
        public static object ChangeType(object value, System.Type conversionType, System.IFormatProvider provider) { throw null; }
        public static object ChangeType(object value, System.TypeCode typeCode) { throw null; }
        public static object ChangeType(object value, System.TypeCode typeCode, System.IFormatProvider provider) { throw null; }
        public static byte[] FromBase64CharArray(char[] inArray, int offset, int length) { throw null; }
        public static byte[] FromBase64String(string s) { throw null; }
        public static System.TypeCode GetTypeCode(object value) { throw null; }
        public static bool IsDBNull(object value) { throw null; }
        public static int ToBase64CharArray(byte[] inArray, int offsetIn, int length, char[] outArray, int offsetOut) { throw null; }
        public static int ToBase64CharArray(byte[] inArray, int offsetIn, int length, char[] outArray, int offsetOut, System.Base64FormattingOptions options) { throw null; }
        public static string ToBase64String(byte[] inArray) { throw null; }
        public static string ToBase64String(byte[] inArray, System.Base64FormattingOptions options) { throw null; }
        public static string ToBase64String(byte[] inArray, int offset, int length) { throw null; }
        public static string ToBase64String(byte[] inArray, int offset, int length, System.Base64FormattingOptions options) { throw null; }
        public static string ToBase64String(System.ReadOnlySpan<byte> bytes, System.Base64FormattingOptions options = System.Base64FormattingOptions.None) { throw null; }
        public static bool ToBoolean(bool value) { throw null; }
        public static bool ToBoolean(byte value) { throw null; }
        public static bool ToBoolean(char value) { throw null; }
        public static bool ToBoolean(System.DateTime value) { throw null; }
        public static bool ToBoolean(decimal value) { throw null; }
        public static bool ToBoolean(double value) { throw null; }
        public static bool ToBoolean(short value) { throw null; }
        public static bool ToBoolean(int value) { throw null; }
        public static bool ToBoolean(long value) { throw null; }
        public static bool ToBoolean(object value) { throw null; }
        public static bool ToBoolean(object value, System.IFormatProvider provider) { throw null; }
        [System.CLSCompliantAttribute(false)]
        public static bool ToBoolean(sbyte value) { throw null; }
        public static bool ToBoolean(float value) { throw null; }
        public static bool ToBoolean(string value) { throw null; }
        public static bool ToBoolean(string value, System.IFormatProvider provider) { throw null; }
        [System.CLSCompliantAttribute(false)]
        public static bool ToBoolean(ushort value) { throw null; }
        [System.CLSCompliantAttribute(false)]
        public static bool ToBoolean(uint value) { throw null; }
        [System.CLSCompliantAttribute(false)]
        public static bool ToBoolean(ulong value) { throw null; }
        public static byte ToByte(bool value) { throw null; }
        public static byte ToByte(byte value) { throw null; }
        public static byte ToByte(char value) { throw null; }
        public static byte ToByte(System.DateTime value) { throw null; }
        public static byte ToByte(decimal value) { throw null; }
        public static byte ToByte(double value) { throw null; }
        public static byte ToByte(short value) { throw null; }
        public static byte ToByte(int value) { throw null; }
        public static byte ToByte(long value) { throw null; }
        public static byte ToByte(object value) { throw null; }
        public static byte ToByte(object value, System.IFormatProvider provider) { throw null; }
        [System.CLSCompliantAttribute(false)]
        public static byte ToByte(sbyte value) { throw null; }
        public static byte ToByte(float value) { throw null; }
        public static byte ToByte(string value) { throw null; }
        public static byte ToByte(string value, System.IFormatProvider provider) { throw null; }
        public static byte ToByte(string value, int fromBase) { throw null; }
        [System.CLSCompliantAttribute(false)]
        public static byte ToByte(ushort value) { throw null; }
        [System.CLSCompliantAttribute(false)]
        public static byte ToByte(uint value) { throw null; }
        [System.CLSCompliantAttribute(false)]
        public static byte ToByte(ulong value) { throw null; }
        public static char ToChar(bool value) { throw null; }
        public static char ToChar(byte value) { throw null; }
        public static char ToChar(char value) { throw null; }
        public static char ToChar(System.DateTime value) { throw null; }
        public static char ToChar(decimal value) { throw null; }
        public static char ToChar(double value) { throw null; }
        public static char ToChar(short value) { throw null; }
        public static char ToChar(int value) { throw null; }
        public static char ToChar(long value) { throw null; }
        public static char ToChar(object value) { throw null; }
        public static char ToChar(object value, System.IFormatProvider provider) { throw null; }
        [System.CLSCompliantAttribute(false)]
        public static char ToChar(sbyte value) { throw null; }
        public static char ToChar(float value) { throw null; }
        public static char ToChar(string value) { throw null; }
        public static char ToChar(string value, System.IFormatProvider provider) { throw null; }
        [System.CLSCompliantAttribute(false)]
        public static char ToChar(ushort value) { throw null; }
        [System.CLSCompliantAttribute(false)]
        public static char ToChar(uint value) { throw null; }
        [System.CLSCompliantAttribute(false)]
        public static char ToChar(ulong value) { throw null; }
        public static System.DateTime ToDateTime(bool value) { throw null; }
        public static System.DateTime ToDateTime(byte value) { throw null; }
        public static System.DateTime ToDateTime(char value) { throw null; }
        public static System.DateTime ToDateTime(System.DateTime value) { throw null; }
        public static System.DateTime ToDateTime(decimal value) { throw null; }
        public static System.DateTime ToDateTime(double value) { throw null; }
        public static System.DateTime ToDateTime(short value) { throw null; }
        public static System.DateTime ToDateTime(int value) { throw null; }
        public static System.DateTime ToDateTime(long value) { throw null; }
        public static System.DateTime ToDateTime(object value) { throw null; }
        public static System.DateTime ToDateTime(object value, System.IFormatProvider provider) { throw null; }
        [System.CLSCompliantAttribute(false)]
        public static System.DateTime ToDateTime(sbyte value) { throw null; }
        public static System.DateTime ToDateTime(float value) { throw null; }
        public static System.DateTime ToDateTime(string value) { throw null; }
        public static System.DateTime ToDateTime(string value, System.IFormatProvider provider) { throw null; }
        [System.CLSCompliantAttribute(false)]
        public static System.DateTime ToDateTime(ushort value) { throw null; }
        [System.CLSCompliantAttribute(false)]
        public static System.DateTime ToDateTime(uint value) { throw null; }
        [System.CLSCompliantAttribute(false)]
        public static System.DateTime ToDateTime(ulong value) { throw null; }
        public static decimal ToDecimal(bool value) { throw null; }
        public static decimal ToDecimal(byte value) { throw null; }
        public static decimal ToDecimal(char value) { throw null; }
        public static decimal ToDecimal(System.DateTime value) { throw null; }
        public static decimal ToDecimal(decimal value) { throw null; }
        public static decimal ToDecimal(double value) { throw null; }
        public static decimal ToDecimal(short value) { throw null; }
        public static decimal ToDecimal(int value) { throw null; }
        public static decimal ToDecimal(long value) { throw null; }
        public static decimal ToDecimal(object value) { throw null; }
        public static decimal ToDecimal(object value, System.IFormatProvider provider) { throw null; }
        [System.CLSCompliantAttribute(false)]
        public static decimal ToDecimal(sbyte value) { throw null; }
        public static decimal ToDecimal(float value) { throw null; }
        public static decimal ToDecimal(string value) { throw null; }
        public static decimal ToDecimal(string value, System.IFormatProvider provider) { throw null; }
        [System.CLSCompliantAttribute(false)]
        public static decimal ToDecimal(ushort value) { throw null; }
        [System.CLSCompliantAttribute(false)]
        public static decimal ToDecimal(uint value) { throw null; }
        [System.CLSCompliantAttribute(false)]
        public static decimal ToDecimal(ulong value) { throw null; }
        public static double ToDouble(bool value) { throw null; }
        public static double ToDouble(byte value) { throw null; }
        public static double ToDouble(char value) { throw null; }
        public static double ToDouble(System.DateTime value) { throw null; }
        public static double ToDouble(decimal value) { throw null; }
        public static double ToDouble(double value) { throw null; }
        public static double ToDouble(short value) { throw null; }
        public static double ToDouble(int value) { throw null; }
        public static double ToDouble(long value) { throw null; }
        public static double ToDouble(object value) { throw null; }
        public static double ToDouble(object value, System.IFormatProvider provider) { throw null; }
        [System.CLSCompliantAttribute(false)]
        public static double ToDouble(sbyte value) { throw null; }
        public static double ToDouble(float value) { throw null; }
        public static double ToDouble(string value) { throw null; }
        public static double ToDouble(string value, System.IFormatProvider provider) { throw null; }
        [System.CLSCompliantAttribute(false)]
        public static double ToDouble(ushort value) { throw null; }
        [System.CLSCompliantAttribute(false)]
        public static double ToDouble(uint value) { throw null; }
        [System.CLSCompliantAttribute(false)]
        public static double ToDouble(ulong value) { throw null; }
        public static short ToInt16(bool value) { throw null; }
        public static short ToInt16(byte value) { throw null; }
        public static short ToInt16(char value) { throw null; }
        public static short ToInt16(System.DateTime value) { throw null; }
        public static short ToInt16(decimal value) { throw null; }
        public static short ToInt16(double value) { throw null; }
        public static short ToInt16(short value) { throw null; }
        public static short ToInt16(int value) { throw null; }
        public static short ToInt16(long value) { throw null; }
        public static short ToInt16(object value) { throw null; }
        public static short ToInt16(object value, System.IFormatProvider provider) { throw null; }
        [System.CLSCompliantAttribute(false)]
        public static short ToInt16(sbyte value) { throw null; }
        public static short ToInt16(float value) { throw null; }
        public static short ToInt16(string value) { throw null; }
        public static short ToInt16(string value, System.IFormatProvider provider) { throw null; }
        public static short ToInt16(string value, int fromBase) { throw null; }
        [System.CLSCompliantAttribute(false)]
        public static short ToInt16(ushort value) { throw null; }
        [System.CLSCompliantAttribute(false)]
        public static short ToInt16(uint value) { throw null; }
        [System.CLSCompliantAttribute(false)]
        public static short ToInt16(ulong value) { throw null; }
        public static int ToInt32(bool value) { throw null; }
        public static int ToInt32(byte value) { throw null; }
        public static int ToInt32(char value) { throw null; }
        public static int ToInt32(System.DateTime value) { throw null; }
        public static int ToInt32(decimal value) { throw null; }
        public static int ToInt32(double value) { throw null; }
        public static int ToInt32(short value) { throw null; }
        public static int ToInt32(int value) { throw null; }
        public static int ToInt32(long value) { throw null; }
        public static int ToInt32(object value) { throw null; }
        public static int ToInt32(object value, System.IFormatProvider provider) { throw null; }
        [System.CLSCompliantAttribute(false)]
        public static int ToInt32(sbyte value) { throw null; }
        public static int ToInt32(float value) { throw null; }
        public static int ToInt32(string value) { throw null; }
        public static int ToInt32(string value, System.IFormatProvider provider) { throw null; }
        public static int ToInt32(string value, int fromBase) { throw null; }
        [System.CLSCompliantAttribute(false)]
        public static int ToInt32(ushort value) { throw null; }
        [System.CLSCompliantAttribute(false)]
        public static int ToInt32(uint value) { throw null; }
        [System.CLSCompliantAttribute(false)]
        public static int ToInt32(ulong value) { throw null; }
        public static long ToInt64(bool value) { throw null; }
        public static long ToInt64(byte value) { throw null; }
        public static long ToInt64(char value) { throw null; }
        public static long ToInt64(System.DateTime value) { throw null; }
        public static long ToInt64(decimal value) { throw null; }
        public static long ToInt64(double value) { throw null; }
        public static long ToInt64(short value) { throw null; }
        public static long ToInt64(int value) { throw null; }
        public static long ToInt64(long value) { throw null; }
        public static long ToInt64(object value) { throw null; }
        public static long ToInt64(object value, System.IFormatProvider provider) { throw null; }
        [System.CLSCompliantAttribute(false)]
        public static long ToInt64(sbyte value) { throw null; }
        public static long ToInt64(float value) { throw null; }
        public static long ToInt64(string value) { throw null; }
        public static long ToInt64(string value, System.IFormatProvider provider) { throw null; }
        public static long ToInt64(string value, int fromBase) { throw null; }
        [System.CLSCompliantAttribute(false)]
        public static long ToInt64(ushort value) { throw null; }
        [System.CLSCompliantAttribute(false)]
        public static long ToInt64(uint value) { throw null; }
        [System.CLSCompliantAttribute(false)]
        public static long ToInt64(ulong value) { throw null; }
        [System.CLSCompliantAttribute(false)]
        public static sbyte ToSByte(bool value) { throw null; }
        [System.CLSCompliantAttribute(false)]
        public static sbyte ToSByte(byte value) { throw null; }
        [System.CLSCompliantAttribute(false)]
        public static sbyte ToSByte(char value) { throw null; }
        [System.CLSCompliantAttribute(false)]
        public static sbyte ToSByte(System.DateTime value) { throw null; }
        [System.CLSCompliantAttribute(false)]
        public static sbyte ToSByte(decimal value) { throw null; }
        [System.CLSCompliantAttribute(false)]
        public static sbyte ToSByte(double value) { throw null; }
        [System.CLSCompliantAttribute(false)]
        public static sbyte ToSByte(short value) { throw null; }
        [System.CLSCompliantAttribute(false)]
        public static sbyte ToSByte(int value) { throw null; }
        [System.CLSCompliantAttribute(false)]
        public static sbyte ToSByte(long value) { throw null; }
        [System.CLSCompliantAttribute(false)]
        public static sbyte ToSByte(object value) { throw null; }
        [System.CLSCompliantAttribute(false)]
        public static sbyte ToSByte(object value, System.IFormatProvider provider) { throw null; }
        [System.CLSCompliantAttribute(false)]
        public static sbyte ToSByte(sbyte value) { throw null; }
        [System.CLSCompliantAttribute(false)]
        public static sbyte ToSByte(float value) { throw null; }
        [System.CLSCompliantAttribute(false)]
        public static sbyte ToSByte(string value) { throw null; }
        [System.CLSCompliantAttribute(false)]
        public static sbyte ToSByte(string value, System.IFormatProvider provider) { throw null; }
        [System.CLSCompliantAttribute(false)]
        public static sbyte ToSByte(string value, int fromBase) { throw null; }
        [System.CLSCompliantAttribute(false)]
        public static sbyte ToSByte(ushort value) { throw null; }
        [System.CLSCompliantAttribute(false)]
        public static sbyte ToSByte(uint value) { throw null; }
        [System.CLSCompliantAttribute(false)]
        public static sbyte ToSByte(ulong value) { throw null; }
        public static float ToSingle(bool value) { throw null; }
        public static float ToSingle(byte value) { throw null; }
        public static float ToSingle(char value) { throw null; }
        public static float ToSingle(System.DateTime value) { throw null; }
        public static float ToSingle(decimal value) { throw null; }
        public static float ToSingle(double value) { throw null; }
        public static float ToSingle(short value) { throw null; }
        public static float ToSingle(int value) { throw null; }
        public static float ToSingle(long value) { throw null; }
        public static float ToSingle(object value) { throw null; }
        public static float ToSingle(object value, System.IFormatProvider provider) { throw null; }
        [System.CLSCompliantAttribute(false)]
        public static float ToSingle(sbyte value) { throw null; }
        public static float ToSingle(float value) { throw null; }
        public static float ToSingle(string value) { throw null; }
        public static float ToSingle(string value, System.IFormatProvider provider) { throw null; }
        [System.CLSCompliantAttribute(false)]
        public static float ToSingle(ushort value) { throw null; }
        [System.CLSCompliantAttribute(false)]
        public static float ToSingle(uint value) { throw null; }
        [System.CLSCompliantAttribute(false)]
        public static float ToSingle(ulong value) { throw null; }
        public static string ToString(bool value) { throw null; }
        public static string ToString(bool value, System.IFormatProvider provider) { throw null; }
        public static string ToString(byte value) { throw null; }
        public static string ToString(byte value, System.IFormatProvider provider) { throw null; }
        public static string ToString(byte value, int toBase) { throw null; }
        public static string ToString(char value) { throw null; }
        public static string ToString(char value, System.IFormatProvider provider) { throw null; }
        public static string ToString(System.DateTime value) { throw null; }
        public static string ToString(System.DateTime value, System.IFormatProvider provider) { throw null; }
        public static string ToString(decimal value) { throw null; }
        public static string ToString(decimal value, System.IFormatProvider provider) { throw null; }
        public static string ToString(double value) { throw null; }
        public static string ToString(double value, System.IFormatProvider provider) { throw null; }
        public static string ToString(short value) { throw null; }
        public static string ToString(short value, System.IFormatProvider provider) { throw null; }
        public static string ToString(short value, int toBase) { throw null; }
        public static string ToString(int value) { throw null; }
        public static string ToString(int value, System.IFormatProvider provider) { throw null; }
        public static string ToString(int value, int toBase) { throw null; }
        public static string ToString(long value) { throw null; }
        public static string ToString(long value, System.IFormatProvider provider) { throw null; }
        public static string ToString(long value, int toBase) { throw null; }
        public static string ToString(object value) { throw null; }
        public static string ToString(object value, System.IFormatProvider provider) { throw null; }
        [System.CLSCompliantAttribute(false)]
        public static string ToString(sbyte value) { throw null; }
        [System.CLSCompliantAttribute(false)]
        public static string ToString(sbyte value, System.IFormatProvider provider) { throw null; }
        public static string ToString(float value) { throw null; }
        public static string ToString(float value, System.IFormatProvider provider) { throw null; }
        public static string ToString(string value) { throw null; }
        public static string ToString(string value, System.IFormatProvider provider) { throw null; }
        [System.CLSCompliantAttribute(false)]
        public static string ToString(ushort value) { throw null; }
        [System.CLSCompliantAttribute(false)]
        public static string ToString(ushort value, System.IFormatProvider provider) { throw null; }
        [System.CLSCompliantAttribute(false)]
        public static string ToString(uint value) { throw null; }
        [System.CLSCompliantAttribute(false)]
        public static string ToString(uint value, System.IFormatProvider provider) { throw null; }
        [System.CLSCompliantAttribute(false)]
        public static string ToString(ulong value) { throw null; }
        [System.CLSCompliantAttribute(false)]
        public static string ToString(ulong value, System.IFormatProvider provider) { throw null; }
        [System.CLSCompliantAttribute(false)]
        public static ushort ToUInt16(bool value) { throw null; }
        [System.CLSCompliantAttribute(false)]
        public static ushort ToUInt16(byte value) { throw null; }
        [System.CLSCompliantAttribute(false)]
        public static ushort ToUInt16(char value) { throw null; }
        [System.CLSCompliantAttribute(false)]
        public static ushort ToUInt16(System.DateTime value) { throw null; }
        [System.CLSCompliantAttribute(false)]
        public static ushort ToUInt16(decimal value) { throw null; }
        [System.CLSCompliantAttribute(false)]
        public static ushort ToUInt16(double value) { throw null; }
        [System.CLSCompliantAttribute(false)]
        public static ushort ToUInt16(short value) { throw null; }
        [System.CLSCompliantAttribute(false)]
        public static ushort ToUInt16(int value) { throw null; }
        [System.CLSCompliantAttribute(false)]
        public static ushort ToUInt16(long value) { throw null; }
        [System.CLSCompliantAttribute(false)]
        public static ushort ToUInt16(object value) { throw null; }
        [System.CLSCompliantAttribute(false)]
        public static ushort ToUInt16(object value, System.IFormatProvider provider) { throw null; }
        [System.CLSCompliantAttribute(false)]
        public static ushort ToUInt16(sbyte value) { throw null; }
        [System.CLSCompliantAttribute(false)]
        public static ushort ToUInt16(float value) { throw null; }
        [System.CLSCompliantAttribute(false)]
        public static ushort ToUInt16(string value) { throw null; }
        [System.CLSCompliantAttribute(false)]
        public static ushort ToUInt16(string value, System.IFormatProvider provider) { throw null; }
        [System.CLSCompliantAttribute(false)]
        public static ushort ToUInt16(string value, int fromBase) { throw null; }
        [System.CLSCompliantAttribute(false)]
        public static ushort ToUInt16(ushort value) { throw null; }
        [System.CLSCompliantAttribute(false)]
        public static ushort ToUInt16(uint value) { throw null; }
        [System.CLSCompliantAttribute(false)]
        public static ushort ToUInt16(ulong value) { throw null; }
        [System.CLSCompliantAttribute(false)]
        public static uint ToUInt32(bool value) { throw null; }
        [System.CLSCompliantAttribute(false)]
        public static uint ToUInt32(byte value) { throw null; }
        [System.CLSCompliantAttribute(false)]
        public static uint ToUInt32(char value) { throw null; }
        [System.CLSCompliantAttribute(false)]
        public static uint ToUInt32(System.DateTime value) { throw null; }
        [System.CLSCompliantAttribute(false)]
        public static uint ToUInt32(decimal value) { throw null; }
        [System.CLSCompliantAttribute(false)]
        public static uint ToUInt32(double value) { throw null; }
        [System.CLSCompliantAttribute(false)]
        public static uint ToUInt32(short value) { throw null; }
        [System.CLSCompliantAttribute(false)]
        public static uint ToUInt32(int value) { throw null; }
        [System.CLSCompliantAttribute(false)]
        public static uint ToUInt32(long value) { throw null; }
        [System.CLSCompliantAttribute(false)]
        public static uint ToUInt32(object value) { throw null; }
        [System.CLSCompliantAttribute(false)]
        public static uint ToUInt32(object value, System.IFormatProvider provider) { throw null; }
        [System.CLSCompliantAttribute(false)]
        public static uint ToUInt32(sbyte value) { throw null; }
        [System.CLSCompliantAttribute(false)]
        public static uint ToUInt32(float value) { throw null; }
        [System.CLSCompliantAttribute(false)]
        public static uint ToUInt32(string value) { throw null; }
        [System.CLSCompliantAttribute(false)]
        public static uint ToUInt32(string value, System.IFormatProvider provider) { throw null; }
        [System.CLSCompliantAttribute(false)]
        public static uint ToUInt32(string value, int fromBase) { throw null; }
        [System.CLSCompliantAttribute(false)]
        public static uint ToUInt32(ushort value) { throw null; }
        [System.CLSCompliantAttribute(false)]
        public static uint ToUInt32(uint value) { throw null; }
        [System.CLSCompliantAttribute(false)]
        public static uint ToUInt32(ulong value) { throw null; }
        [System.CLSCompliantAttribute(false)]
        public static ulong ToUInt64(bool value) { throw null; }
        [System.CLSCompliantAttribute(false)]
        public static ulong ToUInt64(byte value) { throw null; }
        [System.CLSCompliantAttribute(false)]
        public static ulong ToUInt64(char value) { throw null; }
        [System.CLSCompliantAttribute(false)]
        public static ulong ToUInt64(System.DateTime value) { throw null; }
        [System.CLSCompliantAttribute(false)]
        public static ulong ToUInt64(decimal value) { throw null; }
        [System.CLSCompliantAttribute(false)]
        public static ulong ToUInt64(double value) { throw null; }
        [System.CLSCompliantAttribute(false)]
        public static ulong ToUInt64(short value) { throw null; }
        [System.CLSCompliantAttribute(false)]
        public static ulong ToUInt64(int value) { throw null; }
        [System.CLSCompliantAttribute(false)]
        public static ulong ToUInt64(long value) { throw null; }
        [System.CLSCompliantAttribute(false)]
        public static ulong ToUInt64(object value) { throw null; }
        [System.CLSCompliantAttribute(false)]
        public static ulong ToUInt64(object value, System.IFormatProvider provider) { throw null; }
        [System.CLSCompliantAttribute(false)]
        public static ulong ToUInt64(sbyte value) { throw null; }
        [System.CLSCompliantAttribute(false)]
        public static ulong ToUInt64(float value) { throw null; }
        [System.CLSCompliantAttribute(false)]
        public static ulong ToUInt64(string value) { throw null; }
        [System.CLSCompliantAttribute(false)]
        public static ulong ToUInt64(string value, System.IFormatProvider provider) { throw null; }
        [System.CLSCompliantAttribute(false)]
        public static ulong ToUInt64(string value, int fromBase) { throw null; }
        [System.CLSCompliantAttribute(false)]
        public static ulong ToUInt64(ushort value) { throw null; }
        [System.CLSCompliantAttribute(false)]
        public static ulong ToUInt64(uint value) { throw null; }
        [System.CLSCompliantAttribute(false)]
        public static ulong ToUInt64(ulong value) { throw null; }
        public static bool TryFromBase64Chars(System.ReadOnlySpan<char> chars, System.Span<byte> bytes, out int bytesWritten) { throw null; }
        public static bool TryFromBase64String(string s, System.Span<byte> bytes, out int bytesWritten) { throw null; }
        public static bool TryToBase64Chars(System.ReadOnlySpan<byte> bytes, System.Span<char> chars, out int charsWritten, System.Base64FormattingOptions options = System.Base64FormattingOptions.None) { throw null; }
    }
    public static partial class Environment
    {
        public static string CommandLine { get { throw null; } }
        public static string CurrentDirectory { get { throw null; } set { } }
        public static int CurrentManagedThreadId { get { throw null; } }
        public static int ExitCode { get { throw null; } set { } }
        public static bool HasShutdownStarted { get { throw null; } }
        public static bool Is64BitOperatingSystem { get { throw null; } }
        public static bool Is64BitProcess { get { throw null; } }
        public static string MachineName { get { throw null; } }
        public static string NewLine { get { throw null; } }
        public static System.OperatingSystem OSVersion { get { throw null; } }
        public static int ProcessorCount { get { throw null; } }
        public static string StackTrace { get { throw null; } }
        public static string SystemDirectory { get { throw null; } }
        public static int SystemPageSize { get { throw null; } }
        public static int TickCount { get { throw null; } }
        public static string UserDomainName { get { throw null; } }
        public static bool UserInteractive { get { throw null; } }
        public static string UserName { get { throw null; } }
        public static System.Version Version { get { throw null; } }
        public static long WorkingSet { get { throw null; } }
        public static void Exit(int exitCode) { }
        public static string ExpandEnvironmentVariables(string name) { throw null; }
        public static void FailFast(string message) { }
        public static void FailFast(string message, System.Exception exception) { }
        public static string[] GetCommandLineArgs() { throw null; }
        public static string GetEnvironmentVariable(string variable) { throw null; }
        public static string GetEnvironmentVariable(string variable, System.EnvironmentVariableTarget target) { throw null; }
        public static System.Collections.IDictionary GetEnvironmentVariables() { throw null; }
        public static System.Collections.IDictionary GetEnvironmentVariables(System.EnvironmentVariableTarget target) { throw null; }
        public static string GetFolderPath(System.Environment.SpecialFolder folder) { throw null; }
        public static string GetFolderPath(System.Environment.SpecialFolder folder, System.Environment.SpecialFolderOption option) { throw null; }
        public static string[] GetLogicalDrives() { throw null; }
        public static void SetEnvironmentVariable(string variable, string value) { }
        public static void SetEnvironmentVariable(string variable, string value, System.EnvironmentVariableTarget target) { }
        public enum SpecialFolder
        {
            AdminTools = 48,
            ApplicationData = 26,
            CDBurning = 59,
            CommonAdminTools = 47,
            CommonApplicationData = 35,
            CommonDesktopDirectory = 25,
            CommonDocuments = 46,
            CommonMusic = 53,
            CommonOemLinks = 58,
            CommonPictures = 54,
            CommonProgramFiles = 43,
            CommonProgramFilesX86 = 44,
            CommonPrograms = 23,
            CommonStartMenu = 22,
            CommonStartup = 24,
            CommonTemplates = 45,
            CommonVideos = 55,
            Cookies = 33,
            Desktop = 0,
            DesktopDirectory = 16,
            Favorites = 6,
            Fonts = 20,
            History = 34,
            InternetCache = 32,
            LocalApplicationData = 28,
            LocalizedResources = 57,
            MyComputer = 17,
            MyDocuments = 5,
            MyMusic = 13,
            MyPictures = 39,
            MyVideos = 14,
            NetworkShortcuts = 19,
            Personal = 5,
            PrinterShortcuts = 27,
            ProgramFiles = 38,
            ProgramFilesX86 = 42,
            Programs = 2,
            Recent = 8,
            Resources = 56,
            SendTo = 9,
            StartMenu = 11,
            Startup = 7,
            System = 37,
            SystemX86 = 41,
            Templates = 21,
            UserProfile = 40,
            Windows = 36,
        }
        public enum SpecialFolderOption
        {
            Create = 32768,
            DoNotVerify = 16384,
            None = 0,
        }
    }
    public enum EnvironmentVariableTarget
    {
        Machine = 2,
        Process = 0,
        User = 1,
    }
    public enum LoaderOptimization
    {
        [System.ObsoleteAttribute("This method has been deprecated. Please use Assembly.Load() instead. https://go.microsoft.com/fwlink/?linkid=14202")]
        DisallowBindings = 4,
        [System.ObsoleteAttribute("This method has been deprecated. Please use Assembly.Load() instead. https://go.microsoft.com/fwlink/?linkid=14202")]
        DomainMask = 3,
        MultiDomain = 2,
        MultiDomainHost = 3,
        NotSpecified = 0,
        SingleDomain = 1,
    }
    [System.AttributeUsageAttribute(System.AttributeTargets.Method)]
    public sealed partial class LoaderOptimizationAttribute : System.Attribute
    {
        public LoaderOptimizationAttribute(byte value) { }
        public LoaderOptimizationAttribute(System.LoaderOptimization value) { }
        public System.LoaderOptimization Value { get { throw null; } }
    }
    public static partial class Math
    {
        public static decimal Abs(decimal value) { throw null; }
        public static double Abs(double value) { throw null; }
        public static short Abs(short value) { throw null; }
        public static int Abs(int value) { throw null; }
        public static long Abs(long value) { throw null; }
        [System.CLSCompliantAttribute(false)]
        public static sbyte Abs(sbyte value) { throw null; }
        public static float Abs(float value) { throw null; }
        public static double Acos(double d) { throw null; }
        public static double Acosh(double d) { throw null; }
        public static double Asin(double d) { throw null; }
        public static double Asinh(double d) { throw null; }
        public static double Atan(double d) { throw null; }
        public static double Atan2(double y, double x) { throw null; }
        public static double Atanh(double d) { throw null; }
        public static long BigMul(int a, int b) { throw null; }
        public static double BitDecrement(double x) { throw null; }
        public static double BitIncrement(double x) { throw null; }
        public static double Cbrt(double d) { throw null; }
        public static decimal Ceiling(decimal d) { throw null; }
        public static double Ceiling(double a) { throw null; }
        public static byte Clamp(byte value, byte min, byte max) { throw null; }
        public static decimal Clamp(decimal value, decimal min, decimal max) { throw null; }
        public static double Clamp(double value, double min, double max) { throw null; }
        public static short Clamp(short value, short min, short max) { throw null; }
        public static int Clamp(int value, int min, int max) { throw null; }
        public static long Clamp(long value, long min, long max) { throw null; }
        [System.CLSCompliantAttribute(false)]
        public static sbyte Clamp(sbyte value, sbyte min, sbyte max) { throw null; }
        public static float Clamp(float value, float min, float max) { throw null; }
        [System.CLSCompliantAttribute(false)]
        public static ushort Clamp(ushort value, ushort min, ushort max) { throw null; }
        [System.CLSCompliantAttribute(false)]
        public static uint Clamp(uint value, uint min, uint max) { throw null; }
        [System.CLSCompliantAttribute(false)]
        public static ulong Clamp(ulong value, ulong min, ulong max) { throw null; }
        public static double CopySign(double x, double y) { throw null; }
        public static double Cos(double d) { throw null; }
        public static double Cosh(double value) { throw null; }
        public static int DivRem(int a, int b, out int result) { throw null; }
        public static long DivRem(long a, long b, out long result) { throw null; }
        public static double Exp(double d) { throw null; }
        public static decimal Floor(decimal d) { throw null; }
        public static double Floor(double d) { throw null; }
        public static double FusedMultiplyAdd(double x, double y, double z) { throw null; }
        public static double IEEERemainder(double x, double y) { throw null; }
        public static int ILogB(double x) { throw null; }
        public static double Log(double d) { throw null; }
        public static double Log(double a, double newBase) { throw null; }
        public static double Log10(double d) { throw null; }
        public static double Log2(double x) { throw null; }
        public static byte Max(byte val1, byte val2) { throw null; }
        public static decimal Max(decimal val1, decimal val2) { throw null; }
        public static double Max(double val1, double val2) { throw null; }
        public static short Max(short val1, short val2) { throw null; }
        public static int Max(int val1, int val2) { throw null; }
        public static long Max(long val1, long val2) { throw null; }
        [System.CLSCompliantAttribute(false)]
        public static sbyte Max(sbyte val1, sbyte val2) { throw null; }
        public static float Max(float val1, float val2) { throw null; }
        [System.CLSCompliantAttribute(false)]
        public static ushort Max(ushort val1, ushort val2) { throw null; }
        [System.CLSCompliantAttribute(false)]
        public static uint Max(uint val1, uint val2) { throw null; }
        [System.CLSCompliantAttribute(false)]
        public static ulong Max(ulong val1, ulong val2) { throw null; }
        public static double MaxMagnitude(double x, double y) { throw null; }
        public static byte Min(byte val1, byte val2) { throw null; }
        public static decimal Min(decimal val1, decimal val2) { throw null; }
        public static double Min(double val1, double val2) { throw null; }
        public static short Min(short val1, short val2) { throw null; }
        public static int Min(int val1, int val2) { throw null; }
        public static long Min(long val1, long val2) { throw null; }
        [System.CLSCompliantAttribute(false)]
        public static sbyte Min(sbyte val1, sbyte val2) { throw null; }
        public static float Min(float val1, float val2) { throw null; }
        [System.CLSCompliantAttribute(false)]
        public static ushort Min(ushort val1, ushort val2) { throw null; }
        [System.CLSCompliantAttribute(false)]
        public static uint Min(uint val1, uint val2) { throw null; }
        [System.CLSCompliantAttribute(false)]
        public static ulong Min(ulong val1, ulong val2) { throw null; }
        public static double MinMagnitude(double x, double y) { throw null; }
        public static double Pow(double x, double y) { throw null; }
        public static decimal Round(decimal d) { throw null; }
        public static decimal Round(decimal d, int decimals) { throw null; }
        public static decimal Round(decimal d, int decimals, System.MidpointRounding mode) { throw null; }
        public static decimal Round(decimal d, System.MidpointRounding mode) { throw null; }
        public static double Round(double a) { throw null; }
        public static double Round(double value, int digits) { throw null; }
        public static double Round(double value, int digits, System.MidpointRounding mode) { throw null; }
        public static double Round(double value, System.MidpointRounding mode) { throw null; }
        public static double ScaleB(double x, int n) { throw null; }
        public static int Sign(decimal value) { throw null; }
        public static int Sign(double value) { throw null; }
        public static int Sign(short value) { throw null; }
        public static int Sign(int value) { throw null; }
        public static int Sign(long value) { throw null; }
        [System.CLSCompliantAttribute(false)]
        public static int Sign(sbyte value) { throw null; }
        public static int Sign(float value) { throw null; }
        public static double Sin(double a) { throw null; }
        public static double Sinh(double value) { throw null; }
        public static double Sqrt(double d) { throw null; }
        public static double Tan(double a) { throw null; }
        public static double Tanh(double value) { throw null; }
        public static decimal Truncate(decimal d) { throw null; }
        public static double Truncate(double d) { throw null; }
    }
    public static partial class MathF
    {
        public static float Abs(float x) { throw null; }
        public static float Acos(float x) { throw null; }
        public static float Acosh(float x) { throw null; }
        public static float Asin(float x) { throw null; }
        public static float Asinh(float x) { throw null; }
        public static float Atan(float x) { throw null; }
        public static float Atan2(float y, float x) { throw null; }
        public static float Atanh(float x) { throw null; }
        public static float BitDecrement(float x) { throw null; }
        public static float BitIncrement(float x) { throw null; }
        public static float Cbrt(float x) { throw null; }
        public static float Ceiling(float x) { throw null; }
        public static float CopySign(float x, float y) { throw null; }
        public static float Cos(float x) { throw null; }
        public static float Cosh(float x) { throw null; }
        public static float Exp(float x) { throw null; }
        public static float Floor(float x) { throw null; }
        public static float FusedMultiplyAdd(float x, float y, float z) { throw null; }
        public static float IEEERemainder(float x, float y) { throw null; }
        public static int ILogB(float x) { throw null; }
        public static float Log(float x) { throw null; }
        public static float Log(float x, float y) { throw null; }
        public static float Log10(float x) { throw null; }
        public static float Log2(float x) { throw null; }
<<<<<<< HEAD
        public static float Log10(float x) { throw null; }
=======
>>>>>>> b85d017e
        public static float Max(float x, float y) { throw null; }
        public static float MaxMagnitude(float x, float y) { throw null; }
        public static float Min(float x, float y) { throw null; }
        public static float MinMagnitude(float x, float y) { throw null; }
        public static float Pow(float x, float y) { throw null; }
        public static float Round(float x) { throw null; }
        public static float Round(float x, int digits) { throw null; }
        public static float Round(float x, int digits, System.MidpointRounding mode) { throw null; }
        public static float Round(float x, System.MidpointRounding mode) { throw null; }
        public static float ScaleB(float x, int n) { throw null; }
        public static int Sign(float x) { throw null; }
        public static float Sin(float x) { throw null; }
        public static float Sinh(float x) { throw null; }
        public static float Sqrt(float x) { throw null; }
        public static float Tan(float x) { throw null; }
        public static float Tanh(float x) { throw null; }
        public static float Truncate(float x) { throw null; }
    }
    public sealed partial class OperatingSystem : System.ICloneable, System.Runtime.Serialization.ISerializable
    {
        public OperatingSystem(System.PlatformID platform, System.Version version) { }
        public System.PlatformID Platform { get { throw null; } }
        public string ServicePack { get { throw null; } }
        public System.Version Version { get { throw null; } }
        public string VersionString { get { throw null; } }
        public object Clone() { throw null; }
        public void GetObjectData(System.Runtime.Serialization.SerializationInfo info, System.Runtime.Serialization.StreamingContext context) { }
        public override string ToString() { throw null; }
    }
    public enum PlatformID
    {
        [System.ComponentModel.EditorBrowsableAttribute(System.ComponentModel.EditorBrowsableState.Never)]
        MacOSX = 6,
        Unix = 4,
        Win32NT = 2,
        [System.ComponentModel.EditorBrowsableAttribute(System.ComponentModel.EditorBrowsableState.Never)]
        Win32S = 0,
        [System.ComponentModel.EditorBrowsableAttribute(System.ComponentModel.EditorBrowsableState.Never)]
        Win32Windows = 1,
        [System.ComponentModel.EditorBrowsableAttribute(System.ComponentModel.EditorBrowsableState.Never)]
        WinCE = 3,
        [System.ComponentModel.EditorBrowsableAttribute(System.ComponentModel.EditorBrowsableState.Never)]
        Xbox = 5,
    }
    public partial class Progress<T> : System.IProgress<T>
    {
        public Progress() { }
        public Progress(System.Action<T> handler) { }
        public event System.EventHandler<T> ProgressChanged { add { } remove { } }
        protected virtual void OnReport(T value) { }
        void System.IProgress<T>.Report(T value) { }
    }
    public partial class Random
    {
        public Random() { }
        public Random(int Seed) { }
        public virtual int Next() { throw null; }
        public virtual int Next(int maxValue) { throw null; }
        public virtual int Next(int minValue, int maxValue) { throw null; }
        public virtual void NextBytes(byte[] buffer) { }
        public virtual void NextBytes(System.Span<byte> buffer) { }
        public virtual double NextDouble() { throw null; }
        protected virtual double Sample() { throw null; }
    }
    public delegate System.Reflection.Assembly ResolveEventHandler(object sender, System.ResolveEventArgs args);
    public abstract partial class StringComparer : System.Collections.Generic.IComparer<string>, System.Collections.Generic.IEqualityComparer<string>, System.Collections.IComparer, System.Collections.IEqualityComparer
    {
        protected StringComparer() { }
        public static System.StringComparer CurrentCulture { get { throw null; } }
        public static System.StringComparer CurrentCultureIgnoreCase { get { throw null; } }
        public static System.StringComparer InvariantCulture { get { throw null; } }
        public static System.StringComparer InvariantCultureIgnoreCase { get { throw null; } }
        public static System.StringComparer Ordinal { get { throw null; } }
        public static System.StringComparer OrdinalIgnoreCase { get { throw null; } }
        public int Compare(object x, object y) { throw null; }
        public abstract int Compare(string x, string y);
        public static System.StringComparer Create(System.Globalization.CultureInfo culture, bool ignoreCase) { throw null; }
        public static System.StringComparer Create(System.Globalization.CultureInfo culture, System.Globalization.CompareOptions options) { throw null; }
        public new bool Equals(object x, object y) { throw null; }
        public abstract bool Equals(string x, string y);
        public static System.StringComparer FromComparison(System.StringComparison comparisonType) { throw null; }
        public int GetHashCode(object obj) { throw null; }
        public abstract int GetHashCode(string obj);
        bool System.Collections.IEqualityComparer.Equals(object x, object y) { throw null; }
        int System.Collections.IEqualityComparer.GetHashCode(object obj) { throw null; }
    }
    public static partial class StringNormalizationExtensions
    {
        public static bool IsNormalized(this string value) { throw null; }
        public static bool IsNormalized(this string value, System.Text.NormalizationForm normalizationForm) { throw null; }
        public static string Normalize(this string value) { throw null; }
        public static string Normalize(this string value, System.Text.NormalizationForm normalizationForm) { throw null; }
    }
    public partial class UriBuilder
    {
        public UriBuilder() { }
        public UriBuilder(string uri) { }
        public UriBuilder(string schemeName, string hostName) { }
        public UriBuilder(string scheme, string host, int portNumber) { }
        public UriBuilder(string scheme, string host, int port, string pathValue) { }
        public UriBuilder(string scheme, string host, int port, string path, string extraValue) { }
        public UriBuilder(System.Uri uri) { }
        public string Fragment { get { throw null; } set { } }
        public string Host { get { throw null; } set { } }
        public string Password { get { throw null; } set { } }
        public string Path { get { throw null; } set { } }
        public int Port { get { throw null; } set { } }
        public string Query { get { throw null; } set { } }
        public string Scheme { get { throw null; } set { } }
        public System.Uri Uri { get { throw null; } }
        public string UserName { get { throw null; } set { } }
        public override bool Equals(object rparam) { throw null; }
        public override int GetHashCode() { throw null; }
        public override string ToString() { throw null; }
    }
}
namespace System.CodeDom.Compiler
{
    public partial class IndentedTextWriter : System.IO.TextWriter
    {
        public const string DefaultTabString = "    ";
        public IndentedTextWriter(System.IO.TextWriter writer) { }
        public IndentedTextWriter(System.IO.TextWriter writer, string tabString) { }
        public override System.Text.Encoding Encoding { get { throw null; } }
        public int Indent { get { throw null; } set { } }
        public System.IO.TextWriter InnerWriter { get { throw null; } }
        public override string NewLine { get { throw null; } set { } }
        public override void Close() { }
        public override void Flush() { }
        protected virtual void OutputTabs() { }
        public override void Write(bool value) { }
        public override void Write(char value) { }
        public override void Write(char[] buffer) { }
        public override void Write(char[] buffer, int index, int count) { }
        public override void Write(double value) { }
        public override void Write(int value) { }
        public override void Write(long value) { }
        public override void Write(object value) { }
        public override void Write(float value) { }
        public override void Write(string s) { }
        public override void Write(string format, object arg0) { }
        public override void Write(string format, object arg0, object arg1) { }
        public override void Write(string format, params object[] arg) { }
        public override void WriteLine() { }
        public override void WriteLine(bool value) { }
        public override void WriteLine(char value) { }
        public override void WriteLine(char[] buffer) { }
        public override void WriteLine(char[] buffer, int index, int count) { }
        public override void WriteLine(double value) { }
        public override void WriteLine(int value) { }
        public override void WriteLine(long value) { }
        public override void WriteLine(object value) { }
        public override void WriteLine(float value) { }
        public override void WriteLine(string s) { }
        public override void WriteLine(string format, object arg0) { }
        public override void WriteLine(string format, object arg0, object arg1) { }
        public override void WriteLine(string format, params object[] arg) { }
        [System.CLSCompliantAttribute(false)]
        public override void WriteLine(uint value) { }
        public void WriteLineNoTabs(string s) { }
    }
}
namespace System.Collections
{
    public partial class ArrayList : System.Collections.ICollection, System.Collections.IEnumerable, System.Collections.IList, System.ICloneable
    {
        public ArrayList() { }
        public ArrayList(System.Collections.ICollection c) { }
        public ArrayList(int capacity) { }
        public virtual int Capacity { get { throw null; } set { } }
        public virtual int Count { get { throw null; } }
        public virtual bool IsFixedSize { get { throw null; } }
        public virtual bool IsReadOnly { get { throw null; } }
        public virtual bool IsSynchronized { get { throw null; } }
        public virtual object this[int index] { get { throw null; } set { } }
        public virtual object SyncRoot { get { throw null; } }
        public static System.Collections.ArrayList Adapter(System.Collections.IList list) { throw null; }
        public virtual int Add(object value) { throw null; }
        public virtual void AddRange(System.Collections.ICollection c) { }
        public virtual int BinarySearch(int index, int count, object value, System.Collections.IComparer comparer) { throw null; }
        public virtual int BinarySearch(object value) { throw null; }
        public virtual int BinarySearch(object value, System.Collections.IComparer comparer) { throw null; }
        public virtual void Clear() { }
        public virtual object Clone() { throw null; }
        public virtual bool Contains(object item) { throw null; }
        public virtual void CopyTo(System.Array array) { }
        public virtual void CopyTo(System.Array array, int arrayIndex) { }
        public virtual void CopyTo(int index, System.Array array, int arrayIndex, int count) { }
        public static System.Collections.ArrayList FixedSize(System.Collections.ArrayList list) { throw null; }
        public static System.Collections.IList FixedSize(System.Collections.IList list) { throw null; }
        public virtual System.Collections.IEnumerator GetEnumerator() { throw null; }
        public virtual System.Collections.IEnumerator GetEnumerator(int index, int count) { throw null; }
        public virtual System.Collections.ArrayList GetRange(int index, int count) { throw null; }
        public virtual int IndexOf(object value) { throw null; }
        public virtual int IndexOf(object value, int startIndex) { throw null; }
        public virtual int IndexOf(object value, int startIndex, int count) { throw null; }
        public virtual void Insert(int index, object value) { }
        public virtual void InsertRange(int index, System.Collections.ICollection c) { }
        public virtual int LastIndexOf(object value) { throw null; }
        public virtual int LastIndexOf(object value, int startIndex) { throw null; }
        public virtual int LastIndexOf(object value, int startIndex, int count) { throw null; }
        public static System.Collections.ArrayList ReadOnly(System.Collections.ArrayList list) { throw null; }
        public static System.Collections.IList ReadOnly(System.Collections.IList list) { throw null; }
        public virtual void Remove(object obj) { }
        public virtual void RemoveAt(int index) { }
        public virtual void RemoveRange(int index, int count) { }
        public static System.Collections.ArrayList Repeat(object value, int count) { throw null; }
        public virtual void Reverse() { }
        public virtual void Reverse(int index, int count) { }
        public virtual void SetRange(int index, System.Collections.ICollection c) { }
        public virtual void Sort() { }
        public virtual void Sort(System.Collections.IComparer comparer) { }
        public virtual void Sort(int index, int count, System.Collections.IComparer comparer) { }
        public static System.Collections.ArrayList Synchronized(System.Collections.ArrayList list) { throw null; }
        public static System.Collections.IList Synchronized(System.Collections.IList list) { throw null; }
        public virtual object[] ToArray() { throw null; }
        public virtual System.Array ToArray(System.Type type) { throw null; }
        public virtual void TrimToSize() { }
    }
    public sealed partial class Comparer : System.Collections.IComparer, System.Runtime.Serialization.ISerializable
    {
        public static readonly System.Collections.Comparer Default;
        public static readonly System.Collections.Comparer DefaultInvariant;
        public Comparer(System.Globalization.CultureInfo culture) { }
        public int Compare(object a, object b) { throw null; }
        public void GetObjectData(System.Runtime.Serialization.SerializationInfo info, System.Runtime.Serialization.StreamingContext context) { }
    }
    public partial class Hashtable : System.Collections.ICollection, System.Collections.IDictionary, System.Collections.IEnumerable, System.ICloneable, System.Runtime.Serialization.IDeserializationCallback, System.Runtime.Serialization.ISerializable
    {
        public Hashtable() { }
        public Hashtable(System.Collections.IDictionary d) { }
        public Hashtable(System.Collections.IDictionary d, System.Collections.IEqualityComparer equalityComparer) { }
        [System.ObsoleteAttribute("Please use Hashtable(IDictionary, IEqualityComparer) instead.")]
        public Hashtable(System.Collections.IDictionary d, System.Collections.IHashCodeProvider hcp, System.Collections.IComparer comparer) { }
        public Hashtable(System.Collections.IDictionary d, float loadFactor) { }
        public Hashtable(System.Collections.IDictionary d, float loadFactor, System.Collections.IEqualityComparer equalityComparer) { }
        [System.ObsoleteAttribute("Please use Hashtable(IDictionary, float, IEqualityComparer) instead.")]
        public Hashtable(System.Collections.IDictionary d, float loadFactor, System.Collections.IHashCodeProvider hcp, System.Collections.IComparer comparer) { }
        public Hashtable(System.Collections.IEqualityComparer equalityComparer) { }
        [System.ObsoleteAttribute("Please use Hashtable(IEqualityComparer) instead.")]
        public Hashtable(System.Collections.IHashCodeProvider hcp, System.Collections.IComparer comparer) { }
        public Hashtable(int capacity) { }
        public Hashtable(int capacity, System.Collections.IEqualityComparer equalityComparer) { }
        [System.ObsoleteAttribute("Please use Hashtable(int, IEqualityComparer) instead.")]
        public Hashtable(int capacity, System.Collections.IHashCodeProvider hcp, System.Collections.IComparer comparer) { }
        public Hashtable(int capacity, float loadFactor) { }
        public Hashtable(int capacity, float loadFactor, System.Collections.IEqualityComparer equalityComparer) { }
        [System.ObsoleteAttribute("Please use Hashtable(int, float, IEqualityComparer) instead.")]
        public Hashtable(int capacity, float loadFactor, System.Collections.IHashCodeProvider hcp, System.Collections.IComparer comparer) { }
        protected Hashtable(System.Runtime.Serialization.SerializationInfo info, System.Runtime.Serialization.StreamingContext context) { }
        [System.ObsoleteAttribute("Please use KeyComparer properties.")]
        protected System.Collections.IComparer comparer { get { throw null; } set { } }
        public virtual int Count { get { throw null; } }
        protected System.Collections.IEqualityComparer EqualityComparer { get { throw null; } }
        [System.ObsoleteAttribute("Please use EqualityComparer property.")]
        protected System.Collections.IHashCodeProvider hcp { get { throw null; } set { } }
        public virtual bool IsFixedSize { get { throw null; } }
        public virtual bool IsReadOnly { get { throw null; } }
        public virtual bool IsSynchronized { get { throw null; } }
        public virtual object this[object key] { get { throw null; } set { } }
        public virtual System.Collections.ICollection Keys { get { throw null; } }
        public virtual object SyncRoot { get { throw null; } }
        public virtual System.Collections.ICollection Values { get { throw null; } }
        public virtual void Add(object key, object value) { }
        public virtual void Clear() { }
        public virtual object Clone() { throw null; }
        public virtual bool Contains(object key) { throw null; }
        public virtual bool ContainsKey(object key) { throw null; }
        public virtual bool ContainsValue(object value) { throw null; }
        public virtual void CopyTo(System.Array array, int arrayIndex) { }
        public virtual System.Collections.IDictionaryEnumerator GetEnumerator() { throw null; }
        protected virtual int GetHash(object key) { throw null; }
        public virtual void GetObjectData(System.Runtime.Serialization.SerializationInfo info, System.Runtime.Serialization.StreamingContext context) { }
        protected virtual bool KeyEquals(object item, object key) { throw null; }
        public virtual void OnDeserialization(object sender) { }
        public virtual void Remove(object key) { }
        public static System.Collections.Hashtable Synchronized(System.Collections.Hashtable table) { throw null; }
        System.Collections.IEnumerator System.Collections.IEnumerable.GetEnumerator() { throw null; }
    }
    [System.ObsoleteAttribute("Please use IEqualityComparer instead.")]
    public partial interface IHashCodeProvider
    {
        int GetHashCode(object obj);
    }
}
namespace System.Diagnostics
{
    public partial class Stopwatch
    {
        public static readonly long Frequency;
        public static readonly bool IsHighResolution;
        public Stopwatch() { }
        public System.TimeSpan Elapsed { get { throw null; } }
        public long ElapsedMilliseconds { get { throw null; } }
        public long ElapsedTicks { get { throw null; } }
        public bool IsRunning { get { throw null; } }
        public static long GetTimestamp() { throw null; }
        public void Reset() { }
        public void Restart() { }
        public void Start() { }
        public static System.Diagnostics.Stopwatch StartNew() { throw null; }
        public void Stop() { }
    }
}
namespace System.Globalization
{
    public static partial class GlobalizationExtensions
    {
        public static System.StringComparer GetStringComparer(this System.Globalization.CompareInfo compareInfo, System.Globalization.CompareOptions options) { throw null; }
    }
}
namespace System.IO
{
    public partial class BinaryReader : System.IDisposable
    {
        public BinaryReader(System.IO.Stream input) { }
        public BinaryReader(System.IO.Stream input, System.Text.Encoding encoding) { }
        public BinaryReader(System.IO.Stream input, System.Text.Encoding encoding, bool leaveOpen) { }
        public virtual System.IO.Stream BaseStream { get { throw null; } }
        public virtual void Close() { }
        public void Dispose() { }
        protected virtual void Dispose(bool disposing) { }
        protected virtual void FillBuffer(int numBytes) { }
        public virtual int PeekChar() { throw null; }
        public virtual int Read() { throw null; }
        public virtual int Read(byte[] buffer, int index, int count) { throw null; }
        public virtual int Read(char[] buffer, int index, int count) { throw null; }
        public virtual int Read(System.Span<byte> buffer) { throw null; }
        public virtual int Read(System.Span<char> buffer) { throw null; }
        protected internal int Read7BitEncodedInt() { throw null; }
        public virtual bool ReadBoolean() { throw null; }
        public virtual byte ReadByte() { throw null; }
        public virtual byte[] ReadBytes(int count) { throw null; }
        public virtual char ReadChar() { throw null; }
        public virtual char[] ReadChars(int count) { throw null; }
        public virtual decimal ReadDecimal() { throw null; }
        public virtual double ReadDouble() { throw null; }
        public virtual short ReadInt16() { throw null; }
        public virtual int ReadInt32() { throw null; }
        public virtual long ReadInt64() { throw null; }
        [System.CLSCompliantAttribute(false)]
        public virtual sbyte ReadSByte() { throw null; }
        public virtual float ReadSingle() { throw null; }
        public virtual string ReadString() { throw null; }
        [System.CLSCompliantAttribute(false)]
        public virtual ushort ReadUInt16() { throw null; }
        [System.CLSCompliantAttribute(false)]
        public virtual uint ReadUInt32() { throw null; }
        [System.CLSCompliantAttribute(false)]
        public virtual ulong ReadUInt64() { throw null; }
    }
    public partial class BinaryWriter : System.IAsyncDisposable, System.IDisposable
    {
        public static readonly System.IO.BinaryWriter Null;
        protected System.IO.Stream OutStream;
        protected BinaryWriter() { }
        public BinaryWriter(System.IO.Stream output) { }
        public BinaryWriter(System.IO.Stream output, System.Text.Encoding encoding) { }
        public BinaryWriter(System.IO.Stream output, System.Text.Encoding encoding, bool leaveOpen) { }
        public virtual System.IO.Stream BaseStream { get { throw null; } }
        public virtual void Close() { }
        public void Dispose() { }
        protected virtual void Dispose(bool disposing) { }
        public virtual System.Threading.Tasks.ValueTask DisposeAsync() { throw null; }
        public virtual void Flush() { }
        public virtual long Seek(int offset, System.IO.SeekOrigin origin) { throw null; }
        public virtual void Write(bool value) { }
        public virtual void Write(byte value) { }
        public virtual void Write(byte[] buffer) { }
        public virtual void Write(byte[] buffer, int index, int count) { }
        public virtual void Write(char ch) { }
        public virtual void Write(char[] chars) { }
        public virtual void Write(char[] chars, int index, int count) { }
        public virtual void Write(decimal value) { }
        public virtual void Write(double value) { }
        public virtual void Write(short value) { }
        public virtual void Write(int value) { }
        public virtual void Write(long value) { }
        public virtual void Write(System.ReadOnlySpan<byte> buffer) { }
        public virtual void Write(System.ReadOnlySpan<char> chars) { }
        [System.CLSCompliantAttribute(false)]
        public virtual void Write(sbyte value) { }
        public virtual void Write(float value) { }
        public virtual void Write(string value) { }
        [System.CLSCompliantAttribute(false)]
        public virtual void Write(ushort value) { }
        [System.CLSCompliantAttribute(false)]
        public virtual void Write(uint value) { }
        [System.CLSCompliantAttribute(false)]
        public virtual void Write(ulong value) { }
        protected void Write7BitEncodedInt(int value) { }
    }
    public sealed partial class BufferedStream : System.IO.Stream
    {
        public BufferedStream(System.IO.Stream stream) { }
        public BufferedStream(System.IO.Stream stream, int bufferSize) { }
        public int BufferSize { get { throw null; } }
        public override bool CanRead { get { throw null; } }
        public override bool CanSeek { get { throw null; } }
        public override bool CanWrite { get { throw null; } }
        public override long Length { get { throw null; } }
        public override long Position { get { throw null; } set { } }
        public System.IO.Stream UnderlyingStream { get { throw null; } }
        public override System.IAsyncResult BeginRead(byte[] buffer, int offset, int count, System.AsyncCallback callback, object state) { throw null; }
        public override System.IAsyncResult BeginWrite(byte[] buffer, int offset, int count, System.AsyncCallback callback, object state) { throw null; }
        protected override void Dispose(bool disposing) { }
        public override System.Threading.Tasks.ValueTask DisposeAsync() { throw null; }
        public override int EndRead(System.IAsyncResult asyncResult) { throw null; }
        public override void EndWrite(System.IAsyncResult asyncResult) { }
        public override void Flush() { }
        public override System.Threading.Tasks.Task FlushAsync(System.Threading.CancellationToken cancellationToken) { throw null; }
        public override int Read(byte[] array, int offset, int count) { throw null; }
        public override System.Threading.Tasks.Task<int> ReadAsync(byte[] buffer, int offset, int count, System.Threading.CancellationToken cancellationToken) { throw null; }
        public override int ReadByte() { throw null; }
        public override long Seek(long offset, System.IO.SeekOrigin origin) { throw null; }
        public override void SetLength(long value) { }
        public override void Write(byte[] array, int offset, int count) { }
        public override System.Threading.Tasks.Task WriteAsync(byte[] buffer, int offset, int count, System.Threading.CancellationToken cancellationToken) { throw null; }
        public override void WriteByte(byte value) { }
    }
    public partial class EndOfStreamException : System.IO.IOException
    {
        public EndOfStreamException() { }
        protected EndOfStreamException(System.Runtime.Serialization.SerializationInfo info, System.Runtime.Serialization.StreamingContext context) { }
        public EndOfStreamException(string message) { }
        public EndOfStreamException(string message, System.Exception innerException) { }
    }
    public sealed partial class InvalidDataException : System.SystemException
    {
        public InvalidDataException() { }
        public InvalidDataException(string message) { }
        public InvalidDataException(string message, System.Exception innerException) { }
    }
    public partial class MemoryStream : System.IO.Stream
    {
        public MemoryStream() { }
        public MemoryStream(byte[] buffer) { }
        public MemoryStream(byte[] buffer, bool writable) { }
        public MemoryStream(byte[] buffer, int index, int count) { }
        public MemoryStream(byte[] buffer, int index, int count, bool writable) { }
        public MemoryStream(byte[] buffer, int index, int count, bool writable, bool publiclyVisible) { }
        public MemoryStream(int capacity) { }
        public override bool CanRead { get { throw null; } }
        public override bool CanSeek { get { throw null; } }
        public override bool CanWrite { get { throw null; } }
        public virtual int Capacity { get { throw null; } set { } }
        public override long Length { get { throw null; } }
        public override long Position { get { throw null; } set { } }
        public override System.IAsyncResult BeginRead(byte[] buffer, int offset, int count, System.AsyncCallback callback, object state) { throw null; }
        public override System.IAsyncResult BeginWrite(byte[] buffer, int offset, int count, System.AsyncCallback callback, object state) { throw null; }
        public override void CopyTo(System.IO.Stream destination, int bufferSize) { }
        public override System.Threading.Tasks.Task CopyToAsync(System.IO.Stream destination, int bufferSize, System.Threading.CancellationToken cancellationToken) { throw null; }
        protected override void Dispose(bool disposing) { }
        public override int EndRead(System.IAsyncResult asyncResult) { throw null; }
        public override void EndWrite(System.IAsyncResult asyncResult) { }
        public override void Flush() { }
        public override System.Threading.Tasks.Task FlushAsync(System.Threading.CancellationToken cancellationToken) { throw null; }
        public virtual byte[] GetBuffer() { throw null; }
        public override int Read(byte[] buffer, int offset, int count) { throw null; }
        public override int Read(System.Span<byte> destination) { throw null; }
        public override System.Threading.Tasks.Task<int> ReadAsync(byte[] buffer, int offset, int count, System.Threading.CancellationToken cancellationToken) { throw null; }
        public override System.Threading.Tasks.ValueTask<int> ReadAsync(System.Memory<byte> destination, System.Threading.CancellationToken cancellationToken = default(System.Threading.CancellationToken)) { throw null; }
        public override int ReadByte() { throw null; }
        public override long Seek(long offset, System.IO.SeekOrigin loc) { throw null; }
        public override void SetLength(long value) { }
        public virtual byte[] ToArray() { throw null; }
        public virtual bool TryGetBuffer(out System.ArraySegment<byte> buffer) { throw null; }
        public override void Write(byte[] buffer, int offset, int count) { }
        public override void Write(System.ReadOnlySpan<byte> source) { }
        public override System.Threading.Tasks.Task WriteAsync(byte[] buffer, int offset, int count, System.Threading.CancellationToken cancellationToken) { throw null; }
        public override System.Threading.Tasks.ValueTask WriteAsync(System.ReadOnlyMemory<byte> source, System.Threading.CancellationToken cancellationToken = default(System.Threading.CancellationToken)) { throw null; }
        public override void WriteByte(byte value) { }
        public virtual void WriteTo(System.IO.Stream stream) { }
    }
    public static partial class Path
    {
        public static readonly char AltDirectorySeparatorChar;
        public static readonly char DirectorySeparatorChar;
        [System.ObsoleteAttribute("Please use GetInvalidPathChars or GetInvalidFileNameChars instead.")]
        public static readonly char[] InvalidPathChars;
        public static readonly char PathSeparator;
        public static readonly char VolumeSeparatorChar;
        public static string ChangeExtension(string path, string extension) { throw null; }
        public static string Combine(string path1, string path2) { throw null; }
        public static string Combine(string path1, string path2, string path3) { throw null; }
        public static string Combine(string path1, string path2, string path3, string path4) { throw null; }
        public static string Combine(params string[] paths) { throw null; }
        public static System.ReadOnlySpan<char> GetDirectoryName(System.ReadOnlySpan<char> path) { throw null; }
        public static string GetDirectoryName(string path) { throw null; }
        public static System.ReadOnlySpan<char> GetExtension(System.ReadOnlySpan<char> path) { throw null; }
        public static string GetExtension(string path) { throw null; }
        public static System.ReadOnlySpan<char> GetFileName(System.ReadOnlySpan<char> path) { throw null; }
        public static string GetFileName(string path) { throw null; }
        public static System.ReadOnlySpan<char> GetFileNameWithoutExtension(System.ReadOnlySpan<char> path) { throw null; }
        public static string GetFileNameWithoutExtension(string path) { throw null; }
        public static string GetFullPath(string path) { throw null; }
        public static string GetFullPath(string path, string basePath) { throw null; }
        public static char[] GetInvalidFileNameChars() { throw null; }
        public static char[] GetInvalidPathChars() { throw null; }
        public static System.ReadOnlySpan<char> GetPathRoot(System.ReadOnlySpan<char> path) { throw null; }
        public static string GetPathRoot(string path) { throw null; }
        public static string GetRandomFileName() { throw null; }
        public static string GetRelativePath(string relativeTo, string path) { throw null; }
        public static string GetTempFileName() { throw null; }
        public static string GetTempPath() { throw null; }
        public static bool HasExtension(System.ReadOnlySpan<char> path) { throw null; }
        public static bool HasExtension(string path) { throw null; }
        public static bool IsPathFullyQualified(System.ReadOnlySpan<char> path) { throw null; }
        public static bool IsPathFullyQualified(string path) { throw null; }
        public static bool IsPathRooted(System.ReadOnlySpan<char> path) { throw null; }
        public static bool IsPathRooted(string path) { throw null; }
        public static string Join(System.ReadOnlySpan<char> path1, System.ReadOnlySpan<char> path2) { throw null; }
        public static string Join(System.ReadOnlySpan<char> path1, System.ReadOnlySpan<char> path2, System.ReadOnlySpan<char> path3) { throw null; }
        public static string Join(string path1, string path2) { throw null; }
        public static string Join(string path1, string path2, string path3) { throw null; }
        public static bool TryJoin(System.ReadOnlySpan<char> path1, System.ReadOnlySpan<char> path2, System.ReadOnlySpan<char> path3, System.Span<char> destination, out int charsWritten) { throw null; }
        public static bool TryJoin(System.ReadOnlySpan<char> path1, System.ReadOnlySpan<char> path2, System.Span<char> destination, out int charsWritten) { throw null; }
    }
    public partial class StreamReader : System.IO.TextReader
    {
        public static readonly new System.IO.StreamReader Null;
        public StreamReader(System.IO.Stream stream) { }
        public StreamReader(System.IO.Stream stream, bool detectEncodingFromByteOrderMarks) { }
        public StreamReader(System.IO.Stream stream, System.Text.Encoding encoding) { }
        public StreamReader(System.IO.Stream stream, System.Text.Encoding encoding, bool detectEncodingFromByteOrderMarks) { }
        public StreamReader(System.IO.Stream stream, System.Text.Encoding encoding, bool detectEncodingFromByteOrderMarks, int bufferSize) { }
        public StreamReader(System.IO.Stream stream, System.Text.Encoding encoding, bool detectEncodingFromByteOrderMarks, int bufferSize, bool leaveOpen) { }
        public StreamReader(string path) { }
        public StreamReader(string path, bool detectEncodingFromByteOrderMarks) { }
        public StreamReader(string path, System.Text.Encoding encoding) { }
        public StreamReader(string path, System.Text.Encoding encoding, bool detectEncodingFromByteOrderMarks) { }
        public StreamReader(string path, System.Text.Encoding encoding, bool detectEncodingFromByteOrderMarks, int bufferSize) { }
        public virtual System.IO.Stream BaseStream { get { throw null; } }
        public virtual System.Text.Encoding CurrentEncoding { get { throw null; } }
        public bool EndOfStream { get { throw null; } }
        public override void Close() { }
        public void DiscardBufferedData() { }
        protected override void Dispose(bool disposing) { }
        public override int Peek() { throw null; }
        public override int Read() { throw null; }
        public override int Read(char[] buffer, int index, int count) { throw null; }
        public override int Read(System.Span<char> buffer) { throw null; }
        public override System.Threading.Tasks.Task<int> ReadAsync(char[] buffer, int index, int count) { throw null; }
        public override System.Threading.Tasks.ValueTask<int> ReadAsync(System.Memory<char> buffer, System.Threading.CancellationToken cancellationToken = default(System.Threading.CancellationToken)) { throw null; }
        public override int ReadBlock(char[] buffer, int index, int count) { throw null; }
        public override int ReadBlock(System.Span<char> buffer) { throw null; }
        public override System.Threading.Tasks.Task<int> ReadBlockAsync(char[] buffer, int index, int count) { throw null; }
        public override System.Threading.Tasks.ValueTask<int> ReadBlockAsync(System.Memory<char> buffer, System.Threading.CancellationToken cancellationToken = default(System.Threading.CancellationToken)) { throw null; }
        public override string ReadLine() { throw null; }
        public override System.Threading.Tasks.Task<string> ReadLineAsync() { throw null; }
        public override string ReadToEnd() { throw null; }
        public override System.Threading.Tasks.Task<string> ReadToEndAsync() { throw null; }
    }
    public partial class StreamWriter : System.IO.TextWriter
    {
        public static readonly new System.IO.StreamWriter Null;
        public StreamWriter(System.IO.Stream stream) { }
        public StreamWriter(System.IO.Stream stream, System.Text.Encoding encoding) { }
        public StreamWriter(System.IO.Stream stream, System.Text.Encoding encoding, int bufferSize) { }
        public StreamWriter(System.IO.Stream stream, System.Text.Encoding encoding, int bufferSize, bool leaveOpen) { }
        public StreamWriter(string path) { }
        public StreamWriter(string path, bool append) { }
        public StreamWriter(string path, bool append, System.Text.Encoding encoding) { }
        public StreamWriter(string path, bool append, System.Text.Encoding encoding, int bufferSize) { }
        public virtual bool AutoFlush { get { throw null; } set { } }
        public virtual System.IO.Stream BaseStream { get { throw null; } }
        public override System.Text.Encoding Encoding { get { throw null; } }
        public override void Close() { }
        protected override void Dispose(bool disposing) { }
        public override System.Threading.Tasks.ValueTask DisposeAsync() { throw null; }
        public override void Flush() { }
        public override System.Threading.Tasks.Task FlushAsync() { throw null; }
        public override void Write(char value) { }
        public override void Write(char[] buffer) { }
        public override void Write(char[] buffer, int index, int count) { }
        public override void Write(System.ReadOnlySpan<char> buffer) { }
        public override void Write(string value) { }
        public override System.Threading.Tasks.Task WriteAsync(char value) { throw null; }
        public override System.Threading.Tasks.Task WriteAsync(char[] buffer, int index, int count) { throw null; }
        public override System.Threading.Tasks.Task WriteAsync(System.ReadOnlyMemory<char> buffer, System.Threading.CancellationToken cancellationToken = default(System.Threading.CancellationToken)) { throw null; }
        public override System.Threading.Tasks.Task WriteAsync(string value) { throw null; }
        public override void WriteLine(System.ReadOnlySpan<char> buffer) { }
        public override void WriteLine(string value) { }
        public override System.Threading.Tasks.Task WriteLineAsync() { throw null; }
        public override System.Threading.Tasks.Task WriteLineAsync(char value) { throw null; }
        public override System.Threading.Tasks.Task WriteLineAsync(char[] buffer, int index, int count) { throw null; }
        public override System.Threading.Tasks.Task WriteLineAsync(System.ReadOnlyMemory<char> buffer, System.Threading.CancellationToken cancellationToken = default(System.Threading.CancellationToken)) { throw null; }
        public override System.Threading.Tasks.Task WriteLineAsync(string value) { throw null; }
    }
    public partial class StringReader : System.IO.TextReader
    {
        public StringReader(string s) { }
        public override void Close() { }
        protected override void Dispose(bool disposing) { }
        public override int Peek() { throw null; }
        public override int Read() { throw null; }
        public override int Read(char[] buffer, int index, int count) { throw null; }
        public override int Read(System.Span<char> buffer) { throw null; }
        public override System.Threading.Tasks.Task<int> ReadAsync(char[] buffer, int index, int count) { throw null; }
        public override System.Threading.Tasks.ValueTask<int> ReadAsync(System.Memory<char> buffer, System.Threading.CancellationToken cancellationToken = default(System.Threading.CancellationToken)) { throw null; }
        public override int ReadBlock(System.Span<char> buffer) { throw null; }
        public override System.Threading.Tasks.Task<int> ReadBlockAsync(char[] buffer, int index, int count) { throw null; }
        public override System.Threading.Tasks.ValueTask<int> ReadBlockAsync(System.Memory<char> buffer, System.Threading.CancellationToken cancellationToken = default(System.Threading.CancellationToken)) { throw null; }
        public override string ReadLine() { throw null; }
        public override System.Threading.Tasks.Task<string> ReadLineAsync() { throw null; }
        public override string ReadToEnd() { throw null; }
        public override System.Threading.Tasks.Task<string> ReadToEndAsync() { throw null; }
    }
    public partial class StringWriter : System.IO.TextWriter
    {
        public StringWriter() { }
        public StringWriter(System.IFormatProvider formatProvider) { }
        public StringWriter(System.Text.StringBuilder sb) { }
        public StringWriter(System.Text.StringBuilder sb, System.IFormatProvider formatProvider) { }
        public override System.Text.Encoding Encoding { get { throw null; } }
        public override void Close() { }
        protected override void Dispose(bool disposing) { }
        public override System.Threading.Tasks.Task FlushAsync() { throw null; }
        public virtual System.Text.StringBuilder GetStringBuilder() { throw null; }
        public override string ToString() { throw null; }
        public override void Write(char value) { }
        public override void Write(char[] buffer, int index, int count) { }
        public override void Write(System.ReadOnlySpan<char> buffer) { }
        public override void Write(string value) { }
        public override System.Threading.Tasks.Task WriteAsync(char value) { throw null; }
        public override System.Threading.Tasks.Task WriteAsync(char[] buffer, int index, int count) { throw null; }
        public override System.Threading.Tasks.Task WriteAsync(System.ReadOnlyMemory<char> buffer, System.Threading.CancellationToken cancellationToken = default(System.Threading.CancellationToken)) { throw null; }
        public override System.Threading.Tasks.Task WriteAsync(string value) { throw null; }
        public override void WriteLine(System.ReadOnlySpan<char> buffer) { }
        public override System.Threading.Tasks.Task WriteLineAsync(char value) { throw null; }
        public override System.Threading.Tasks.Task WriteLineAsync(char[] buffer, int index, int count) { throw null; }
        public override System.Threading.Tasks.Task WriteLineAsync(System.ReadOnlyMemory<char> buffer, System.Threading.CancellationToken cancellationToken = default(System.Threading.CancellationToken)) { throw null; }
        public override System.Threading.Tasks.Task WriteLineAsync(string value) { throw null; }
    }
    public abstract partial class TextReader : System.MarshalByRefObject, System.IDisposable
    {
        public static readonly System.IO.TextReader Null;
        protected TextReader() { }
        public virtual void Close() { }
        public void Dispose() { }
        protected virtual void Dispose(bool disposing) { }
        public virtual int Peek() { throw null; }
        public virtual int Read() { throw null; }
        public virtual int Read(char[] buffer, int index, int count) { throw null; }
        public virtual int Read(System.Span<char> buffer) { throw null; }
        public virtual System.Threading.Tasks.Task<int> ReadAsync(char[] buffer, int index, int count) { throw null; }
        public virtual System.Threading.Tasks.ValueTask<int> ReadAsync(System.Memory<char> buffer, System.Threading.CancellationToken cancellationToken = default(System.Threading.CancellationToken)) { throw null; }
        public virtual int ReadBlock(char[] buffer, int index, int count) { throw null; }
        public virtual int ReadBlock(System.Span<char> buffer) { throw null; }
        public virtual System.Threading.Tasks.Task<int> ReadBlockAsync(char[] buffer, int index, int count) { throw null; }
        public virtual System.Threading.Tasks.ValueTask<int> ReadBlockAsync(System.Memory<char> buffer, System.Threading.CancellationToken cancellationToken = default(System.Threading.CancellationToken)) { throw null; }
        public virtual string ReadLine() { throw null; }
        public virtual System.Threading.Tasks.Task<string> ReadLineAsync() { throw null; }
        public virtual string ReadToEnd() { throw null; }
        public virtual System.Threading.Tasks.Task<string> ReadToEndAsync() { throw null; }
        public static System.IO.TextReader Synchronized(System.IO.TextReader reader) { throw null; }
    }
    public abstract partial class TextWriter : System.MarshalByRefObject, System.IAsyncDisposable, System.IDisposable
    {
        protected char[] CoreNewLine;
        public static readonly System.IO.TextWriter Null;
        protected TextWriter() { }
        protected TextWriter(System.IFormatProvider formatProvider) { }
        public abstract System.Text.Encoding Encoding { get; }
        public virtual System.IFormatProvider FormatProvider { get { throw null; } }
        public virtual string NewLine { get { throw null; } set { } }
        public virtual void Close() { }
        public void Dispose() { }
        protected virtual void Dispose(bool disposing) { }
        public virtual System.Threading.Tasks.ValueTask DisposeAsync() { throw null; }
        public virtual void Flush() { }
        public virtual System.Threading.Tasks.Task FlushAsync() { throw null; }
        public static System.IO.TextWriter Synchronized(System.IO.TextWriter writer) { throw null; }
        public virtual void Write(bool value) { }
        public virtual void Write(char value) { }
        public virtual void Write(char[] buffer) { }
        public virtual void Write(char[] buffer, int index, int count) { }
        public virtual void Write(decimal value) { }
        public virtual void Write(double value) { }
        public virtual void Write(int value) { }
        public virtual void Write(long value) { }
        public virtual void Write(object value) { }
        public virtual void Write(System.ReadOnlySpan<char> buffer) { }
        public virtual void Write(float value) { }
        public virtual void Write(string value) { }
        public virtual void Write(string format, object arg0) { }
        public virtual void Write(string format, object arg0, object arg1) { }
        public virtual void Write(string format, object arg0, object arg1, object arg2) { }
        public virtual void Write(string format, params object[] arg) { }
        public virtual void Write(System.Text.StringBuilder value) { }
        [System.CLSCompliantAttribute(false)]
        public virtual void Write(uint value) { }
        [System.CLSCompliantAttribute(false)]
        public virtual void Write(ulong value) { }
        public virtual System.Threading.Tasks.Task WriteAsync(char value) { throw null; }
        public System.Threading.Tasks.Task WriteAsync(char[] buffer) { throw null; }
        public virtual System.Threading.Tasks.Task WriteAsync(char[] buffer, int index, int count) { throw null; }
        public virtual System.Threading.Tasks.Task WriteAsync(System.ReadOnlyMemory<char> buffer, System.Threading.CancellationToken cancellationToken = default(System.Threading.CancellationToken)) { throw null; }
        public virtual System.Threading.Tasks.Task WriteAsync(string value) { throw null; }
<<<<<<< HEAD
        public virtual System.Threading.Tasks.Task WriteAsync(System.Text.StringBuilder value, System.Threading.CancellationToken cancellationToken = default) { throw null; }
=======
        public virtual System.Threading.Tasks.Task WriteAsync(System.Text.StringBuilder value, System.Threading.CancellationToken cancellationToken = default(System.Threading.CancellationToken)) { throw null; }
>>>>>>> b85d017e
        public virtual void WriteLine() { }
        public virtual void WriteLine(bool value) { }
        public virtual void WriteLine(char value) { }
        public virtual void WriteLine(char[] buffer) { }
        public virtual void WriteLine(char[] buffer, int index, int count) { }
        public virtual void WriteLine(decimal value) { }
        public virtual void WriteLine(double value) { }
        public virtual void WriteLine(int value) { }
        public virtual void WriteLine(long value) { }
        public virtual void WriteLine(object value) { }
        public virtual void WriteLine(System.ReadOnlySpan<char> buffer) { }
        public virtual void WriteLine(float value) { }
        public virtual void WriteLine(string value) { }
        public virtual void WriteLine(string format, object arg0) { }
        public virtual void WriteLine(string format, object arg0, object arg1) { }
        public virtual void WriteLine(string format, object arg0, object arg1, object arg2) { }
        public virtual void WriteLine(string format, params object[] arg) { }
        public virtual void WriteLine(System.Text.StringBuilder value) { }
        [System.CLSCompliantAttribute(false)]
        public virtual void WriteLine(uint value) { }
        [System.CLSCompliantAttribute(false)]
        public virtual void WriteLine(ulong value) { }
        public virtual System.Threading.Tasks.Task WriteLineAsync() { throw null; }
        public virtual System.Threading.Tasks.Task WriteLineAsync(char value) { throw null; }
        public System.Threading.Tasks.Task WriteLineAsync(char[] buffer) { throw null; }
        public virtual System.Threading.Tasks.Task WriteLineAsync(char[] buffer, int index, int count) { throw null; }
        public virtual System.Threading.Tasks.Task WriteLineAsync(System.ReadOnlyMemory<char> buffer, System.Threading.CancellationToken cancellationToken = default(System.Threading.CancellationToken)) { throw null; }
        public virtual System.Threading.Tasks.Task WriteLineAsync(string value) { throw null; }
        public virtual System.Threading.Tasks.Task WriteLineAsync(System.Text.StringBuilder value, System.Threading.CancellationToken cancellationToken = default(System.Threading.CancellationToken)) { throw null; }
    }
}
namespace System.Net
{
    public static partial class WebUtility
    {
        public static string HtmlDecode(string value) { throw null; }
        public static void HtmlDecode(string value, System.IO.TextWriter output) { }
        public static string HtmlEncode(string value) { throw null; }
        public static void HtmlEncode(string value, System.IO.TextWriter output) { }
        public static string UrlDecode(string encodedValue) { throw null; }
        public static byte[] UrlDecodeToBytes(byte[] encodedValue, int offset, int count) { throw null; }
        public static string UrlEncode(string value) { throw null; }
        public static byte[] UrlEncodeToBytes(byte[] value, int offset, int count) { throw null; }
    }
}
<<<<<<< HEAD
namespace System.Numerics
{
    public static class BitOperations
    {
        [System.CLSCompliantAttribute(false)]
        public static int LeadingZeroCount(uint value) { throw null; }
        [System.CLSCompliantAttribute(false)]
        public static int LeadingZeroCount(ulong value) { throw null; }
        [System.CLSCompliantAttribute(false)]
        public static int Log2(uint value) { throw null; }
        [System.CLSCompliantAttribute(false)]
        public static int Log2(ulong value) { throw null; }
        [System.CLSCompliantAttribute(false)]
        public static int PopCount(uint value) { throw null; }
        [System.CLSCompliantAttribute(false)]
        public static int PopCount(ulong value) { throw null; }
        [System.CLSCompliantAttribute(false)]
        public static uint RotateLeft(uint value, int bitOffset) { throw null; }
        [System.CLSCompliantAttribute(false)]
        public static ulong RotateLeft(ulong value, int bitOffset) { throw null; }
        [System.CLSCompliantAttribute(false)]
        public static uint RotateRight(uint value, int bitOffset) { throw null; }
        [System.CLSCompliantAttribute(false)]
        public static ulong RotateRight(ulong value, int bitOffset) { throw null; }
        public static int TrailingZeroCount(int value) { throw null; }
        public static int TrailingZeroCount(long value) { throw null; }
        [System.CLSCompliantAttribute(false)]
        public static int TrailingZeroCount(uint value) { throw null; }
        [System.CLSCompliantAttribute(false)]
        public static int TrailingZeroCount(ulong value) { throw null; }
=======
namespace System.Reflection
{
    public partial class AssemblyNameProxy : System.MarshalByRefObject
    {
        public AssemblyNameProxy() { }
        public System.Reflection.AssemblyName GetAssemblyName(string assemblyFile) { throw null; }
    }
}
namespace System.Runtime
{
    public static partial class ProfileOptimization
    {
        public static void SetProfileRoot(string directoryPath) { }
        public static void StartProfile(string profile) { }
    }
}
namespace System.Runtime.CompilerServices
{
    public sealed partial class SwitchExpressionException : System.InvalidOperationException
    {
        public SwitchExpressionException() { }
        public SwitchExpressionException(System.Exception innerException) { }
        public SwitchExpressionException(object unmatchedValue) { }
        public SwitchExpressionException(string message) { }
        public SwitchExpressionException(string message, System.Exception innerException) { }
        public object UnmatchedValue { get { throw null; } }
        public override void GetObjectData(System.Runtime.Serialization.SerializationInfo info, System.Runtime.Serialization.StreamingContext context) { }
    }
}
namespace System.Runtime.Versioning
{
    [System.AttributeUsageAttribute(System.AttributeTargets.Assembly | System.AttributeTargets.Class | System.AttributeTargets.Constructor | System.AttributeTargets.Delegate | System.AttributeTargets.Enum | System.AttributeTargets.Event | System.AttributeTargets.Interface | System.AttributeTargets.Method | System.AttributeTargets.Module | System.AttributeTargets.Property | System.AttributeTargets.Struct, AllowMultiple=false, Inherited=false)]
    public sealed partial class ComponentGuaranteesAttribute : System.Attribute
    {
        public ComponentGuaranteesAttribute(System.Runtime.Versioning.ComponentGuaranteesOptions guarantees) { }
        public System.Runtime.Versioning.ComponentGuaranteesOptions Guarantees { get { throw null; } }
    }
    [System.FlagsAttribute]
    public enum ComponentGuaranteesOptions
    {
        Exchange = 1,
        None = 0,
        SideBySide = 4,
        Stable = 2,
    }
    public sealed partial class FrameworkName : System.IEquatable<System.Runtime.Versioning.FrameworkName>
    {
        public FrameworkName(string frameworkName) { }
        public FrameworkName(string identifier, System.Version version) { }
        public FrameworkName(string identifier, System.Version version, string profile) { }
        public string FullName { get { throw null; } }
        public string Identifier { get { throw null; } }
        public string Profile { get { throw null; } }
        public System.Version Version { get { throw null; } }
        public override bool Equals(object obj) { throw null; }
        public bool Equals(System.Runtime.Versioning.FrameworkName other) { throw null; }
        public override int GetHashCode() { throw null; }
        public static bool operator ==(System.Runtime.Versioning.FrameworkName left, System.Runtime.Versioning.FrameworkName right) { throw null; }
        public static bool operator !=(System.Runtime.Versioning.FrameworkName left, System.Runtime.Versioning.FrameworkName right) { throw null; }
        public override string ToString() { throw null; }
    }
    [System.AttributeUsageAttribute(System.AttributeTargets.Constructor | System.AttributeTargets.Method | System.AttributeTargets.Property, Inherited=false)]
    [System.Diagnostics.ConditionalAttribute("RESOURCE_ANNOTATION_WORK")]
    public sealed partial class ResourceConsumptionAttribute : System.Attribute
    {
        public ResourceConsumptionAttribute(System.Runtime.Versioning.ResourceScope resourceScope) { }
        public ResourceConsumptionAttribute(System.Runtime.Versioning.ResourceScope resourceScope, System.Runtime.Versioning.ResourceScope consumptionScope) { }
        public System.Runtime.Versioning.ResourceScope ConsumptionScope { get { throw null; } }
        public System.Runtime.Versioning.ResourceScope ResourceScope { get { throw null; } }
    }
    [System.AttributeUsageAttribute(System.AttributeTargets.Constructor | System.AttributeTargets.Field | System.AttributeTargets.Method | System.AttributeTargets.Property, Inherited=false)]
    [System.Diagnostics.ConditionalAttribute("RESOURCE_ANNOTATION_WORK")]
    public sealed partial class ResourceExposureAttribute : System.Attribute
    {
        public ResourceExposureAttribute(System.Runtime.Versioning.ResourceScope exposureLevel) { }
        public System.Runtime.Versioning.ResourceScope ResourceExposureLevel { get { throw null; } }
    }
    [System.FlagsAttribute]
    public enum ResourceScope
    {
        AppDomain = 4,
        Assembly = 32,
        Library = 8,
        Machine = 1,
        None = 0,
        Private = 16,
        Process = 2,
    }
    public static partial class VersioningHelper
    {
        public static string MakeVersionSafeName(string name, System.Runtime.Versioning.ResourceScope from, System.Runtime.Versioning.ResourceScope to) { throw null; }
        public static string MakeVersionSafeName(string name, System.Runtime.Versioning.ResourceScope from, System.Runtime.Versioning.ResourceScope to, System.Type type) { throw null; }
>>>>>>> b85d017e
    }
}
namespace System.Security
{
    public partial interface IPermission : System.Security.ISecurityEncodable
    {
        System.Security.IPermission Copy();
        void Demand();
        System.Security.IPermission Intersect(System.Security.IPermission target);
        bool IsSubsetOf(System.Security.IPermission target);
        System.Security.IPermission Union(System.Security.IPermission target);
    }
    public partial interface ISecurityEncodable
    {
        void FromXml(System.Security.SecurityElement e);
        System.Security.SecurityElement ToXml();
    }
    public partial interface IStackWalk
    {
        void Assert();
        void Demand();
        void Deny();
        void PermitOnly();
    }
    public partial class PermissionSet : System.Collections.ICollection, System.Collections.IEnumerable, System.Runtime.Serialization.IDeserializationCallback, System.Security.ISecurityEncodable, System.Security.IStackWalk
    {
        public PermissionSet(System.Security.Permissions.PermissionState state) { }
        public PermissionSet(System.Security.PermissionSet permSet) { }
        public virtual int Count { get { throw null; } }
        public virtual bool IsReadOnly { get { throw null; } }
        public virtual bool IsSynchronized { get { throw null; } }
        public virtual object SyncRoot { get { throw null; } }
        public System.Security.IPermission AddPermission(System.Security.IPermission perm) { throw null; }
        protected virtual System.Security.IPermission AddPermissionImpl(System.Security.IPermission perm) { throw null; }
        public void Assert() { }
        public bool ContainsNonCodeAccessPermissions() { throw null; }
        [System.ObsoleteAttribute]
        public static byte[] ConvertPermissionSet(string inFormat, byte[] inData, string outFormat) { throw null; }
        public virtual System.Security.PermissionSet Copy() { throw null; }
        public virtual void CopyTo(System.Array array, int index) { }
        public void Demand() { }
        [System.ObsoleteAttribute]
        public void Deny() { }
        public override bool Equals(object o) { throw null; }
        public virtual void FromXml(System.Security.SecurityElement et) { }
        public System.Collections.IEnumerator GetEnumerator() { throw null; }
        protected virtual System.Collections.IEnumerator GetEnumeratorImpl() { throw null; }
        public override int GetHashCode() { throw null; }
        public System.Security.IPermission GetPermission(System.Type permClass) { throw null; }
        protected virtual System.Security.IPermission GetPermissionImpl(System.Type permClass) { throw null; }
        public System.Security.PermissionSet Intersect(System.Security.PermissionSet other) { throw null; }
        public bool IsEmpty() { throw null; }
        public bool IsSubsetOf(System.Security.PermissionSet target) { throw null; }
        public bool IsUnrestricted() { throw null; }
        public void PermitOnly() { }
        public System.Security.IPermission RemovePermission(System.Type permClass) { throw null; }
        protected virtual System.Security.IPermission RemovePermissionImpl(System.Type permClass) { throw null; }
        public static void RevertAssert() { }
        public System.Security.IPermission SetPermission(System.Security.IPermission perm) { throw null; }
        protected virtual System.Security.IPermission SetPermissionImpl(System.Security.IPermission perm) { throw null; }
        void System.Runtime.Serialization.IDeserializationCallback.OnDeserialization(object sender) { }
        public override string ToString() { throw null; }
        public virtual System.Security.SecurityElement ToXml() { throw null; }
        public System.Security.PermissionSet Union(System.Security.PermissionSet other) { throw null; }
    }
    public sealed partial class SecurityElement
    {
        public SecurityElement(string tag) { }
        public SecurityElement(string tag, string text) { }
        public System.Collections.Hashtable Attributes { get { throw null; } set { } }
        public System.Collections.ArrayList Children { get { throw null; } set { } }
        public string Tag { get { throw null; } set { } }
        public string Text { get { throw null; } set { } }
        public void AddAttribute(string name, string value) { }
        public void AddChild(System.Security.SecurityElement child) { }
        public string Attribute(string name) { throw null; }
        public System.Security.SecurityElement Copy() { throw null; }
        public bool Equal(System.Security.SecurityElement other) { throw null; }
        public static string Escape(string str) { throw null; }
        public static System.Security.SecurityElement FromString(string xml) { throw null; }
        public static bool IsValidAttributeName(string name) { throw null; }
        public static bool IsValidAttributeValue(string value) { throw null; }
        public static bool IsValidTag(string tag) { throw null; }
        public static bool IsValidText(string text) { throw null; }
        public System.Security.SecurityElement SearchForChildByTag(string tag) { throw null; }
        public string SearchForTextOfTag(string tag) { throw null; }
        public override string ToString() { throw null; }
    }
}
namespace System.Security.Permissions
{
    [System.AttributeUsageAttribute(System.AttributeTargets.Assembly | System.AttributeTargets.Class | System.AttributeTargets.Constructor | System.AttributeTargets.Method | System.AttributeTargets.Struct, AllowMultiple=true, Inherited=false)]
    public abstract partial class CodeAccessSecurityAttribute : System.Security.Permissions.SecurityAttribute
    {
        protected CodeAccessSecurityAttribute(System.Security.Permissions.SecurityAction action) : base (default(System.Security.Permissions.SecurityAction)) { }
    }
    public enum PermissionState
    {
        None = 0,
        Unrestricted = 1,
    }
    public enum SecurityAction
    {
        Assert = 3,
        Demand = 2,
        [System.ObsoleteAttribute("Deny is obsolete and will be removed in a future release of the .NET Framework. See https://go.microsoft.com/fwlink/?LinkID=155570 for more information.")]
        Deny = 4,
        InheritanceDemand = 7,
        LinkDemand = 6,
        PermitOnly = 5,
        [System.ObsoleteAttribute("Assembly level declarative security is obsolete and is no longer enforced by the CLR by default. See https://go.microsoft.com/fwlink/?LinkID=155570 for more information.")]
        RequestMinimum = 8,
        [System.ObsoleteAttribute("Assembly level declarative security is obsolete and is no longer enforced by the CLR by default. See https://go.microsoft.com/fwlink/?LinkID=155570 for more information.")]
        RequestOptional = 9,
        [System.ObsoleteAttribute("Assembly level declarative security is obsolete and is no longer enforced by the CLR by default. See https://go.microsoft.com/fwlink/?LinkID=155570 for more information.")]
        RequestRefuse = 10,
    }
    [System.AttributeUsageAttribute(System.AttributeTargets.Assembly | System.AttributeTargets.Class | System.AttributeTargets.Constructor | System.AttributeTargets.Method | System.AttributeTargets.Struct, AllowMultiple=true, Inherited=false)]
    public abstract partial class SecurityAttribute : System.Attribute
    {
        protected SecurityAttribute(System.Security.Permissions.SecurityAction action) { }
        public System.Security.Permissions.SecurityAction Action { get { throw null; } set { } }
        public bool Unrestricted { get { throw null; } set { } }
        public abstract System.Security.IPermission CreatePermission();
    }
    [System.AttributeUsageAttribute(System.AttributeTargets.Assembly | System.AttributeTargets.Class | System.AttributeTargets.Constructor | System.AttributeTargets.Method | System.AttributeTargets.Struct, AllowMultiple=true, Inherited=false)]
    public sealed partial class SecurityPermissionAttribute : System.Security.Permissions.CodeAccessSecurityAttribute
    {
        public SecurityPermissionAttribute(System.Security.Permissions.SecurityAction action) : base (default(System.Security.Permissions.SecurityAction)) { }
        public bool Assertion { get { throw null; } set { } }
        public bool BindingRedirects { get { throw null; } set { } }
        public bool ControlAppDomain { get { throw null; } set { } }
        public bool ControlDomainPolicy { get { throw null; } set { } }
        public bool ControlEvidence { get { throw null; } set { } }
        public bool ControlPolicy { get { throw null; } set { } }
        public bool ControlPrincipal { get { throw null; } set { } }
        public bool ControlThread { get { throw null; } set { } }
        public bool Execution { get { throw null; } set { } }
        public System.Security.Permissions.SecurityPermissionFlag Flags { get { throw null; } set { } }
        public bool Infrastructure { get { throw null; } set { } }
        public bool RemotingConfiguration { get { throw null; } set { } }
        public bool SerializationFormatter { get { throw null; } set { } }
        public bool SkipVerification { get { throw null; } set { } }
        public bool UnmanagedCode { get { throw null; } set { } }
        public override System.Security.IPermission CreatePermission() { throw null; }
    }
    [System.FlagsAttribute]
    public enum SecurityPermissionFlag
    {
        AllFlags = 16383,
        Assertion = 1,
        BindingRedirects = 8192,
        ControlAppDomain = 1024,
        ControlDomainPolicy = 256,
        ControlEvidence = 32,
        ControlPolicy = 64,
        ControlPrincipal = 512,
        ControlThread = 16,
        Execution = 8,
        Infrastructure = 4096,
        NoFlags = 0,
        RemotingConfiguration = 2048,
        SerializationFormatter = 128,
        SkipVerification = 4,
        UnmanagedCode = 2,
    }
}<|MERGE_RESOLUTION|>--- conflicted
+++ resolved
@@ -907,10 +907,6 @@
         public static float Log(float x, float y) { throw null; }
         public static float Log10(float x) { throw null; }
         public static float Log2(float x) { throw null; }
-<<<<<<< HEAD
-        public static float Log10(float x) { throw null; }
-=======
->>>>>>> b85d017e
         public static float Max(float x, float y) { throw null; }
         public static float MaxMagnitude(float x, float y) { throw null; }
         public static float Min(float x, float y) { throw null; }
@@ -1610,11 +1606,7 @@
         public virtual System.Threading.Tasks.Task WriteAsync(char[] buffer, int index, int count) { throw null; }
         public virtual System.Threading.Tasks.Task WriteAsync(System.ReadOnlyMemory<char> buffer, System.Threading.CancellationToken cancellationToken = default(System.Threading.CancellationToken)) { throw null; }
         public virtual System.Threading.Tasks.Task WriteAsync(string value) { throw null; }
-<<<<<<< HEAD
-        public virtual System.Threading.Tasks.Task WriteAsync(System.Text.StringBuilder value, System.Threading.CancellationToken cancellationToken = default) { throw null; }
-=======
         public virtual System.Threading.Tasks.Task WriteAsync(System.Text.StringBuilder value, System.Threading.CancellationToken cancellationToken = default(System.Threading.CancellationToken)) { throw null; }
->>>>>>> b85d017e
         public virtual void WriteLine() { }
         public virtual void WriteLine(bool value) { }
         public virtual void WriteLine(char value) { }
@@ -1660,7 +1652,6 @@
         public static byte[] UrlEncodeToBytes(byte[] value, int offset, int count) { throw null; }
     }
 }
-<<<<<<< HEAD
 namespace System.Numerics
 {
     public static class BitOperations
@@ -1691,7 +1682,8 @@
         public static int TrailingZeroCount(uint value) { throw null; }
         [System.CLSCompliantAttribute(false)]
         public static int TrailingZeroCount(ulong value) { throw null; }
-=======
+    }
+}
 namespace System.Reflection
 {
     public partial class AssemblyNameProxy : System.MarshalByRefObject
@@ -1784,7 +1776,6 @@
     {
         public static string MakeVersionSafeName(string name, System.Runtime.Versioning.ResourceScope from, System.Runtime.Versioning.ResourceScope to) { throw null; }
         public static string MakeVersionSafeName(string name, System.Runtime.Versioning.ResourceScope from, System.Runtime.Versioning.ResourceScope to, System.Type type) { throw null; }
->>>>>>> b85d017e
     }
 }
 namespace System.Security
