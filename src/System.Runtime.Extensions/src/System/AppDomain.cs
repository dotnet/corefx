--- conflicted
+++ resolved
@@ -4,11 +4,8 @@
 
 #pragma warning disable CS0067 // events are declared but not used
 
-<<<<<<< HEAD
-using System.Diagnostics.Contracts;
+
 using System.IO;
-=======
->>>>>>> 6fb57a4b
 using System.Reflection;
 using System.Runtime.ExceptionServices;
 using System.Runtime.Loader;
@@ -291,7 +288,6 @@
             }
         }
 
-<<<<<<< HEAD
         public ObjectHandle CreateInstance(string assemblyName, string typeName)
         { 
             if (assemblyName == null)
@@ -399,7 +395,8 @@
             ObjectHandle oh = CreateInstanceFrom(assemblyFile, typeName, activationAttributes);
             
              return (oh != null) ? oh.Unwrap() : null;
-=======
+        }
+
         public IPrincipal GetThreadPrincipal()
         {
             IPrincipal principal = _defaultPrincipal;
@@ -432,7 +429,6 @@
             }
 
             return principal;
->>>>>>> 6fb57a4b
         }
     }
 }