--- conflicted
+++ resolved
@@ -572,11 +572,7 @@
             Debug.Assert(_bytePos <= preamble.Length, "_compressPreamble was called with the current bytePos greater than the preamble buffer length.  Are two threads using this StreamReader at the same time?");
             int len = (_byteLen >= (preamble.Length)) ? (preamble.Length - _bytePos) : (_byteLen - _bytePos);
 
-<<<<<<< HEAD
-            fixed (byte* preamblePtr = &MemoryMarshal.GetReference(preamble))
-=======
             for (int i = 0; i < len; i++, _bytePos++)
->>>>>>> 79d708b2
             {
                 if (_byteBuffer[_bytePos] != preamble[_bytePos])
                 {
