// Licensed to the .NET Foundation under one or more agreements.
// The .NET Foundation licenses this file to you under the MIT license.
// See the LICENSE file in the project root for more information.

using System.Collections;
using System.Collections.Generic;
using System.Net;
using System.Reflection;
using System.Reflection.Emit;
using System.Runtime.Serialization;
using System.Text;

// This HttpHandlerDiagnosticListener class is applicable only for .NET 4.6, and not for .NET core.

namespace System.Diagnostics
{
    /// <summary>
    /// A HttpHandlerDiagnosticListener is a DiagnosticListener for .NET 4.6 and above where
    /// HttpClient doesn't have a DiagnosticListener built in. This class is not used for .NET Core
    /// because HttpClient in .NET Core already emits DiagnosticSource events. This class compensates for
    /// that in .NET 4.6 and above. HttpHandlerDiagnosticListener has no public constructor. To use this, 
    /// the application just needs to call <see cref="DiagnosticListener.AllListeners" /> and
    /// <see cref="DiagnosticListener.AllListenerObservable.Subscribe(IObserver{DiagnosticListener})"/>,
    /// then in the <see cref="IObserver{DiagnosticListener}.OnNext(DiagnosticListener)"/> method,
    /// when it sees the System.Net.Http.Desktop source, subscribe to it. This will trigger the
    /// initialization of this DiagnosticListener.
    /// </summary>
    internal sealed class HttpHandlerDiagnosticListener : DiagnosticListener
    {
        /// <summary>
        /// Overriding base class implementation just to give us a chance to initialize.  
        /// </summary>
        public override IDisposable Subscribe(IObserver<KeyValuePair<string, object>> observer, Predicate<string> isEnabled)
        {
            IDisposable result = base.Subscribe(observer, isEnabled);
            Initialize();
            return result;
        }

        /// <summary>
        /// Overriding base class implementation just to give us a chance to initialize.  
        /// </summary>
        public override IDisposable Subscribe(IObserver<KeyValuePair<string, object>> observer, Func<string, object, object, bool> isEnabled)
        {
            IDisposable result = base.Subscribe(observer, isEnabled);
            Initialize();
            return result;
        }

        /// <summary>
        /// Overriding base class implementation just to give us a chance to initialize.  
        /// </summary>
        public override IDisposable Subscribe(IObserver<KeyValuePair<string, object>> observer)
        {
            IDisposable result = base.Subscribe(observer);
            Initialize();
            return result;
        }

        /// <summary>
        /// Initializes all the reflection objects it will ever need. Reflection is costly, but it's better to take
        /// this one time performance hit than to get it multiple times later, or do it lazily and have to worry about
        /// threading issues. If Initialize has been called before, it will not doing anything.
        /// </summary>
        private void Initialize()
        {
            lock (this)
            {
                if (!this.initialized)
                {
                    try
                    {
                        // This flag makes sure we only do this once. Even if we failed to initialize in an
                        // earlier time, we should not retry because this initialization is not cheap and
                        // the likelihood it will succeed the second time is very small.
                        this.initialized = true;

                        PrepareReflectionObjects();
                        PerformInjection();
                    }
                    catch (Exception ex)
                    {
                        // If anything went wrong, just no-op. Write an event so at least we can find out.
                        this.Write(InitializationFailed, new { Exception = ex });
                    }
                }
            }
        }

        #region private helper classes

        private class HashtableWrapper : Hashtable, IEnumerable
        {
            protected Hashtable _table;
            public override int Count
            {
                get
                {
                    return this._table.Count;
                }
            }
            public override bool IsReadOnly
            {
                get
                {
                    return this._table.IsReadOnly;
                }
            }
            public override bool IsFixedSize
            {
                get
                {
                    return this._table.IsFixedSize;
                }
            }
            public override bool IsSynchronized
            {
                get
                {
                    return this._table.IsSynchronized;
                }
            }
            public override object this[object key]
            {
                get
                {
                    return this._table[key];
                }
                set
                {
                    this._table[key] = value;
                }
            }
            public override object SyncRoot
            {
                get
                {
                    return this._table.SyncRoot;
                }
            }
            public override ICollection Keys
            {
                get
                {
                    return this._table.Keys;
                }
            }
            public override ICollection Values
            {
                get
                {
                    return this._table.Values;
                }
            }
            internal HashtableWrapper(Hashtable table) : base()
            {
                this._table = table;
            }
            public override void Add(object key, object value)
            {
                this._table.Add(key, value);
            }
            public override void Clear()
            {
                this._table.Clear();
            }
            public override bool Contains(object key)
            {
                return this._table.Contains(key);
            }
            public override bool ContainsKey(object key)
            {
                return this._table.ContainsKey(key);
            }
            public override bool ContainsValue(object key)
            {
                return this._table.ContainsValue(key);
            }
            public override void CopyTo(Array array, int arrayIndex)
            {
                this._table.CopyTo(array, arrayIndex);
            }
            public override object Clone()
            {
                return new HashtableWrapper((Hashtable)this._table.Clone());
            }
            IEnumerator IEnumerable.GetEnumerator()
            {
                return this._table.GetEnumerator();
            }
            public override IDictionaryEnumerator GetEnumerator()
            {
                return this._table.GetEnumerator();
            }
            public override void Remove(object key)
            {
                this._table.Remove(key);
            }
        }

        /// <summary>
        /// Helper class used for ServicePointManager.s_ServicePointTable. The goal here is to
        /// intercept each new ServicePoint object being added to ServicePointManager.s_ServicePointTable
        /// and replace its ConnectionGroupList hashtable field.
        /// </summary>
        private sealed class ServicePointHashtable : HashtableWrapper
        {
            public ServicePointHashtable(Hashtable table) : base(table)
            {
            }

            public override object this[object key]
            {
                get
                {
                    return base[key];
                }
                set
                {
                    WeakReference weakRef = value as WeakReference;
                    if (weakRef != null && weakRef.IsAlive)
                    {
                        ServicePoint servicePoint = weakRef.Target as ServicePoint;
                        if (servicePoint != null)
                        {
                            // Replace the ConnectionGroup hashtable inside this ServicePoint object,
                            // which allows us to intercept each new ConnectionGroup object added under
                            // this ServicePoint.
                            Hashtable originalTable = s_connectionGroupListField.GetValue(servicePoint) as Hashtable;
                            ConnectionGroupHashtable newTable = new ConnectionGroupHashtable(originalTable ?? new Hashtable());

                            s_connectionGroupListField.SetValue(servicePoint, newTable);
                        }
                    }

                    base[key] = value;
                }
            }
        }

        /// <summary>
        /// Helper class used for ServicePoint.m_ConnectionGroupList. The goal here is to
        /// intercept each new ConnectionGroup object being added to ServicePoint.m_ConnectionGroupList
        /// and replace its m_ConnectionList arraylist field.
        /// </summary>
        private sealed class ConnectionGroupHashtable : HashtableWrapper
        {
            public ConnectionGroupHashtable(Hashtable table) : base(table)
            {
            }

            public override object this[object key]
            {
                get
                {
                    return base[key];
                }
                set
                {
                    if (s_connectionGroupType.IsInstanceOfType(value))
                    {
                        // Replace the Connection arraylist inside this ConnectionGroup object,
                        // which allows us to intercept each new Connection object added under
                        // this ConnectionGroup.
                        ArrayList originalArrayList = s_connectionListField.GetValue(value) as ArrayList;
                        ConnectionArrayList newArrayList = new ConnectionArrayList(originalArrayList ?? new ArrayList());

                        s_connectionListField.SetValue(value, newArrayList);
                    }

                    base[key] = value;
                }
            }
        }

        /// <summary>
        /// Helper class used to wrap the array list object. This class itself doesn't actually
        /// have the array elements, but rather access another array list that's given at 
        /// construction time.
        /// </summary>
        private class ArrayListWrapper : ArrayList
        {
            private ArrayList _list;

            public override int Capacity
            {
                get
                {
                    return this._list.Capacity;
                }
                set
                {
                    this._list.Capacity = value;
                }
            }
            public override int Count
            {
                get
                {
                    return this._list.Count;
                }
            }
            public override bool IsReadOnly
            {
                get
                {
                    return this._list.IsReadOnly;
                }
            }
            public override bool IsFixedSize
            {
                get
                {
                    return this._list.IsFixedSize;
                }
            }
            public override bool IsSynchronized
            {
                get
                {
                    return this._list.IsSynchronized;
                }
            }
            public override object this[int index]
            {
                get
                {
                    return this._list[index];
                }
                set
                {
                    this._list[index] = value;
                }
            }
            public override object SyncRoot
            {
                get
                {
                    return this._list.SyncRoot;
                }
            }
            internal ArrayListWrapper(ArrayList list) : base()
            {
                this._list = list;
            }
            public override int Add(object value)
            {
                return this._list.Add(value);
            }
            public override void AddRange(ICollection c)
            {
                this._list.AddRange(c);
            }
            public override int BinarySearch(object value)
            {
                return this._list.BinarySearch(value);
            }
            public override int BinarySearch(object value, IComparer comparer)
            {
                return this._list.BinarySearch(value, comparer);
            }
            public override int BinarySearch(int index, int count, object value, IComparer comparer)
            {
                return this._list.BinarySearch(index, count, value, comparer);
            }
            public override void Clear()
            {
                this._list.Clear();
            }
            public override object Clone()
            {
                return new ArrayListWrapper((ArrayList)this._list.Clone());
            }
            public override bool Contains(object item)
            {
                return this._list.Contains(item);
            }
            public override void CopyTo(Array array)
            {
                this._list.CopyTo(array);
            }
            public override void CopyTo(Array array, int index)
            {
                this._list.CopyTo(array, index);
            }
            public override void CopyTo(int index, Array array, int arrayIndex, int count)
            {
                this._list.CopyTo(index, array, arrayIndex, count);
            }
            public override IEnumerator GetEnumerator()
            {
                return this._list.GetEnumerator();
            }
            public override IEnumerator GetEnumerator(int index, int count)
            {
                return this._list.GetEnumerator(index, count);
            }
            public override int IndexOf(object value)
            {
                return this._list.IndexOf(value);
            }
            public override int IndexOf(object value, int startIndex)
            {
                return this._list.IndexOf(value, startIndex);
            }
            public override int IndexOf(object value, int startIndex, int count)
            {
                return this._list.IndexOf(value, startIndex, count);
            }
            public override void Insert(int index, object value)
            {
                this._list.Insert(index, value);
            }
            public override void InsertRange(int index, ICollection c)
            {
                this._list.InsertRange(index, c);
            }
            public override int LastIndexOf(object value)
            {
                return this._list.LastIndexOf(value);
            }
            public override int LastIndexOf(object value, int startIndex)
            {
                return this._list.LastIndexOf(value, startIndex);
            }
            public override int LastIndexOf(object value, int startIndex, int count)
            {
                return this._list.LastIndexOf(value, startIndex, count);
            }
            public override void Remove(object value)
            {
                this._list.Remove(value);
            }
            public override void RemoveAt(int index)
            {
                this._list.RemoveAt(index);
            }
            public override void RemoveRange(int index, int count)
            {
                this._list.RemoveRange(index, count);
            }
            public override void Reverse(int index, int count)
            {
                this._list.Reverse(index, count);
            }
            public override void SetRange(int index, ICollection c)
            {
                this._list.SetRange(index, c);
            }
            public override ArrayList GetRange(int index, int count)
            {
                return this._list.GetRange(index, count);
            }
            public override void Sort()
            {
                this._list.Sort();
            }
            public override void Sort(IComparer comparer)
            {
                this._list.Sort(comparer);
            }
            public override void Sort(int index, int count, IComparer comparer)
            {
                this._list.Sort(index, count, comparer);
            }
            public override object[] ToArray()
            {
                return this._list.ToArray();
            }
            public override Array ToArray(Type type)
            {
                return this._list.ToArray(type);
            }
            public override void TrimToSize()
            {
                this._list.TrimToSize();
            }
        }

        /// <summary>
        /// Helper class used for ConnectionGroup.m_ConnectionList. The goal here is to
        /// intercept each new Connection object being added to ConnectionGroup.m_ConnectionList
        /// and replace its m_WriteList arraylist field.
        /// </summary>
        private sealed class ConnectionArrayList : ArrayListWrapper
        {
            public ConnectionArrayList(ArrayList list) : base(list)
            {
            }

            public override int Add(object value)
            {
                if (s_connectionType.IsInstanceOfType(value))
                {
                    // Replace the HttpWebRequest arraylist inside this Connection object,
                    // which allows us to intercept each new HttpWebRequest object added under
                    // this Connection.
                    ArrayList originalArrayList = s_writeListField.GetValue(value) as ArrayList;
                    HttpWebRequestArrayList newArrayList = new HttpWebRequestArrayList(originalArrayList ?? new ArrayList());

                    s_writeListField.SetValue(value, newArrayList);
                }

                return base.Add(value);
            }
        }

        /// <summary>
        /// Helper class used for Connection.m_WriteList. The goal here is to
        /// intercept all new HttpWebRequest objects being added to Connection.m_WriteList
        /// and notify the listener about the HttpWebRequest that's about to send a request.
        /// It also intercepts all HttpWebRequest objects that are about to get removed from
        /// Connection.m_WriteList as they have completed the request.
        /// </summary>
        private sealed class HttpWebRequestArrayList : ArrayListWrapper
        {
            public HttpWebRequestArrayList(ArrayList list) : base(list)
            {
            }

            public override int Add(object value)
            {
                HttpWebRequest request = value as HttpWebRequest;
                if (request != null)
                {
                    s_instance.RaiseRequestEvent(request);
                }

                return base.Add(value);
            }

            public override void RemoveAt(int index)
            {
                HttpWebRequest request = base[index] as HttpWebRequest;
                if (request != null)
                {
                    HttpWebResponse response = s_httpResponseAccessor(request);
                    if (response != null)
                    {
                        s_instance.RaiseResponseEvent(request, response);
                    }
                    else
                    {
                        // In case reponse content length is 0 and request is async, 
                        // we won't have a HttpWebResponse set on request object when this method is called
                        // http://referencesource.microsoft.com/#System/net/System/Net/HttpWebResponse.cs,525

                        // But we there will be CoreResponseData object that is either exception 
                        // or the internal HTTP reponse representation having status, content and headers

                        var coreResponse = s_coreResponseAccessor(request);
                        if (coreResponse != null && s_coreResponseDataType.IsInstanceOfType(coreResponse))
                        {
                            HttpStatusCode status = s_coreStatusCodeAccessor(coreResponse);
                            WebHeaderCollection headers = s_coreHeadersAccessor(coreResponse);

                            // Manual creation of HttpWebResponse here is not possible as this method is eventually called from the 
                            // HttpWebResponse ctor. So we will send Stop event with the Status and Headers payload
                            // to notify listeners about response;
                            // We use two different names for Stop events since one event with payload type that varies creates
                            // complications for efficient payload parsing and is not supported by DiagnosicSource helper 
                            // libraries (e.g. Microsoft.Extensions.DiagnosticAdapter)

                            s_instance.RaiseResponseEvent(request, status, headers);
                        }
                    }
                }

                base.RemoveAt(index);
            }
        }

        #endregion

        #region private methods

        /// <summary>
        /// Private constructor. This class implements a singleton pattern and only this class is allowed to create an instance.
        /// </summary>
        private HttpHandlerDiagnosticListener() : base(DiagnosticListenerName)
        {
        }

        private void RaiseRequestEvent(HttpWebRequest request)
        {
            if (request.Headers.Get(RequestIdHeaderName) != null)
            {
                // this request was instrumented by previous RaiseRequestEvent
                return;
            }

            if (this.IsEnabled(ActivityName, request))
            {
                var activity = new Activity(ActivityName);

                // Only send start event to users who subscribed for it, but start activity anyway
                if (this.IsEnabled(RequestStartName))
                {
                    this.StartActivity(activity, new { Request = request });
                }
                else
                {
                    activity.Start();
                }

                if (activity.IdFormat == ActivityIdFormat.W3C)
                {
                    // do not inject header if it was injected already 
                    // perhaps tracing systems wants to override it
                    if (request.Headers.Get(TraceParentHeaderName) == null)
                    {
                        request.Headers.Add(TraceParentHeaderName, activity.Id);

                        var traceState = activity.TraceStateString;
                        if (traceState != null)
                        {
                            request.Headers.Add(TraceStateHeaderName, traceState);
                        }
                    }
                }
                else
                {
                    // do not inject header if it was injected already 
                    // perhaps tracing systems wants to override it
                    if (request.Headers.Get(RequestIdHeaderName) == null)
                    {
                        request.Headers.Add(RequestIdHeaderName, activity.Id);
                    }
                }

                if (request.Headers.Get(CorrelationContextHeaderName) == null)
                {
                    // we expect baggage to be empty or contain a few items
                    using (IEnumerator<KeyValuePair<string, string>> e = activity.Baggage.GetEnumerator())
                    {
                        if (e.MoveNext())
                        {
<<<<<<< HEAD
                            KeyValuePair<string, string> item = e.Current;
                            baggage.Append(WebUtility.UrlEncode(item.Key)).Append('=').Append(WebUtility.UrlEncode(item.Value)).Append(',');
=======
                            StringBuilder baggage = new StringBuilder();
                            do
                            {
                                KeyValuePair<string, string> item = e.Current;
                                baggage.Append(item.Key).Append('=').Append(item.Value).Append(',');
                            }
                            while (e.MoveNext());
                            baggage.Remove(baggage.Length - 1, 1);
                            request.Headers.Add(CorrelationContextHeaderName, baggage.ToString());
>>>>>>> 6f970b09
                        }
                    }
                }

                // There is no guarantee that Activity.Current will flow to the Response, so let's stop it here
                activity.Stop();
            }
        }

        private void RaiseResponseEvent(HttpWebRequest request, HttpWebResponse response)
        {
            // Response event could be received several times for the same request in case it was redirected
            // IsLastResponse checks if response is the last one (no more redirects will happen)
            // based on response StatusCode and number or redirects done so far
            if (request.Headers.Get(RequestIdHeaderName) != null && IsLastResponse(request, response.StatusCode))
            {
                // only send Stop if request was instrumented
                this.Write(RequestStopName, new { Request = request, Response = response });
            }
        }

        private void RaiseResponseEvent(HttpWebRequest request, HttpStatusCode statusCode, WebHeaderCollection headers)
        {
            // Response event could be received several times for the same request in case it was redirected
            // IsLastResponse checks if response is the last one (no more redirects will happen)
            // based on response StatusCode and number or redirects done so far
            if (request.Headers.Get(RequestIdHeaderName) != null && IsLastResponse(request, statusCode))
            {
                this.Write(RequestStopExName, new { Request = request, StatusCode = statusCode, Headers = headers });
            }
        }

        private bool IsLastResponse(HttpWebRequest request, HttpStatusCode statusCode)
        {
            if (request.AllowAutoRedirect)
            {
                if (statusCode == HttpStatusCode.Ambiguous ||  // 300
                    statusCode == HttpStatusCode.Moved ||  // 301
                    statusCode == HttpStatusCode.Redirect ||  // 302
                    statusCode == HttpStatusCode.RedirectMethod ||  // 303
                    statusCode == HttpStatusCode.RedirectKeepVerb ||  // 307
                    (int)statusCode == 308) // 308 Permanent Redirect is not in netfx yet, and so has to be specified this way.
                {
                    return s_autoRedirectsAccessor(request) >= request.MaximumAutomaticRedirections;
                }
            }

            return true;
        }

        private static void PrepareReflectionObjects()
        {
            // At any point, if the operation failed, it should just throw. The caller should catch all exceptions and swallow.

            // First step: Get all the reflection objects we will ever need.
            Assembly systemNetHttpAssembly = typeof(ServicePoint).Assembly;
            s_connectionGroupListField = typeof(ServicePoint).GetField("m_ConnectionGroupList", BindingFlags.Instance | BindingFlags.NonPublic);
            s_connectionGroupType = systemNetHttpAssembly?.GetType("System.Net.ConnectionGroup");
            s_connectionListField = s_connectionGroupType?.GetField("m_ConnectionList", BindingFlags.Instance | BindingFlags.NonPublic);
            s_connectionType = systemNetHttpAssembly?.GetType("System.Net.Connection");
            s_writeListField = s_connectionType?.GetField("m_WriteList", BindingFlags.Instance | BindingFlags.NonPublic);

            s_httpResponseAccessor = CreateFieldGetter<HttpWebRequest, HttpWebResponse>("_HttpResponse", BindingFlags.NonPublic | BindingFlags.Instance);
            s_autoRedirectsAccessor = CreateFieldGetter<HttpWebRequest, int>("_AutoRedirects", BindingFlags.NonPublic | BindingFlags.Instance);
            s_coreResponseAccessor = CreateFieldGetter<HttpWebRequest, object>("_CoreResponse", BindingFlags.NonPublic | BindingFlags.Instance);

            s_coreResponseDataType = systemNetHttpAssembly?.GetType("System.Net.CoreResponseData");
            if (s_coreResponseDataType != null)
            {
                s_coreStatusCodeAccessor = CreateFieldGetter<HttpStatusCode>(s_coreResponseDataType, "m_StatusCode", BindingFlags.Public | BindingFlags.Instance);
                s_coreHeadersAccessor = CreateFieldGetter<WebHeaderCollection>(s_coreResponseDataType, "m_ResponseHeaders", BindingFlags.Public | BindingFlags.Instance);
            }
            // Double checking to make sure we have all the pieces initialized
            if (s_connectionGroupListField == null ||
                s_connectionGroupType == null ||
                s_connectionListField == null ||
                s_connectionType == null ||
                s_writeListField == null ||
                s_httpResponseAccessor == null ||
                s_autoRedirectsAccessor == null ||
                s_coreResponseDataType == null ||
                s_coreStatusCodeAccessor == null ||
                s_coreHeadersAccessor == null)
            {
                // If anything went wrong here, just return false. There is nothing we can do.
                throw new InvalidOperationException("Unable to initialize all required reflection objects");
            }
        }

        private static void PerformInjection()
        {
            FieldInfo servicePointTableField = typeof(ServicePointManager).GetField("s_ServicePointTable", BindingFlags.Static | BindingFlags.NonPublic);
            if (servicePointTableField == null)
            {
                // If anything went wrong here, just return false. There is nothing we can do.
                throw new InvalidOperationException("Unable to access the ServicePointTable field");
            }

            Hashtable originalTable = servicePointTableField.GetValue(null) as Hashtable;
            ServicePointHashtable newTable = new ServicePointHashtable(originalTable ?? new Hashtable());

            servicePointTableField.SetValue(null, newTable);
        }

        private static Func<TClass, TField> CreateFieldGetter<TClass, TField>(string fieldName, BindingFlags flags) where TClass : class
        {
            FieldInfo field = typeof(TClass).GetField(fieldName, flags);
            if (field != null)
            {
                string methodName = field.ReflectedType.FullName + ".get_" + field.Name;
                DynamicMethod getterMethod = new DynamicMethod(methodName, typeof(TField), new[] { typeof(TClass) }, true);
                ILGenerator generator = getterMethod.GetILGenerator();
                generator.Emit(OpCodes.Ldarg_0);
                generator.Emit(OpCodes.Ldfld, field);
                generator.Emit(OpCodes.Ret);
                return (Func<TClass, TField>)getterMethod.CreateDelegate(typeof(Func<TClass, TField>));
            }

            return null;
        }


        /// <summary>
        /// Creates getter for a field defined in private or internal type
        /// repesented with classType variable
        /// </summary>
        private static Func<object, TField> CreateFieldGetter<TField>(Type classType, string fieldName, BindingFlags flags)
        {
            FieldInfo field = classType.GetField(fieldName, flags);
            if (field != null)
            {
                string methodName = classType.FullName + ".get_" + field.Name;
                DynamicMethod getterMethod = new DynamicMethod(methodName, typeof(TField), new[] { typeof(object) }, true);
                ILGenerator generator = getterMethod.GetILGenerator();
                generator.Emit(OpCodes.Ldarg_0);
                generator.Emit(OpCodes.Castclass, classType);
                generator.Emit(OpCodes.Ldfld, field);
                generator.Emit(OpCodes.Ret);

                return (Func<object, TField>)getterMethod.CreateDelegate(typeof(Func<object, TField>));
            }

            return null;
        }

        #endregion

        internal static HttpHandlerDiagnosticListener s_instance = new HttpHandlerDiagnosticListener();

        #region private fields
        private const string DiagnosticListenerName = "System.Net.Http.Desktop";
        private const string ActivityName = "System.Net.Http.Desktop.HttpRequestOut";
        private const string RequestStartName = "System.Net.Http.Desktop.HttpRequestOut.Start";
        private const string RequestStopName = "System.Net.Http.Desktop.HttpRequestOut.Stop";
        private const string RequestStopExName = "System.Net.Http.Desktop.HttpRequestOut.Ex.Stop";
        private const string InitializationFailed = "System.Net.Http.InitializationFailed";
        private const string RequestIdHeaderName = "Request-Id";
        private const string CorrelationContextHeaderName = "Correlation-Context";
        private const string TraceParentHeaderName = "traceparent";
        private const string TraceStateHeaderName = "tracestate";

        // Fields for controlling initialization of the HttpHandlerDiagnosticListener singleton
        private bool initialized = false;

        // Fields for reflection
        private static FieldInfo s_connectionGroupListField;
        private static Type s_connectionGroupType;
        private static FieldInfo s_connectionListField;
        private static Type s_connectionType;
        private static FieldInfo s_writeListField;
        private static Func<HttpWebRequest, HttpWebResponse> s_httpResponseAccessor;
        private static Func<HttpWebRequest, int> s_autoRedirectsAccessor;
        private static Func<HttpWebRequest, object> s_coreResponseAccessor;
        private static Func<object, HttpStatusCode> s_coreStatusCodeAccessor;
        private static Func<object, WebHeaderCollection> s_coreHeadersAccessor;
        private static Type s_coreResponseDataType;

        #endregion
    }
}<|MERGE_RESOLUTION|>--- conflicted
+++ resolved
@@ -635,20 +635,15 @@
                     {
                         if (e.MoveNext())
                         {
-<<<<<<< HEAD
-                            KeyValuePair<string, string> item = e.Current;
-                            baggage.Append(WebUtility.UrlEncode(item.Key)).Append('=').Append(WebUtility.UrlEncode(item.Value)).Append(',');
-=======
                             StringBuilder baggage = new StringBuilder();
                             do
                             {
                                 KeyValuePair<string, string> item = e.Current;
-                                baggage.Append(item.Key).Append('=').Append(item.Value).Append(',');
+                                baggage.Append(WebUtility.UrlEncode(item.Key)).Append('=').Append(WebUtility.UrlEncode(item.Value)).Append(',');
                             }
                             while (e.MoveNext());
                             baggage.Remove(baggage.Length - 1, 1);
                             request.Headers.Add(CorrelationContextHeaderName, baggage.ToString());
->>>>>>> 6f970b09
                         }
                     }
                 }
