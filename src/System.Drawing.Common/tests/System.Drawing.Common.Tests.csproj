﻿<?xml version="1.0" encoding="utf-8"?>
<Project ToolsVersion="14.0" DefaultTargets="Build" xmlns="http://schemas.microsoft.com/developer/msbuild/2003">
  <Import Project="$([MSBuild]::GetDirectoryNameOfFileAbove($(MSBuildThisFileDirectory), dir.props))\dir.props" />
  <PropertyGroup>
    <ProjectGuid>{4B93E684-0630-45F4-8F63-6C7788C9892F}</ProjectGuid>
  </PropertyGroup>
  <!-- Default configurations to help VS understand the configurations -->
  <PropertyGroup Condition="'$(Configuration)|$(Platform)' == 'netcoreapp-Windows_NT-Debug|AnyCPU'" />
  <PropertyGroup Condition="'$(Configuration)|$(Platform)' == 'netcoreapp-Windows_NT-Release|AnyCPU'" />
  <ItemGroup>
<<<<<<< HEAD
    <Compile Include="BitmapTests.cs" />
=======
    <Compile Include="BrushTests.cs" />
>>>>>>> fe367810
    <Compile Include="BrushesTests.cs" />
    <Compile Include="CharacterRangeTests.cs" />
    <Compile Include="ColorTranslatorTests.cs" />
    <Compile Include="Helpers.cs" />
    <Compile Include="IconTests.cs" />
    <Compile Include="PensTests.cs" />
    <Compile Include="Imaging\BitmapDataTests.cs" />
    <Compile Include="Imaging\ColorMapTests.cs" />
    <Compile Include="Imaging\ColorMatrixTests.cs" />
    <Compile Include="Imaging\EncoderTests.cs" />
    <Compile Include="Imaging\FrameDimensionTests.cs" />
    <Compile Include="Imaging\ImageCodecInfoTests.cs" />
    <Compile Include="Imaging\ImageFormatTests.cs" />
    <Compile Include="Imaging\MetaHeaderTests.cs" />
    <Compile Include="Imaging\WmfPlaceableFileHeaderTests.cs" />
    <Compile Include="RegionTests.cs" />
    <Compile Include="SolidBrushTests.cs" />
    <Compile Include="StringFormatTests.cs" />
    <Compile Include="SystemBrushesTests.cs" />
    <Compile Include="SystemIconsTests.cs" />
    <Compile Include="SystemPensTest.cs" />
    <Compile Include="Drawing2D\HatchBrushTests.cs" />
    <Compile Include="Drawing2D\MatrixTests.cs" />
    <Compile Include="$(CommonTestPath)\System\Diagnostics\DebuggerAttributes.cs">
      <Link>Common\System\Diagnostics\DebuggerAttributes.cs</Link>
    </Compile>
    <Compile Include="$(CommonTestPath)\System\AssertExtensions.cs">
      <Link>Common\System\AssertExtensions.cs</Link>
    </Compile>
    <Compile Include="$(CommonTestPath)\System\PlatformDetection.cs">
      <Link>Common\System\PlatformDetection.cs</Link>
    </Compile>
    <Compile Include="$(CommonTestPath)\System\ThreadCultureChange.cs">
      <Link>Common\System\ThreadCultureChange.cs</Link>
    </Compile>
  </ItemGroup>
  <ItemGroup>
    <Content Include="bitmaps\16x16_one_entry_4bit.ico">
      <CopyToOutputDirectory>Always</CopyToOutputDirectory>
    </Content>
    <Content Include="bitmaps\32x32_one_entry_4bit.ico">
      <CopyToOutputDirectory>Always</CopyToOutputDirectory>
    </Content>
    <Content Include="bitmaps\48x48_one_entry_1bit.ico">
      <CopyToOutputDirectory>Always</CopyToOutputDirectory>
    </Content>
    <Content Include="bitmaps\64x64_one_entry_8bit.ico">
      <CopyToOutputDirectory>Always</CopyToOutputDirectory>
    </Content>
    <Content Include="bitmaps\96x96_one_entry_8bit.ico">
      <CopyToOutputDirectory>Always</CopyToOutputDirectory>
    </Content>
    <EmbeddedResource Include="bitmaps\48x48_multiple_entries_4bit.ico">
      <CopyToOutputDirectory>Always</CopyToOutputDirectory>
      <LogicalName>System.Drawing.Tests.48x48_multiple_entries_4bit.ico</LogicalName>
    </EmbeddedResource>
    <Content Include="bitmaps\256x256_seven_entries_multiple_bits.ico">
      <CopyToOutputDirectory>Always</CopyToOutputDirectory>
    </Content>
    <Content Include="bitmaps\48x48_multiple_entries_32bit.ico">
      <CopyToOutputDirectory>Always</CopyToOutputDirectory>
    </Content>
    <Content Include="bitmaps\10x16_one_entry_32bit.ico">
      <CopyToOutputDirectory>Always</CopyToOutputDirectory>
    </Content>
    <Content Include="bitmaps\256x256_one_entry_32bit.ico">
      <CopyToOutputDirectory>Always</CopyToOutputDirectory>
    </Content>
    <Content Include="bitmaps\256x256_two_entries_multiple_bits.ico">
      <CopyToOutputDirectory>Always</CopyToOutputDirectory>
    </Content>
    <Content Include="bitmaps\16x16_nonindexed_24bit.png">
      <CopyToOutputDirectory>Always</CopyToOutputDirectory>
    </Content>
    <EmbeddedResource Include="bitmaps\173x183_indexed_8bit.bmp">
      <CopyToOutputDirectory>Always</CopyToOutputDirectory>
      <LogicalName>System.Drawing.Tests.173x183_indexed_8bit.bmp</LogicalName>
    </EmbeddedResource>
    <EmbeddedResource Include="bitmaps\empty.file">
      <CopyToOutputDirectory>Always</CopyToOutputDirectory>
      <LogicalName>System.Drawing.Tests.empty.file</LogicalName>
    </EmbeddedResource>
    <Compile Include="Printing\MarginsTests.cs" />
    <Compile Include="Printing\PrinterResolutionTests.cs" />
    <Compile Include="Printing\PageSettingsTests.cs" />
    <Compile Include="Printing\PaperSizeTests.cs" />
    <Compile Include="Printing\PaperSourceTests.cs" />
    <Compile Include="Printing\PrinterUnitConvertTests.cs" />
  </ItemGroup>
  <ItemGroup>
    <ProjectReference Include="$(CommonTestPath)\System\Diagnostics\RemoteExecutorConsoleApp\RemoteExecutorConsoleApp.csproj">
      <Project>{69e46a6f-9966-45a5-8945-2559fe337827}</Project>
      <Name>RemoteExecutorConsoleApp</Name>
    </ProjectReference>
  </ItemGroup>
  <Import Project="$([MSBuild]::GetDirectoryNameOfFileAbove($(MSBuildThisFileDirectory), dir.targets))\dir.targets" />
</Project><|MERGE_RESOLUTION|>--- conflicted
+++ resolved
@@ -8,11 +8,8 @@
   <PropertyGroup Condition="'$(Configuration)|$(Platform)' == 'netcoreapp-Windows_NT-Debug|AnyCPU'" />
   <PropertyGroup Condition="'$(Configuration)|$(Platform)' == 'netcoreapp-Windows_NT-Release|AnyCPU'" />
   <ItemGroup>
-<<<<<<< HEAD
     <Compile Include="BitmapTests.cs" />
-=======
     <Compile Include="BrushTests.cs" />
->>>>>>> fe367810
     <Compile Include="BrushesTests.cs" />
     <Compile Include="CharacterRangeTests.cs" />
     <Compile Include="ColorTranslatorTests.cs" />
