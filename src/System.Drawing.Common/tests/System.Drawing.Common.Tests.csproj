﻿<?xml version="1.0" encoding="utf-8"?>
<Project ToolsVersion="14.0" DefaultTargets="Build" xmlns="http://schemas.microsoft.com/developer/msbuild/2003">
  <Import Project="$([MSBuild]::GetDirectoryNameOfFileAbove($(MSBuildThisFileDirectory), dir.props))\dir.props" />
  <PropertyGroup>
    <ProjectGuid>{4B93E684-0630-45F4-8F63-6C7788C9892F}</ProjectGuid>
    <AllowUnsafeBlocks>true</AllowUnsafeBlocks>
  </PropertyGroup>
<<<<<<< HEAD
  <!-- Temporary property to diagnose flaky crashing tests in Unix -->
  <PropertyGroup Condition="'$(TargetsWindows)' != 'true'">
    <XunitShowProgress>true</XunitShowProgress>
    <XunitMaxThreads>1</XunitMaxThreads>
  </PropertyGroup>
=======
  <PropertyGroup Condition="'$(Configuration)|$(Platform)' == 'netcoreapp-Debug|AnyCPU'" />
  <PropertyGroup Condition="'$(Configuration)|$(Platform)' == 'netcoreapp-Release|AnyCPU'" />
  <PropertyGroup Condition="'$(Configuration)|$(Platform)' == 'netfx-Debug|AnyCPU'" />
  <PropertyGroup Condition="'$(Configuration)|$(Platform)' == 'netfx-Release|AnyCPU'" />
>>>>>>> 2e4c07f4
  <ItemGroup>
    <Compile Include="BitmapTests.cs" />
    <Compile Include="BrushTests.cs" />
    <Compile Include="BrushesTests.cs" />
    <Compile Include="BufferedGraphicsTests.cs" />
    <Compile Include="BufferedGraphicsContextTests.cs" />
    <Compile Include="BufferedGraphicsManagerTests.cs" />
    <Compile Include="CharacterRangeTests.cs" />
    <Compile Include="ColorTranslatorTests.cs" />
    <Compile Include="Drawing2D\AdjustableArrowCapTests.cs" />
    <Compile Include="Drawing2D\CustomLineCapTests.cs" />
    <Compile Include="Drawing2D\GraphicsPathIteratorTests.cs" />
    <Compile Include="Drawing2D\GraphicsPathTests.cs" />
    <Compile Include="Drawing2D\PathGradientBrushTests.cs" />
    <Compile Include="FontTests.cs" />
    <Compile Include="FontFamilyTests.cs" />
    <Compile Include="GraphicsTests.cs" />
    <Compile Include="Helpers.cs" />
    <Compile Include="IconTests.cs" />
    <Compile Include="ImageTests.cs" />
    <Compile Include="Imaging\ImageAttributesTests.cs" />
    <Compile Include="Imaging\MetafileTests.cs" />
    <Compile Include="Imaging\PropertyItemTests.cs" />
    <Compile Include="mono\System.Drawing.Imaging\BmpCodecTests.cs" />
    <Compile Include="mono\System.Drawing.Imaging\GifCodecTests.cs" />
    <Compile Include="mono\System.Drawing.Imaging\IconCodecTests.cs" />
    <Compile Include="mono\System.Drawing.Imaging\JpegCodecTests.cs" />
    <Compile Include="mono\System.Drawing.Imaging\PngCodecTesst.cs" />
    <Compile Include="mono\System.Drawing.Imaging\TiffCodecTests.cs" />
    <Compile Include="mono\System.Drawing\GraphicsTests.cs" />
    <Compile Include="mono\System.Imaging\MetafileTest.cs" />
    <Compile Include="mono\System.Drawing\BitmapTests.cs" />
    <Compile Include="PenTests.cs" />
    <Compile Include="PensTests.cs" />
    <Compile Include="Imaging\BitmapDataTests.cs" />
    <Compile Include="Imaging\ColorMapTests.cs" />
    <Compile Include="Imaging\ColorMatrixTests.cs" />
    <Compile Include="Imaging\EncoderParametersTests.cs" />
    <Compile Include="Imaging\EncoderParameterTests.cs" />
    <Compile Include="Imaging\EncoderTests.cs" />
    <Compile Include="Imaging\FrameDimensionTests.cs" />
    <Compile Include="Imaging\ImageCodecInfoTests.cs" />
    <Compile Include="Imaging\ImageFormatTests.cs" />
    <Compile Include="Imaging\MetaHeaderTests.cs" />
    <Compile Include="Imaging\WmfPlaceableFileHeaderTests.cs" />
    <Compile Include="Printing\PrintDocumentTests.cs" />
    <Compile Include="Printing\PrinterSettingsTests.cs" />
    <Compile Include="RegionTests.cs" />
    <Compile Include="SolidBrushTests.cs" />
    <Compile Include="StringFormatTests.cs" />
    <Compile Include="SystemBrushesTests.cs" />
    <Compile Include="SystemFontsTests.cs" />
    <Compile Include="SystemIconsTests.cs" />
    <Compile Include="SystemPensTest.cs" />
    <Compile Include="TextureBrushTests.cs" />
    <Compile Include="ToolboxBitmapAttributeTests.cs" />
    <Compile Include="Design\CategoryNameCollectionTests.cs" />
    <Compile Include="Drawing2D\BlendTests.cs" />
    <Compile Include="Drawing2D\ColorBlendTests.cs" />
    <Compile Include="Drawing2D\HatchBrushTests.cs" />
    <Compile Include="Drawing2D\LinearGradientBrushTests.cs" />
    <Compile Include="Drawing2D\MatrixTests.cs" />
    <Compile Include="Text\InstalledFontCollectionTests.cs" />
    <Compile Include="Text\PrivateFontCollectionTests.cs" />
    <Compile Include="$(CommonTestPath)\System\Diagnostics\DebuggerAttributes.cs">
      <Link>Common\System\Diagnostics\DebuggerAttributes.cs</Link>
    </Compile>
    <Compile Include="$(CommonTestPath)\System\ThreadCultureChange.cs">
      <Link>Common\System\ThreadCultureChange.cs</Link>
    </Compile>
    <Compile Include="$(CommonTestPath)\System\IO\TempFile.cs">
      <Link>Common\System\IO\TempFile.cs</Link>
    </Compile>
  </ItemGroup>
  <ItemGroup>
    <SupplementalTestData Include="$(PackagesDir)system.drawing.common.testdata\1.0.6\content\**\*.*">
      <Link>%(RecursiveDir)%(Filename)%(Extension)</Link>
    </SupplementalTestData>
    <EmbeddedResource Include="$(PackagesDir)system.drawing.common.testdata\1.0.6\content\bitmaps\48x48_multiple_entries_4bit.ico">
      <LogicalName>System.Drawing.Tests.48x48_multiple_entries_4bit.ico</LogicalName>
    </EmbeddedResource>
    <EmbeddedResource Include="$(PackagesDir)system.drawing.common.testdata\1.0.6\content\bitmaps\bitmap_173x183_indexed_8bit.bmp">
      <LogicalName>System.Drawing.Tests.bitmap_173x183_indexed_8bit.bmp</LogicalName>
    </EmbeddedResource>
    <EmbeddedResource Include="$(PackagesDir)system.drawing.common.testdata\1.0.6\content\bitmaps\empty.file">
      <LogicalName>System.Drawing.Tests.empty.file</LogicalName>
    </EmbeddedResource>
    <EmbeddedResource Include="$(PackagesDir)system.drawing.common.testdata\1.0.6\content\bitmaps\invalid.ico">
      <LogicalName>System.Drawing.Tests.invalid.ico</LogicalName>
    </EmbeddedResource>
    <Compile Include="Printing\MarginsTests.cs" />
    <Compile Include="Printing\PrinterResolutionTests.cs" />
    <Compile Include="Printing\PageSettingsTests.cs" />
    <Compile Include="Printing\PaperSizeTests.cs" />
    <Compile Include="Printing\PaperSourceTests.cs" />
    <Compile Include="Printing\PrinterUnitConvertTests.cs" />
  </ItemGroup>
  <ItemGroup>
    <ProjectReference Include="$(CommonTestPath)\System\Diagnostics\RemoteExecutorConsoleApp\RemoteExecutorConsoleApp.csproj">
      <Project>{69e46a6f-9966-45a5-8945-2559fe337827}</Project>
      <Name>RemoteExecutorConsoleApp</Name>
    </ProjectReference>
  </ItemGroup>
  <Import Project="$([MSBuild]::GetDirectoryNameOfFileAbove($(MSBuildThisFileDirectory), dir.targets))\dir.targets" />
</Project><|MERGE_RESOLUTION|>--- conflicted
+++ resolved
@@ -5,18 +5,18 @@
     <ProjectGuid>{4B93E684-0630-45F4-8F63-6C7788C9892F}</ProjectGuid>
     <AllowUnsafeBlocks>true</AllowUnsafeBlocks>
   </PropertyGroup>
-<<<<<<< HEAD
+
   <!-- Temporary property to diagnose flaky crashing tests in Unix -->
   <PropertyGroup Condition="'$(TargetsWindows)' != 'true'">
     <XunitShowProgress>true</XunitShowProgress>
     <XunitMaxThreads>1</XunitMaxThreads>
   </PropertyGroup>
-=======
+
   <PropertyGroup Condition="'$(Configuration)|$(Platform)' == 'netcoreapp-Debug|AnyCPU'" />
   <PropertyGroup Condition="'$(Configuration)|$(Platform)' == 'netcoreapp-Release|AnyCPU'" />
   <PropertyGroup Condition="'$(Configuration)|$(Platform)' == 'netfx-Debug|AnyCPU'" />
   <PropertyGroup Condition="'$(Configuration)|$(Platform)' == 'netfx-Release|AnyCPU'" />
->>>>>>> 2e4c07f4
+
   <ItemGroup>
     <Compile Include="BitmapTests.cs" />
     <Compile Include="BrushTests.cs" />
