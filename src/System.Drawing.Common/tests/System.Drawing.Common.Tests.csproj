--- conflicted
+++ resolved
@@ -78,7 +78,6 @@
     <Content Include="bitmaps\256x256_two_entries_multiple_bits.ico">
       <CopyToOutputDirectory>Always</CopyToOutputDirectory>
     </Content>
-<<<<<<< HEAD
     <Content Include="bitmaps\16x16_nonindexed_24bit.png">
       <CopyToOutputDirectory>Always</CopyToOutputDirectory>
     </Content>
@@ -90,7 +89,6 @@
       <CopyToOutputDirectory>Always</CopyToOutputDirectory>
       <LogicalName>System.Drawing.Tests.empty.file</LogicalName>
     </EmbeddedResource>
-=======
     <Compile Include="Printing\MarginsTests.cs" />
     <Compile Include="Printing\PrinterResolutionTests.cs" />
     <Compile Include="Printing\PageSettingsTests.cs" />
@@ -103,7 +101,6 @@
       <Project>{69e46a6f-9966-45a5-8945-2559fe337827}</Project>
       <Name>RemoteExecutorConsoleApp</Name>
     </ProjectReference>
->>>>>>> 9b4a7535
   </ItemGroup>
   <Import Project="$([MSBuild]::GetDirectoryNameOfFileAbove($(MSBuildThisFileDirectory), dir.targets))\dir.targets" />
 </Project>