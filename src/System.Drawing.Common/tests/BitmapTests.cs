--- conflicted
+++ resolved
@@ -1149,12 +1149,8 @@
             yield return new object[] { new Bitmap(184, 184, PixelFormat.Format1bppIndexed), new Rectangle(0, 0, 184, 184), ImageLockMode.WriteOnly, PixelFormat.Format1bppIndexed, 24, 2 };
         }
 
-<<<<<<< HEAD
         [ConditionalTheory(typeof(PlatformDetection), nameof(PlatformDetection.IsDrawingSupported), nameof(PlatformDetection.IsNotArm64Process))] // [ActiveIssue(35744)]
-=======
         [ActiveIssue(40224, TestPlatforms.Windows)]
-        [ConditionalTheory(Helpers.IsDrawingSupported)]
->>>>>>> 8f86714a
         [MemberData(nameof(LockBits_TestData))]
         public void LockBits_Invoke_Success(Bitmap bitmap, Rectangle rectangle, ImageLockMode lockMode, PixelFormat pixelFormat, int expectedStride, int expectedReserved)
         {
