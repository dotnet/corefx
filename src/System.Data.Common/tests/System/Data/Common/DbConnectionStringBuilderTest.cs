// Licensed to the .NET Foundation under one or more agreements.
// See the LICENSE file in the project root for more information.

// Copyright (C) 2008 Daniel Morgan
//
// Permission is hereby granted, free of charge, to any person obtaining
// a copy of this software and associated documentation files (the
// "Software"), to deal in the Software without restriction, including
// without limitation the rights to use, copy, modify, merge, publish,
// distribute, sublicense, and/or sell copies of the Software, and to
// permit persons to whom the Software is furnished to do so, subject to
// the following conditions:
// 
// The above copyright notice and this permission notice shall be
// included in all copies or substantial portions of the Software.
// 
// THE SOFTWARE IS PROVIDED "AS IS", WITHOUT WARRANTY OF ANY KIND,
// EXPRESS OR IMPLIED, INCLUDING BUT NOT LIMITED TO THE WARRANTIES OF
// MERCHANTABILITY, FITNESS FOR A PARTICULAR PURPOSE AND
// NONINFRINGEMENT. IN NO EVENT SHALL THE AUTHORS OR COPYRIGHT HOLDERS BE
// LIABLE FOR ANY CLAIM, DAMAGES OR OTHER LIABILITY, WHETHER IN AN ACTION
// OF CONTRACT, TORT OR OTHERWISE, ARISING FROM, OUT OF OR IN CONNECTION
// WITH THE SOFTWARE OR THE USE OR OTHER DEALINGS IN THE SOFTWARE.

#region Using directives

using System.Collections;
using System.Collections.Generic;
using System.Data.Common;
using System.Text;
using System.Text.RegularExpressions;

using Xunit;

#endregion

namespace System.Data.Tests.Common
{
    public class DbConnectionStringBuilderTest
    {
        private DbConnectionStringBuilder _builder = null;
        private const string SERVER = "SERVER";
        private const string SERVER_VALUE = "localhost";

        public DbConnectionStringBuilderTest()
        {
            _builder = new DbConnectionStringBuilder();
        }

        [Fact]
        public void Add()
        {
            _builder.Add("driverid", "420");
            _builder.Add("driverid", "560");
            _builder.Add("DriverID", "840");
            Assert.Equal("840", _builder["driverId"]);
            Assert.True(_builder.ContainsKey("driverId"));
            _builder.Add("Driver", "OdbcDriver");
            Assert.Equal("OdbcDriver", _builder["Driver"]);
            Assert.True(_builder.ContainsKey("Driver"));
            _builder.Add("Driver", "{OdbcDriver");
            Assert.Equal("{OdbcDriver", _builder["Driver"]);
            Assert.True(_builder.ContainsKey("Driver"));
            _builder.Add("Dsn", "MyDsn");
            Assert.Equal("MyDsn", _builder["Dsn"]);
            Assert.True(_builder.ContainsKey("Dsn"));
            _builder.Add("dsN", "MyDsn2");
            Assert.Equal("MyDsn2", _builder["Dsn"]);
            Assert.True(_builder.ContainsKey("Dsn"));
        }

        [Fact]
        public void Add_Keyword_Invalid()
        {
            string[] invalid_keywords = new string[] {
                string.Empty,
                " ",
                " abc",
                "abc ",
                "\r",
                "ab\rc",
                ";abc",
                "a\0b"
                };

            for (int i = 0; i < invalid_keywords.Length; i++)
            {
                string keyword = invalid_keywords[i];
                try
                {
                    _builder.Add(keyword, "abc");
                    Assert.False(true);
                }
                catch (ArgumentException ex)
                {
                    // Invalid keyword, contain one or more of 'no characters',
                    // 'control characters', 'leading or trailing whitespace'
                    // or 'leading semicolons'
                    Assert.Equal(typeof(ArgumentException), ex.GetType());
                    Assert.Null(ex.InnerException);
                    Assert.NotNull(ex.Message);
<<<<<<< HEAD
                    Assert.False(ex.Message.Contains($"'{keyword}'"));
=======
                    Assert.Contains(keyword, ex.Message);
>>>>>>> e5aa6a5b
                    Assert.Equal(keyword, ex.ParamName);
                }
            }
        }

        [Fact]
        public void Add_Keyword_Null()
        {
            try
            {
                _builder.Add(null, "abc");
                Assert.False(true);
            }
            catch (ArgumentNullException ex)
            {
                Assert.Equal(typeof(ArgumentNullException), ex.GetType());
                Assert.Null(ex.InnerException);
                Assert.NotNull(ex.Message);
                Assert.Equal("keyword", ex.ParamName);
            }
        }

        [Fact]
        public void ConnectionString()
        {
            DbConnectionStringBuilder sb;

            sb = new DbConnectionStringBuilder();
            sb.ConnectionString = "A=B";
            Assert.True(sb.ContainsKey("A"));
            Assert.Equal("a=B", sb.ConnectionString);
            Assert.Equal(1, sb.Count);
            Assert.Equal(1, sb.Keys.Count);

            sb.ConnectionString = null;
            Assert.False(sb.ContainsKey("A"));
            Assert.Equal(string.Empty, sb.ConnectionString);
            Assert.Equal(0, sb.Count);
            Assert.Equal(0, sb.Keys.Count);

            sb = new DbConnectionStringBuilder();
            sb.ConnectionString = "A=B";
            sb.ConnectionString = string.Empty;
            Assert.False(sb.ContainsKey("A"));
            Assert.Equal(string.Empty, sb.ConnectionString);
            Assert.Equal(0, sb.Count);
            Assert.Equal(0, sb.Keys.Count);

            sb = new DbConnectionStringBuilder();
            sb.ConnectionString = "A=B";
            sb.ConnectionString = "\r ";
            Assert.False(sb.ContainsKey("A"));
            Assert.Equal(string.Empty, sb.ConnectionString);
            Assert.Equal(0, sb.Count);
            Assert.Equal(0, sb.Keys.Count);
        }

        [Fact]
        public void ConnectionString_Value_Empty()
        {
            DbConnectionStringBuilder[] sbs = new DbConnectionStringBuilder[] {
                new DbConnectionStringBuilder (),
                new DbConnectionStringBuilder (false),
                new DbConnectionStringBuilder (true)
                };

            foreach (DbConnectionStringBuilder sb in sbs)
            {
                sb.ConnectionString = "A=";
                Assert.False(sb.ContainsKey("A"));
                Assert.Equal(string.Empty, sb.ConnectionString);
                Assert.Equal(0, sb.Count);
            }
        }

        [Fact]
        public void Clear()
        {
            DbConnectionStringBuilder[] sbs = new DbConnectionStringBuilder[] {
                new DbConnectionStringBuilder (),
                new DbConnectionStringBuilder (false),
                new DbConnectionStringBuilder (true)
                };

            foreach (DbConnectionStringBuilder sb in sbs)
            {
                sb["Dbq"] = "C:\\Data.xls";
                sb["Driver"] = "790";
                sb.Add("Port", "56");
                sb.Clear();
                Assert.Equal(string.Empty, sb.ConnectionString);
                Assert.False(sb.ContainsKey("Dbq"));
                Assert.False(sb.ContainsKey("Driver"));
                Assert.False(sb.ContainsKey("Port"));
                Assert.Equal(0, sb.Count);
                Assert.Equal(0, sb.Keys.Count);
                Assert.Equal(0, sb.Values.Count);
            }
        }

        [Fact]
        public void AddDuplicateTest()
        {
            _builder.Add(SERVER, SERVER_VALUE);
            _builder.Add(SERVER, SERVER_VALUE);
            // should allow duplicate addition. rather, it should re-assign
            Assert.Equal(SERVER + "=" + SERVER_VALUE, _builder.ConnectionString);
        }

        [Fact]
        public void Indexer()
        {
            _builder["abc Def"] = "xa 34";
            Assert.Equal("xa 34", _builder["abc def"]);
            Assert.Equal("abc Def=\"xa 34\"", _builder.ConnectionString);
            _builder["na;"] = "abc;";
            Assert.Equal("abc;", _builder["na;"]);
            Assert.Equal("abc Def=\"xa 34\";na;=\"abc;\"", _builder.ConnectionString);
            _builder["Na;"] = "de\rfg";
            Assert.Equal("de\rfg", _builder["na;"]);
            Assert.Equal("abc Def=\"xa 34\";na;=\"de\rfg\"", _builder.ConnectionString);
            _builder["val"] = ";xyz";
            Assert.Equal(";xyz", _builder["val"]);
            Assert.Equal("abc Def=\"xa 34\";na;=\"de\rfg\";val=\";xyz\"", _builder.ConnectionString);
            _builder["name"] = string.Empty;
            Assert.Equal(string.Empty, _builder["name"]);
            Assert.Equal("abc Def=\"xa 34\";na;=\"de\rfg\";val=\";xyz\";name=", _builder.ConnectionString);
            _builder["name"] = " ";
            Assert.Equal(" ", _builder["name"]);
            Assert.Equal("abc Def=\"xa 34\";na;=\"de\rfg\";val=\";xyz\";name=\" \"", _builder.ConnectionString);

            _builder = new DbConnectionStringBuilder(false);
            _builder["abc Def"] = "xa 34";
            Assert.Equal("xa 34", _builder["abc def"]);
            Assert.Equal("abc Def=\"xa 34\"", _builder.ConnectionString);
            _builder["na;"] = "abc;";
            Assert.Equal("abc;", _builder["na;"]);
            Assert.Equal("abc Def=\"xa 34\";na;=\"abc;\"", _builder.ConnectionString);
            _builder["Na;"] = "de\rfg";
            Assert.Equal("de\rfg", _builder["na;"]);
            Assert.Equal("abc Def=\"xa 34\";na;=\"de\rfg\"", _builder.ConnectionString);
            _builder["val"] = ";xyz";
            Assert.Equal(";xyz", _builder["val"]);
            Assert.Equal("abc Def=\"xa 34\";na;=\"de\rfg\";val=\";xyz\"", _builder.ConnectionString);
            _builder["name"] = string.Empty;
            Assert.Equal(string.Empty, _builder["name"]);
            Assert.Equal("abc Def=\"xa 34\";na;=\"de\rfg\";val=\";xyz\";name=", _builder.ConnectionString);
            _builder["name"] = " ";
            Assert.Equal(" ", _builder["name"]);
            Assert.Equal("abc Def=\"xa 34\";na;=\"de\rfg\";val=\";xyz\";name=\" \"", _builder.ConnectionString);

            _builder = new DbConnectionStringBuilder(true);
            _builder["abc Def"] = "xa 34";
            Assert.Equal("xa 34", _builder["abc def"]);
            Assert.Equal("abc Def=xa 34", _builder.ConnectionString);
            _builder["na;"] = "abc;";
            Assert.Equal("abc;", _builder["na;"]);
            Assert.Equal("abc Def=xa 34;na;={abc;}", _builder.ConnectionString);
            _builder["Na;"] = "de\rfg";
            Assert.Equal("de\rfg", _builder["na;"]);
            Assert.Equal("abc Def=xa 34;na;=de\rfg", _builder.ConnectionString);
            _builder["val"] = ";xyz";
            Assert.Equal(";xyz", _builder["val"]);
            Assert.Equal("abc Def=xa 34;na;=de\rfg;val={;xyz}", _builder.ConnectionString);
            _builder["name"] = string.Empty;
            Assert.Equal(string.Empty, _builder["name"]);
            Assert.Equal("abc Def=xa 34;na;=de\rfg;val={;xyz};name=", _builder.ConnectionString);
            _builder["name"] = " ";
            Assert.Equal(" ", _builder["name"]);
            Assert.Equal("abc Def=xa 34;na;=de\rfg;val={;xyz};name= ", _builder.ConnectionString);
        }

        [Fact]
        public void Indexer_Keyword_Invalid()
        {
            string[] invalid_keywords = new string[] {
                string.Empty,
                " ",
                " abc",
                "abc ",
                "\r",
                "ab\rc",
                ";abc",
                "a\0b"
                };

            for (int i = 0; i < invalid_keywords.Length; i++)
            {
                string keyword = invalid_keywords[i];
                try
                {
                    _builder[keyword] = "abc";
                    Assert.False(true);
                }
                catch (ArgumentException ex)
                {
                    // Invalid keyword, contain one or more of 'no characters',
                    // 'control characters', 'leading or trailing whitespace'
                    // or 'leading semicolons'
                    Assert.Equal(typeof(ArgumentException), ex.GetType());
                    Assert.Null(ex.InnerException);
                    Assert.NotNull(ex.Message);
<<<<<<< HEAD
                    Assert.False(ex.Message.Contains($"'{keyword}'"));
=======
                    Assert.Contains(keyword, ex.Message);
>>>>>>> e5aa6a5b
                    Assert.Equal(keyword, ex.ParamName);
                }

                _builder[keyword] = null;
                Assert.False(_builder.ContainsKey(keyword));

                try
                {
                    object value = _builder[keyword];
                    Assert.False(true);
                }
                catch (ArgumentException ex)
                {
                    // Keyword not supported: '...'
                    Assert.Equal(typeof(ArgumentException), ex.GetType());
                    Assert.Null(ex.InnerException);
                    Assert.NotNull(ex.Message);

                    // \p{Pi} any kind of opening quote https://www.compart.com/en/unicode/category/Pi
                    // \p{Pf} any kind of closing quote https://www.compart.com/en/unicode/category/Pf
                    // \p{Po} any kind of punctuation character that is not a dash, bracket, quote or connector https://www.compart.com/en/unicode/category/Po
                    Assert.Matches(@"[\p{Pi}\p{Po}]" + Regex.Escape(keyword) + @"[\p{Pf}\p{Po}]", ex.Message);

                    Assert.Null(ex.ParamName);
                }
            }
        }

        [Fact]
        public void Indexer_Keyword_NotSupported()
        {
            try
            {
                object value = _builder["abc"];
                Assert.False(true);
            }
            catch (ArgumentException ex)
            {
                // Keyword not supported: 'abc'
                Assert.Equal(typeof(ArgumentException), ex.GetType());
                Assert.Null(ex.InnerException);
                Assert.NotNull(ex.Message);

                // \p{Pi} any kind of opening quote https://www.compart.com/en/unicode/category/Pi
                // \p{Pf} any kind of closing quote https://www.compart.com/en/unicode/category/Pf
                // \p{Po} any kind of punctuation character that is not a dash, bracket, quote or connector https://www.compart.com/en/unicode/category/Po
                Assert.Matches(@"[\p{Pi}\p{Po}]" + "abc" + @"[\p{Pf}\p{Po}]", ex.Message);

                Assert.Null(ex.ParamName);
            }
        }

        [Fact]
        public void Indexer_Keyword_Null()
        {
            try
            {
                _builder[null] = "abc";
                Assert.False(true);
            }
            catch (ArgumentNullException ex)
            {
                Assert.Equal(typeof(ArgumentNullException), ex.GetType());
                Assert.Null(ex.InnerException);
                Assert.NotNull(ex.Message);
                Assert.Equal("keyword", ex.ParamName);
            }

            try
            {
                _builder[null] = null;
                Assert.False(true);
            }
            catch (ArgumentNullException ex)
            {
                Assert.Equal(typeof(ArgumentNullException), ex.GetType());
                Assert.Null(ex.InnerException);
                Assert.NotNull(ex.Message);
                Assert.Equal("keyword", ex.ParamName);
            }

            try
            {
                object value = _builder[null];
                Assert.False(true);
            }
            catch (ArgumentNullException ex)
            {
                Assert.Equal(typeof(ArgumentNullException), ex.GetType());
                Assert.Null(ex.InnerException);
                Assert.NotNull(ex.Message);
                Assert.Equal("keyword", ex.ParamName);
            }
        }

        [Fact]
        public void Indexer_Value_Null()
        {
            _builder["DriverID"] = null;
            Assert.Equal(string.Empty, _builder.ConnectionString);
            try
            {
                object value = _builder["DriverID"];
                Assert.False(true);
            }
            catch (ArgumentException ex)
            {
                // Keyword not supported: 'DriverID'
                Assert.Equal(typeof(ArgumentException), ex.GetType());
                Assert.Null(ex.InnerException);
                Assert.NotNull(ex.Message);
                
                // \p{Pi} any kind of opening quote https://www.compart.com/en/unicode/category/Pi
                // \p{Pf} any kind of closing quote https://www.compart.com/en/unicode/category/Pf
                // \p{Po} any kind of punctuation character that is not a dash, bracket, quote or connector https://www.compart.com/en/unicode/category/Po
                Assert.Matches(@"[\p{Pi}\p{Po}]" + "DriverID" + @"[\p{Pf}\p{Po}]", ex.Message);

                Assert.Null(ex.ParamName);
            }
            Assert.False(_builder.ContainsKey("DriverID"));
            Assert.Equal(string.Empty, _builder.ConnectionString);

            _builder["DriverID"] = "A";
            Assert.Equal("DriverID=A", _builder.ConnectionString);
            _builder["DriverID"] = null;
            Assert.False(_builder.ContainsKey("DriverID"));
            Assert.Equal(string.Empty, _builder.ConnectionString);
        }

        [Fact]
        public void Remove()
        {
            Assert.False(_builder.Remove("Dsn"));
            Assert.False(_builder.Remove("Driver"));
            _builder.Add("DriverID", "790");
            _builder["DefaultDir"] = "C:\\";
            Assert.True(_builder.Remove("DriverID"));
            Assert.False(_builder.ContainsKey("DriverID"));
            Assert.False(_builder.Remove("DriverID"));
            Assert.False(_builder.ContainsKey("DriverID"));
            Assert.True(_builder.Remove("defaulTdIr"));
            Assert.False(_builder.ContainsKey("DefaultDir"));
            Assert.False(_builder.Remove("defaulTdIr"));
            Assert.False(_builder.Remove("userid"));
            Assert.False(_builder.Remove(string.Empty));
            Assert.False(_builder.Remove("\r"));
            Assert.False(_builder.Remove("a;"));
            _builder["Dsn"] = "myDsn";
            Assert.True(_builder.Remove("Dsn"));
            Assert.False(_builder.ContainsKey("Dsn"));
            Assert.False(_builder.Remove("Dsn"));
            _builder["Driver"] = "SQL Server";
            Assert.True(_builder.Remove("Driver"));
            Assert.False(_builder.ContainsKey("Driver"));
            Assert.False(_builder.Remove("Driver"));

            _builder = new DbConnectionStringBuilder(false);
            Assert.False(_builder.Remove("Dsn"));
            Assert.False(_builder.Remove("Driver"));
            _builder.Add("DriverID", "790");
            _builder["DefaultDir"] = "C:\\";
            Assert.True(_builder.Remove("DriverID"));
            Assert.False(_builder.ContainsKey("DriverID"));
            Assert.False(_builder.Remove("DriverID"));
            Assert.False(_builder.ContainsKey("DriverID"));
            Assert.True(_builder.Remove("defaulTdIr"));
            Assert.False(_builder.ContainsKey("DefaultDir"));
            Assert.False(_builder.Remove("defaulTdIr"));
            Assert.False(_builder.Remove("userid"));
            Assert.False(_builder.Remove(string.Empty));
            Assert.False(_builder.Remove("\r"));
            Assert.False(_builder.Remove("a;"));
            _builder["Dsn"] = "myDsn";
            Assert.True(_builder.Remove("Dsn"));
            Assert.False(_builder.ContainsKey("Dsn"));
            Assert.False(_builder.Remove("Dsn"));
            _builder["Driver"] = "SQL Server";
            Assert.True(_builder.Remove("Driver"));
            Assert.False(_builder.ContainsKey("Driver"));
            Assert.False(_builder.Remove("Driver"));

            _builder = new DbConnectionStringBuilder(true);
            Assert.False(_builder.Remove("Dsn"));
            Assert.False(_builder.Remove("Driver"));
            _builder.Add("DriverID", "790");
            _builder["DefaultDir"] = "C:\\";
            Assert.True(_builder.Remove("DriverID"));
            Assert.False(_builder.ContainsKey("DriverID"));
            Assert.False(_builder.Remove("DriverID"));
            Assert.False(_builder.ContainsKey("DriverID"));
            Assert.True(_builder.Remove("defaulTdIr"));
            Assert.False(_builder.ContainsKey("DefaultDir"));
            Assert.False(_builder.Remove("defaulTdIr"));
            Assert.False(_builder.Remove("userid"));
            Assert.False(_builder.Remove(string.Empty));
            Assert.False(_builder.Remove("\r"));
            Assert.False(_builder.Remove("a;"));
            _builder["Dsn"] = "myDsn";
            Assert.True(_builder.Remove("Dsn"));
            Assert.False(_builder.ContainsKey("Dsn"));
            Assert.False(_builder.Remove("Dsn"));
            _builder["Driver"] = "SQL Server";
            Assert.True(_builder.Remove("Driver"));
            Assert.False(_builder.ContainsKey("Driver"));
            Assert.False(_builder.Remove("Driver"));
        }

        [Fact]
        public void Remove_Keyword_Null()
        {
            try
            {
                _builder.Remove(null);
                Assert.False(true);
            }
            catch (ArgumentNullException ex)
            {
                Assert.Equal(typeof(ArgumentNullException), ex.GetType());
                Assert.Null(ex.InnerException);
                Assert.NotNull(ex.Message);
                Assert.Equal("keyword", ex.ParamName);
            }
        }

        [Fact]
        public void ContainsKey()
        {
            _builder["SourceType"] = "DBC";
            _builder.Add("Port", "56");
            Assert.True(_builder.ContainsKey("SourceType"));
            Assert.True(_builder.ContainsKey("Port"));
            Assert.False(_builder.ContainsKey("Dsn"));
            Assert.False(_builder.ContainsKey("Driver"));
            Assert.False(_builder.ContainsKey("xyz"));
            _builder["Dsn"] = "myDsn";
            Assert.True(_builder.ContainsKey("Dsn"));
            _builder["Driver"] = "SQL Server";
            Assert.True(_builder.ContainsKey("Driver"));
            _builder["abc"] = "pqr";
            Assert.True(_builder.ContainsKey("ABC"));
            Assert.False(_builder.ContainsKey(string.Empty));

            _builder = new DbConnectionStringBuilder(false);
            _builder["SourceType"] = "DBC";
            _builder.Add("Port", "56");
            Assert.True(_builder.ContainsKey("SourceType"));
            Assert.True(_builder.ContainsKey("Port"));
            Assert.False(_builder.ContainsKey("Dsn"));
            Assert.False(_builder.ContainsKey("Driver"));
            Assert.False(_builder.ContainsKey("xyz"));
            _builder["Dsn"] = "myDsn";
            Assert.True(_builder.ContainsKey("Dsn"));
            _builder["Driver"] = "SQL Server";
            Assert.True(_builder.ContainsKey("Driver"));
            _builder["abc"] = "pqr";
            Assert.True(_builder.ContainsKey("ABC"));
            Assert.False(_builder.ContainsKey(string.Empty));

            _builder = new DbConnectionStringBuilder(true);
            _builder["SourceType"] = "DBC";
            _builder.Add("Port", "56");
            Assert.True(_builder.ContainsKey("SourceType"));
            Assert.True(_builder.ContainsKey("Port"));
            Assert.False(_builder.ContainsKey("Dsn"));
            Assert.False(_builder.ContainsKey("Driver"));
            Assert.False(_builder.ContainsKey("xyz"));
            _builder["Dsn"] = "myDsn";
            Assert.True(_builder.ContainsKey("Dsn"));
            _builder["Driver"] = "SQL Server";
            Assert.True(_builder.ContainsKey("Driver"));
            _builder["abc"] = "pqr";
            Assert.True(_builder.ContainsKey("ABC"));
            Assert.False(_builder.ContainsKey(string.Empty));
        }

        [Fact]
        public void ContainsKey_Keyword_Null()
        {
            _builder["SourceType"] = "DBC";
            try
            {
                _builder.ContainsKey(null);
                Assert.False(true);
            }
            catch (ArgumentNullException ex)
            {
                Assert.Equal(typeof(ArgumentNullException), ex.GetType());
                Assert.Null(ex.InnerException);
                Assert.NotNull(ex.Message);
                Assert.Equal("keyword", ex.ParamName);
            }
        }

        [Fact]
        public void EquivalentToTest()
        {
            _builder.Add(SERVER, SERVER_VALUE);
            DbConnectionStringBuilder sb2 = new DbConnectionStringBuilder();
            sb2.Add(SERVER, SERVER_VALUE);
            bool value = _builder.EquivalentTo(sb2);
            Assert.True(value);

            // negative tests
            sb2.Add(SERVER + "1", SERVER_VALUE);
            value = _builder.EquivalentTo(sb2);
            Assert.False(value);
        }

        [Fact] // AppendKeyValuePair (StringBuilder, String, String)
        public void AppendKeyValuePair1()
        {
            StringBuilder sb = new StringBuilder();
            DbConnectionStringBuilder.AppendKeyValuePair(sb, "Database", "Adventure");
            Assert.Equal("Database=Adventure", sb.ToString());
            sb.Length = 0;
            DbConnectionStringBuilder.AppendKeyValuePair(sb, "Database", "Adven'ture");
            Assert.Equal("Database=\"Adven'ture\"", sb.ToString());
            sb.Length = 0;
            DbConnectionStringBuilder.AppendKeyValuePair(sb, "Database", "Adven\"ture");
            Assert.Equal("Database='Adven\"ture'", sb.ToString());
            sb.Length = 0;
            DbConnectionStringBuilder.AppendKeyValuePair(sb, "Database", "\"Adventure\"");
            Assert.Equal("Database='\"Adventure\"'", sb.ToString());
            sb.Length = 0;
            DbConnectionStringBuilder.AppendKeyValuePair(sb, "Database", "\"Adven'ture\"");
            Assert.Equal("Database=\"\"\"Adven'ture\"\"\"", sb.ToString());
            sb.Length = 0;

            DbConnectionStringBuilder.AppendKeyValuePair(sb, "Database", "Adven;ture");
            Assert.Equal("Database=\"Adven;ture\"", sb.ToString());
            sb.Length = 0;
            DbConnectionStringBuilder.AppendKeyValuePair(sb, "Database", "Adventure;");
            Assert.Equal("Database=\"Adventure;\"", sb.ToString());
            sb.Length = 0;
            DbConnectionStringBuilder.AppendKeyValuePair(sb, "Database", ";Adventure");
            Assert.Equal("Database=\";Adventure\"", sb.ToString());
            sb.Length = 0;
            DbConnectionStringBuilder.AppendKeyValuePair(sb, "Database", "Adv'en;ture");
            Assert.Equal("Database=\"Adv'en;ture\"", sb.ToString());
            sb.Length = 0;
            DbConnectionStringBuilder.AppendKeyValuePair(sb, "Database", "Adv\"en;ture");
            Assert.Equal("Database='Adv\"en;ture'", sb.ToString());
            sb.Length = 0;
            DbConnectionStringBuilder.AppendKeyValuePair(sb, "Database", "A'dv\"en;ture");
            Assert.Equal("Database=\"A'dv\"\"en;ture\"", sb.ToString());
            sb.Length = 0;
            DbConnectionStringBuilder.AppendKeyValuePair(sb, "Database", "\"Adven;ture\"");
            Assert.Equal("Database='\"Adven;ture\"'", sb.ToString());
            sb.Length = 0;

            DbConnectionStringBuilder.AppendKeyValuePair(sb, "Database", "Adven=ture");
            Assert.Equal("Database=\"Adven=ture\"", sb.ToString());
            sb.Length = 0;
            DbConnectionStringBuilder.AppendKeyValuePair(sb, "Database", "Adv'en=ture");
            Assert.Equal("Database=\"Adv'en=ture\"", sb.ToString());
            sb.Length = 0;
            DbConnectionStringBuilder.AppendKeyValuePair(sb, "Database", "Adv\"en=ture");
            Assert.Equal("Database='Adv\"en=ture'", sb.ToString());
            sb.Length = 0;
            DbConnectionStringBuilder.AppendKeyValuePair(sb, "Database", "A'dv\"en=ture");
            Assert.Equal("Database=\"A'dv\"\"en=ture\"", sb.ToString());
            sb.Length = 0;
            DbConnectionStringBuilder.AppendKeyValuePair(sb, "Database", "\"Adven=ture\"");
            Assert.Equal("Database='\"Adven=ture\"'", sb.ToString());
            sb.Length = 0;

            DbConnectionStringBuilder.AppendKeyValuePair(sb, "Database", "Adven{ture");
            Assert.Equal("Database=Adven{ture", sb.ToString());
            sb.Length = 0;
            DbConnectionStringBuilder.AppendKeyValuePair(sb, "Database", "Adven}ture");
            Assert.Equal("Database=Adven}ture", sb.ToString());
            sb.Length = 0;
            DbConnectionStringBuilder.AppendKeyValuePair(sb, "Database", "{Adventure");
            Assert.Equal("Database={Adventure", sb.ToString());
            sb.Length = 0;
            DbConnectionStringBuilder.AppendKeyValuePair(sb, "Database", "}Adventure");
            Assert.Equal("Database=}Adventure", sb.ToString());
            sb.Length = 0;
            DbConnectionStringBuilder.AppendKeyValuePair(sb, "Database", "Adventure{");
            Assert.Equal("Database=Adventure{", sb.ToString());
            sb.Length = 0;
            DbConnectionStringBuilder.AppendKeyValuePair(sb, "Database", "Adventure}");
            Assert.Equal("Database=Adventure}", sb.ToString());
            sb.Length = 0;
            DbConnectionStringBuilder.AppendKeyValuePair(sb, "Database", "Adv'en{ture");
            Assert.Equal("Database=\"Adv'en{ture\"", sb.ToString());
            sb.Length = 0;
            DbConnectionStringBuilder.AppendKeyValuePair(sb, "Database", "Adv'en}ture");
            Assert.Equal("Database=\"Adv'en}ture\"", sb.ToString());
            sb.Length = 0;
            DbConnectionStringBuilder.AppendKeyValuePair(sb, "Database", "Adv\"en{ture");
            Assert.Equal("Database='Adv\"en{ture'", sb.ToString());
            sb.Length = 0;
            DbConnectionStringBuilder.AppendKeyValuePair(sb, "Database", "Adv\"en}ture");
            Assert.Equal("Database='Adv\"en}ture'", sb.ToString());
            sb.Length = 0;
            DbConnectionStringBuilder.AppendKeyValuePair(sb, "Database", "A'dv\"en{ture");
            Assert.Equal("Database=\"A'dv\"\"en{ture\"", sb.ToString());
            sb.Length = 0;
            DbConnectionStringBuilder.AppendKeyValuePair(sb, "Database", "A'dv\"en}ture");
            Assert.Equal("Database=\"A'dv\"\"en}ture\"", sb.ToString());
            sb.Length = 0;
            DbConnectionStringBuilder.AppendKeyValuePair(sb, "Database", "\"Adven{ture\"");
            Assert.Equal("Database='\"Adven{ture\"'", sb.ToString());
            sb.Length = 0;
            DbConnectionStringBuilder.AppendKeyValuePair(sb, "Database", "\"Adven}ture\"");
            Assert.Equal("Database='\"Adven}ture\"'", sb.ToString());
            sb.Length = 0;

            DbConnectionStringBuilder.AppendKeyValuePair(sb, "Database", "Adventure");
            DbConnectionStringBuilder.AppendKeyValuePair(sb, "Server", "localhost");
            Assert.Equal("Database=Adventure;Server=localhost", sb.ToString());
            sb.Length = 0;
            DbConnectionStringBuilder.AppendKeyValuePair(sb, "Database", string.Empty);
            Assert.Equal("Database=", sb.ToString());
            sb.Length = 0;
            DbConnectionStringBuilder.AppendKeyValuePair(sb, "Database", null);
            Assert.Equal("Database=", sb.ToString());
            sb.Length = 0;

            DbConnectionStringBuilder.AppendKeyValuePair(sb, "Datab=ase", "Adven=ture", false);
            Assert.Equal("Datab==ase=\"Adven=ture\"", sb.ToString());
        }

        [Fact] // AppendKeyValuePair (StringBuilder, String, String)
        public void AppendKeyValuePair1_Builder_Null()
        {
            try
            {
                DbConnectionStringBuilder.AppendKeyValuePair(
                    null, "Server",
                    "localhost");
                Assert.False(true);
            }
            catch (ArgumentNullException ex)
            {
                Assert.Equal(typeof(ArgumentNullException), ex.GetType());
                Assert.Null(ex.InnerException);
                Assert.NotNull(ex.Message);
                Assert.Equal("builder", ex.ParamName);
            }
        }

        [Fact] // AppendKeyValuePair (StringBuilder, String, String)
        public void AppendKeyValuePair1_Keyword_Empty()
        {
            StringBuilder sb = new StringBuilder();
            try
            {
                DbConnectionStringBuilder.AppendKeyValuePair(
                    sb, string.Empty, "localhost");
                Assert.False(true);
            }
            catch (ArgumentException ex)
            {
                // Expecting non-empty string for 'keyName'
                // parameter
                Assert.Equal(typeof(ArgumentException), ex.GetType());
                Assert.Null(ex.InnerException);
                Assert.NotNull(ex.Message);
                Assert.Null(ex.ParamName);
            }
        }

        [Fact] // AppendKeyValuePair (StringBuilder, String, String)
        public void AppendKeyValuePair1_Keyword_Null()
        {
            StringBuilder sb = new StringBuilder();
            try
            {
                DbConnectionStringBuilder.AppendKeyValuePair(
                    sb, null, "localhost");
                Assert.False(true);
            }
            catch (ArgumentNullException ex)
            {
                Assert.Equal(typeof(ArgumentNullException), ex.GetType());
                Assert.Null(ex.InnerException);
                Assert.NotNull(ex.Message);
                Assert.Equal("keyName", ex.ParamName);
            }
        }

        [Fact] // AppendKeyValuePair (StringBuilder, String, String, Boolean)
        public void AppendKeyValuePair2_UseOdbcRules_False()
        {
            StringBuilder sb = new StringBuilder();
            DbConnectionStringBuilder.AppendKeyValuePair(sb, "Database", "Adventure Works", false);
            Assert.Equal("Database=\"Adventure Works\"", sb.ToString());
            sb.Length = 0;
            DbConnectionStringBuilder.AppendKeyValuePair(sb, "Database", "Adventure", false);
            Assert.Equal("Database=Adventure", sb.ToString());
            sb.Length = 0;
            DbConnectionStringBuilder.AppendKeyValuePair(sb, "Database", "Adven'ture Works", false);
            Assert.Equal("Database=\"Adven'ture Works\"", sb.ToString());
            sb.Length = 0;
            DbConnectionStringBuilder.AppendKeyValuePair(sb, "Database", "Adven'ture", false);
            Assert.Equal("Database=\"Adven'ture\"", sb.ToString());
            sb.Length = 0;
            DbConnectionStringBuilder.AppendKeyValuePair(sb, "Database", "Adven\"ture Works", false);
            Assert.Equal("Database='Adven\"ture Works'", sb.ToString());
            sb.Length = 0;
            DbConnectionStringBuilder.AppendKeyValuePair(sb, "Database", "Adven\"ture", false);
            Assert.Equal("Database='Adven\"ture'", sb.ToString());
            sb.Length = 0;
            DbConnectionStringBuilder.AppendKeyValuePair(sb, "Database", "\"Adventure Works\"", false);
            Assert.Equal("Database='\"Adventure Works\"'", sb.ToString());
            sb.Length = 0;
            DbConnectionStringBuilder.AppendKeyValuePair(sb, "Database", "\"Adventure\"", false);
            Assert.Equal("Database='\"Adventure\"'", sb.ToString());
            sb.Length = 0;
            DbConnectionStringBuilder.AppendKeyValuePair(sb, "Database", "\"Adven'ture Works\"", false);
            Assert.Equal("Database=\"\"\"Adven'ture Works\"\"\"", sb.ToString());
            sb.Length = 0;
            DbConnectionStringBuilder.AppendKeyValuePair(sb, "Database", "\"Adven'ture\"", false);
            Assert.Equal("Database=\"\"\"Adven'ture\"\"\"", sb.ToString());
            sb.Length = 0;

            DbConnectionStringBuilder.AppendKeyValuePair(sb, "Database", "Adven;ture Works", false);
            Assert.Equal("Database=\"Adven;ture Works\"", sb.ToString());
            sb.Length = 0;
            DbConnectionStringBuilder.AppendKeyValuePair(sb, "Database", "Adven;ture", false);
            Assert.Equal("Database=\"Adven;ture\"", sb.ToString());
            sb.Length = 0;
            DbConnectionStringBuilder.AppendKeyValuePair(sb, "Database", "Adventure Works;", false);
            Assert.Equal("Database=\"Adventure Works;\"", sb.ToString());
            sb.Length = 0;
            DbConnectionStringBuilder.AppendKeyValuePair(sb, "Database", "Adventure;", false);
            Assert.Equal("Database=\"Adventure;\"", sb.ToString());
            sb.Length = 0;
            DbConnectionStringBuilder.AppendKeyValuePair(sb, "Database", ";Adventure Works", false);
            Assert.Equal("Database=\";Adventure Works\"", sb.ToString());
            sb.Length = 0;
            DbConnectionStringBuilder.AppendKeyValuePair(sb, "Database", ";Adventure", false);
            Assert.Equal("Database=\";Adventure\"", sb.ToString());
            sb.Length = 0;
            DbConnectionStringBuilder.AppendKeyValuePair(sb, "Database", "Adv'en;ture Works", false);
            Assert.Equal("Database=\"Adv'en;ture Works\"", sb.ToString());
            sb.Length = 0;
            DbConnectionStringBuilder.AppendKeyValuePair(sb, "Database", "Adv'en;ture", false);
            Assert.Equal("Database=\"Adv'en;ture\"", sb.ToString());
            sb.Length = 0;
            DbConnectionStringBuilder.AppendKeyValuePair(sb, "Database", "Adv\"en;ture Works", false);
            Assert.Equal("Database='Adv\"en;ture Works'", sb.ToString());
            sb.Length = 0;
            DbConnectionStringBuilder.AppendKeyValuePair(sb, "Database", "Adv\"en;ture", false);
            Assert.Equal("Database='Adv\"en;ture'", sb.ToString());
            sb.Length = 0;
            DbConnectionStringBuilder.AppendKeyValuePair(sb, "Database", "A'dv\"en;ture Works", false);
            Assert.Equal("Database=\"A'dv\"\"en;ture Works\"", sb.ToString());
            sb.Length = 0;
            DbConnectionStringBuilder.AppendKeyValuePair(sb, "Database", "A'dv\"en;ture", false);
            Assert.Equal("Database=\"A'dv\"\"en;ture\"", sb.ToString());
            sb.Length = 0;
            DbConnectionStringBuilder.AppendKeyValuePair(sb, "Database", "\"Adven;ture Works\"", false);
            Assert.Equal("Database='\"Adven;ture Works\"'", sb.ToString());
            sb.Length = 0;
            DbConnectionStringBuilder.AppendKeyValuePair(sb, "Database", "\"Adven;ture\"", false);
            Assert.Equal("Database='\"Adven;ture\"'", sb.ToString());
            sb.Length = 0;

            DbConnectionStringBuilder.AppendKeyValuePair(sb, "Database", "Adven=ture Works", false);
            Assert.Equal("Database=\"Adven=ture Works\"", sb.ToString());
            sb.Length = 0;
            DbConnectionStringBuilder.AppendKeyValuePair(sb, "Database", "Adven=ture", false);
            Assert.Equal("Database=\"Adven=ture\"", sb.ToString());
            sb.Length = 0;
            DbConnectionStringBuilder.AppendKeyValuePair(sb, "Database", "Adv'en=ture Works", false);
            Assert.Equal("Database=\"Adv'en=ture Works\"", sb.ToString());
            sb.Length = 0;
            DbConnectionStringBuilder.AppendKeyValuePair(sb, "Database", "Adv'en=ture", false);
            Assert.Equal("Database=\"Adv'en=ture\"", sb.ToString());
            sb.Length = 0;
            DbConnectionStringBuilder.AppendKeyValuePair(sb, "Database", "Adv\"en=ture Works", false);
            Assert.Equal("Database='Adv\"en=ture Works'", sb.ToString());
            sb.Length = 0;
            DbConnectionStringBuilder.AppendKeyValuePair(sb, "Database", "Adv\"en=ture", false);
            Assert.Equal("Database='Adv\"en=ture'", sb.ToString());
            sb.Length = 0;
            DbConnectionStringBuilder.AppendKeyValuePair(sb, "Database", "A'dv\"en=ture Works", false);
            Assert.Equal("Database=\"A'dv\"\"en=ture Works\"", sb.ToString());
            sb.Length = 0;
            DbConnectionStringBuilder.AppendKeyValuePair(sb, "Database", "A'dv\"en=ture", false);
            Assert.Equal("Database=\"A'dv\"\"en=ture\"", sb.ToString());
            sb.Length = 0;
            DbConnectionStringBuilder.AppendKeyValuePair(sb, "Database", "\"Adven=ture Works\"", false);
            Assert.Equal("Database='\"Adven=ture Works\"'", sb.ToString());
            sb.Length = 0;
            DbConnectionStringBuilder.AppendKeyValuePair(sb, "Database", "\"Adven=ture\"", false);
            Assert.Equal("Database='\"Adven=ture\"'", sb.ToString());
            sb.Length = 0;

            DbConnectionStringBuilder.AppendKeyValuePair(sb, "Database", "Adven{ture Works", false);
            Assert.Equal("Database=\"Adven{ture Works\"", sb.ToString());
            sb.Length = 0;
            DbConnectionStringBuilder.AppendKeyValuePair(sb, "Database", "Adven{ture", false);
            Assert.Equal("Database=Adven{ture", sb.ToString());
            sb.Length = 0;
            DbConnectionStringBuilder.AppendKeyValuePair(sb, "Database", "Adven}ture Works", false);
            Assert.Equal("Database=\"Adven}ture Works\"", sb.ToString());
            sb.Length = 0;
            DbConnectionStringBuilder.AppendKeyValuePair(sb, "Database", "Adven}ture", false);
            Assert.Equal("Database=Adven}ture", sb.ToString());
            sb.Length = 0;
            DbConnectionStringBuilder.AppendKeyValuePair(sb, "Database", "{Adventure Works", false);
            Assert.Equal("Database=\"{Adventure Works\"", sb.ToString());
            sb.Length = 0;
            DbConnectionStringBuilder.AppendKeyValuePair(sb, "Database", "{Adventure", false);
            Assert.Equal("Database={Adventure", sb.ToString());
            sb.Length = 0;
            DbConnectionStringBuilder.AppendKeyValuePair(sb, "Database", "}Adventure Works", false);
            Assert.Equal("Database=\"}Adventure Works\"", sb.ToString());
            sb.Length = 0;
            DbConnectionStringBuilder.AppendKeyValuePair(sb, "Database", "}Adventure", false);
            Assert.Equal("Database=}Adventure", sb.ToString());
            sb.Length = 0;
            DbConnectionStringBuilder.AppendKeyValuePair(sb, "Database", "Adventure Works{", false);
            Assert.Equal("Database=\"Adventure Works{\"", sb.ToString());
            sb.Length = 0;
            DbConnectionStringBuilder.AppendKeyValuePair(sb, "Database", "Adventure{", false);
            Assert.Equal("Database=Adventure{", sb.ToString());
            sb.Length = 0;
            DbConnectionStringBuilder.AppendKeyValuePair(sb, "Database", "Adventure Works}", false);
            Assert.Equal("Database=\"Adventure Works}\"", sb.ToString());
            sb.Length = 0;
            DbConnectionStringBuilder.AppendKeyValuePair(sb, "Database", "Adventure}", false);
            Assert.Equal("Database=Adventure}", sb.ToString());
            sb.Length = 0;
            DbConnectionStringBuilder.AppendKeyValuePair(sb, "Database", "Adv'en{ture Works", false);
            Assert.Equal("Database=\"Adv'en{ture Works\"", sb.ToString());
            sb.Length = 0;
            DbConnectionStringBuilder.AppendKeyValuePair(sb, "Database", "Adv'en{ture", false);
            Assert.Equal("Database=\"Adv'en{ture\"", sb.ToString());
            sb.Length = 0;
            DbConnectionStringBuilder.AppendKeyValuePair(sb, "Database", "Adv'en}ture Works", false);
            Assert.Equal("Database=\"Adv'en}ture Works\"", sb.ToString());
            sb.Length = 0;
            DbConnectionStringBuilder.AppendKeyValuePair(sb, "Database", "Adv'en}ture", false);
            Assert.Equal("Database=\"Adv'en}ture\"", sb.ToString());
            sb.Length = 0;
            DbConnectionStringBuilder.AppendKeyValuePair(sb, "Database", "Adv\"en{ture Works", false);
            Assert.Equal("Database='Adv\"en{ture Works'", sb.ToString());
            sb.Length = 0;
            DbConnectionStringBuilder.AppendKeyValuePair(sb, "Database", "Adv\"en{ture", false);
            Assert.Equal("Database='Adv\"en{ture'", sb.ToString());
            sb.Length = 0;
            DbConnectionStringBuilder.AppendKeyValuePair(sb, "Database", "Adv\"en}ture Works", false);
            Assert.Equal("Database='Adv\"en}ture Works'", sb.ToString());
            sb.Length = 0;
            DbConnectionStringBuilder.AppendKeyValuePair(sb, "Database", "Adv\"en}ture", false);
            Assert.Equal("Database='Adv\"en}ture'", sb.ToString());
            sb.Length = 0;
            DbConnectionStringBuilder.AppendKeyValuePair(sb, "Database", "A'dv\"en{ture Works", false);
            Assert.Equal("Database=\"A'dv\"\"en{ture Works\"", sb.ToString());
            sb.Length = 0;
            DbConnectionStringBuilder.AppendKeyValuePair(sb, "Database", "A'dv\"en{ture", false);
            Assert.Equal("Database=\"A'dv\"\"en{ture\"", sb.ToString());
            sb.Length = 0;
            DbConnectionStringBuilder.AppendKeyValuePair(sb, "Database", "A'dv\"en}ture Works", false);
            Assert.Equal("Database=\"A'dv\"\"en}ture Works\"", sb.ToString());
            sb.Length = 0;
            DbConnectionStringBuilder.AppendKeyValuePair(sb, "Database", "A'dv\"en}ture", false);
            Assert.Equal("Database=\"A'dv\"\"en}ture\"", sb.ToString());
            sb.Length = 0;
            DbConnectionStringBuilder.AppendKeyValuePair(sb, "Database", "\"Adven{ture Works\"", false);
            Assert.Equal("Database='\"Adven{ture Works\"'", sb.ToString());
            sb.Length = 0;
            DbConnectionStringBuilder.AppendKeyValuePair(sb, "Database", "\"Adven{ture\"", false);
            Assert.Equal("Database='\"Adven{ture\"'", sb.ToString());
            sb.Length = 0;
            DbConnectionStringBuilder.AppendKeyValuePair(sb, "Database", "\"Adven}ture Works\"", false);
            Assert.Equal("Database='\"Adven}ture Works\"'", sb.ToString());
            sb.Length = 0;
            DbConnectionStringBuilder.AppendKeyValuePair(sb, "Database", "\"Adven}ture\"", false);
            Assert.Equal("Database='\"Adven}ture\"'", sb.ToString());
            sb.Length = 0;
            DbConnectionStringBuilder.AppendKeyValuePair(sb, "Database", "{{{B}}}", false);
            Assert.Equal("Database={{{B}}}", sb.ToString());
            sb.Length = 0;
            DbConnectionStringBuilder.AppendKeyValuePair(sb, "Driver", "{{{B}}}", false);
            Assert.Equal("Driver={{{B}}}", sb.ToString());
            sb.Length = 0;
            DbConnectionStringBuilder.AppendKeyValuePair(sb, "Database", "{A{B{C}D}E}", false);
            Assert.Equal("Database={A{B{C}D}E}", sb.ToString());
            sb.Length = 0;
            DbConnectionStringBuilder.AppendKeyValuePair(sb, "Driver", "{A{B{C}D}E}", false);
            Assert.Equal("Driver={A{B{C}D}E}", sb.ToString());
            sb.Length = 0;
            DbConnectionStringBuilder.AppendKeyValuePair(sb, "Database", "{{{B}}", false);
            Assert.Equal("Database={{{B}}", sb.ToString());
            sb.Length = 0;
            DbConnectionStringBuilder.AppendKeyValuePair(sb, "Driver", "{{{B}}", false);
            Assert.Equal("Driver={{{B}}", sb.ToString());
            sb.Length = 0;
            DbConnectionStringBuilder.AppendKeyValuePair(sb, "Database", "{{{B}", false);
            Assert.Equal("Database={{{B}", sb.ToString());
            sb.Length = 0;
            DbConnectionStringBuilder.AppendKeyValuePair(sb, "Driver", "{{{B}", false);
            Assert.Equal("Driver={{{B}", sb.ToString());
            sb.Length = 0;
            DbConnectionStringBuilder.AppendKeyValuePair(sb, "Database", "{{B}", false);
            Assert.Equal("Database={{B}", sb.ToString());
            sb.Length = 0;
            DbConnectionStringBuilder.AppendKeyValuePair(sb, "Driver", "{{B}", false);
            Assert.Equal("Driver={{B}", sb.ToString());
            sb.Length = 0;
            DbConnectionStringBuilder.AppendKeyValuePair(sb, "Database", "{B}}", false);
            Assert.Equal("Database={B}}", sb.ToString());
            sb.Length = 0;
            DbConnectionStringBuilder.AppendKeyValuePair(sb, "Driver", "{B}}", false);
            Assert.Equal("Driver={B}}", sb.ToString());
            sb.Length = 0;
            DbConnectionStringBuilder.AppendKeyValuePair(sb, "Database", "{B}}C", false);
            Assert.Equal("Database={B}}C", sb.ToString());
            sb.Length = 0;
            DbConnectionStringBuilder.AppendKeyValuePair(sb, "Driver", "{B}}C", false);
            Assert.Equal("Driver={B}}C", sb.ToString());
            sb.Length = 0;
            DbConnectionStringBuilder.AppendKeyValuePair(sb, "Database", "A{B}}", false);
            Assert.Equal("Database=A{B}}", sb.ToString());
            sb.Length = 0;
            DbConnectionStringBuilder.AppendKeyValuePair(sb, "Driver", "A{B}}", false);
            Assert.Equal("Driver=A{B}}", sb.ToString());
            sb.Length = 0;
            DbConnectionStringBuilder.AppendKeyValuePair(sb, "Database", " {B}} ", false);
            Assert.Equal("Database=\" {B}} \"", sb.ToString());
            sb.Length = 0;
            DbConnectionStringBuilder.AppendKeyValuePair(sb, "Driver", " {B}} ", false);
            Assert.Equal("Driver=\" {B}} \"", sb.ToString());
            sb.Length = 0;
            DbConnectionStringBuilder.AppendKeyValuePair(sb, "Database", "{{B}}", false);
            Assert.Equal("Database={{B}}", sb.ToString());
            sb.Length = 0;
            DbConnectionStringBuilder.AppendKeyValuePair(sb, "Driver", "{{B}}", false);
            Assert.Equal("Driver={{B}}", sb.ToString());
            sb.Length = 0;
            DbConnectionStringBuilder.AppendKeyValuePair(sb, "Database", "}}", false);
            Assert.Equal("Database=}}", sb.ToString());
            sb.Length = 0;
            DbConnectionStringBuilder.AppendKeyValuePair(sb, "Driver", "}}", false);
            Assert.Equal("Driver=}}", sb.ToString());
            sb.Length = 0;
            DbConnectionStringBuilder.AppendKeyValuePair(sb, "Database", "}", false);
            Assert.Equal("Database=}", sb.ToString());
            sb.Length = 0;
            DbConnectionStringBuilder.AppendKeyValuePair(sb, "Driver", "}", false);
            Assert.Equal("Driver=}", sb.ToString());
            sb.Length = 0;

            DbConnectionStringBuilder.AppendKeyValuePair(sb, "Database", "Adventure Works", false);
            DbConnectionStringBuilder.AppendKeyValuePair(sb, "Server", "localhost", false);
            Assert.Equal("Database=\"Adventure Works\";Server=localhost", sb.ToString());
            sb.Length = 0;
            DbConnectionStringBuilder.AppendKeyValuePair(sb, "Database", "Adventure", false);
            DbConnectionStringBuilder.AppendKeyValuePair(sb, "Server", "localhost", false);
            Assert.Equal("Database=Adventure;Server=localhost", sb.ToString());
            sb.Length = 0;
            DbConnectionStringBuilder.AppendKeyValuePair(sb, "Database", string.Empty, false);
            Assert.Equal("Database=", sb.ToString());
            sb.Length = 0;
            DbConnectionStringBuilder.AppendKeyValuePair(sb, "Database", null, false);
            Assert.Equal("Database=", sb.ToString());
            sb.Length = 0;

            DbConnectionStringBuilder.AppendKeyValuePair(sb, "Datab=ase", "Adven=ture", false);
            Assert.Equal("Datab==ase=\"Adven=ture\"", sb.ToString());
        }

        [Fact] // AppendKeyValuePair (StringBuilder, String, String, Boolean)
        public void AppendKeyValuePair2_UseOdbcRules_True()
        {
            StringBuilder sb = new StringBuilder();
            DbConnectionStringBuilder.AppendKeyValuePair(sb, "Database", "Adventure Works", true);
            Assert.Equal("Database=Adventure Works", sb.ToString());
            sb.Length = 0;
            DbConnectionStringBuilder.AppendKeyValuePair(sb, "Driver", "Adventure Works", true);
            Assert.Equal("Driver={Adventure Works}", sb.ToString());
            sb.Length = 0;
            DbConnectionStringBuilder.AppendKeyValuePair(sb, "Database", "Adventure", true);
            Assert.Equal("Database=Adventure", sb.ToString());
            sb.Length = 0;
            DbConnectionStringBuilder.AppendKeyValuePair(sb, "Driver", "Adventure", true);
            Assert.Equal("Driver={Adventure}", sb.ToString());
            sb.Length = 0;
            DbConnectionStringBuilder.AppendKeyValuePair(sb, "Database", "Adven'ture Works", true);
            Assert.Equal("Database=Adven'ture Works", sb.ToString());
            sb.Length = 0;
            DbConnectionStringBuilder.AppendKeyValuePair(sb, "Driver", "Adven'ture Works", true);
            Assert.Equal("Driver={Adven'ture Works}", sb.ToString());
            sb.Length = 0;
            DbConnectionStringBuilder.AppendKeyValuePair(sb, "Database", "Adven'ture", true);
            Assert.Equal("Database=Adven'ture", sb.ToString());
            sb.Length = 0;
            DbConnectionStringBuilder.AppendKeyValuePair(sb, "Driver", "Adven'ture", true);
            Assert.Equal("Driver={Adven'ture}", sb.ToString());
            sb.Length = 0;
            DbConnectionStringBuilder.AppendKeyValuePair(sb, "Database", "Adven\"ture Works", true);
            Assert.Equal("Database=Adven\"ture Works", sb.ToString());
            sb.Length = 0;
            DbConnectionStringBuilder.AppendKeyValuePair(sb, "Driver", "Adven\"ture Works", true);
            Assert.Equal("Driver={Adven\"ture Works}", sb.ToString());
            sb.Length = 0;
            DbConnectionStringBuilder.AppendKeyValuePair(sb, "Database", "Adven\"ture", true);
            Assert.Equal("Database=Adven\"ture", sb.ToString());
            sb.Length = 0;
            DbConnectionStringBuilder.AppendKeyValuePair(sb, "Driver", "Adven\"ture", true);
            Assert.Equal("Driver={Adven\"ture}", sb.ToString());
            sb.Length = 0;
            DbConnectionStringBuilder.AppendKeyValuePair(sb, "Database", "\"Adventure Works\"", true);
            Assert.Equal("Database=\"Adventure Works\"", sb.ToString());
            sb.Length = 0;
            DbConnectionStringBuilder.AppendKeyValuePair(sb, "Driver", "\"Adventure Works\"", true);
            Assert.Equal("Driver={\"Adventure Works\"}", sb.ToString());
            sb.Length = 0;
            DbConnectionStringBuilder.AppendKeyValuePair(sb, "Database", "\"Adventure\"", true);
            Assert.Equal("Database=\"Adventure\"", sb.ToString());
            sb.Length = 0;
            DbConnectionStringBuilder.AppendKeyValuePair(sb, "Driver", "\"Adventure\"", true);
            Assert.Equal("Driver={\"Adventure\"}", sb.ToString());
            sb.Length = 0;
            DbConnectionStringBuilder.AppendKeyValuePair(sb, "Database", "\"Adven'ture Works\"", true);
            Assert.Equal("Database=\"Adven'ture Works\"", sb.ToString());
            sb.Length = 0;
            DbConnectionStringBuilder.AppendKeyValuePair(sb, "Driver", "\"Adven'ture Works\"", true);
            Assert.Equal("Driver={\"Adven'ture Works\"}", sb.ToString());
            sb.Length = 0;
            DbConnectionStringBuilder.AppendKeyValuePair(sb, "Database", "\"Adven'ture\"", true);
            Assert.Equal("Database=\"Adven'ture\"", sb.ToString());
            sb.Length = 0;
            DbConnectionStringBuilder.AppendKeyValuePair(sb, "Driver", "\"Adven'ture\"", true);
            Assert.Equal("Driver={\"Adven'ture\"}", sb.ToString());
            sb.Length = 0;

            DbConnectionStringBuilder.AppendKeyValuePair(sb, "Database", "Adven;ture Works", true);
            Assert.Equal("Database={Adven;ture Works}", sb.ToString());
            sb.Length = 0;
            DbConnectionStringBuilder.AppendKeyValuePair(sb, "Driver", "Adven;ture Works", true);
            Assert.Equal("Driver={Adven;ture Works}", sb.ToString());
            sb.Length = 0;
            DbConnectionStringBuilder.AppendKeyValuePair(sb, "Database", "Adven;ture", true);
            Assert.Equal("Database={Adven;ture}", sb.ToString());
            sb.Length = 0;
            DbConnectionStringBuilder.AppendKeyValuePair(sb, "Driver", "Adven;ture", true);
            Assert.Equal("Driver={Adven;ture}", sb.ToString());
            sb.Length = 0;
            DbConnectionStringBuilder.AppendKeyValuePair(sb, "Database", "Adventure Works;", true);
            Assert.Equal("Database={Adventure Works;}", sb.ToString());
            sb.Length = 0;
            DbConnectionStringBuilder.AppendKeyValuePair(sb, "Driver", "Adventure Works;", true);
            Assert.Equal("Driver={Adventure Works;}", sb.ToString());
            sb.Length = 0;
            DbConnectionStringBuilder.AppendKeyValuePair(sb, "Database", "Adventure;", true);
            Assert.Equal("Database={Adventure;}", sb.ToString());
            sb.Length = 0;
            DbConnectionStringBuilder.AppendKeyValuePair(sb, "Driver", "Adventure;", true);
            Assert.Equal("Driver={Adventure;}", sb.ToString());
            sb.Length = 0;
            DbConnectionStringBuilder.AppendKeyValuePair(sb, "Database", ";Adventure Works", true);
            Assert.Equal("Database={;Adventure Works}", sb.ToString());
            sb.Length = 0;
            DbConnectionStringBuilder.AppendKeyValuePair(sb, "Driver", ";Adventure Works", true);
            Assert.Equal("Driver={;Adventure Works}", sb.ToString());
            sb.Length = 0;
            DbConnectionStringBuilder.AppendKeyValuePair(sb, "Database", ";Adventure", true);
            Assert.Equal("Database={;Adventure}", sb.ToString());
            sb.Length = 0;
            DbConnectionStringBuilder.AppendKeyValuePair(sb, "Driver", ";Adventure", true);
            Assert.Equal("Driver={;Adventure}", sb.ToString());
            sb.Length = 0;
            DbConnectionStringBuilder.AppendKeyValuePair(sb, "Database", "Adv'en;ture Works", true);
            Assert.Equal("Database={Adv'en;ture Works}", sb.ToString());
            sb.Length = 0;
            DbConnectionStringBuilder.AppendKeyValuePair(sb, "Driver", "Adv'en;ture Works", true);
            Assert.Equal("Driver={Adv'en;ture Works}", sb.ToString());
            sb.Length = 0;
            DbConnectionStringBuilder.AppendKeyValuePair(sb, "Database", "Adv'en;ture", true);
            Assert.Equal("Database={Adv'en;ture}", sb.ToString());
            sb.Length = 0;
            DbConnectionStringBuilder.AppendKeyValuePair(sb, "Driver", "Adv'en;ture", true);
            Assert.Equal("Driver={Adv'en;ture}", sb.ToString());
            sb.Length = 0;
            DbConnectionStringBuilder.AppendKeyValuePair(sb, "Database", "Adv\"en;ture Works", true);
            Assert.Equal("Database={Adv\"en;ture Works}", sb.ToString());
            sb.Length = 0;
            DbConnectionStringBuilder.AppendKeyValuePair(sb, "Driver", "Adv\"en;ture Works", true);
            Assert.Equal("Driver={Adv\"en;ture Works}", sb.ToString());
            sb.Length = 0;
            DbConnectionStringBuilder.AppendKeyValuePair(sb, "Database", "Adv\"en;ture", true);
            Assert.Equal("Database={Adv\"en;ture}", sb.ToString());
            sb.Length = 0;
            DbConnectionStringBuilder.AppendKeyValuePair(sb, "Driver", "Adv\"en;ture", true);
            Assert.Equal("Driver={Adv\"en;ture}", sb.ToString());
            sb.Length = 0;
            DbConnectionStringBuilder.AppendKeyValuePair(sb, "Database", "A'dv\"en;ture Works", true);
            Assert.Equal("Database={A'dv\"en;ture Works}", sb.ToString());
            sb.Length = 0;
            DbConnectionStringBuilder.AppendKeyValuePair(sb, "Driver", "A'dv\"en;ture Works", true);
            Assert.Equal("Driver={A'dv\"en;ture Works}", sb.ToString());
            sb.Length = 0;
            DbConnectionStringBuilder.AppendKeyValuePair(sb, "Database", "A'dv\"en;ture", true);
            Assert.Equal("Database={A'dv\"en;ture}", sb.ToString());
            sb.Length = 0;
            DbConnectionStringBuilder.AppendKeyValuePair(sb, "Driver", "A'dv\"en;ture", true);
            Assert.Equal("Driver={A'dv\"en;ture}", sb.ToString());
            sb.Length = 0;
            DbConnectionStringBuilder.AppendKeyValuePair(sb, "Database", "\"Adven;ture Works\"", true);
            Assert.Equal("Database={\"Adven;ture Works\"}", sb.ToString());
            sb.Length = 0;
            DbConnectionStringBuilder.AppendKeyValuePair(sb, "Driver", "\"Adven;ture Works\"", true);
            Assert.Equal("Driver={\"Adven;ture Works\"}", sb.ToString());
            sb.Length = 0;
            DbConnectionStringBuilder.AppendKeyValuePair(sb, "Database", "\"Adven;ture\"", true);
            Assert.Equal("Database={\"Adven;ture\"}", sb.ToString());
            sb.Length = 0;
            DbConnectionStringBuilder.AppendKeyValuePair(sb, "Driver", "\"Adven;ture\"", true);
            Assert.Equal("Driver={\"Adven;ture\"}", sb.ToString());
            sb.Length = 0;

            DbConnectionStringBuilder.AppendKeyValuePair(sb, "Database", "Adven=ture Works", true);
            Assert.Equal("Database=Adven=ture Works", sb.ToString());
            sb.Length = 0;
            DbConnectionStringBuilder.AppendKeyValuePair(sb, "Driver", "Adven=ture Works", true);
            Assert.Equal("Driver={Adven=ture Works}", sb.ToString());
            sb.Length = 0;
            DbConnectionStringBuilder.AppendKeyValuePair(sb, "Database", "Adven=ture", true);
            Assert.Equal("Database=Adven=ture", sb.ToString());
            sb.Length = 0;
            DbConnectionStringBuilder.AppendKeyValuePair(sb, "Driver", "Adven=ture", true);
            Assert.Equal("Driver={Adven=ture}", sb.ToString());
            sb.Length = 0;
            DbConnectionStringBuilder.AppendKeyValuePair(sb, "Database", "Adv'en=ture Works", true);
            Assert.Equal("Database=Adv'en=ture Works", sb.ToString());
            sb.Length = 0;
            DbConnectionStringBuilder.AppendKeyValuePair(sb, "Driver", "Adv'en=ture Works", true);
            Assert.Equal("Driver={Adv'en=ture Works}", sb.ToString());
            sb.Length = 0;
            DbConnectionStringBuilder.AppendKeyValuePair(sb, "Database", "Adv'en=ture", true);
            Assert.Equal("Database=Adv'en=ture", sb.ToString());
            sb.Length = 0;
            DbConnectionStringBuilder.AppendKeyValuePair(sb, "Driver", "Adv'en=ture", true);
            Assert.Equal("Driver={Adv'en=ture}", sb.ToString());
            sb.Length = 0;
            DbConnectionStringBuilder.AppendKeyValuePair(sb, "Database", "Adv\"en=ture Works", true);
            Assert.Equal("Database=Adv\"en=ture Works", sb.ToString());
            sb.Length = 0;
            DbConnectionStringBuilder.AppendKeyValuePair(sb, "Driver", "Adv\"en=ture Works", true);
            Assert.Equal("Driver={Adv\"en=ture Works}", sb.ToString());
            sb.Length = 0;
            DbConnectionStringBuilder.AppendKeyValuePair(sb, "Database", "Adv\"en=ture", true);
            Assert.Equal("Database=Adv\"en=ture", sb.ToString());
            sb.Length = 0;
            DbConnectionStringBuilder.AppendKeyValuePair(sb, "Driver", "Adv\"en=ture", true);
            Assert.Equal("Driver={Adv\"en=ture}", sb.ToString());
            sb.Length = 0;
            DbConnectionStringBuilder.AppendKeyValuePair(sb, "Database", "A'dv\"en=ture Works", true);
            Assert.Equal("Database=A'dv\"en=ture Works", sb.ToString());
            sb.Length = 0;
            DbConnectionStringBuilder.AppendKeyValuePair(sb, "Driver", "A'dv\"en=ture Works", true);
            Assert.Equal("Driver={A'dv\"en=ture Works}", sb.ToString());
            sb.Length = 0;
            DbConnectionStringBuilder.AppendKeyValuePair(sb, "Database", "A'dv\"en=ture", true);
            Assert.Equal("Database=A'dv\"en=ture", sb.ToString());
            sb.Length = 0;
            DbConnectionStringBuilder.AppendKeyValuePair(sb, "Driver", "A'dv\"en=ture", true);
            Assert.Equal("Driver={A'dv\"en=ture}", sb.ToString());
            sb.Length = 0;
            DbConnectionStringBuilder.AppendKeyValuePair(sb, "Database", "\"Adven=ture Works\"", true);
            Assert.Equal("Database=\"Adven=ture Works\"", sb.ToString());
            sb.Length = 0;
            DbConnectionStringBuilder.AppendKeyValuePair(sb, "Driver", "\"Adven=ture Works\"", true);
            Assert.Equal("Driver={\"Adven=ture Works\"}", sb.ToString());
            sb.Length = 0;
            DbConnectionStringBuilder.AppendKeyValuePair(sb, "Database", "\"Adven=ture\"", true);
            Assert.Equal("Database=\"Adven=ture\"", sb.ToString());
            sb.Length = 0;
            DbConnectionStringBuilder.AppendKeyValuePair(sb, "Driver", "\"Adven=ture\"", true);
            Assert.Equal("Driver={\"Adven=ture\"}", sb.ToString());
            sb.Length = 0;

            DbConnectionStringBuilder.AppendKeyValuePair(sb, "Database", "Adven{ture Works", true);
            Assert.Equal("Database=Adven{ture Works", sb.ToString());
            sb.Length = 0;
            DbConnectionStringBuilder.AppendKeyValuePair(sb, "Driver", "Adven{ture Works", true);
            Assert.Equal("Driver={Adven{ture Works}", sb.ToString());
            sb.Length = 0;
            DbConnectionStringBuilder.AppendKeyValuePair(sb, "Database", "Adven{tu}re Works", true);
            Assert.Equal("Database=Adven{tu}re Works", sb.ToString());
            sb.Length = 0;
            DbConnectionStringBuilder.AppendKeyValuePair(sb, "Driver", "Adven{tu}re Works", true);
            Assert.Equal("Driver={Adven{tu}}re Works}", sb.ToString());
            sb.Length = 0;
            DbConnectionStringBuilder.AppendKeyValuePair(sb, "Database", "Adven{ture", true);
            Assert.Equal("Database=Adven{ture", sb.ToString());
            sb.Length = 0;
            DbConnectionStringBuilder.AppendKeyValuePair(sb, "Driver", "Adven{ture", true);
            Assert.Equal("Driver={Adven{ture}", sb.ToString());
            sb.Length = 0;
            DbConnectionStringBuilder.AppendKeyValuePair(sb, "Database", "Adven{tu}re", true);
            Assert.Equal("Database=Adven{tu}re", sb.ToString());
            sb.Length = 0;
            DbConnectionStringBuilder.AppendKeyValuePair(sb, "Driver", "Adven{tu}re", true);
            Assert.Equal("Driver={Adven{tu}}re}", sb.ToString());
            sb.Length = 0;
            DbConnectionStringBuilder.AppendKeyValuePair(sb, "Database", "Adven}ture Works", true);
            Assert.Equal("Database=Adven}ture Works", sb.ToString());
            sb.Length = 0;
            DbConnectionStringBuilder.AppendKeyValuePair(sb, "Driver", "Adven}ture Works", true);
            Assert.Equal("Driver={Adven}}ture Works}", sb.ToString());
            sb.Length = 0;
            DbConnectionStringBuilder.AppendKeyValuePair(sb, "Database", "Adven}ture", true);
            Assert.Equal("Database=Adven}ture", sb.ToString());
            sb.Length = 0;
            DbConnectionStringBuilder.AppendKeyValuePair(sb, "Driver", "Adven}ture", true);
            Assert.Equal("Driver={Adven}}ture}", sb.ToString());
            sb.Length = 0;
            DbConnectionStringBuilder.AppendKeyValuePair(sb, "Database", "{Adventure Works", true);
            Assert.Equal("Database={{Adventure Works}", sb.ToString());
            sb.Length = 0;
            DbConnectionStringBuilder.AppendKeyValuePair(sb, "Driver", "{Adventure Works", true);
            Assert.Equal("Driver={{Adventure Works}", sb.ToString());
            sb.Length = 0;
            DbConnectionStringBuilder.AppendKeyValuePair(sb, "Database", "{Adventure", true);
            Assert.Equal("Database={{Adventure}", sb.ToString());
            sb.Length = 0;
            DbConnectionStringBuilder.AppendKeyValuePair(sb, "Driver", "{Adventure", true);
            Assert.Equal("Driver={{Adventure}", sb.ToString());
            sb.Length = 0;
            DbConnectionStringBuilder.AppendKeyValuePair(sb, "Database", "{Adventure Works}", true);
            Assert.Equal("Database={Adventure Works}", sb.ToString());
            sb.Length = 0;
            DbConnectionStringBuilder.AppendKeyValuePair(sb, "Driver", "{Adventure Works}", true);
            Assert.Equal("Driver={Adventure Works}", sb.ToString());
            sb.Length = 0;
            DbConnectionStringBuilder.AppendKeyValuePair(sb, "Database", "{Adventu{re Works}", true);
            Assert.Equal("Database={Adventu{re Works}", sb.ToString());
            sb.Length = 0;
            DbConnectionStringBuilder.AppendKeyValuePair(sb, "Driver", "{Adventu{re Works}", true);
            Assert.Equal("Driver={Adventu{re Works}", sb.ToString());
            sb.Length = 0;
            DbConnectionStringBuilder.AppendKeyValuePair(sb, "Database", "{Adventu}re Works}", true);
            Assert.Equal("Database={{Adventu}}re Works}}}", sb.ToString());
            sb.Length = 0;
            DbConnectionStringBuilder.AppendKeyValuePair(sb, "Driver", "{Adventu}re Works}", true);
            Assert.Equal("Driver={{Adventu}}re Works}}}", sb.ToString());
            sb.Length = 0;
            DbConnectionStringBuilder.AppendKeyValuePair(sb, "Database", "{Adventure}", true);
            Assert.Equal("Database={Adventure}", sb.ToString());
            sb.Length = 0;
            DbConnectionStringBuilder.AppendKeyValuePair(sb, "Driver", "{Adventure}", true);
            Assert.Equal("Driver={Adventure}", sb.ToString());
            sb.Length = 0;
            DbConnectionStringBuilder.AppendKeyValuePair(sb, "Database", "{Adventu{re}", true);
            Assert.Equal("Database={Adventu{re}", sb.ToString());
            sb.Length = 0;
            DbConnectionStringBuilder.AppendKeyValuePair(sb, "Driver", "{Adventu{re}", true);
            Assert.Equal("Driver={Adventu{re}", sb.ToString());
            sb.Length = 0;
            DbConnectionStringBuilder.AppendKeyValuePair(sb, "Database", "{Adventu}re}", true);
            Assert.Equal("Database={{Adventu}}re}}}", sb.ToString());
            sb.Length = 0;
            DbConnectionStringBuilder.AppendKeyValuePair(sb, "Driver", "{Adventu}re}", true);
            Assert.Equal("Driver={{Adventu}}re}}}", sb.ToString());
            sb.Length = 0;
            DbConnectionStringBuilder.AppendKeyValuePair(sb, "Database", "{Adventure }Works", true);
            Assert.Equal("Database={{Adventure }}Works}", sb.ToString());
            sb.Length = 0;
            DbConnectionStringBuilder.AppendKeyValuePair(sb, "Driver", "{Adventure }Works", true);
            Assert.Equal("Driver={{Adventure }}Works}", sb.ToString());
            sb.Length = 0;
            DbConnectionStringBuilder.AppendKeyValuePair(sb, "Database", "{Adven}ture", true);
            Assert.Equal("Database={{Adven}}ture}", sb.ToString());
            sb.Length = 0;
            DbConnectionStringBuilder.AppendKeyValuePair(sb, "Driver", "{Adven}ture", true);
            Assert.Equal("Driver={{Adven}}ture}", sb.ToString());
            sb.Length = 0;
            DbConnectionStringBuilder.AppendKeyValuePair(sb, "Database", "}Adventure Works", true);
            Assert.Equal("Database=}Adventure Works", sb.ToString());
            sb.Length = 0;
            DbConnectionStringBuilder.AppendKeyValuePair(sb, "Driver", "}Adventure Works", true);
            Assert.Equal("Driver={}}Adventure Works}", sb.ToString());
            sb.Length = 0;
            DbConnectionStringBuilder.AppendKeyValuePair(sb, "Database", "}Adventure", true);
            Assert.Equal("Database=}Adventure", sb.ToString());
            sb.Length = 0;
            DbConnectionStringBuilder.AppendKeyValuePair(sb, "Driver", "}Adventure", true);
            Assert.Equal("Driver={}}Adventure}", sb.ToString());
            sb.Length = 0;
            DbConnectionStringBuilder.AppendKeyValuePair(sb, "Database", "Adventure Works{", true);
            Assert.Equal("Database=Adventure Works{", sb.ToString());
            sb.Length = 0;
            DbConnectionStringBuilder.AppendKeyValuePair(sb, "Driver", "Adventure Works{", true);
            Assert.Equal("Driver={Adventure Works{}", sb.ToString());
            sb.Length = 0;
            DbConnectionStringBuilder.AppendKeyValuePair(sb, "Database", "Adventure{", true);
            Assert.Equal("Database=Adventure{", sb.ToString());
            sb.Length = 0;
            DbConnectionStringBuilder.AppendKeyValuePair(sb, "Driver", "Adventure{", true);
            Assert.Equal("Driver={Adventure{}", sb.ToString());
            sb.Length = 0;
            DbConnectionStringBuilder.AppendKeyValuePair(sb, "Database", "Adventure Works}", true);
            Assert.Equal("Database=Adventure Works}", sb.ToString());
            sb.Length = 0;
            DbConnectionStringBuilder.AppendKeyValuePair(sb, "Driver", "Adventure Works}", true);
            Assert.Equal("Driver={Adventure Works}}}", sb.ToString());
            sb.Length = 0;
            DbConnectionStringBuilder.AppendKeyValuePair(sb, "Database", "Adventure}", true);
            Assert.Equal("Database=Adventure}", sb.ToString());
            sb.Length = 0;
            DbConnectionStringBuilder.AppendKeyValuePair(sb, "Driver", "Adventure}", true);
            Assert.Equal("Driver={Adventure}}}", sb.ToString());
            sb.Length = 0;
            DbConnectionStringBuilder.AppendKeyValuePair(sb, "Database", "Adv'en{ture Works", true);
            Assert.Equal("Database=Adv'en{ture Works", sb.ToString());
            sb.Length = 0;
            DbConnectionStringBuilder.AppendKeyValuePair(sb, "Driver", "Adv'en{ture Works", true);
            Assert.Equal("Driver={Adv'en{ture Works}", sb.ToString());
            sb.Length = 0;
            DbConnectionStringBuilder.AppendKeyValuePair(sb, "Database", "Adv'en{ture", true);
            Assert.Equal("Database=Adv'en{ture", sb.ToString());
            sb.Length = 0;
            DbConnectionStringBuilder.AppendKeyValuePair(sb, "Driver", "Adv'en{ture", true);
            Assert.Equal("Driver={Adv'en{ture}", sb.ToString());
            sb.Length = 0;
            DbConnectionStringBuilder.AppendKeyValuePair(sb, "Database", "Adv'en}ture Works", true);
            Assert.Equal("Database=Adv'en}ture Works", sb.ToString());
            sb.Length = 0;
            DbConnectionStringBuilder.AppendKeyValuePair(sb, "Driver", "Adv'en}ture Works", true);
            Assert.Equal("Driver={Adv'en}}ture Works}", sb.ToString());
            sb.Length = 0;
            DbConnectionStringBuilder.AppendKeyValuePair(sb, "Database", "Adv'en}ture", true);
            Assert.Equal("Database=Adv'en}ture", sb.ToString());
            sb.Length = 0;
            DbConnectionStringBuilder.AppendKeyValuePair(sb, "Driver", "Adv'en}ture", true);
            Assert.Equal("Driver={Adv'en}}ture}", sb.ToString());
            sb.Length = 0;
            DbConnectionStringBuilder.AppendKeyValuePair(sb, "Database", "Adv\"en{ture Works", true);
            Assert.Equal("Database=Adv\"en{ture Works", sb.ToString());
            sb.Length = 0;
            DbConnectionStringBuilder.AppendKeyValuePair(sb, "Driver", "Adv\"en{ture Works", true);
            Assert.Equal("Driver={Adv\"en{ture Works}", sb.ToString());
            sb.Length = 0;
            DbConnectionStringBuilder.AppendKeyValuePair(sb, "Database", "Adv\"en{ture", true);
            Assert.Equal("Database=Adv\"en{ture", sb.ToString());
            sb.Length = 0;
            DbConnectionStringBuilder.AppendKeyValuePair(sb, "Driver", "Adv\"en{ture", true);
            Assert.Equal("Driver={Adv\"en{ture}", sb.ToString());
            sb.Length = 0;
            DbConnectionStringBuilder.AppendKeyValuePair(sb, "Database", "Adv\"en}ture Works", true);
            Assert.Equal("Database=Adv\"en}ture Works", sb.ToString());
            sb.Length = 0;
            DbConnectionStringBuilder.AppendKeyValuePair(sb, "Driver", "Adv\"en}ture Works", true);
            Assert.Equal("Driver={Adv\"en}}ture Works}", sb.ToString());
            sb.Length = 0;
            DbConnectionStringBuilder.AppendKeyValuePair(sb, "Database", "Adv\"en}ture", true);
            Assert.Equal("Database=Adv\"en}ture", sb.ToString());
            sb.Length = 0;
            DbConnectionStringBuilder.AppendKeyValuePair(sb, "Driver", "Adv\"en}ture", true);
            Assert.Equal("Driver={Adv\"en}}ture}", sb.ToString());
            sb.Length = 0;
            DbConnectionStringBuilder.AppendKeyValuePair(sb, "Database", "A'dv\"en{ture Works", true);
            Assert.Equal("Database=A'dv\"en{ture Works", sb.ToString());
            sb.Length = 0;
            DbConnectionStringBuilder.AppendKeyValuePair(sb, "Driver", "A'dv\"en{ture Works", true);
            Assert.Equal("Driver={A'dv\"en{ture Works}", sb.ToString());
            sb.Length = 0;
            DbConnectionStringBuilder.AppendKeyValuePair(sb, "Database", "A'dv\"en{ture", true);
            Assert.Equal("Database=A'dv\"en{ture", sb.ToString());
            sb.Length = 0;
            DbConnectionStringBuilder.AppendKeyValuePair(sb, "Driver", "A'dv\"en{ture", true);
            Assert.Equal("Driver={A'dv\"en{ture}", sb.ToString());
            sb.Length = 0;
            DbConnectionStringBuilder.AppendKeyValuePair(sb, "Database", "A'dv\"en}ture Works", true);
            Assert.Equal("Database=A'dv\"en}ture Works", sb.ToString());
            sb.Length = 0;
            DbConnectionStringBuilder.AppendKeyValuePair(sb, "Driver", "A'dv\"en}ture Works", true);
            Assert.Equal("Driver={A'dv\"en}}ture Works}", sb.ToString());
            sb.Length = 0;
            DbConnectionStringBuilder.AppendKeyValuePair(sb, "Database", "A'dv\"en}ture", true);
            Assert.Equal("Database=A'dv\"en}ture", sb.ToString());
            sb.Length = 0;
            DbConnectionStringBuilder.AppendKeyValuePair(sb, "Driver", "A'dv\"en}ture", true);
            Assert.Equal("Driver={A'dv\"en}}ture}", sb.ToString());
            sb.Length = 0;
            DbConnectionStringBuilder.AppendKeyValuePair(sb, "Database", "\"Adven{ture Works\"", true);
            Assert.Equal("Database=\"Adven{ture Works\"", sb.ToString());
            sb.Length = 0;
            DbConnectionStringBuilder.AppendKeyValuePair(sb, "Driver", "\"Adven{ture Works\"", true);
            Assert.Equal("Driver={\"Adven{ture Works\"}", sb.ToString());
            sb.Length = 0;
            DbConnectionStringBuilder.AppendKeyValuePair(sb, "Database", "\"Adven{ture\"", true);
            Assert.Equal("Database=\"Adven{ture\"", sb.ToString());
            sb.Length = 0;
            DbConnectionStringBuilder.AppendKeyValuePair(sb, "Driver", "\"Adven{ture\"", true);
            Assert.Equal("Driver={\"Adven{ture\"}", sb.ToString());
            sb.Length = 0;
            DbConnectionStringBuilder.AppendKeyValuePair(sb, "Database", "\"Adven}ture Works\"", true);
            Assert.Equal("Database=\"Adven}ture Works\"", sb.ToString());
            sb.Length = 0;
            DbConnectionStringBuilder.AppendKeyValuePair(sb, "Driver", "\"Adven}ture Works\"", true);
            Assert.Equal("Driver={\"Adven}}ture Works\"}", sb.ToString());
            sb.Length = 0;
            DbConnectionStringBuilder.AppendKeyValuePair(sb, "Database", "\"Adven}ture\"", true);
            Assert.Equal("Database=\"Adven}ture\"", sb.ToString());
            sb.Length = 0;
            DbConnectionStringBuilder.AppendKeyValuePair(sb, "Driver", "\"Adven}ture\"", true);
            Assert.Equal("Driver={\"Adven}}ture\"}", sb.ToString());
            sb.Length = 0;
            DbConnectionStringBuilder.AppendKeyValuePair(sb, "Database", "{{{B}}}", true);
            Assert.Equal("Database={{{B}}}", sb.ToString());
            sb.Length = 0;
            DbConnectionStringBuilder.AppendKeyValuePair(sb, "Driver", "{{{B}}}", true);
            Assert.Equal("Driver={{{B}}}", sb.ToString());
            sb.Length = 0;
            DbConnectionStringBuilder.AppendKeyValuePair(sb, "Database", "{A{B{C}D}E}", true);
            Assert.Equal("Database={{A{B{C}}D}}E}}}", sb.ToString());
            sb.Length = 0;
            DbConnectionStringBuilder.AppendKeyValuePair(sb, "Driver", "{A{B{C}D}E}", true);
            Assert.Equal("Driver={{A{B{C}}D}}E}}}", sb.ToString());
            sb.Length = 0;
            DbConnectionStringBuilder.AppendKeyValuePair(sb, "Database", "{{{B}}", true);
            Assert.Equal("Database={{{{B}}}}}", sb.ToString());
            sb.Length = 0;
            DbConnectionStringBuilder.AppendKeyValuePair(sb, "Driver", "{{{B}}", true);
            Assert.Equal("Driver={{{{B}}}}}", sb.ToString());
            sb.Length = 0;
            DbConnectionStringBuilder.AppendKeyValuePair(sb, "Database", "{{{B}", true);
            Assert.Equal("Database={{{B}", sb.ToString());
            sb.Length = 0;
            DbConnectionStringBuilder.AppendKeyValuePair(sb, "Driver", "{{{B}", true);
            Assert.Equal("Driver={{{B}", sb.ToString());
            sb.Length = 0;
            DbConnectionStringBuilder.AppendKeyValuePair(sb, "Database", "{{B}", true);
            Assert.Equal("Database={{B}", sb.ToString());
            sb.Length = 0;
            DbConnectionStringBuilder.AppendKeyValuePair(sb, "Driver", "{{B}", true);
            Assert.Equal("Driver={{B}", sb.ToString());
            sb.Length = 0;
            DbConnectionStringBuilder.AppendKeyValuePair(sb, "Database", "{B}}", true);
            Assert.Equal("Database={{B}}}}}", sb.ToString());
            sb.Length = 0;
            DbConnectionStringBuilder.AppendKeyValuePair(sb, "Driver", "{B}}", true);
            Assert.Equal("Driver={{B}}}}}", sb.ToString());
            sb.Length = 0;
            DbConnectionStringBuilder.AppendKeyValuePair(sb, "Database", "{B}}C", true);
            Assert.Equal("Database={{B}}}}C}", sb.ToString());
            sb.Length = 0;
            DbConnectionStringBuilder.AppendKeyValuePair(sb, "Driver", "{B}}C", true);
            Assert.Equal("Driver={{B}}}}C}", sb.ToString());
            sb.Length = 0;
            DbConnectionStringBuilder.AppendKeyValuePair(sb, "Database", "A{B}}", true);
            Assert.Equal("Database=A{B}}", sb.ToString());
            sb.Length = 0;
            DbConnectionStringBuilder.AppendKeyValuePair(sb, "Driver", "A{B}}", true);
            Assert.Equal("Driver={A{B}}}}}", sb.ToString());
            sb.Length = 0;
            DbConnectionStringBuilder.AppendKeyValuePair(sb, "Database", " {B}} ", true);
            Assert.Equal("Database= {B}} ", sb.ToString());
            sb.Length = 0;
            DbConnectionStringBuilder.AppendKeyValuePair(sb, "Driver", " {B}} ", true);
            Assert.Equal("Driver={ {B}}}} }", sb.ToString());
            sb.Length = 0;
            DbConnectionStringBuilder.AppendKeyValuePair(sb, "Database", "{{B}}", true);
            Assert.Equal("Database={{{B}}}}}", sb.ToString());
            sb.Length = 0;
            DbConnectionStringBuilder.AppendKeyValuePair(sb, "Driver", "{{B}}", true);
            Assert.Equal("Driver={{{B}}}}}", sb.ToString());
            sb.Length = 0;
            DbConnectionStringBuilder.AppendKeyValuePair(sb, "Database", "}}", true);
            Assert.Equal("Database=}}", sb.ToString());
            sb.Length = 0;
            DbConnectionStringBuilder.AppendKeyValuePair(sb, "Driver", "}}", true);
            Assert.Equal("Driver={}}}}}", sb.ToString());
            sb.Length = 0;
            DbConnectionStringBuilder.AppendKeyValuePair(sb, "Database", "}", true);
            Assert.Equal("Database=}", sb.ToString());
            sb.Length = 0;
            DbConnectionStringBuilder.AppendKeyValuePair(sb, "Driver", "}", true);
            Assert.Equal("Driver={}}}", sb.ToString());
            sb.Length = 0;

            DbConnectionStringBuilder.AppendKeyValuePair(sb, "Database", "Adventure Works", true);
            DbConnectionStringBuilder.AppendKeyValuePair(sb, "Server", "localhost", true);
            Assert.Equal("Database=Adventure Works;Server=localhost", sb.ToString());
            sb.Length = 0;
            DbConnectionStringBuilder.AppendKeyValuePair(sb, "Driver", "Adventure Works", true);
            DbConnectionStringBuilder.AppendKeyValuePair(sb, "Server", "localhost", true);
            Assert.Equal("Driver={Adventure Works};Server=localhost", sb.ToString());
            sb.Length = 0;
            DbConnectionStringBuilder.AppendKeyValuePair(sb, "Database", "Adventure", true);
            DbConnectionStringBuilder.AppendKeyValuePair(sb, "Server", "localhost", true);
            Assert.Equal("Database=Adventure;Server=localhost", sb.ToString());
            sb.Length = 0;
            DbConnectionStringBuilder.AppendKeyValuePair(sb, "Driver", "Adventure", true);
            DbConnectionStringBuilder.AppendKeyValuePair(sb, "Server", "localhost", true);
            Assert.Equal("Driver={Adventure};Server=localhost", sb.ToString());
            sb.Length = 0;
            DbConnectionStringBuilder.AppendKeyValuePair(sb, "Database", string.Empty, true);
            Assert.Equal("Database=", sb.ToString());
            sb.Length = 0;
            DbConnectionStringBuilder.AppendKeyValuePair(sb, "Driver", string.Empty, true);
            Assert.Equal("Driver=", sb.ToString());
            sb.Length = 0;
            DbConnectionStringBuilder.AppendKeyValuePair(sb, "Database", null, true);
            Assert.Equal("Database=", sb.ToString());
            sb.Length = 0;
            DbConnectionStringBuilder.AppendKeyValuePair(sb, "Driver", null, true);
            Assert.Equal("Driver=", sb.ToString());
            sb.Length = 0;

            DbConnectionStringBuilder.AppendKeyValuePair(sb, "Datab=ase", "Adven=ture", true);
            Assert.Equal("Datab=ase=Adven=ture", sb.ToString());
        }

        [Fact] // AppendKeyValuePair (StringBuilder, String, String, Boolean)
        public void AppendKeyValuePair2_Builder_Null()
        {
            try
            {
                DbConnectionStringBuilder.AppendKeyValuePair(
                    null, "Server",
                    "localhost", true);
                Assert.False(true);
            }
            catch (ArgumentNullException ex)
            {
                Assert.Equal(typeof(ArgumentNullException), ex.GetType());
                Assert.Null(ex.InnerException);
                Assert.NotNull(ex.Message);
                Assert.Equal("builder", ex.ParamName);
            }

            try
            {
                DbConnectionStringBuilder.AppendKeyValuePair(
                    null, "Server",
                    "localhost", false);
                Assert.False(true);
            }
            catch (ArgumentNullException ex)
            {
                Assert.Equal(typeof(ArgumentNullException), ex.GetType());
                Assert.Null(ex.InnerException);
                Assert.NotNull(ex.Message);
                Assert.Equal("builder", ex.ParamName);
            }
        }

        [Fact] // AppendKeyValuePair (StringBuilder, String, String, Boolean)
        public void AppendKeyValuePair2_Keyword_Empty()
        {
            StringBuilder sb = new StringBuilder();
            try
            {
                DbConnectionStringBuilder.AppendKeyValuePair(
                    sb, string.Empty, "localhost", true);
                Assert.False(true);
            }
            catch (ArgumentException ex)
            {
                // Expecting non-empty string for 'keyName'
                // parameter
                Assert.Equal(typeof(ArgumentException), ex.GetType());
                Assert.Null(ex.InnerException);
                Assert.NotNull(ex.Message);
                Assert.Null(ex.ParamName);
            }

            try
            {
                DbConnectionStringBuilder.AppendKeyValuePair(
                    sb, string.Empty, "localhost", false);
                Assert.False(true);
            }
            catch (ArgumentException ex)
            {
                // Expecting non-empty string for 'keyName'
                // parameter
                Assert.Equal(typeof(ArgumentException), ex.GetType());
                Assert.Null(ex.InnerException);
                Assert.NotNull(ex.Message);
                Assert.Null(ex.ParamName);
            }
        }

        [Fact] // AppendKeyValuePair (StringBuilder, String, String, Boolean)
        public void AppendKeyValuePair2_Keyword_Null()
        {
            StringBuilder sb = new StringBuilder();
            try
            {
                DbConnectionStringBuilder.AppendKeyValuePair(
                    sb, null, "localhost", true);
                Assert.False(true);
            }
            catch (ArgumentNullException ex)
            {
                Assert.Equal(typeof(ArgumentNullException), ex.GetType());
                Assert.Null(ex.InnerException);
                Assert.NotNull(ex.Message);
                Assert.Equal("keyName", ex.ParamName);
            }

            try
            {
                DbConnectionStringBuilder.AppendKeyValuePair(
                    sb, null, "localhost", false);
                Assert.False(true);
            }
            catch (ArgumentNullException ex)
            {
                Assert.Equal(typeof(ArgumentNullException), ex.GetType());
                Assert.Null(ex.InnerException);
                Assert.NotNull(ex.Message);
                Assert.Equal("keyName", ex.ParamName);
            }
        }

        [Fact]
        public void ToStringTest()
        {
            _builder.Add(SERVER, SERVER_VALUE);
            string str = _builder.ToString();
            string value = _builder.ConnectionString;
            Assert.Equal(value, str);
        }

        [Fact]
        public void ItemTest()
        {
            _builder.Add(SERVER, SERVER_VALUE);
            string value = (string)_builder[SERVER];
            Assert.Equal(SERVER_VALUE, value);
        }

        [Fact]
        public void ICollectionCopyToTest()
        {
            KeyValuePair<string, object>[] dict = new KeyValuePair<string, object>[2];
            _builder.Add(SERVER, SERVER_VALUE);
            _builder.Add(SERVER + "1", SERVER_VALUE + "1");

            int i = 0;
            int j = 1;
            ((ICollection)_builder).CopyTo(dict, 0);
            Assert.Equal(SERVER, dict[i].Key);
            Assert.Equal(SERVER_VALUE, dict[i].Value);
            Assert.Equal(SERVER + "1", dict[j].Key);
            Assert.Equal(SERVER_VALUE + "1", dict[j].Value);
        }

        [Fact]
        public void NegICollectionCopyToTest()
        {
            AssertExtensions.Throws<ArgumentException>(null, () =>
            {
                KeyValuePair<string, object>[] dict = new KeyValuePair<string, object>[1];
                _builder.Add(SERVER, SERVER_VALUE);
                _builder.Add(SERVER + "1", SERVER_VALUE + "1");
                ((ICollection)_builder).CopyTo(dict, 0);
                Assert.False(true);
            });
        }

        [Fact]
        public void TryGetValueTest()
        {
            object value = null;

            _builder["DriverID"] = "790";
            _builder.Add("Server", "C:\\");
            Assert.True(_builder.TryGetValue("DriverID", out value));
            Assert.Equal("790", value);
            Assert.True(_builder.TryGetValue("SERVER", out value));
            Assert.Equal("C:\\", value);
            Assert.False(_builder.TryGetValue(string.Empty, out value));
            Assert.Null(value);
            Assert.False(_builder.TryGetValue("a;", out value));
            Assert.Null(value);
            Assert.False(_builder.TryGetValue("\r", out value));
            Assert.Null(value);
            Assert.False(_builder.TryGetValue(" ", out value));
            Assert.Null(value);
            Assert.False(_builder.TryGetValue("doesnotexist", out value));
            Assert.Null(value);
            Assert.False(_builder.TryGetValue("Driver", out value));
            Assert.Null(value);
            Assert.False(_builder.TryGetValue("Dsn", out value));
            Assert.Null(value);

            _builder = new DbConnectionStringBuilder(false);
            _builder["DriverID"] = "790";
            _builder.Add("Server", "C:\\");
            Assert.True(_builder.TryGetValue("DriverID", out value));
            Assert.Equal("790", value);
            Assert.True(_builder.TryGetValue("SERVER", out value));
            Assert.Equal("C:\\", value);
            Assert.False(_builder.TryGetValue(string.Empty, out value));
            Assert.Null(value);
            Assert.False(_builder.TryGetValue("a;", out value));
            Assert.Null(value);
            Assert.False(_builder.TryGetValue("\r", out value));
            Assert.Null(value);
            Assert.False(_builder.TryGetValue(" ", out value));
            Assert.Null(value);
            Assert.False(_builder.TryGetValue("doesnotexist", out value));
            Assert.Null(value);
            Assert.False(_builder.TryGetValue("Driver", out value));
            Assert.Null(value);
            Assert.False(_builder.TryGetValue("Dsn", out value));
            Assert.Null(value);

            _builder = new DbConnectionStringBuilder(true);
            _builder["DriverID"] = "790";
            _builder.Add("Server", "C:\\");
            Assert.True(_builder.TryGetValue("DriverID", out value));
            Assert.Equal("790", value);
            Assert.True(_builder.TryGetValue("SERVER", out value));
            Assert.Equal("C:\\", value);
            Assert.False(_builder.TryGetValue(string.Empty, out value));
            Assert.Null(value);
            Assert.False(_builder.TryGetValue("a;", out value));
            Assert.Null(value);
            Assert.False(_builder.TryGetValue("\r", out value));
            Assert.Null(value);
            Assert.False(_builder.TryGetValue(" ", out value));
            Assert.Null(value);
            Assert.False(_builder.TryGetValue("doesnotexist", out value));
            Assert.Null(value);
            Assert.False(_builder.TryGetValue("Driver", out value));
            Assert.Null(value);
            Assert.False(_builder.TryGetValue("Dsn", out value));
            Assert.Null(value);
        }

        [Fact]
        public void TryGetValue_Keyword_Null()
        {
            object value = null;
            try
            {
                _builder.TryGetValue(null, out value);
                Assert.False(true);
            }
            catch (ArgumentNullException ex)
            {
                Assert.Equal(typeof(ArgumentNullException), ex.GetType());
                Assert.Null(ex.InnerException);
                Assert.NotNull(ex.Message);
                Assert.Equal("keyword", ex.ParamName);
            }
        }

        [Fact]
        public void EmbeddedCharTest1()
        {
            // Notice how the keywords show up in the connection string
            //  in the order they were added.
            // And notice the case of the keyword when added is preserved
            //  in the connection string.

            DbConnectionStringBuilder sb = new DbConnectionStringBuilder();

            sb["Data Source"] = "testdb";
            sb["User ID"] = "someuser";
            sb["Password"] = "abcdef";
            Assert.Equal("Data Source=testdb;User ID=someuser;Password=abcdef",
                sb.ConnectionString);

            sb["Password"] = "abcdef#";
            Assert.Equal("Data Source=testdb;User ID=someuser;Password=abcdef#",
                sb.ConnectionString);

            // an embedded single-quote value will result in the value being delimieted with double quotes
            sb["Password"] = "abc\'def";
            Assert.Equal("Data Source=testdb;User ID=someuser;Password=\"abc\'def\"",
                sb.ConnectionString);

            // an embedded double-quote value will result in the value being delimieted with single quotes
            sb["Password"] = "abc\"def";
            Assert.Equal("Data Source=testdb;User ID=someuser;Password=\'abc\"def\'",
                sb.ConnectionString);

            // an embedded single-quote and double-quote in the value
            // will result in the value being delimited by double-quotes
            // with the embedded double quote being escaped with two double-quotes
            sb["Password"] = "abc\"d\'ef";
            Assert.Equal("Data Source=testdb;User ID=someuser;Password=\"abc\"\"d\'ef\"",
                sb.ConnectionString);

            sb = new DbConnectionStringBuilder();
            sb["PASSWORD"] = "abcdef1";
            sb["user id"] = "someuser";
            sb["Data Source"] = "testdb";
            Assert.Equal("PASSWORD=abcdef1;user id=someuser;Data Source=testdb",
                sb.ConnectionString);

            // case is preserved for a keyword that was added the first time
            sb = new DbConnectionStringBuilder();
            sb["PassWord"] = "abcdef2";
            sb["uSER iD"] = "someuser";
            sb["DaTa SoUrCe"] = "testdb";
            Assert.Equal("PassWord=abcdef2;uSER iD=someuser;DaTa SoUrCe=testdb",
                sb.ConnectionString);
            sb["passWORD"] = "abc123";
            Assert.Equal("PassWord=abc123;uSER iD=someuser;DaTa SoUrCe=testdb",
                sb.ConnectionString);

            // embedded equal sign in the value will cause the value to be
            // delimited with double-quotes
            sb = new DbConnectionStringBuilder();
            sb["Password"] = "abc=def";
            sb["Data Source"] = "testdb";
            sb["User ID"] = "someuser";
            Assert.Equal("Password=\"abc=def\";Data Source=testdb;User ID=someuser",
                sb.ConnectionString);

            // embedded semicolon in the value will cause the value to be
            // delimited with double-quotes
            sb = new DbConnectionStringBuilder();
            sb["Password"] = "abc;def";
            sb["Data Source"] = "testdb";
            sb["User ID"] = "someuser";
            Assert.Equal("Password=\"abc;def\";Data Source=testdb;User ID=someuser",
                sb.ConnectionString);

            // more right parentheses then left parentheses - happily takes it
            sb = new DbConnectionStringBuilder();
            sb.ConnectionString = "Data Source=(((Blah=Something))))))";
            Assert.Equal("data source=\"(((Blah=Something))))))\"",
                sb.ConnectionString);

            // more left curly braces then right curly braces - happily takes it
            sb = new DbConnectionStringBuilder();
            sb.ConnectionString = "Data Source={{{{Blah=Something}}";
            Assert.Equal("data source=\"{{{{Blah=Something}}\"",
                sb.ConnectionString);

            // spaces, empty string, null are treated like an empty string
            // and any previous settings is cleared
            sb.ConnectionString = "   ";
            Assert.Equal(string.Empty,
                sb.ConnectionString);

            sb.ConnectionString = " ";
            Assert.Equal(string.Empty,
                sb.ConnectionString);

            sb.ConnectionString = "";
            Assert.Equal(string.Empty,
                sb.ConnectionString);

            sb.ConnectionString = string.Empty;
            Assert.Equal(string.Empty,
                sb.ConnectionString);

            sb.ConnectionString = null;
            Assert.Equal(string.Empty,
                sb.ConnectionString);

            sb = new DbConnectionStringBuilder();
            Assert.Equal(string.Empty,
                sb.ConnectionString);
        }

        [Fact]
        public void EmbeddedCharTest2()
        {
            DbConnectionStringBuilder sb;

            sb = new DbConnectionStringBuilder();
            sb.ConnectionString = "Driver={SQL Server};Server=(local host);" +
                "Trusted_Connection=Yes Or No;Database=Adventure Works;";
            Assert.Equal("{SQL Server}", sb["Driver"]);
            Assert.Equal("(local host)", sb["Server"]);
            Assert.Equal("Yes Or No", sb["Trusted_Connection"]);
            Assert.Equal("driver=\"{SQL Server}\";server=\"(local host)\";" +
                "trusted_connection=\"Yes Or No\";database=\"Adventure Works\"",
                sb.ConnectionString);

            sb = new DbConnectionStringBuilder();
            sb.ConnectionString = "Driver={SQLServer};Server=(local);" +
                "Trusted_Connection=Yes;Database=AdventureWorks;";
            Assert.Equal("{SQLServer}", sb["Driver"]);
            Assert.Equal("(local)", sb["Server"]);
            Assert.Equal("Yes", sb["Trusted_Connection"]);
            Assert.Equal("driver={SQLServer};server=(local);" +
                "trusted_connection=Yes;database=AdventureWorks",
                sb.ConnectionString);

            sb = new DbConnectionStringBuilder(false);
            sb.ConnectionString = "Driver={SQL Server};Server=(local host);" +
                "Trusted_Connection=Yes Or No;Database=Adventure Works;";
            Assert.Equal("{SQL Server}", sb["Driver"]);
            Assert.Equal("(local host)", sb["Server"]);
            Assert.Equal("Yes Or No", sb["Trusted_Connection"]);
            Assert.Equal("driver=\"{SQL Server}\";server=\"(local host)\";" +
                "trusted_connection=\"Yes Or No\";database=\"Adventure Works\"",
                sb.ConnectionString);


            sb = new DbConnectionStringBuilder(false);
            sb.ConnectionString = "Driver={SQLServer};Server=(local);" +
                "Trusted_Connection=Yes;Database=AdventureWorks;";
            Assert.Equal("{SQLServer}", sb["Driver"]);
            Assert.Equal("(local)", sb["Server"]);
            Assert.Equal("Yes", sb["Trusted_Connection"]);
            Assert.Equal("driver={SQLServer};server=(local);" +
                "trusted_connection=Yes;database=AdventureWorks",
                sb.ConnectionString);

            sb = new DbConnectionStringBuilder(true);
            sb.ConnectionString = "Driver={SQL Server};Server=(local host);" +
                "Trusted_Connection=Yes Or No;Database=Adventure Works;";
            Assert.Equal("{SQL Server}", sb["Driver"]);
            Assert.Equal("(local host)", sb["Server"]);
            Assert.Equal("Yes Or No", sb["Trusted_Connection"]);
            Assert.Equal("driver={SQL Server};server=(local host);" +
                "trusted_connection=Yes Or No;database=Adventure Works",
                sb.ConnectionString);

            sb = new DbConnectionStringBuilder(true);
            sb.ConnectionString = "Driver={SQLServer};Server=(local);" +
                "Trusted_Connection=Yes;Database=AdventureWorks;";
            Assert.Equal("{SQLServer}", sb["Driver"]);
            Assert.Equal("(local)", sb["Server"]);
            Assert.Equal("Yes", sb["Trusted_Connection"]);
            Assert.Equal("driver={SQLServer};server=(local);" +
                "trusted_connection=Yes;database=AdventureWorks",
                sb.ConnectionString);
        }

        [Fact]
        public void EmbeddedCharTest3()
        {
            string dataSource = "(DESCRIPTION=(ADDRESS=(PROTOCOL=TCP)(HOST=192.168.1.101)" +
                "(PORT=1521))(CONNECT_DATA=(SERVER=DEDICATED)(SERVICE_NAME=TESTDB)))";
            DbConnectionStringBuilder sb;

            sb = new DbConnectionStringBuilder();
            sb.ConnectionString = "User ID=SCOTT;Password=TiGeR;Data Source=" + dataSource;
            Assert.Equal(dataSource, sb["Data Source"]);
            Assert.Equal("SCOTT", sb["User ID"]);
            Assert.Equal("TiGeR", sb["Password"]);
            Assert.Equal(
                "user id=SCOTT;password=TiGeR;data source=\"(DESCRIPTION=(ADDRESS=(PROTOCOL=" +
                "TCP)(HOST=192.168.1.101)(PORT=1521))(CONNECT_DATA=(SERVER=DEDICATED)" +
                "(SERVICE_NAME=TESTDB)))\"", sb.ConnectionString);

            sb = new DbConnectionStringBuilder(false);
            sb.ConnectionString = "User ID=SCOTT;Password=TiGeR;Data Source=" + dataSource;
            Assert.Equal(dataSource, sb["Data Source"]);
            Assert.Equal("SCOTT", sb["User ID"]);
            Assert.Equal("TiGeR", sb["Password"]);
            Assert.Equal(
                "user id=SCOTT;password=TiGeR;data source=\"(DESCRIPTION=(ADDRESS=(PROTOCOL=" +
                "TCP)(HOST=192.168.1.101)(PORT=1521))(CONNECT_DATA=(SERVER=DEDICATED)" +
                "(SERVICE_NAME=TESTDB)))\"", sb.ConnectionString);

            sb = new DbConnectionStringBuilder(true);
            sb.ConnectionString = "User ID=SCOTT;Password=TiGeR;Data Source=" + dataSource;
            Assert.Equal(dataSource, sb["Data Source"]);
            Assert.Equal("SCOTT", sb["User ID"]);
            Assert.Equal("TiGeR", sb["Password"]);
            Assert.Equal(
                "user id=SCOTT;password=TiGeR;data source=(DESCRIPTION=(ADDRESS=(PROTOCOL=" +
                "TCP)(HOST=192.168.1.101)(PORT=1521))(CONNECT_DATA=(SERVER=DEDICATED)" +
                "(SERVICE_NAME=TESTDB)))", sb.ConnectionString);
        }

        [Fact]
        public void EmbeddedCharTest4()
        {
            DbConnectionStringBuilder sb;

            sb = new DbConnectionStringBuilder();
            sb.ConnectionString = "PassWord=abcdef2;uSER iD=someuser;DaTa SoUrCe=testdb";
            sb["Integrated Security"] = "False";
            Assert.Equal(
                "password=abcdef2;user id=someuser;data source=testdb;Integrated Security=False",
                sb.ConnectionString);

            sb = new DbConnectionStringBuilder(false);
            sb.ConnectionString = "PassWord=abcdef2;uSER iD=someuser;DaTa SoUrCe=testdb";
            sb["Integrated Security"] = "False";
            Assert.Equal(
                "password=abcdef2;user id=someuser;data source=testdb;Integrated Security=False",
                sb.ConnectionString);

            sb = new DbConnectionStringBuilder(true);
            sb.ConnectionString = "PassWord=abcdef2;uSER iD=someuser;DaTa SoUrCe=testdb";
            sb["Integrated Security"] = "False";
            Assert.Equal(
                "password=abcdef2;user id=someuser;data source=testdb;Integrated Security=False",
                sb.ConnectionString);
        }

        [Fact]
        public void EmbeddedCharTest5()
        {
            string connectionString = "A={abcdef2};B=some{us;C=test}db;D=12\"3;E=\"45;6\";F=AB==C;G{A'}\";F={1='\"2};G==C=B==C;Z=ABC";
            DbConnectionStringBuilder sb;

            sb = new DbConnectionStringBuilder();
            sb.ConnectionString = connectionString;
            Assert.Equal("a={abcdef2};b=some{us;c=test}db;d='12\"3';e=\"45;6\";f=\"AB==C\";g{a'}\";f=\"{1='\"\"2}\";g==c=\"B==C\";z=ABC", sb.ConnectionString);
            Assert.Equal("{abcdef2}", sb["A"]);
            Assert.Equal("some{us", sb["B"]);
            Assert.Equal("test}db", sb["C"]);
            Assert.Equal("12\"3", sb["D"]);
            Assert.Equal("45;6", sb["E"]);
            Assert.Equal("AB==C", sb["F"]);
            Assert.Equal("{1='\"2}", sb["g{a'}\";f"]);
            Assert.Equal("ABC", sb["Z"]);
            Assert.Equal("B==C", sb["g=c"]);

            sb = new DbConnectionStringBuilder(false);
            sb.ConnectionString = connectionString;
            Assert.Equal("a={abcdef2};b=some{us;c=test}db;d='12\"3';e=\"45;6\";f=\"AB==C\";g{a'}\";f=\"{1='\"\"2}\";g==c=\"B==C\";z=ABC", sb.ConnectionString);
            Assert.Equal("{abcdef2}", sb["A"]);
            Assert.Equal("some{us", sb["B"]);
            Assert.Equal("test}db", sb["C"]);
            Assert.Equal("12\"3", sb["D"]);
            Assert.Equal("45;6", sb["E"]);
            Assert.Equal("AB==C", sb["F"]);
            Assert.Equal("{1='\"2}", sb["g{a'}\";f"]);
            Assert.Equal("ABC", sb["Z"]);
            Assert.Equal("B==C", sb["g=c"]);

            sb = new DbConnectionStringBuilder(true);
            sb.ConnectionString = connectionString;
            Assert.Equal("a={abcdef2};b=some{us;c=test}db;d=12\"3;e=\"45;6\";f=AB==C;g{a'}\";f={1='\"2};g==C=B==C;z=ABC", sb.ConnectionString);
            Assert.Equal("{abcdef2}", sb["A"]);
            Assert.Equal("some{us", sb["B"]);
            Assert.Equal("test}db", sb["C"]);
            Assert.Equal("12\"3", sb["D"]);
            Assert.Equal("\"45", sb["E"]);
            Assert.Equal("AB==C", sb["6\";f"]);
            Assert.Equal("{1='\"2}", sb["g{a'}\";f"]);
            Assert.Equal("ABC", sb["Z"]);
            Assert.Equal("=C=B==C", sb["g"]);
        }

        [Fact]
        public void EmbeddedCharTest6()
        {
            string[][] shared_tests = new string[][] {
                new string [] { "A=(B;", "A", "(B", "a=(B" },
                new string [] { "A={B{}", "A", "{B{}", "a={B{}" },
                new string [] { "A={B{{}", "A", "{B{{}", "a={B{{}" },
                new string [] { " A =B{C", "A", "B{C", "a=B{C" },
                new string [] { " A =B{{C}", "A", "B{{C}", "a=B{{C}" },
                new string [] { "A={{{B}}}", "A", "{{{B}}}", "a={{{B}}}" },
                new string [] { "A={B}", "A", "{B}", "a={B}" },
                new string [] { "A= {B}", "A", "{B}", "a={B}" },
                new string [] { " A =BC",  "a", "BC", "a=BC" },
                new string [] { "\rA\t=BC",  "a", "BC", "a=BC" },
                new string [] { "\rA\t=BC",  "a", "BC", "a=BC" },
                new string [] { "A;B=BC",  "a;b", "BC", "a;b=BC" },
                };

            string[][] non_odbc_tests = new string[][] {
                new string [] { "A=''", "A", "", "a=" },
                new string [] { "A='BC;D'", "A", "BC;D", "a=\"BC;D\"" },
                new string [] { "A=BC''D", "A", "BC''D", "a=\"BC''D\"" },
                new string [] { "A='\"'", "A", "\"", "a='\"'" },
                new string [] { "A=B\"\"C;", "A", "B\"\"C", "a='B\"\"C'" },
                new string [] { "A={B{", "A", "{B{", "a={B{" },
                new string [] { "A={B}C", "A", "{B}C", "a={B}C" },
                new string [] { "A=B'C", "A", "B'C", "a=\"B'C\"" },
                new string [] { "A=B''C", "A", "B''C", "a=\"B''C\"" },
                new string [] { "A=  B C ;", "A", "B C", "a=\"B C\"" },
                new string [] { "A={B { }} }", "A", "{B { }} }", "a=\"{B { }} }\"" },
                new string [] { "A={B {{ }} }", "A", "{B {{ }} }", "a=\"{B {{ }} }\"" },
                new string [] { "A= B {C ", "A", "B {C", "a=\"B {C\"" },
                new string [] { "A= B }C ", "A", "B }C", "a=\"B }C\"" },
                new string [] { "A=B }C", "A", "B }C", "a=\"B }C\"" },
                new string [] { "A=B { }C", "A", "B { }C", "a=\"B { }C\"" },
                new string [] { "A= B{C {}}", "A", "B{C {}}", "a=\"B{C {}}\"" },
                new string [] { "A= {C {};B=A", "A", "{C {}", "a=\"{C {}\";b=A" },
                new string [] { "A= {C {}  ", "A", "{C {}", "a=\"{C {}\"" },
                new string [] { "A= {C {}  ;B=A", "A", "{C {}", "a=\"{C {}\";b=A" },
                new string [] { "A= {C {}}}", "A", "{C {}}}", "a=\"{C {}}}\"" },
                new string [] { "A={B=C}", "A", "{B=C}", "a=\"{B=C}\"" },
                new string [] { "A={B==C}", "A", "{B==C}", "a=\"{B==C}\"" },
                new string [] { "A=B==C", "A", "B==C", "a=\"B==C\"" },
                new string [] { "A={=}", "A", "{=}", "a=\"{=}\"" },
                new string [] { "A={==}", "A", "{==}", "a=\"{==}\"" },
                new string [] { "A=\"B;(C)'\"", "A", "B;(C)'", "a=\"B;(C)'\"" },
                new string [] { "A=B(=)C", "A", "B(=)C", "a=\"B(=)C\"" },
                new string [] { "A=B=C", "A", "B=C", "a=\"B=C\"" },
                new string [] { "A=B(==)C", "A", "B(==)C", "a=\"B(==)C\"" },
                new string [] { "A=B  C", "A", "B  C", "a=\"B  C\"" },
                new string [] { "A= B  C ", "A", "B  C", "a=\"B  C\"" },
                new string [] { "A=  B  C  ", "A", "B  C", "a=\"B  C\"" },
                new string [] { "A='  B C '", "A", "  B C ", "a=\"  B C \"" },
                new string [] { "A=\"  B C \"", "A", "  B C ", "a=\"  B C \"" },
                new string [] { "A={  B C }", "A", "{  B C }", "a=\"{  B C }\"" },
                new string [] { "A=  B C  ;", "A", "B C", "a=\"B C\"" },
                new string [] { "A=  B\rC\r\t;", "A", "B\rC", "a=\"B\rC\"" },
                new string [] { "A=\"\"\"B;C\"\"\"", "A", "\"B;C\"", "a='\"B;C\"'" },
                new string [] { "A= \"\"\"B;C\"\"\" ", "A", "\"B;C\"", "a='\"B;C\"'" },
                new string [] { "A='''B;C'''", "A", "'B;C'", "a=\"'B;C'\"" },
                new string [] { "A= '''B;C''' ", "A", "'B;C'", "a=\"'B;C'\"" },
                new string [] { "A={{", "A", "{{", "a={{" },
                new string [] { "A={B C}", "A", "{B C}", "a=\"{B C}\"" },
                new string [] { "A={ B C }", "A", "{ B C }", "a=\"{ B C }\"" },
                new string [] { "A={B {{ } }", "A", "{B {{ } }", "a=\"{B {{ } }\"" },
                new string [] { "A='='", "A", "=", "a=\"=\"" },
                new string [] { "A='=='", "A", "==", "a=\"==\"" },
                new string [] { "A=\"=\"", "A", "=", "a=\"=\"" },
                new string [] { "A=\"==\"", "A", "==", "a=\"==\"" },
                new string [] { "A={B}}", "A", "{B}}", "a={B}}" },
                new string [] { "A=\";\"", "A", ";", "a=\";\"" },
                new string [] { "A(=)=B", "A(", ")=B", "a(=\")=B\"" },
                new string [] { "A==B=C",  "A=B", "C", "a==b=C" },
                new string [] { "A===B=C",  "A=", "B=C", "a===\"B=C\"" },
                new string [] { "(A=)=BC",  "(a", ")=BC", "(a=\")=BC\"" },
                new string [] { "A==C=B==C", "a=c", "B==C", "a==c=\"B==C\"" },
                };
            DbConnectionStringBuilder sb;

            for (int i = 0; i < non_odbc_tests.Length; i++)
            {
                string[] test = non_odbc_tests[i];
                sb = new DbConnectionStringBuilder();
                sb.ConnectionString = test[0];
                Assert.Equal(test[3], sb.ConnectionString);
                Assert.Equal(test[2], sb[test[1]]);
            }

            for (int i = 0; i < non_odbc_tests.Length; i++)
            {
                string[] test = non_odbc_tests[i];
                sb = new DbConnectionStringBuilder(false);
                sb.ConnectionString = test[0];
                Assert.Equal(test[3], sb.ConnectionString);
                Assert.Equal(test[2], sb[test[1]]);
            }

            for (int i = 0; i < shared_tests.Length; i++)
            {
                string[] test = shared_tests[i];
                sb = new DbConnectionStringBuilder();
                sb.ConnectionString = test[0];
                Assert.Equal(test[3], sb.ConnectionString);
                Assert.Equal(test[2], sb[test[1]]);
            }

            for (int i = 0; i < shared_tests.Length; i++)
            {
                string[] test = shared_tests[i];
                sb = new DbConnectionStringBuilder(false);
                sb.ConnectionString = test[0];
                Assert.Equal(test[3], sb.ConnectionString);
                Assert.Equal(test[2], sb[test[1]]);
            }

            string[][] odbc_tests = new string[][] {
                new string [] { "A=B(=)C", "A", "B(=)C", "a=B(=)C" },
                new string [] { "A=B(==)C", "A", "B(==)C", "a=B(==)C" },
                new string [] { "A=  B C  ;", "A", "B C", "a=B C" },
                new string [] { "A=  B\rC\r\t;", "A", "B\rC", "a=B\rC" },
                new string [] { "A='''", "A", "'''", "a='''" },
                new string [] { "A=''", "A", "''", "a=''" },
                new string [] { "A=''B", "A", "''B", "a=''B" },
                new string [] { "A=BC''D", "A", "BC''D", "a=BC''D" },
                new string [] { "A='\"'", "A", "'\"'", "a='\"'" },
                new string [] { "A=\"\"B", "A", "\"\"B", "a=\"\"B"},
                new string [] { "A=B\"\"C;", "A", "B\"\"C", "a=B\"\"C" },
                new string [] { "A=\"B", "A", "\"B", "a=\"B" },
                new string [] { "A=\"", "A", "\"", "a=\"" },
                new string [] { "A=B'C", "A", "B'C", "a=B'C" },
                new string [] { "A=B''C", "A", "B''C", "a=B''C" },
                new string [] { "A='A'C", "A", "'A'C", "a='A'C" },
                new string [] { "A=B  C", "A", "B  C", "a=B  C" },
                new string [] { "A= B  C ", "A", "B  C", "a=B  C" },
                new string [] { "A=  B  C  ", "A", "B  C", "a=B  C" },
                new string [] { "A='  B C '", "A", "'  B C '", "a='  B C '" },
                new string [] { "A=\"  B C \"", "A", "\"  B C \"", "a=\"  B C \"" },
                new string [] { "A={  B C }", "A", "{  B C }", "a={  B C }" },
                new string [] { "A=  B C ;", "A", "B C", "a=B C" },
                new string [] { "A=\"\"BC\"\"", "A", "\"\"BC\"\"", "a=\"\"BC\"\"" },
                new string [] { "A=\"\"B\"C\"\";", "A", "\"\"B\"C\"\"", "a=\"\"B\"C\"\"" },
                new string [] { "A= \"\"B\"C\"\" ", "A", "\"\"B\"C\"\"", "a=\"\"B\"C\"\"" },
                new string [] { "A=''BC''", "A", "''BC''", "a=''BC''" },
                new string [] { "A=''B'C'';", "A", "''B'C''", "a=''B'C''" },
                new string [] { "A= ''B'C'' ", "A", "''B'C''", "a=''B'C''" },
                new string [] { "A={B C}", "A", "{B C}", "a={B C}" },
                new string [] { "A={ B C }", "A", "{ B C }", "a={ B C }" },
                new string [] { "A={ B;C }", "A", "{ B;C }", "a={ B;C }" },
                new string [] { "A={B { }} }", "A", "{B { }} }", "a={B { }} }" },
                new string [] { "A={ B;= {;=}};= }", "A", "{ B;= {;=}};= }", "a={ B;= {;=}};= }" },
                new string [] { "A={B {{ }} }", "A", "{B {{ }} }", "a={B {{ }} }" },
                new string [] { "A={ B;= {{:= }};= }", "A", "{ B;= {{:= }};= }", "a={ B;= {{:= }};= }" },
                new string [] { "A= B {C ", "A", "B {C", "a=B {C" },
                new string [] { "A= B }C ", "A", "B }C", "a=B }C" },
                new string [] { "A=B }C", "A", "B }C", "a=B }C" },
                new string [] { "A=B { }C", "A", "B { }C", "a=B { }C" },
                new string [] { "A= {B;{}", "A", "{B;{}", "a={B;{}" },
                new string [] { "A= {B;{}}}", "A", "{B;{}}}", "a={B;{}}}" },
                new string [] { "A= B{C {}}", "A", "B{C {}}", "a=B{C {}}" },
                new string [] { "A= {C {};B=A", "A", "{C {}", "a={C {};b=A" },
                new string [] { "A= {C {}  ", "A", "{C {}", "a={C {}" },
                new string [] { "A= {C {}  ;B=A", "A", "{C {}", "a={C {};b=A" },
                new string [] { "A= {C {}}}", "A", "{C {}}}", "a={C {}}}" },
                new string [] { "A={B=C}", "A", "{B=C}", "a={B=C}" },
                new string [] { "A={B==C}", "A", "{B==C}", "a={B==C}" },
                new string [] { "A=B==C", "A", "B==C", "a=B==C" },
                new string [] { "A='='", "A", "'='", "a='='" },
                new string [] { "A='=='", "A", "'=='", "a='=='" },
                new string [] { "A=\"=\"", "A", "\"=\"", "a=\"=\"" },
                new string [] { "A=\"==\"", "A", "\"==\"", "a=\"==\"" },
                new string [] { "A={=}", "A", "{=}", "a={=}" },
                new string [] { "A={==}", "A", "{==}", "a={==}" },
                new string [] { "A=B=C", "A", "B=C", "a=B=C" },
                new string [] { "A(=)=B", "A(", ")=B", "a(=)=B" },
                new string [] { "A==B=C",  "A", "=B=C", "a==B=C" },
                new string [] { "A===B=C",  "A", "==B=C", "a===B=C" },
                new string [] { "A'='=B=C",  "A'", "'=B=C", "a'='=B=C" },
                new string [] { "A\"=\"=B=C",  "A\"", "\"=B=C", "a\"=\"=B=C" },
                new string [] { "\"A=\"=BC",  "\"a", "\"=BC", "\"a=\"=BC" },
                new string [] { "(A=)=BC",  "(a", ")=BC", "(a=)=BC" },
                new string [] { "A==C=B==C", "A", "=C=B==C", "a==C=B==C" },
                };

            for (int i = 0; i < odbc_tests.Length; i++)
            {
                string[] test = odbc_tests[i];
                sb = new DbConnectionStringBuilder(true);
                sb.ConnectionString = test[0];
                Assert.Equal(test[3], sb.ConnectionString);
                Assert.Equal(test[2], sb[test[1]]);
            }

            for (int i = 0; i < shared_tests.Length; i++)
            {
                string[] test = shared_tests[i];
                sb = new DbConnectionStringBuilder(true);
                sb.ConnectionString = test[0];
                Assert.Equal(test[3], sb.ConnectionString);
                Assert.Equal(test[2], sb[test[1]]);
            }

            // each test that is in odbc_tests and not in non_odbc_tests
            // (or vice versa) should result in an ArgumentException
            AssertValueTest(non_odbc_tests, odbc_tests, true);
            AssertValueTest(odbc_tests, non_odbc_tests, false);
        }

        [Fact]
        public void EmbeddedChar_ConnectionString_Invalid()
        {
            string[] tests = new string[] {
                " =",
                "=",
                "=;",
                "=ABC;",
                "='A'",
                "A",
                "A=(B;)",
                "A=B';'C",
                "A=B { {;} }",
                "A=B { ; }C",
                "A=BC'E;F'D",
                };

            DbConnectionStringBuilder[] cbs = new DbConnectionStringBuilder[] {
                new DbConnectionStringBuilder (),
                new DbConnectionStringBuilder (false),
                new DbConnectionStringBuilder (true)
                };

            for (int i = 0; i < tests.Length; i++)
            {
                for (int j = 0; j < cbs.Length; j++)
                {
                    DbConnectionStringBuilder cb = cbs[j];
                    try
                    {
                        cb.ConnectionString = tests[i];
                        Assert.False(true);
                    }
                    catch (ArgumentException ex)
                    {
                        // Format of the initialization string does
                        // not conform to specification starting
                        // at index 0
                        Assert.Equal(typeof(ArgumentException), ex.GetType());
                        Assert.Null(ex.InnerException);
                        Assert.NotNull(ex.Message);
                        Assert.Null(ex.ParamName);
                    }
                }
            }
        }

        private void AssertValueTest(string[][] tests1, string[][] tests2, bool useOdbc)
        {
            DbConnectionStringBuilder sb = new DbConnectionStringBuilder(useOdbc);
            for (int i = 0; i < tests1.Length; i++)
            {
                string[] test1 = tests1[i];
                bool found = false;
                for (int j = 0; j < tests2.Length; j++)
                {
                    string[] test2 = tests2[j];
                    if (test2[0] == test1[0])
                    {
                        found = true;

                        if (test2[1] != test1[1])
                            continue;
                        if (test2[2] != test1[2])
                            continue;
                        if (test2[3] != test1[3])
                            continue;

                        Assert.False(true);
                    }
                }
                if (found)
                    continue;

                try
                {
                    sb.ConnectionString = test1[0];
                    Assert.False(true);
                }
                catch (ArgumentException ex)
                {
                    // Format of the initialization string does
                    // not conform to specification starting
                    // at index 0
                    Assert.Equal(typeof(ArgumentException), ex.GetType());
                    Assert.Null(ex.InnerException);
                    Assert.NotNull(ex.Message);
                    Assert.Null(ex.ParamName);
                }
            }

            // check uniqueness of tests
            for (int i = 0; i < tests1.Length; i++)
            {
                for (int j = 0; j < tests1.Length; j++)
                {
                    if (i == j)
                        continue;
                    if (tests1[i] == tests1[j])
                        Assert.False(true);
                }
            }

            // check uniqueness of tests
            for (int i = 0; i < tests2.Length; i++)
            {
                for (int j = 0; j < tests2.Length; j++)
                {
                    if (i == j)
                        continue;
                    if (tests2[i] == tests2[j])
                        Assert.False(true);
                }
            }
        }
    }
}
<|MERGE_RESOLUTION|>--- conflicted
+++ resolved
@@ -99,11 +99,7 @@
                     Assert.Equal(typeof(ArgumentException), ex.GetType());
                     Assert.Null(ex.InnerException);
                     Assert.NotNull(ex.Message);
-<<<<<<< HEAD
-                    Assert.False(ex.Message.Contains($"'{keyword}'"));
-=======
                     Assert.Contains(keyword, ex.Message);
->>>>>>> e5aa6a5b
                     Assert.Equal(keyword, ex.ParamName);
                 }
             }
@@ -306,11 +302,7 @@
                     Assert.Equal(typeof(ArgumentException), ex.GetType());
                     Assert.Null(ex.InnerException);
                     Assert.NotNull(ex.Message);
-<<<<<<< HEAD
-                    Assert.False(ex.Message.Contains($"'{keyword}'"));
-=======
                     Assert.Contains(keyword, ex.Message);
->>>>>>> e5aa6a5b
                     Assert.Equal(keyword, ex.ParamName);
                 }
 
