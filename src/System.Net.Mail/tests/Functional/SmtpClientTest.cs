--- conflicted
+++ resolved
@@ -294,7 +294,6 @@
             }
         }
 
-<<<<<<< HEAD
         [Fact]
         [SkipOnTargetFramework(TargetFrameworkMonikers.NetFramework, ".NET Framework has a bug and may not time out for low values")]
         [PlatformSpecific(TestPlatforms.Windows)] // on Unix platforms, synchronous operations can't be aborted by closing the socket.
@@ -314,8 +313,6 @@
         }
 
         [SkipOnTargetFramework(TargetFrameworkMonikers.NetFramework, ".NET Framework has a bug and could hang in case of null or empty body")]
-=======
->>>>>>> 0b0df51d
         [Theory]
         [InlineData("howdydoo")]
         [InlineData("")]
