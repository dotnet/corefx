--- conflicted
+++ resolved
@@ -85,15 +85,12 @@
         }
 
         [Fact]
-<<<<<<< HEAD
-=======
         public void TestConstructorThrowsNull()
         {
             Assert.Throws<ArgumentNullException>(() => new MySmtpException((SerializationInfo)null, new StreamingContext()));
         }
 
         [Fact]
->>>>>>> a671d624
         public void TestConstructorWithStatusCodeAndStringArgument()
         {
             string msg;
