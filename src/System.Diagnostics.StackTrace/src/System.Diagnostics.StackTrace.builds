--- conflicted
+++ resolved
@@ -5,12 +5,9 @@
     <Project Include="System.Diagnostics.StackTrace.csproj" />
     <Project Include="System.Diagnostics.StackTrace.csproj">
       <TargetGroup>net463</TargetGroup>
-<<<<<<< HEAD
-=======
     </Project>
     <Project Include="System.Diagnostics.StackTrace.csproj">
       <TargetGroup>uap101aot</TargetGroup>
->>>>>>> 67e49eea
     </Project>
   </ItemGroup>
   <Import Project="$([MSBuild]::GetDirectoryNameOfFileAbove($(MSBuildThisFileDirectory), dir.traversal.targets))\dir.traversal.targets" />
