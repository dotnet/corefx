{
  "frameworks": {
    "netstandard1.7": {
      "dependencies": {
        "Microsoft.TargetingPack.Private.CoreCLR": "1.2.0-beta-24613-02",
<<<<<<< HEAD
        "System.IO.FileSystem": "4.0.1",
        "System.Reflection.Metadata": "1.5.0-beta-24613-01",
        "System.Collections.Immutable": "1.2.0"
=======
        "System.IO.FileSystem": "4.4.0-beta-24613-01",
        "System.Reflection.Metadata": "1.5.0-beta-24613-01"
      }
    },
    "uap10.1": {
      "dependencies": {
        "Microsoft.TargetingPack.Private.NETNative": "1.1.0-beta-24607-01"
>>>>>>> 67e49eea
      }
    },
    "net463": {
      "dependencies": {
        "Microsoft.TargetingPack.NETFramework.v4.6.2": "1.0.1"
      }
    }
  }
}<|MERGE_RESOLUTION|>--- conflicted
+++ resolved
@@ -3,11 +3,6 @@
     "netstandard1.7": {
       "dependencies": {
         "Microsoft.TargetingPack.Private.CoreCLR": "1.2.0-beta-24613-02",
-<<<<<<< HEAD
-        "System.IO.FileSystem": "4.0.1",
-        "System.Reflection.Metadata": "1.5.0-beta-24613-01",
-        "System.Collections.Immutable": "1.2.0"
-=======
         "System.IO.FileSystem": "4.4.0-beta-24613-01",
         "System.Reflection.Metadata": "1.5.0-beta-24613-01"
       }
@@ -15,7 +10,6 @@
     "uap10.1": {
       "dependencies": {
         "Microsoft.TargetingPack.Private.NETNative": "1.1.0-beta-24607-01"
->>>>>>> 67e49eea
       }
     },
     "net463": {
