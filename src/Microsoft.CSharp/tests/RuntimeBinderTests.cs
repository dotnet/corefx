﻿// Licensed to the .NET Foundation under one or more agreements.
// The .NET Foundation licenses this file to you under the MIT license.
// See the LICENSE file in the project root for more information.

using System;
using System.Runtime.CompilerServices;
using Xunit;

// IVT to "Microsoft.CSharp.RuntimeBinder.Binder", just to use IVT in a test (see: InternalsVisibleToTest below)
[assembly: InternalsVisibleTo("Microsoft.CSharp, PublicKey = 002400000480000094000000060200000024000052534131000400000100010007D1FA57C4AED9F0A32E84AA0FAEFD0DE9E8FD6AEC8F87FB03766C834C99921EB23BE79AD9D5DCC1DD9AD236132102900B723CF980957FC4E177108FC607774F29E8320E92EA05ECE4E821C0A5EFE8F1645C4C0C93C1AB99285D622CAA652C1DFAD63D745D6F2DE5F17E5EAF0FC4963D261C8A12436518206DC093344D5AD293")]

namespace Microsoft.CSharp.RuntimeBinder.Tests
{
    public class RuntimeBinderTests
    {
        [Fact]
        public void MultipleUseOfSameLocalInSameScope()
        {
            dynamic d0 = 23;
            dynamic d1 = 14;
            if (d0 == 23)
            {
                dynamic d2 = 19;
                d0 = d0 - d1 + d2;
                Assert.Equal(28, new string(' ', d0).Length);
            }
            dynamic dr = d0 * d1 + d0 + d0 + d0 / d1 - Math.Pow(d1, 2);
            Assert.Equal(254, dr);
        }

        private class Value<T>
        {
            public T Quantity { get; set; }
        }

        private class Holder
        {
            private object _value;

            public void Assign<T>(T value) => _value = value;

            public T Value<T>() => (T)_value;
        }

        [Fact]
        public void GenericNameMatchesPredefined()
        {
            dynamic d = 3;
            dynamic v = new Value<int> {Quantity = d};
            dynamic r = v.Quantity;
            Assert.Equal(3, r);
            dynamic h = new Holder();
            h.Assign<int>(1);
            Assert.Equal(1, h.Value<int>());
            h.Assign(2);
            Assert.Equal(2, h.Value<int>());
        }

        private static class MySite
        {
            public static CallSite<Action<CallSite, object>> mySite;
        }

        public class Class1
        {
            public static string Result = null;

            internal void Foo()
            {
                Result += "CALLED";
            }
        }

        // https://github.com/dotnet/coreclr/issues/7103
        [Fact]
        public void InternalsVisibleToTest()
        {
            Class1 typed = new Class1();

            // make a callsite as if it is contained inside "Microsoft.CSharp.RuntimeBinder.RuntimeBinderException"
            MySite.mySite = CallSite<Action<CallSite, object>>.Create(Microsoft.CSharp.RuntimeBinder.Binder.InvokeMember(
                CSharpBinderFlags.ResultDiscarded,
                "Foo",
                null,
                typeof(Microsoft.CSharp.RuntimeBinder.RuntimeBinderException),
                new CSharpArgumentInfo[]
                {
                    CSharpArgumentInfo.Create(CSharpArgumentInfoFlags.None, null)
                }));

            MySite.mySite.Target(MySite.mySite, typed);

            // call should suceed becasue of the IVT to Microsoft.CSharp
            Assert.Equal("CALLED", Class1.Result);

            // make a callsite as if it is contained inside "System.Exception"
            MySite.mySite = CallSite<Action<CallSite, object>>.Create(Microsoft.CSharp.RuntimeBinder.Binder.InvokeMember(
                CSharpBinderFlags.ResultDiscarded,
                "Foo",
                null,
                typeof(System.Exception),
                new CSharpArgumentInfo[]
                {
                    CSharpArgumentInfo.Create(CSharpArgumentInfoFlags.None, null)
                }));

            // call should fail because "Foo" is internal to the calling context.
            Assert.Throws<Microsoft.CSharp.RuntimeBinder.RuntimeBinderException>(
                                                            () => MySite.mySite.Target(MySite.mySite, typed)
                                                         );
        }

        public class OuterType<T>
        {
            public class MyEntity
            {
                public int Id { get; set; }

                public string Name { get; set; }
            }
        }

        [Fact]
        public void AccessMemberOfNonGenericNestedInGeneric()
        {
            Func<dynamic, int> dynamicDelegate = e => e.Id;
            var dto = new OuterType<int>.MyEntity { Id = 1, Name = "Foo" };
            Assert.Equal(1, dynamicDelegate(dto));
        }

<<<<<<< HEAD
        interface ITestInterface
        {
            int this[int index] { get; }

            int Add(int arg);
        }

        interface ITestDerived : ITestInterface
        {
            
        }

        class TestImpl : ITestDerived
        {
            public int this[int index] => index * 2;

            public int Add(int arg) => arg + 2;
        }

        [Fact]
        public void InheritedInterfaceMethod()
        {
            ITestDerived itd = new TestImpl();
            dynamic d = 3;
            dynamic res = itd.Add(d);
            Assert.Equal(5, res);
        }


        [Fact]
        public void InheritedInterfaceIndexer()
        {
            ITestDerived itd = new TestImpl();
            dynamic d = 3;
            dynamic res = itd[d];
            Assert.Equal(6, res);
        }

        [Fact]
        public void InterfaceMethodInheritedFromObject()
        {
            ITestDerived itd = new TestImpl();
            dynamic d = itd;
            dynamic res = itd.Equals(d);
            Assert.True(res);
        }
=======
>>>>>>> a671d624
    }
}<|MERGE_RESOLUTION|>--- conflicted
+++ resolved
@@ -127,55 +127,5 @@
             var dto = new OuterType<int>.MyEntity { Id = 1, Name = "Foo" };
             Assert.Equal(1, dynamicDelegate(dto));
         }
-
-<<<<<<< HEAD
-        interface ITestInterface
-        {
-            int this[int index] { get; }
-
-            int Add(int arg);
-        }
-
-        interface ITestDerived : ITestInterface
-        {
-            
-        }
-
-        class TestImpl : ITestDerived
-        {
-            public int this[int index] => index * 2;
-
-            public int Add(int arg) => arg + 2;
-        }
-
-        [Fact]
-        public void InheritedInterfaceMethod()
-        {
-            ITestDerived itd = new TestImpl();
-            dynamic d = 3;
-            dynamic res = itd.Add(d);
-            Assert.Equal(5, res);
-        }
-
-
-        [Fact]
-        public void InheritedInterfaceIndexer()
-        {
-            ITestDerived itd = new TestImpl();
-            dynamic d = 3;
-            dynamic res = itd[d];
-            Assert.Equal(6, res);
-        }
-
-        [Fact]
-        public void InterfaceMethodInheritedFromObject()
-        {
-            ITestDerived itd = new TestImpl();
-            dynamic d = itd;
-            dynamic res = itd.Equals(d);
-            Assert.True(res);
-        }
-=======
->>>>>>> a671d624
     }
 }