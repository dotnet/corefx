--- conflicted
+++ resolved
@@ -9,17 +9,12 @@
 {
     public class Perf_Lock
     {
-<<<<<<< HEAD
         [Benchmark(InnerIterationCount = 100)]
-=======
-        [Benchmark(InnerIterationCount = 200)]
->>>>>>> 631379b4
         public static void ReaderWriterLockSlimPerf()
         {
             ReaderWriterLockSlim rwLock = new ReaderWriterLockSlim();
-            Benchmark.Iterate(() =>
+            foreach (var iteration in Benchmark.Iterations)
             {
-<<<<<<< HEAD
                 using (iteration.StartMeasurement())
                 {
                     for (int i = 0; i < Benchmark.InnerIterationCount; i++)
@@ -29,11 +24,6 @@
                     }
                 }
             }
-=======
-                rwLock.EnterReadLock();
-                rwLock.ExitReadLock();
-            });
->>>>>>> 631379b4
         }
     }
 }