// Licensed to the .NET Foundation under one or more agreements.
// The .NET Foundation licenses this file to you under the MIT license.
// See the LICENSE file in the project root for more information.

using System.Net.Security;
using System.Runtime.InteropServices;
using System.Security.Cryptography;
using System.Security.Cryptography.X509Certificates;

namespace System.Net.Http
{
    internal static class WinHttpCertificateHelper
    {
<<<<<<< HEAD
=======
        private const string ClientAuthenticationOID = "1.3.6.1.5.5.7.3.2";
>>>>>>> a671d624
        private static readonly Oid s_serverAuthOid = new Oid("1.3.6.1.5.5.7.3.1", "1.3.6.1.5.5.7.3.1");
        
        // TODO: Issue #2165. Merge with similar code used in System.Net.Security move to Common/src//System/Net.
        public static void BuildChain(
            X509Certificate2 certificate,
            string hostName,
            bool checkCertificateRevocationList,
            out X509Chain chain,
            out SslPolicyErrors sslPolicyErrors)
        {
            chain = null;
            sslPolicyErrors = SslPolicyErrors.None;

            // Build the chain.
            chain = new X509Chain();
            chain.ChainPolicy.RevocationMode =
                checkCertificateRevocationList ? X509RevocationMode.Online : X509RevocationMode.NoCheck;
            chain.ChainPolicy.RevocationFlag = X509RevocationFlag.ExcludeRoot;
            // Authenticate the remote party: (e.g. when operating in client mode, authenticate the server).
            chain.ChainPolicy.ApplicationPolicy.Add(s_serverAuthOid);

            if (!chain.Build(certificate))
            {
                sslPolicyErrors |= SslPolicyErrors.RemoteCertificateChainErrors;
            }

            // Verify the hostName matches the certificate.
            unsafe
            {
                var cppStruct = new Interop.Crypt32.CERT_CHAIN_POLICY_PARA();
                cppStruct.cbSize = (uint)Marshal.SizeOf<Interop.Crypt32.CERT_CHAIN_POLICY_PARA>();
                cppStruct.dwFlags = 0;

                var eppStruct = new Interop.Crypt32.SSL_EXTRA_CERT_CHAIN_POLICY_PARA();
                eppStruct.cbSize = (uint)Marshal.SizeOf<Interop.Crypt32.SSL_EXTRA_CERT_CHAIN_POLICY_PARA>();
                eppStruct.dwAuthType = Interop.Crypt32.AuthType.AUTHTYPE_SERVER;
                
                cppStruct.pvExtraPolicyPara = &eppStruct;

                fixed (char* namePtr = hostName)
                {
                    eppStruct.pwszServerName = namePtr;
                    cppStruct.dwFlags = 
                        Interop.Crypt32.CertChainPolicyIgnoreFlags.CERT_CHAIN_POLICY_IGNORE_ALL &
                        ~Interop.Crypt32.CertChainPolicyIgnoreFlags.CERT_CHAIN_POLICY_IGNORE_INVALID_NAME_FLAG;
                        
                    var status = new Interop.Crypt32.CERT_CHAIN_POLICY_STATUS();
                    status.cbSize = (uint)sizeof(Interop.Crypt32.CERT_CHAIN_POLICY_STATUS);
                    if (Interop.Crypt32.CertVerifyCertificateChainPolicy(
                            (IntPtr)Interop.Crypt32.CertChainPolicy.CERT_CHAIN_POLICY_SSL,
                            chain.SafeHandle,
                            ref cppStruct,
                            ref status))
                    {
                        if (status.dwError == Interop.Crypt32.CertChainPolicyErrors.CERT_E_CN_NO_MATCH)
                        {
                            sslPolicyErrors |= SslPolicyErrors.RemoteCertificateNameMismatch;
                        }
                    }
                    else
                    {
                        // Failure checking the policy. This is a rare error. We will assume the name check failed.
                        // TODO: Issue #2165. Log this error or perhaps throw an exception instead.
                        sslPolicyErrors |= SslPolicyErrors.RemoteCertificateNameMismatch;
                    }
                }
            }
        }

        // TODO: Issue #3891. Get the Trusted Issuers List from WinHTTP and use that to help narrow down
        // the list of eligible client certificates.
    }
}<|MERGE_RESOLUTION|>--- conflicted
+++ resolved
@@ -11,10 +11,7 @@
 {
     internal static class WinHttpCertificateHelper
     {
-<<<<<<< HEAD
-=======
         private const string ClientAuthenticationOID = "1.3.6.1.5.5.7.3.2";
->>>>>>> a671d624
         private static readonly Oid s_serverAuthOid = new Oid("1.3.6.1.5.5.7.3.1", "1.3.6.1.5.5.7.3.1");
         
         // TODO: Issue #2165. Merge with similar code used in System.Net.Security move to Common/src//System/Net.
