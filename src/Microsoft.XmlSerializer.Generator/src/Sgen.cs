--- conflicted
+++ resolved
@@ -159,9 +159,6 @@
                     return 0;
                 }
 
-<<<<<<< HEAD
-                GenerateFile(types, assembly, proxyOnly, force, codePath);
-=======
                 if(disableRun)
                 {
                     Console.WriteLine("This tool is not intended to be used directly.");
@@ -170,7 +167,6 @@
                 }
 
                 GenerateFile(types, assembly, proxyOnly, silent, warnings, force, codePath, parsableErrors);
->>>>>>> a671d624
             }
             catch (Exception e)
             {
@@ -186,11 +182,7 @@
             return 0;
         }
 
-<<<<<<< HEAD
-        private void GenerateFile(List<string> typeNames, string assemblyName, bool proxyOnly, bool force, string outputDirectory)
-=======
         private void GenerateFile(List<string> typeNames, string assemblyName, bool proxyOnly, bool silent, bool warnings, bool force, string outputDirectory, bool parsableerrors)
->>>>>>> a671d624
         {
             Assembly assembly = LoadAssembly(assemblyName, true);
             Type[] types;
@@ -290,12 +282,8 @@
                     throw new ArgumentException(SR.Format(SR.ErrDirectoryNotExists, codePath, outputDirectory));
                 }
 
-<<<<<<< HEAD
-                bool success;
-=======
                 bool success = false;
                 bool toDeleteFile = true;
->>>>>>> a671d624
 
                 try
                 {
@@ -311,15 +299,6 @@
                 }
                 catch (UnauthorizedAccessException)
                 {
-<<<<<<< HEAD
-                    throw new UnauthorizedAccessException(SR.Format(SR.DirectoryAccessDenied, outputDirectory));
-                }
-
-                if (success)
-                {
-                    Console.Out.WriteLine(SR.Format(SR.InfoAssemblyName, codePath));
-                    Console.Out.WriteLine(SR.Format(SR.InfoGeneratedAssembly, assembly.Location, codePath));
-=======
                     toDeleteFile = false;
                     throw new UnauthorizedAccessException(SR.Format(SR.DirectoryAccessDenied, outputDirectory));
                 }
@@ -338,7 +317,6 @@
                         Console.Out.WriteLine(SR.Format(SR.InfoFileName, codePath));
                         Console.Out.WriteLine(SR.Format(SR.InfoGeneratedFile, assembly.Location, codePath));
                     }
->>>>>>> a671d624
                 }
                 else
                 {
