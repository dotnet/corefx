--- conflicted
+++ resolved
@@ -422,1128 +422,5 @@
                 throw new InvalidOperationException(SR.InvalidOperationOnDefaultArray);
             }
         }
-
-<<<<<<< HEAD
-        void IImmutableArray.ThrowInvalidOperationIfNotInitialized()
-        {
-            this.ThrowInvalidOperationIfNotInitialized();
-        }
-
-        /// <summary>
-        /// Throws a <see cref="NullReferenceException"/> if the specified array is uninitialized.
-        /// </summary>
-        private static void ThrowNullRefIfNotInitialized(ImmutableArray<T> array)
-        {
-            array.ThrowNullRefIfNotInitialized();
-=======
-        /// <summary>
-        /// Inserts the specified values at the specified index.
-        /// </summary>
-        /// <param name="index">The index at which to insert the value.</param>
-        /// <param name="items">The elements to insert.</param>
-        /// <returns>The new immutable collection.</returns>
-        [Pure]
-        public ImmutableArray<T> InsertRange(int index, ImmutableArray<T> items)
-        {
-            var self = this;
-            self.ThrowNullRefIfNotInitialized();
-            items.ThrowNullRefIfNotInitialized();
-            Requires.Range(index >= 0 && index <= self.Length, nameof(index));
-
-            if (self.IsEmpty)
-            {
-                return items;
-            }
-            else if (items.IsEmpty)
-            {
-                return self;
-            }
-
-            T[] tmp = new T[self.Length + items.Length];
-            
-            if (index != 0)
-            {
-                Array.Copy(self.array, 0, tmp, 0, index);
-            }
-            if (index != self.Length)
-            {
-                Array.Copy(self.array, index, tmp, index + items.Length, self.Length - index);
-            }
-
-            Array.Copy(items.array, 0, tmp, index, items.Length);
-
-            return new ImmutableArray<T>(tmp);
-        }
-
-        /// <summary>
-        /// Returns a new array with the specified value inserted at the end.
-        /// </summary>
-        /// <param name="item">The item to insert at the end of the array.</param>
-        /// <returns>A new array.</returns>
-        [Pure]
-        public ImmutableArray<T> Add(T item)
-        {
-            var self = this;
-            if (self.Length == 0)
-            {
-                return ImmutableArray.Create(item);
-            }
-
-            return self.Insert(self.Length, item);
-        }
-
-        /// <summary>
-        /// Adds the specified values to this list.
-        /// </summary>
-        /// <param name="items">The values to add.</param>
-        /// <returns>A new list with the elements added.</returns>
-        [Pure]
-        public ImmutableArray<T> AddRange(IEnumerable<T> items)
-        {
-            var self = this;
-            return self.InsertRange(self.Length, items);
-        }
-
-        /// <summary>
-        /// Adds the specified values to this list.
-        /// </summary>
-        /// <param name="items">The values to add.</param>
-        /// <returns>A new list with the elements added.</returns>
-        [Pure]
-        public ImmutableArray<T> AddRange(ImmutableArray<T> items)
-        {
-            var self = this;
-            return self.InsertRange(self.Length, items);
-        }
-
-        /// <summary>
-        /// Returns an array with the item at the specified position replaced.
-        /// </summary>
-        /// <param name="index">The index of the item to replace.</param>
-        /// <param name="item">The new item.</param>
-        /// <returns>The new array.</returns>
-        [Pure]
-        public ImmutableArray<T> SetItem(int index, T item)
-        {
-            var self = this;
-            self.ThrowNullRefIfNotInitialized();
-            Requires.Range(index >= 0 && index < self.Length, nameof(index));
-
-            T[] tmp = new T[self.Length];
-            Array.Copy(self.array, 0, tmp, 0, self.Length);
-            tmp[index] = item;
-            return new ImmutableArray<T>(tmp);
-        }
-
-        /// <summary>
-        /// Replaces the first equal element in the list with the specified element.
-        /// </summary>
-        /// <param name="oldValue">The element to replace.</param>
-        /// <param name="newValue">The element to replace the old element with.</param>
-        /// <returns>The new list -- even if the value being replaced is equal to the new value for that position.</returns>
-        /// <exception cref="ArgumentException">Thrown when the old value does not exist in the list.</exception>
-        [Pure]
-        public ImmutableArray<T> Replace(T oldValue, T newValue)
-        {
-            return this.Replace(oldValue, newValue, EqualityComparer<T>.Default);
-        }
-
-        /// <summary>
-        /// Replaces the first equal element in the list with the specified element.
-        /// </summary>
-        /// <param name="oldValue">The element to replace.</param>
-        /// <param name="newValue">The element to replace the old element with.</param>
-        /// <param name="equalityComparer">
-        /// The equality comparer to use in the search.
-        /// If <c>null</c>, <see cref="EqualityComparer{T}.Default"/> is used.
-        /// </param>
-        /// <returns>The new list -- even if the value being replaced is equal to the new value for that position.</returns>
-        /// <exception cref="ArgumentException">Thrown when the old value does not exist in the list.</exception>
-        [Pure]
-        public ImmutableArray<T> Replace(T oldValue, T newValue, IEqualityComparer<T> equalityComparer)
-        {
-            var self = this;
-            int index = self.IndexOf(oldValue, 0, self.Length, equalityComparer);
-            if (index < 0)
-            {
-                throw new ArgumentException(SR.CannotFindOldValue, nameof(oldValue));
-            }
-
-            return self.SetItem(index, newValue);
-        }
-
-        /// <summary>
-        /// Returns an array with the first occurrence of the specified element removed from the array.
-        /// If no match is found, the current array is returned.
-        /// </summary>
-        /// <param name="item">The item to remove.</param>
-        /// <returns>The new array.</returns>
-        [Pure]
-        public ImmutableArray<T> Remove(T item)
-        {
-            return this.Remove(item, EqualityComparer<T>.Default);
-        }
-
-        /// <summary>
-        /// Returns an array with the first occurrence of the specified element removed from the array.
-        /// If no match is found, the current array is returned.
-        /// </summary>
-        /// <param name="item">The item to remove.</param>
-        /// <param name="equalityComparer">
-        /// The equality comparer to use in the search.
-        /// If <c>null</c>, <see cref="EqualityComparer{T}.Default"/> is used.
-        /// </param>
-        /// <returns>The new array.</returns>
-        [Pure]
-        public ImmutableArray<T> Remove(T item, IEqualityComparer<T> equalityComparer)
-        {
-            var self = this;
-            self.ThrowNullRefIfNotInitialized();
-            int index = self.IndexOf(item, 0, self.Length, equalityComparer);
-            return index < 0
-                ? self
-                : self.RemoveAt(index);
-        }
-
-        /// <summary>
-        /// Returns an array with the element at the specified position removed.
-        /// </summary>
-        /// <param name="index">The 0-based index into the array for the element to omit from the returned array.</param>
-        /// <returns>The new array.</returns>
-        [Pure]
-        public ImmutableArray<T> RemoveAt(int index)
-        {
-            return this.RemoveRange(index, 1);
-        }
-
-        /// <summary>
-        /// Returns an array with the elements at the specified position removed.
-        /// </summary>
-        /// <param name="index">The 0-based index into the array for the element to omit from the returned array.</param>
-        /// <param name="length">The number of elements to remove.</param>
-        /// <returns>The new array.</returns>
-        [Pure]
-        public ImmutableArray<T> RemoveRange(int index, int length)
-        {
-            var self = this;
-            self.ThrowNullRefIfNotInitialized();
-            Requires.Range(index >= 0 && index <= self.Length, nameof(index));
-            Requires.Range(length >= 0 && index + length <= self.Length, nameof(length));
-
-            if (length == 0)
-            {
-                return self;
-            }
-
-            T[] tmp = new T[self.Length - length];
-            Array.Copy(self.array, 0, tmp, 0, index);
-            Array.Copy(self.array, index + length, tmp, index, self.Length - index - length);
-            return new ImmutableArray<T>(tmp);
-        }
-
-        /// <summary>
-        /// Removes the specified values from this list.
-        /// </summary>
-        /// <param name="items">The items to remove if matches are found in this list.</param>
-        /// <returns>
-        /// A new list with the elements removed.
-        /// </returns>
-        [Pure]
-        public ImmutableArray<T> RemoveRange(IEnumerable<T> items)
-        {
-            return this.RemoveRange(items, EqualityComparer<T>.Default);
-        }
-
-        /// <summary>
-        /// Removes the specified values from this list.
-        /// </summary>
-        /// <param name="items">The items to remove if matches are found in this list.</param>
-        /// <param name="equalityComparer">
-        /// The equality comparer to use in the search.
-        /// If <c>null</c>, <see cref="EqualityComparer{T}.Default"/> is used.
-        /// </param>
-        /// <returns>
-        /// A new list with the elements removed.
-        /// </returns>
-        [Pure]
-        public ImmutableArray<T> RemoveRange(IEnumerable<T> items, IEqualityComparer<T> equalityComparer)
-        {
-            var self = this;
-            self.ThrowNullRefIfNotInitialized();
-            Requires.NotNull(items, nameof(items));
-
-            var indicesToRemove = new SortedSet<int>();
-            foreach (var item in items)
-            {
-                int index = self.IndexOf(item, 0, self.Length, equalityComparer);
-                while (index >= 0 && !indicesToRemove.Add(index) && index + 1 < self.Length)
-                {
-                    // This is a duplicate of one we've found. Try hard to find another instance in the list to remove.
-                    index = self.IndexOf(item, index + 1, equalityComparer);
-                }
-            }
-
-            return self.RemoveAtRange(indicesToRemove);
-        }
-
-        /// <summary>
-        /// Removes the specified values from this list.
-        /// </summary>
-        /// <param name="items">The items to remove if matches are found in this list.</param>
-        /// <returns>
-        /// A new list with the elements removed.
-        /// </returns>
-        [Pure]
-        public ImmutableArray<T> RemoveRange(ImmutableArray<T> items)
-        {
-            return this.RemoveRange(items, EqualityComparer<T>.Default);
-        }
-
-        /// <summary>
-        /// Removes the specified values from this list.
-        /// </summary>
-        /// <param name="items">The items to remove if matches are found in this list.</param>
-        /// <param name="equalityComparer">
-        /// The equality comparer to use in the search.
-        /// </param>
-        /// <returns>
-        /// A new list with the elements removed.
-        /// </returns>
-        [Pure]
-        public ImmutableArray<T> RemoveRange(ImmutableArray<T> items, IEqualityComparer<T> equalityComparer)
-        {
-            var self = this;
-            Requires.NotNull(items.array, nameof(items));
-
-            if (items.IsEmpty)
-            {
-                self.ThrowNullRefIfNotInitialized();
-                return self;
-            }
-            else if (items.Length == 1)
-            {
-                return self.Remove(items[0], equalityComparer);
-            }
-            else
-            {
-                return self.RemoveRange(items.array, equalityComparer);
-            }
-        }
-
-        /// <summary>
-        /// Removes all the elements that match the conditions defined by the specified
-        /// predicate.
-        /// </summary>
-        /// <param name="match">
-        /// The <see cref="Predicate{T}"/> delegate that defines the conditions of the elements
-        /// to remove.
-        /// </param>
-        /// <returns>
-        /// The new list.
-        /// </returns>
-        [Pure]
-        public ImmutableArray<T> RemoveAll(Predicate<T> match)
-        {
-            var self = this;
-            self.ThrowNullRefIfNotInitialized();
-            Requires.NotNull(match, nameof(match));
-
-            if (self.IsEmpty)
-            {
-                return self;
-            }
-
-            List<int> removeIndices = null;
-            for (int i = 0; i < self.array.Length; i++)
-            {
-                if (match(self.array[i]))
-                {
-                    if (removeIndices == null)
-                    {
-                        removeIndices = new List<int>();
-                    }
-
-                    removeIndices.Add(i);
-                }
-            }
-
-            return removeIndices != null ?
-                self.RemoveAtRange(removeIndices) :
-                self;
-        }
-
-        /// <summary>
-        /// Returns an empty array.
-        /// </summary>
-        [Pure]
-        public ImmutableArray<T> Clear()
-        {
-            return Empty;
-        }
-
-        /// <summary>
-        /// Returns a sorted instance of this array.
-        /// </summary>
-        [Pure]
-        public ImmutableArray<T> Sort()
-        {
-            var self = this;
-            return self.Sort(0, self.Length, Comparer<T>.Default);
-        }
-
-        /// <summary>
-        /// Sorts the elements in the entire <see cref="ImmutableArray{T}"/> using
-        /// the specified <see cref="Comparison{T}"/>.
-        /// </summary>
-        /// <param name="comparison">
-        /// The <see cref="Comparison{T}"/> to use when comparing elements.
-        /// </param>
-        /// <returns>The sorted list.</returns>
-        /// <exception cref="ArgumentNullException"><paramref name="comparison"/> is null.</exception>
-        [Pure]
-        public ImmutableArray<T> Sort(Comparison<T> comparison)
-        {
-            Requires.NotNull(comparison, nameof(comparison));
-
-            var self = this;
-            return self.Sort(Comparer<T>.Create(comparison));
-        }
-
-        /// <summary>
-        /// Returns a sorted instance of this array.
-        /// </summary>
-        /// <param name="comparer">The comparer to use in sorting. If <c>null</c>, the default comparer is used.</param>
-        [Pure]
-        public ImmutableArray<T> Sort(IComparer<T> comparer)
-        {
-            var self = this;
-            return self.Sort(0, self.Length, comparer);
-        }
-
-        /// <summary>
-        /// Returns a sorted instance of this array.
-        /// </summary>
-        /// <param name="index">The index of the first element to consider in the sort.</param>
-        /// <param name="count">The number of elements to include in the sort.</param>
-        /// <param name="comparer">The comparer to use in sorting. If <c>null</c>, the default comparer is used.</param>
-        [Pure]
-        public ImmutableArray<T> Sort(int index, int count, IComparer<T> comparer)
-        {
-            var self = this;
-            self.ThrowNullRefIfNotInitialized();
-            Requires.Range(index >= 0, nameof(index));
-            Requires.Range(count >= 0 && index + count <= self.Length, nameof(count));
-
-            // 0 and 1 element arrays don't need to be sorted.
-            if (count > 1)
-            {
-                if (comparer == null)
-                {
-                    comparer = Comparer<T>.Default;
-                }
-
-                // Avoid copying the entire array when the array is already sorted.
-                bool outOfOrder = false;
-                for (int i = index + 1; i < index + count; i++)
-                {
-                    if (comparer.Compare(self.array[i - 1], self.array[i]) > 0)
-                    {
-                        outOfOrder = true;
-                        break;
-                    }
-                }
-
-                if (outOfOrder)
-                {
-                    var tmp = new T[self.Length];
-                    Array.Copy(self.array, 0, tmp, 0, self.Length);
-                    Array.Sort(tmp, index, count, comparer);
-                    return new ImmutableArray<T>(tmp);
-                }
-            }
-
-            return self;
-        }
-
-        /// <summary>
-        /// Returns a builder that is populated with the same contents as this array.
-        /// </summary>
-        /// <returns>The new builder.</returns>
-        [Pure]
-        public ImmutableArray<T>.Builder ToBuilder()
-        {
-            var self = this;
-            if (self.Length == 0)
-            {
-                return new Builder(); // allow the builder to create itself with a reasonable default capacity
-            }
-
-            var builder = new Builder(self.Length);
-            builder.AddRange(self);
-            return builder;
-        }
-
-        /// <summary>
-        /// Returns an enumerator for the contents of the array.
-        /// </summary>
-        /// <returns>An enumerator.</returns>
-        [Pure]
-        public Enumerator GetEnumerator()
-        {
-            var self = this;
-            self.ThrowNullRefIfNotInitialized();
-            return new Enumerator(self.array);
-        }
-
-        /// <summary>
-        /// Returns a hash code for this instance.
-        /// </summary>
-        /// <returns>
-        /// A hash code for this instance, suitable for use in hashing algorithms and data structures like a hash table.
-        /// </returns>
-        [Pure]
-        public override int GetHashCode()
-        {
-            var self = this;
-            return self.array == null ? 0 : self.array.GetHashCode();
-        }
-
-        /// <summary>
-        /// Determines whether the specified <see cref="Object"/> is equal to this instance.
-        /// </summary>
-        /// <param name="obj">The <see cref="Object"/> to compare with this instance.</param>
-        /// <returns>
-        ///   <c>true</c> if the specified <see cref="Object"/> is equal to this instance; otherwise, <c>false</c>.
-        /// </returns>
-        [Pure]
-        public override bool Equals(object obj)
-        {
-            IImmutableArray other = obj as IImmutableArray;
-            if (other != null)
-            {
-                return this.array == other.Array;
-            }
-
-            return false;
-        }
-
-        /// <summary>
-        /// Indicates whether the current object is equal to another object of the same type.
-        /// </summary>
-        /// <param name="other">An object to compare with this object.</param>
-        /// <returns>
-        /// true if the current object is equal to the <paramref name="other"/> parameter; otherwise, false.
-        /// </returns>
-        [Pure]
-        [NonVersionable]
-        public bool Equals(ImmutableArray<T> other)
-        {
-            return this.array == other.array;
-        }
-
-        /// <summary>
-        /// Initializes a new instance of the <see cref="ImmutableArray{T}"/> struct based on the contents
-        /// of an existing instance, allowing a covariant static cast to efficiently reuse the existing array.
-        /// </summary>
-        /// <param name="items">The array to initialize the array with. No copy is made.</param>
-        /// <remarks>
-        /// Covariant upcasts from this method may be reversed by calling the
-        /// <see cref="ImmutableArray{T}.As{TOther}"/>  or <see cref="ImmutableArray{T}.CastArray{TOther}"/>method.
-        /// </remarks>
-        [Pure]
-        public static ImmutableArray<T> CastUp<TDerived>(ImmutableArray<TDerived> items)
-            where TDerived : class, T
-        {
-            return new ImmutableArray<T>(items.array);
-        }
-
-        /// <summary>
-        /// Initializes a new instance of the <see cref="ImmutableArray{T}"/> struct by casting the underlying
-        /// array to an array of type <typeparam name="TOther"/>.
-        /// </summary>
-        /// <exception cref="InvalidCastException">Thrown if the cast is illegal.</exception>
-        [Pure]
-        public ImmutableArray<TOther> CastArray<TOther>() where TOther : class
-        {
-            return new ImmutableArray<TOther>((TOther[])(object)array);
-        }
-
-        /// <summary>
-        /// Creates an immutable array for this array, cast to a different element type.
-        /// </summary>
-        /// <typeparam name="TOther">The type of array element to return.</typeparam>
-        /// <returns>
-        /// A struct typed for the base element type. If the cast fails, an instance
-        /// is returned whose <see cref="IsDefault"/> property returns <c>true</c>.
-        /// </returns>
-        /// <remarks>
-        /// Arrays of derived elements types can be cast to arrays of base element types
-        /// without reallocating the array.
-        /// These upcasts can be reversed via this same method, casting an array of base
-        /// element types to their derived types. However, downcasting is only successful
-        /// when it reverses a prior upcasting operation.
-        /// </remarks>
-        [Pure]
-        public ImmutableArray<TOther> As<TOther>() where TOther : class
-        {
-            return new ImmutableArray<TOther>(this.array as TOther[]);
-        }
-
-        /// <summary>
-        /// Filters the elements of this array to those assignable to the specified type.
-        /// </summary>
-        /// <typeparam name="TResult">The type to filter the elements of the sequence on.</typeparam>
-        /// <returns>
-        /// An <see cref="IEnumerable{T}"/> that contains elements from
-        /// the input sequence of type <typeparamref name="TResult"/>.
-        /// </returns>
-        [Pure]
-        public IEnumerable<TResult> OfType<TResult>()
-        {
-            var self = this;
-            if (self.array == null || self.array.Length == 0)
-            {
-                return Enumerable.Empty<TResult>();
-            }
-
-            return self.array.OfType<TResult>();
-        }
-
-        #region Explicit interface methods
-
-        [Pure]
-        void IList<T>.Insert(int index, T item)
-        {
-            throw new NotSupportedException();
-        }
-
-        [Pure]
-        void IList<T>.RemoveAt(int index)
-        {
-            throw new NotSupportedException();
-        }
-
-        [Pure]
-        void ICollection<T>.Add(T item)
-        {
-            throw new NotSupportedException();
-        }
-
-        [Pure]
-        void ICollection<T>.Clear()
-        {
-            throw new NotSupportedException();
-        }
-
-        [Pure]
-        bool ICollection<T>.Remove(T item)
-        {
-            throw new NotSupportedException();
-        }
-
-        /// <summary>
-        /// Returns an enumerator for the contents of the array.
-        /// </summary>
-        /// <returns>An enumerator.</returns>
-        /// <exception cref="InvalidOperationException">Thrown if the <see cref="IsDefault"/> property returns true.</exception>
-        [Pure]
-        IEnumerator<T> IEnumerable<T>.GetEnumerator()
-        {
-            var self = this;
-            self.ThrowInvalidOperationIfNotInitialized();
-            return EnumeratorObject.Create(self.array);
-        }
-
-        /// <summary>
-        /// Returns an enumerator for the contents of the array.
-        /// </summary>
-        /// <returns>An enumerator.</returns>
-        /// <exception cref="InvalidOperationException">Thrown if the <see cref="IsDefault"/> property returns true.</exception>
-        [Pure]
-        IEnumerator IEnumerable.GetEnumerator()
-        {
-            var self = this;
-            self.ThrowInvalidOperationIfNotInitialized();
-            return EnumeratorObject.Create(self.array);
-        }
-
-        /// <summary>
-        /// See <see cref="IImmutableList{T}"/>
-        /// </summary>
-        [ExcludeFromCodeCoverage]
-        IImmutableList<T> IImmutableList<T>.Clear()
-        {
-            var self = this;
-            self.ThrowInvalidOperationIfNotInitialized();
-            return self.Clear();
-        }
-
-        /// <summary>
-        /// See <see cref="IImmutableList{T}"/>
-        /// </summary>
-        [ExcludeFromCodeCoverage]
-        IImmutableList<T> IImmutableList<T>.Add(T value)
-        {
-            var self = this;
-            self.ThrowInvalidOperationIfNotInitialized();
-            return self.Add(value);
-        }
-
-        /// <summary>
-        /// See <see cref="IImmutableList{T}"/>
-        /// </summary>
-        [ExcludeFromCodeCoverage]
-        IImmutableList<T> IImmutableList<T>.AddRange(IEnumerable<T> items)
-        {
-            var self = this;
-            self.ThrowInvalidOperationIfNotInitialized();
-            return self.AddRange(items);
-        }
-
-        /// <summary>
-        /// See <see cref="IImmutableList{T}"/>
-        /// </summary>
-        [ExcludeFromCodeCoverage]
-        IImmutableList<T> IImmutableList<T>.Insert(int index, T element)
-        {
-            var self = this;
-            self.ThrowInvalidOperationIfNotInitialized();
-            return self.Insert(index, element);
-        }
-
-        /// <summary>
-        /// See <see cref="IImmutableList{T}"/>
-        /// </summary>
-        [ExcludeFromCodeCoverage]
-        IImmutableList<T> IImmutableList<T>.InsertRange(int index, IEnumerable<T> items)
-        {
-            var self = this;
-            self.ThrowInvalidOperationIfNotInitialized();
-            return self.InsertRange(index, items);
-        }
-
-        /// <summary>
-        /// See <see cref="IImmutableList{T}"/>
-        /// </summary>
-        [ExcludeFromCodeCoverage]
-        IImmutableList<T> IImmutableList<T>.Remove(T value, IEqualityComparer<T> equalityComparer)
-        {
-            var self = this;
-            self.ThrowInvalidOperationIfNotInitialized();
-            return self.Remove(value, equalityComparer);
-        }
-
-        /// <summary>
-        /// See <see cref="IImmutableList{T}"/>
-        /// </summary>
-        [ExcludeFromCodeCoverage]
-        IImmutableList<T> IImmutableList<T>.RemoveAll(Predicate<T> match)
-        {
-            var self = this;
-            self.ThrowInvalidOperationIfNotInitialized();
-            return self.RemoveAll(match);
-        }
-
-        /// <summary>
-        /// See <see cref="IImmutableList{T}"/>
-        /// </summary>
-        [ExcludeFromCodeCoverage]
-        IImmutableList<T> IImmutableList<T>.RemoveRange(IEnumerable<T> items, IEqualityComparer<T> equalityComparer)
-        {
-            var self = this;
-            self.ThrowInvalidOperationIfNotInitialized();
-            return self.RemoveRange(items, equalityComparer);
-        }
-
-        /// <summary>
-        /// See <see cref="IImmutableList{T}"/>
-        /// </summary>
-        [ExcludeFromCodeCoverage]
-        IImmutableList<T> IImmutableList<T>.RemoveRange(int index, int count)
-        {
-            var self = this;
-            self.ThrowInvalidOperationIfNotInitialized();
-            return self.RemoveRange(index, count);
-        }
-
-        /// <summary>
-        /// See <see cref="IImmutableList{T}"/>
-        /// </summary>
-        [ExcludeFromCodeCoverage]
-        IImmutableList<T> IImmutableList<T>.RemoveAt(int index)
-        {
-            var self = this;
-            self.ThrowInvalidOperationIfNotInitialized();
-            return self.RemoveAt(index);
-        }
-
-        /// <summary>
-        /// See <see cref="IImmutableList{T}"/>
-        /// </summary>
-        [ExcludeFromCodeCoverage]
-        IImmutableList<T> IImmutableList<T>.SetItem(int index, T value)
-        {
-            var self = this;
-            self.ThrowInvalidOperationIfNotInitialized();
-            return self.SetItem(index, value);
-        }
-
-        /// <summary>
-        /// See <see cref="IImmutableList{T}"/>
-        /// </summary>
-        IImmutableList<T> IImmutableList<T>.Replace(T oldValue, T newValue, IEqualityComparer<T> equalityComparer)
-        {
-            var self = this;
-            self.ThrowInvalidOperationIfNotInitialized();
-            return self.Replace(oldValue, newValue, equalityComparer);
-        }
-
-        /// <summary>
-        /// Adds an item to the <see cref="IList"/>.
-        /// </summary>
-        /// <param name="value">The object to add to the <see cref="IList"/>.</param>
-        /// <returns>
-        /// The position into which the new element was inserted, or -1 to indicate that the item was not inserted into the collection,
-        /// </returns>
-        /// <exception cref="System.NotSupportedException"></exception>
-        [ExcludeFromCodeCoverage]
-        int IList.Add(object value)
-        {
-            throw new NotSupportedException();
-        }
-
-        /// <summary>
-        /// Removes all items from the <see cref="ICollection{T}"/>.
-        /// </summary>
-        /// <exception cref="System.NotSupportedException"></exception>
-        [ExcludeFromCodeCoverage]
-        void IList.Clear()
-        {
-            throw new NotSupportedException();
-        }
-
-        /// <summary>
-        /// Determines whether the <see cref="IList"/> contains a specific value.
-        /// </summary>
-        /// <param name="value">The object to locate in the <see cref="IList"/>.</param>
-        /// <returns>
-        /// true if the <see cref="object"/> is found in the <see cref="IList"/>; otherwise, false.
-        /// </returns>
-        [ExcludeFromCodeCoverage]
-        bool IList.Contains(object value)
-        {
-            var self = this;
-            self.ThrowInvalidOperationIfNotInitialized();
-            return self.Contains((T)value);
-        }
-
-        /// <summary>
-        /// Determines the index of a specific item in the <see cref="IList"/>.
-        /// </summary>
-        /// <param name="value">The object to locate in the <see cref="IList"/>.</param>
-        /// <returns>
-        /// The index of <paramref name="value"/> if found in the list; otherwise, -1.
-        /// </returns>
-        [ExcludeFromCodeCoverage]
-        int IList.IndexOf(object value)
-        {
-            var self = this;
-            self.ThrowInvalidOperationIfNotInitialized();
-            return self.IndexOf((T)value);
-        }
-
-        /// <summary>
-        /// Inserts an item to the <see cref="IList"/> at the specified index.
-        /// </summary>
-        /// <param name="index">The zero-based index at which <paramref name="value"/> should be inserted.</param>
-        /// <param name="value">The object to insert into the <see cref="IList"/>.</param>
-        /// <exception cref="System.NotSupportedException"></exception>
-        [ExcludeFromCodeCoverage]
-        void IList.Insert(int index, object value)
-        {
-            throw new NotSupportedException();
-        }
-
-        /// <summary>
-        /// Gets a value indicating whether this instance is fixed size.
-        /// </summary>
-        /// <value>
-        /// <c>true</c> if this instance is fixed size; otherwise, <c>false</c>.
-        /// </value>
-        [ExcludeFromCodeCoverage]
-        [DebuggerBrowsable(DebuggerBrowsableState.Never)]
-        bool IList.IsFixedSize
-        {
-            get { return true; }
-        }
-
-        /// <summary>
-        /// Gets a value indicating whether this instance is read only.
-        /// </summary>
-        /// <value>
-        /// <c>true</c> if this instance is read only; otherwise, <c>false</c>.
-        /// </value>
-        [ExcludeFromCodeCoverage]
-        [DebuggerBrowsable(DebuggerBrowsableState.Never)]
-        bool IList.IsReadOnly
-        {
-            get { return true; }
-        }
-
-        /// <summary>
-        /// Gets the size of the array.
-        /// </summary>
-        /// <exception cref="InvalidOperationException">Thrown if the <see cref="IsDefault"/> property returns true.</exception>
-        [ExcludeFromCodeCoverage]
-        [DebuggerBrowsable(DebuggerBrowsableState.Never)]
-        int ICollection.Count
-        {
-            get
-            {
-                var self = this;
-                self.ThrowInvalidOperationIfNotInitialized();
-                return self.Length;
-            }
-        }
-
-        /// <summary>
-        /// See the <see cref="ICollection"/> interface.
-        /// </summary>
-        [ExcludeFromCodeCoverage]
-        [DebuggerBrowsable(DebuggerBrowsableState.Never)]
-        bool ICollection.IsSynchronized
-        {
-            get
-            {
-                // This is immutable, so it is always thread-safe.
-                return true;
-            }
-        }
-
-        /// <summary>
-        /// Gets the sync root.
-        /// </summary>
-        [ExcludeFromCodeCoverage]
-        [DebuggerBrowsable(DebuggerBrowsableState.Never)]
-        object ICollection.SyncRoot
-        {
-            get { throw new NotSupportedException(); }
-        }
-
-        /// <summary>
-        /// Removes the first occurrence of a specific object from the <see cref="IList"/>.
-        /// </summary>
-        /// <param name="value">The object to remove from the <see cref="IList"/>.</param>
-        /// <exception cref="System.NotSupportedException"></exception>
-        [ExcludeFromCodeCoverage]
-        void IList.Remove(object value)
-        {
-            throw new NotSupportedException();
-        }
-
-        /// <summary>
-        /// Removes the <see cref="IList{T}"/> item at the specified index.
-        /// </summary>
-        /// <param name="index">The zero-based index of the item to remove.</param>
-        /// <exception cref="System.NotSupportedException"></exception>
-        [ExcludeFromCodeCoverage]
-        void IList.RemoveAt(int index)
-        {
-            throw new NotSupportedException();
-        }
-
-        /// <summary>
-        /// Gets or sets the <see cref="System.Object"/> at the specified index.
-        /// </summary>
-        /// <value>
-        /// The <see cref="System.Object"/>.
-        /// </value>
-        /// <param name="index">The index.</param>
-        /// <returns></returns>
-        /// <exception cref="NotSupportedException">Always thrown from the setter.</exception>
-        /// <exception cref="InvalidOperationException">Thrown if the <see cref="IsDefault"/> property returns true.</exception>
-        [ExcludeFromCodeCoverage]
-        object IList.this[int index]
-        {
-            get
-            {
-                var self = this;
-                self.ThrowInvalidOperationIfNotInitialized();
-                return self[index];
-            }
-            set { throw new NotSupportedException(); }
-        }
-
-        /// <summary>
-        /// Copies the elements of the <see cref="ICollection"/> to an <see cref="Array"/>, starting at a particular <see cref="Array"/> index.
-        /// </summary>
-        /// <param name="array">The one-dimensional <see cref="Array"/> that is the destination of the elements copied from <see cref="ICollection"/>. The <see cref="Array"/> must have zero-based indexing.</param>
-        /// <param name="index">The zero-based index in <paramref name="array"/> at which copying begins.</param>
-        [ExcludeFromCodeCoverage]
-        void ICollection.CopyTo(Array array, int index)
-        {
-            var self = this;
-            self.ThrowInvalidOperationIfNotInitialized();
-            Array.Copy(self.array, 0, array, index, self.Length);
-        }
-
-        /// <summary>
-        /// Determines whether an object is structurally equal to the current instance.
-        /// </summary>
-        /// <param name="other">The object to compare with the current instance.</param>
-        /// <param name="comparer">An object that determines whether the current instance and other are equal.</param>
-        /// <returns>true if the two objects are equal; otherwise, false.</returns>
-        bool IStructuralEquatable.Equals(object other, IEqualityComparer comparer)
-        {
-            var self = this;
-            Array otherArray = other as Array;
-            if (otherArray == null)
-            {
-                var theirs = other as IImmutableArray;
-                if (theirs != null)
-                {
-                    otherArray = theirs.Array;
-
-                    if (self.array == null && otherArray == null)
-                    {
-                        return true;
-                    }
-                    else if (self.array == null)
-                    {
-                        return false;
-                    }
-                }
-            }
-
-            IStructuralEquatable ours = self.array;
-            return ours.Equals(otherArray, comparer);
-        }
-
-        /// <summary>
-        /// Returns a hash code for the current instance.
-        /// </summary>
-        /// <param name="comparer">An object that computes the hash code of the current object.</param>
-        /// <returns>The hash code for the current instance.</returns>
-        int IStructuralEquatable.GetHashCode(IEqualityComparer comparer)
-        {
-            var self = this;
-            IStructuralEquatable ours = self.array;
-            return ours != null ? ours.GetHashCode(comparer) : self.GetHashCode();
-        }
-
-        /// <summary>
-        /// Determines whether the current collection object precedes, occurs in the
-        /// same position as, or follows another object in the sort order.
-        /// </summary>
-        /// <param name="other">The object to compare with the current instance.</param>
-        /// <param name="comparer">
-        /// An object that compares members of the current collection object with the
-        /// corresponding members of other.
-        /// </param>
-        /// <returns>
-        /// An integer that indicates the relationship of the current collection object
-        /// to other.
-        /// </returns>
-        int IStructuralComparable.CompareTo(object other, IComparer comparer)
-        {
-            var self = this;
-            Array otherArray = other as Array;
-            if (otherArray == null)
-            {
-                var theirs = other as IImmutableArray;
-                if (theirs != null)
-                {
-                    otherArray = theirs.Array;
-
-                    if (self.array == null && otherArray == null)
-                    {
-                        return 0;
-                    }
-                    else if (self.array == null ^ otherArray == null)
-                    {
-                        throw new ArgumentException(SR.ArrayInitializedStateNotEqual, nameof(other));
-                    }
-                }
-            }
-
-            if (otherArray != null)
-            {
-                IStructuralComparable ours = self.array;
-                return ours.CompareTo(otherArray, comparer);
-            }
-
-            throw new ArgumentException(SR.ArrayLengthsNotEqual, nameof(other));
-        }
-
-        #endregion
-
-        /// <summary>
-        /// Throws a null reference exception if the array field is null.
-        /// </summary>
-        internal void ThrowNullRefIfNotInitialized()
-        {
-            // Force NullReferenceException if array is null by touching its Length.
-            // This way of checking has a nice property of requiring very little code
-            // and not having any conditions/branches.
-            // In a faulting scenario we are relying on hardware to generate the fault.
-            // And in the non-faulting scenario (most common) the check is virtually free since
-            // if we are going to do anything with the array, we will need Length anyways
-            // so touching it, and potentially causing a cache miss, is not going to be an
-            // extra expense.
-            var unused = this.array.Length;
-        }
-
-        /// <summary>
-        /// Throws an <see cref="InvalidOperationException"/> if the <see cref="array"/> field is null, i.e. the
-        /// <see cref="IsDefault"/> property returns true.  The
-        /// <see cref="InvalidOperationException"/> message specifies that the operation cannot be performed
-        /// on a default instance of <see cref="ImmutableArray{T}"/>.
-        ///
-        /// This is intended for explicitly implemented interface method and property implementations.
-        /// </summary>
-        private void ThrowInvalidOperationIfNotInitialized()
-        {
-            if (this.IsDefault)
-            {
-                throw new InvalidOperationException(SR.InvalidOperationOnDefaultArray);
-            }
-        }
-
-        /// <summary>
-        /// Returns an array with items at the specified indices removed.
-        /// </summary>
-        /// <param name="indicesToRemove">A **sorted set** of indices to elements that should be omitted from the returned array.</param>
-        /// <returns>The new array.</returns>
-        private ImmutableArray<T> RemoveAtRange(ICollection<int> indicesToRemove)
-        {
-            var self = this;
-            self.ThrowNullRefIfNotInitialized();
-            Requires.NotNull(indicesToRemove, nameof(indicesToRemove));
-
-            if (indicesToRemove.Count == 0)
-            {
-                // Be sure to return a !IsDefault instance.
-                return self;
-            }
-
-            var newArray = new T[self.Length - indicesToRemove.Count];
-            int copied = 0;
-            int removed = 0;
-            int lastIndexRemoved = -1;
-            foreach (var indexToRemove in indicesToRemove)
-            {
-                int copyLength = lastIndexRemoved == -1 ? indexToRemove : (indexToRemove - lastIndexRemoved - 1);
-                Debug.Assert(indexToRemove > lastIndexRemoved); // We require that the input be a sorted set.
-                Array.Copy(self.array, copied + removed, newArray, copied, copyLength);
-                removed++;
-                copied += copyLength;
-                lastIndexRemoved = indexToRemove;
-            }
-
-            Array.Copy(self.array, copied + removed, newArray, copied, self.Length - (copied + removed));
-
-            return new ImmutableArray<T>(newArray);
->>>>>>> 88d8bbf7
-        }
     }
 }