﻿<?xml version="1.0" encoding="utf-8"?>
<packages>
  <package id="Microsoft.DotNet.BuildTools" version="1.0.25-prerelease-00015" />
<<<<<<< HEAD
  <package id="OpenCover" version="4.5.3804-rc89" />
  <package id="coveralls.io" version="1.3" />
=======
  <package id="OpenCover" version="4.5.3809-rc94" />
  <package id="coveralls.io" version="1.2" />
>>>>>>> 52836083
  <package id="ReportGenerator" version="2.0.4.0" />
</packages><|MERGE_RESOLUTION|>--- conflicted
+++ resolved
@@ -1,12 +1,7 @@
 ﻿<?xml version="1.0" encoding="utf-8"?>
 <packages>
   <package id="Microsoft.DotNet.BuildTools" version="1.0.25-prerelease-00015" />
-<<<<<<< HEAD
-  <package id="OpenCover" version="4.5.3804-rc89" />
+  <package id="OpenCover" version="4.5.3809-rc94" />
   <package id="coveralls.io" version="1.3" />
-=======
-  <package id="OpenCover" version="4.5.3809-rc94" />
-  <package id="coveralls.io" version="1.2" />
->>>>>>> 52836083
   <package id="ReportGenerator" version="2.0.4.0" />
 </packages>