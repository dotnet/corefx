--- conflicted
+++ resolved
@@ -8,10 +8,7 @@
     <OutputType>Library</OutputType>
     <AssemblyName>System.Collections.Tests</AssemblyName>
     <RootNamespace>System.Collections.Tests</RootNamespace>
-<<<<<<< HEAD
-=======
     <UnsupportedPlatforms>Linux</UnsupportedPlatforms>
->>>>>>> 80b6c805
   </PropertyGroup>
   <!-- Default configurations to help VS understand the configurations -->
   <PropertyGroup Condition=" '$(Configuration)|$(Platform)' == 'Debug|AnyCPU' ">
