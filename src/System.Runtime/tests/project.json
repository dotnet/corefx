{
  "dependencies": {
<<<<<<< HEAD
    "Microsoft.NETCore.Platforms": "1.0.2-beta-24520-06",
    "System.Collections.NonGeneric": "4.3.0-beta-24520-06",
    "System.Console": "4.3.0-beta-24520-06",
    "System.Globalization": "4.3.0-beta-24520-06",
    "System.Globalization.Calendars": "4.3.0-beta-24520-06",
    "System.Linq.Expressions": "4.3.0-beta-24520-06",
    "System.ObjectModel": "4.3.0-beta-24520-06",
    "System.Reflection": "4.3.0-beta-24520-06",
    "System.Reflection.Primitives": "4.3.0-beta-24520-06",
    "System.Reflection.Emit": "4.3.0-beta-24520-06",
    "System.Reflection.Extensions": "4.3.0-beta-24520-06",
    "System.Runtime.Extensions": "4.3.0-beta-24520-06",
    "System.Runtime.InteropServices": "4.3.0-beta-24520-06",
    "System.Runtime.InteropServices.RuntimeInformation": "4.3.0-beta-24520-06",
    "System.Text.Encoding": "4.3.0-beta-24520-06",
    "System.Text.RegularExpressions": "4.3.0-beta-24520-06",
    "System.Threading": "4.3.0-beta-24520-06",
    "System.Threading.Tasks": "4.3.0-beta-24520-06",
=======
    "Microsoft.NETCore.Platforms": "1.0.2-beta-24522-03",
    "System.Collections.NonGeneric": "4.3.0-beta-24522-03",
    "System.Console": "4.3.0-beta-24522-03",
    "System.Globalization": "4.3.0-beta-24522-03",
    "System.Globalization.Calendars": "4.3.0-beta-24522-03",
    "System.Linq.Expressions": "4.3.0-beta-24522-03",
    "System.ObjectModel": "4.3.0-beta-24522-03",
    "System.Reflection": "4.3.0-beta-24522-03",
    "System.Reflection.Primitives": "4.3.0-beta-24522-03",
    "System.Reflection.Emit": "4.3.0-beta-24522-03",
    "System.Runtime.Extensions": "4.3.0-beta-24522-03",
    "System.Runtime.InteropServices": "4.3.0-beta-24522-03",
    "System.Runtime.InteropServices.RuntimeInformation": "4.3.0-beta-24522-03",
    "System.Text.Encoding": "4.3.0-beta-24522-03",
    "System.Text.RegularExpressions": "4.3.0-beta-24522-03",
    "System.Threading": "4.3.0-beta-24522-03",
    "System.Threading.Tasks": "4.3.0-beta-24522-03",
>>>>>>> 7a6ef9cd
    "test-runtime": {
      "target": "project",
      "exclude": "compile"
    },
    "Microsoft.xunit.netcore.extensions": "1.0.0-prerelease-00807-03",
    "Microsoft.DotNet.BuildTools.TestSuite": "1.0.0-prerelease-00807-03",
    "Microsoft.DotNet.xunit.performance": "1.0.0-alpha-build0040"
  },
  "frameworks": {
    "netstandard1.5": {},
    "netstandard1.7": {
        "dependencies": {
            "System.Runtime.Serialization.Formatters": "4.3.0-beta-24520-06"
        }
    }
  },
  "supports": {
    "coreFx.Test.netcoreapp1.0": {},
    "coreFx.Test.net462": {},
    "coreFx.Test.net463": {},
    "coreFx.Test.netcoreapp1.1-ns17": {
      "netstandard1.7": [
        "win7-x86",
        "win7-x64",
        "win10-arm64",
        "osx.10.10-x64",
        "centos.7-x64",
        "debian.8-x64",
        "rhel.7-x64",
        "ubuntu.14.04-x64",
        "ubuntu.16.04-x64",
        "ubuntu.16.10-x64",
        "fedora.23-x64",
        "linux-x64",
        "opensuse.13.2-x64",
        "opensuse.42.1-x64"
      ]
    }
  }
}<|MERGE_RESOLUTION|>--- conflicted
+++ resolved
@@ -1,25 +1,5 @@
 {
   "dependencies": {
-<<<<<<< HEAD
-    "Microsoft.NETCore.Platforms": "1.0.2-beta-24520-06",
-    "System.Collections.NonGeneric": "4.3.0-beta-24520-06",
-    "System.Console": "4.3.0-beta-24520-06",
-    "System.Globalization": "4.3.0-beta-24520-06",
-    "System.Globalization.Calendars": "4.3.0-beta-24520-06",
-    "System.Linq.Expressions": "4.3.0-beta-24520-06",
-    "System.ObjectModel": "4.3.0-beta-24520-06",
-    "System.Reflection": "4.3.0-beta-24520-06",
-    "System.Reflection.Primitives": "4.3.0-beta-24520-06",
-    "System.Reflection.Emit": "4.3.0-beta-24520-06",
-    "System.Reflection.Extensions": "4.3.0-beta-24520-06",
-    "System.Runtime.Extensions": "4.3.0-beta-24520-06",
-    "System.Runtime.InteropServices": "4.3.0-beta-24520-06",
-    "System.Runtime.InteropServices.RuntimeInformation": "4.3.0-beta-24520-06",
-    "System.Text.Encoding": "4.3.0-beta-24520-06",
-    "System.Text.RegularExpressions": "4.3.0-beta-24520-06",
-    "System.Threading": "4.3.0-beta-24520-06",
-    "System.Threading.Tasks": "4.3.0-beta-24520-06",
-=======
     "Microsoft.NETCore.Platforms": "1.0.2-beta-24522-03",
     "System.Collections.NonGeneric": "4.3.0-beta-24522-03",
     "System.Console": "4.3.0-beta-24522-03",
@@ -30,6 +10,7 @@
     "System.Reflection": "4.3.0-beta-24522-03",
     "System.Reflection.Primitives": "4.3.0-beta-24522-03",
     "System.Reflection.Emit": "4.3.0-beta-24522-03",
+    "System.Reflection.Extensions": "4.3.0-beta-24522-03",
     "System.Runtime.Extensions": "4.3.0-beta-24522-03",
     "System.Runtime.InteropServices": "4.3.0-beta-24522-03",
     "System.Runtime.InteropServices.RuntimeInformation": "4.3.0-beta-24522-03",
@@ -37,7 +18,6 @@
     "System.Text.RegularExpressions": "4.3.0-beta-24522-03",
     "System.Threading": "4.3.0-beta-24522-03",
     "System.Threading.Tasks": "4.3.0-beta-24522-03",
->>>>>>> 7a6ef9cd
     "test-runtime": {
       "target": "project",
       "exclude": "compile"
@@ -49,9 +29,9 @@
   "frameworks": {
     "netstandard1.5": {},
     "netstandard1.7": {
-        "dependencies": {
-            "System.Runtime.Serialization.Formatters": "4.3.0-beta-24520-06"
-        }
+      "dependencies": {
+        "System.Runtime.Serialization.Formatters": "4.3.0-beta-24522-03"
+      }
     }
   },
   "supports": {
