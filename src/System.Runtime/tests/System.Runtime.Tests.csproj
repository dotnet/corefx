--- conflicted
+++ resolved
@@ -169,16 +169,11 @@
     <Compile Include="System\IO\IOExceptionTests.cs" />
     <Compile Include="System\IO\PathTooLongExceptionTests.cs" />
     <Compile Include="System\IO\PathTooLongException.InteropTests.cs" />
-<<<<<<< HEAD
-=======
     <Compile Include="System\Reflection\AssemblyAttributesTests.cs" />
-    <Compile Include="System\Reflection\AssemblyTests.cs" />
-    <Compile Include="System\Reflection\AssemblyNameTests.cs" />
-    <Compile Include="System\Reflection\DefaultMemberAttributeTests.cs" />
->>>>>>> d5a680ca
     <Compile Include="System\Reflection\CustomAttributeDataTests.cs" />
     <Compile Include="System\Reflection\CustomAttributesTestData.cs" />
     <Compile Include="System\Reflection\CustomAttribute_Named_Typed_ArgumentTests.cs" />
+    <Compile Include="System\Reflection\DefaultMemberAttributeTests.cs" />    
     <Compile Include="System\Reflection\MethodBaseTests.cs" />
     <Compile Include="System\Reflection\MethodBodyTests.cs" />
     <Compile Include="System\Reflection\ModuleTests.cs" />
