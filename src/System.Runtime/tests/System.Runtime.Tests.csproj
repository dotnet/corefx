--- conflicted
+++ resolved
@@ -11,10 +11,7 @@
     <AllowUnsafeBlocks>true</AllowUnsafeBlocks>
     <RestorePackages>true</RestorePackages>
     <NoWarn>1718</NoWarn>
-<<<<<<< HEAD
-=======
     <UnsupportedPlatforms>Linux</UnsupportedPlatforms>
->>>>>>> 80b6c805
   </PropertyGroup>
   <!-- Default configurations to help VS understand the configurations -->
   <PropertyGroup Condition=" '$(Configuration)|$(Platform)' == 'Debug|AnyCPU' ">
