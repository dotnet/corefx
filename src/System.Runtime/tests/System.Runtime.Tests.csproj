<?xml version="1.0" encoding="utf-8"?>
<Project ToolsVersion="12.0" DefaultTargets="Build" xmlns="http://schemas.microsoft.com/developer/msbuild/2003">
  <Import Project="$([MSBuild]::GetDirectoryNameOfFileAbove($(MSBuildThisFileDirectory), dir.props))\dir.props" />
  <PropertyGroup>
    <Configuration Condition=" '$(Configuration)' == '' ">Debug</Configuration>
    <Platform Condition=" '$(Platform)' == '' ">AnyCPU</Platform>
    <ProjectGuid>{7F5F5134-00FE-4DE8-B20C-3DA8BA2EBA68}</ProjectGuid>
    <OutputType>Library</OutputType>
    <RootNamespace>System.Runtime.Tests</RootNamespace>
    <AssemblyName>System.Runtime.Tests</AssemblyName>
    <AllowUnsafeBlocks>true</AllowUnsafeBlocks>
    <NoWarn>1718</NoWarn>
    <NugetTargetMoniker Condition="'$(TargetGroup)'=='netstandard1.7' AND '$(NugetTargetMoniker)'==''">.NETStandard,Version=v1.7</NugetTargetMoniker>
    <NugetTargetMoniker Condition="'$(NugetTargetMoniker)'==''">.NETStandard,Version=v1.5</NugetTargetMoniker>
  </PropertyGroup>
  <!-- Default configurations to help VS understand the configurations -->
  <PropertyGroup Condition=" '$(Configuration)|$(Platform)' == 'Debug|AnyCPU' ">
  </PropertyGroup>
  <PropertyGroup Condition=" '$(Configuration)|$(Platform)' == 'Release|AnyCPU' ">
  </PropertyGroup>
  <ItemGroup>
    <Compile Include="Helpers.cs" />
    <Compile Include="System\ActivatorTests.cs" />
    <Compile Include="System\ArrayTests.cs" />
    <Compile Include="System\AttributeTests.cs" />
    <Compile Include="System\ArraySegmentTests.cs" />
    <Compile Include="System\BooleanTests.cs" />
    <Compile Include="System\BufferTests.cs" />
    <Compile Include="System\ByteTests.cs" />
    <Compile Include="System\CharTests.cs" />
    <Compile Include="System\Collections\ObjectModel\CollectionTests.cs" />
    <Compile Include="System\Collections\ObjectModel\CollectionTestBase.cs" />
    <Compile Include="System\Collections\ObjectModel\ReadOnlyCollectionTests.cs" />
    <Compile Include="System\ComponentModel\EditorBrowsableAttributeTests.cs" />
    <Compile Include="System\ComponentModel\DefaultValueAttributeTests.cs" />
    <Compile Include="System\DateTimeTests.cs" />
    <Compile Include="System\DateTimeOffsetTests.cs" />
    <Compile Include="System\DecimalTests.cs" />
    <Compile Include="System\DelegateTests.cs" />
    <Compile Include="System\DoubleTests.cs" />
    <Compile Include="System\EnumTests.cs" />
    <Compile Include="System\FieldAccessExceptionTests.cs" />
    <Compile Include="System\GCTests.cs" />
    <Compile Include="System\GuidTests.cs" />
    <Compile Include="System\Int16Tests.cs" />
    <Compile Include="System\Int32Tests.cs" />
    <Compile Include="System\Int64Tests.cs" />
    <Compile Include="System\IntPtrTests.cs" />
    <Compile Include="System\IO\DirectoryNotFoundExceptionTests.cs" />
    <Compile Include="System\IO\DirectoryNotFoundException.InteropTests.cs" />
    <Compile Include="System\IO\Exceptions.HResults.cs" />
    <Compile Include="System\IO\Exceptions.Utility.cs" />
    <Compile Include="System\IO\FileLoadExceptionTests.cs" />
    <Compile Include="System\IO\FileLoadException.InteropTests.cs" />
    <Compile Include="System\IO\PathTooLongExceptionTests.cs" />
    <Compile Include="System\IO\PathTooLongException.InteropTests.cs" />
    <Compile Include="System\LazyTests.cs" />
    <Compile Include="System\LazyOfTMetadataTests.cs" />
    <Compile Include="System\MethodAccessExceptionTests.cs" />
    <Compile Include="System\MissingFieldExceptionTests.cs" />
    <Compile Include="System\MissingMethodExceptionTests.cs" />
    <Compile Include="System\MulticastDelegateTests.cs" />
    <Compile Include="System\NullableTests.cs" />
    <Compile Include="System\ExceptionTests.cs" />
    <Compile Include="System\ObjectTests.cs" />
    <Compile Include="System\Runtime\CompilerServices\ConditionalWeakTableTests.cs" />
    <Compile Include="System\Runtime\CompilerServices\StrongBoxTests.cs" />
    <Compile Include="System\Runtime\CompilerServices\RuntimeHelpersTests.cs" />
    <Compile Include="System\SByteTests.cs" />
    <Compile Include="System\SingleTests.cs" />
    <Compile Include="System\StringTests.cs" />
    <Compile Include="System\String.SplitTests.cs" />
    <Compile Include="System\Text\StringBuilderTests.cs" />
    <Compile Include="System\Threading\WaitHandleTests.cs" />
    <Compile Include="System\TimeSpanTests.cs" />
    <Compile Include="System\TimeZoneInfoTests.cs" />
    <Compile Include="System\TupleTests.cs" />
    <Compile Include="System\TypeTests.cs" />
    <Compile Include="System\UInt16Tests.cs" />
    <Compile Include="System\UInt32Tests.cs" />
    <Compile Include="System\UInt64Tests.cs" />
    <Compile Include="System\UIntPtrTests.cs" />
    <Compile Include="System\Uri.CreateStringTests.cs" />
    <Compile Include="System\Uri.CreateUriTests.cs" />
    <Compile Include="System\Uri.MethodsTests.cs" />
    <Compile Include="System\ValueTypeTests.cs" />
    <Compile Include="System\VersionTests.cs" />
    <Compile Include="System\WeakReferenceTests.cs" />
    <Compile Include="$(CommonTestPath)\System\RandomDataGenerator.cs">
      <Link>Common\System\RandomDataGenerator.cs</Link>
    </Compile>
  </ItemGroup>
<<<<<<< HEAD
  <ItemGroup Condition="'$(TargetGroup)' == 'netstandard1.7'">
    <Compile Include="Array.1.7.Tests.cs" />
    <Compile Include="System\AccessViolationExceptionTests.cs" />
    <Compile Include="System\ExternalExceptionTests.cs" />
    <Compile Include="System\ApplicationExceptionTests.cs" />
    <Compile Include="System\EntryPointNotFoundExceptionTests.cs" />
    <Compile Include="System\ExecutionEngineExceptionTests.cs" />
    <Compile Include="System\NotFiniteNumberExceptionTests.cs" />
    <Compile Include="System\StackOverflowExceptionTests.cs" />
    <Compile Include="System\SystemExceptionTests.cs" />
=======
  <ItemGroup Condition="'$(TargetGroup)'=='netstandard1.7'">
    <Compile Include="ArrayTests.netstandard1.7.cs" />
    <Compile Include="EnumTests.netstandard1.7.cs" />
>>>>>>> 463887f1
  </ItemGroup>
  <ItemGroup>
    <None Include="project.json" />
  </ItemGroup>
  <ItemGroup>
    <ProjectReference Include="..\pkg\System.Runtime.pkgproj">
      <Project>{1e689c1b-690c-4799-bde9-6e7990585894}</Project>
      <Name>System.Runtime</Name>
    </ProjectReference>
    <ProjectReference Include="..\..\System.Private.Uri\pkg\System.Private.Uri.pkgproj">
    </ProjectReference>
  </ItemGroup>
  <Import Project="$([MSBuild]::GetDirectoryNameOfFileAbove($(MSBuildThisFileDirectory), dir.targets))\dir.targets" />
</Project><|MERGE_RESOLUTION|>--- conflicted
+++ resolved
@@ -90,9 +90,10 @@
       <Link>Common\System\RandomDataGenerator.cs</Link>
     </Compile>
   </ItemGroup>
-<<<<<<< HEAD
   <ItemGroup Condition="'$(TargetGroup)' == 'netstandard1.7'">
     <Compile Include="Array.1.7.Tests.cs" />
+    <Compile Include="ArrayTests.netstandard1.7.cs" />
+    <Compile Include="EnumTests.netstandard1.7.cs" />
     <Compile Include="System\AccessViolationExceptionTests.cs" />
     <Compile Include="System\ExternalExceptionTests.cs" />
     <Compile Include="System\ApplicationExceptionTests.cs" />
@@ -101,11 +102,6 @@
     <Compile Include="System\NotFiniteNumberExceptionTests.cs" />
     <Compile Include="System\StackOverflowExceptionTests.cs" />
     <Compile Include="System\SystemExceptionTests.cs" />
-=======
-  <ItemGroup Condition="'$(TargetGroup)'=='netstandard1.7'">
-    <Compile Include="ArrayTests.netstandard1.7.cs" />
-    <Compile Include="EnumTests.netstandard1.7.cs" />
->>>>>>> 463887f1
   </ItemGroup>
   <ItemGroup>
     <None Include="project.json" />
