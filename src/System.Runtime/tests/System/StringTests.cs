// Licensed to the .NET Foundation under one or more agreements.
// The .NET Foundation licenses this file to you under the MIT license.
// See the LICENSE file in the project root for more information.

using System.Collections;
using System.Collections.Generic;
using System.Diagnostics;
using System.Globalization;
using System.Text;
using System.Threading;
using System.Threading.Tasks;
using Xunit;

namespace System.Tests
{
    public partial class StringTests
    {
        private const string SoftHyphen = "\u00AD";

        [Theory]
        [InlineData(new char[] { 'a', 'b', 'c', 'd', 'e', 'f', 'g', 'h', '\0' }, "abcdefgh")]
        [InlineData(new char[] { 'a', 'b', 'c', 'd', 'e', 'f', 'g', 'h', '\0', 'i', 'j' }, "abcdefgh")]
        [InlineData(new char[] { 'a', '\0' }, "a")]
        [InlineData(new char[] { '\0' }, "")]
        [InlineData(new char[] { '?', '@', ' ', '\0' }, "?@ ")] // ? and @ don't have overlapping bits
        [InlineData(new char[] { '\u8001', '\u8002', '\ufffd', '\u1234', '\ud800', '\udfff', '\0' }, "\u8001\u8002\ufffd\u1234\ud800\udfff")] // chars with high bits set
        public static unsafe void Ctor_CharPtr(char[] valueArray, string expected)
        {
            fixed (char* value = valueArray)
            {
                Assert.Equal(expected, new string(value));
            }
        }

        [Fact]
        public static unsafe void Ctor_CharPtr_Empty()
        {
            Assert.Same(string.Empty, new string((char*)null));
        }

        [Fact]
        public static unsafe void Ctor_CharPtr_OddAddressShouldStillWork()
        {
            // We need to get an odd address, so allocate a byte[] and
            // take the address of the second element
            byte[] bytes = { 0xff, 0x12, 0x34, 0x00, 0x00 };
            fixed (byte* pBytes = bytes)
            {
                // The address of a fixed byte[] should always be even
                Debug.Assert(unchecked((int)pBytes) % 2 == 0);
                char* pCh = (char*)(pBytes + 1);
                
                // This should handle the odd address when trying to get
                // the length of the string to allocate
                string actual = new string(pCh);

                // Since we're casting between pointers of types with different sizes,
                // the result will vary on little/big endian platforms
                string expected = BitConverter.IsLittleEndian ? "\u3412" : "\u1234";
                Assert.Equal(expected, actual);
            }
        }

        [Theory]
        [InlineData(new char[] { 'a', 'b', 'c', 'd', 'e', 'f', 'g', 'h', '\0' }, 0, 8, "abcdefgh")]
        [InlineData(new char[] { 'a', 'b', 'c', 'd', 'e', 'f', 'g', 'h', '\0' }, 0, 9, "abcdefgh\0")]
        [InlineData(new char[] { 'a', 'b', 'c', 'd', 'e', 'f', 'g', 'h', '\0', 'i', 'j', 'k' }, 0, 12, "abcdefgh\0ijk")]
        [InlineData(new char[] { 'a', 'b', 'c', 'd', 'e', 'f', 'g', 'h', '\0' }, 2, 3, "cde")]
        [InlineData(new char[] { '\0' }, 0, 1, "\0")]
        [InlineData(new char[] { 'a', 'b', 'c' }, 0, 0, "")]
        [InlineData(new char[] { 'a', 'b', 'c' }, 1, 0, "")]
        public static unsafe void Ctor_CharPtr_Int_Int(char[] valueArray, int startIndex, int length, string expected)
        {
            fixed (char* value = valueArray)
            {
                Assert.Equal(expected, new string(value, startIndex, length));
            }
        }

        [Fact]
        public static unsafe void Ctor_CharPtr_Int_Int_Empty()
        {
            Assert.Same(string.Empty, new string((char*)null, 0, 0));
        }

        [Fact]
        public static unsafe void Ctor_CharPtr_Int_Int_Invalid()
        {
            var valueArray = new char[] { 'a', 'b', 'c', 'd', 'e', 'f', 'g', 'h', '\0' };

            AssertExtensions.Throws<ArgumentOutOfRangeException>("startIndex", () =>
            {
                fixed (char* value = valueArray) { new string(value, -1, 8); } // Start index < 0
            });

            AssertExtensions.Throws<ArgumentOutOfRangeException>("length", () =>
            {
                fixed (char* value = valueArray) { new string(value, 0, -1); } // Length < 0
            });

            AssertExtensions.Throws<ArgumentOutOfRangeException>("ptr", () => new string((char*)null, 0, 1)); // null ptr with non-zero length
        }

        [Theory]
        [InlineData('a', 0, "")]
        [InlineData('a', 1, "a")]
        [InlineData('a', 2, "aa")]
        [InlineData('a', 3, "aaa")]
        [InlineData('a', 4, "aaaa")]
        [InlineData('a', 5, "aaaaa")]
        [InlineData('a', 6, "aaaaaa")]
        [InlineData('a', 7, "aaaaaaa")]
        [InlineData('a', 8, "aaaaaaaa")]
        [InlineData('a', 9, "aaaaaaaaa")]
        [InlineData('\0', 1, "\0")]
        [InlineData('\0', 2, "\0\0")]
        public static void Ctor_Char_Int(char c, int count, string expected)
        {
            Assert.Equal(expected, new string(c, count));
        }

        [Fact]
        public static void Ctor_Char_Int_Negative_Count_ThrowsArgumentOutOfRangeException()
        {
            AssertExtensions.Throws<ArgumentOutOfRangeException>("count", () => new string('a', -1)); // Count < 0
        }

        [Theory]
        [InlineData(new char[] { 'a', 'b', 'c', 'd', 'e', 'f', 'g', 'h' }, 0, 0, "")]
        [InlineData(new char[] { 'a', 'b', 'c', 'd', 'e', 'f', 'g', 'h' }, 0, 3, "abc")]
        [InlineData(new char[] { 'a', 'b', 'c', 'd', 'e', 'f', 'g', 'h' }, 2, 3, "cde")]
        [InlineData(new char[] { 'a', 'b', 'c', 'd', 'e', 'f', 'g', 'h' }, 2, 6, "cdefgh")]
        [InlineData(new char[] { 'a', 'b', 'c', 'd', 'e', 'f', 'g', 'h' }, 0, 8, "abcdefgh")]
        [InlineData(new char[] { 'a', 'b', 'c', 'd', 'e', 'f', 'g', 'h', '\0', 'i', 'j' }, 0, 11, "abcdefgh\0ij")]
        [InlineData(new char[] { 'П', 'Р', 'И', 'В', 'Е', 'Т' }, 0, 6, "ПРИВЕТ")]
        [InlineData(new char[0], 0, 0, "")]
        [InlineData(null, 0, 0, "")]
        public static void Ctor_CharArray(char[] value, int startIndex, int length, string expected)
        {
            if (value == null)
            {
                Assert.Equal(expected, new string(value));
                return;
            }
            if (startIndex == 0 && length == value.Length)
            {
                Assert.Equal(expected, new string(value));
            }
            Assert.Equal(expected, new string(value, startIndex, length));
        }

        [Fact]
        public static void Ctor_CharArray_Invalid()
        {
            var value = new char[] { 'a', 'b', 'c', 'd', 'e', 'f', 'g', 'h' };

            AssertExtensions.Throws<ArgumentNullException>("value", () => new string((char[])null, 0, 0));

            AssertExtensions.Throws<ArgumentOutOfRangeException>("startIndex", () => new string(value, 0, 9)); // Length > array length
            AssertExtensions.Throws<ArgumentOutOfRangeException>("length", () => new string(value, 5, -1)); // Length < 0
            AssertExtensions.Throws<ArgumentOutOfRangeException>("startIndex", () => new string(value, -1, 1)); // Start Index < 0
            AssertExtensions.Throws<ArgumentOutOfRangeException>("startIndex", () => new string(value, 6, 5)); // Walks off array
        }

        [Theory]
        [InlineData("Hello", 0, 'H')]
        [InlineData("Hello", 1, 'e')]
        [InlineData("Hello", 2, 'l')]
        [InlineData("Hello", 3, 'l')]
        [InlineData("Hello", 4, 'o')]
        [InlineData("\0", 0, '\0')]
        public static void Item_Get(string s, int index, char expected)
        {
            Assert.Equal(expected, s[index]);
        }

        [Fact]
        public static void Item_Get_InvalidIndex_ThrowsIndexOutOfRangeException()
        {
            Assert.Throws<IndexOutOfRangeException>(() => "Hello"[-1]); // Index < 0
            Assert.Throws<IndexOutOfRangeException>(() => "Hello"[5]); // Index >= string.Length
            Assert.Throws<IndexOutOfRangeException>(() => ""[0]); // Index >= string.Length
        }

        [Theory]
        [InlineData("", 0)]
        [InlineData("\0", 1)]
        [InlineData("abc", 3)]
        [InlineData("hello", 5)]
        public static void Length(string s, int expected)
        {
            Assert.Equal(expected, s.Length);
        }

        public static IEnumerable<object[]> Concat_Strings_TestData()
        {
            yield return new object[] { new string[0], "" };

            yield return new object[] { new string[] { "1" }, "1" };
            yield return new object[] { new string[] { null }, "" };
            yield return new object[] { new string[] { "" }, "" };

            yield return new object[] { new string[] { "1", "2" }, "12" };
            yield return new object[] { new string[] { null, "1" }, "1" };
            yield return new object[] { new string[] { "", "1" }, "1" };
            yield return new object[] { new string[] { "1", null }, "1" };
            yield return new object[] { new string[] { "1", "" }, "1" };
            yield return new object[] { new string[] { null, null }, "" };
            yield return new object[] { new string[] { "", "" }, "" };

            yield return new object[] { new string[] { "1", "2", "3" }, "123" };
            yield return new object[] { new string[] { null, "1", "2" }, "12" };
            yield return new object[] { new string[] { "", "1", "2" }, "12" };
            yield return new object[] { new string[] { "1", null, "2" }, "12" };
            yield return new object[] { new string[] { "1", "", "2" }, "12" };
            yield return new object[] { new string[] { "1", "2", null }, "12" };
            yield return new object[] { new string[] { "1", "2", "" }, "12" };
            yield return new object[] { new string[] { null, "2", null }, "2" };
            yield return new object[] { new string[] { "", "2", "" }, "2" };
            yield return new object[] { new string[] { null, null, null }, "" };
            yield return new object[] { new string[] { "", "", "" }, "" };

            yield return new object[] { new string[] { "1", "2", "3", "4" }, "1234" };
            yield return new object[] { new string[] { null, "1", "2", "3" }, "123" };
            yield return new object[] { new string[] { "", "1", "2", "3" }, "123" };
            yield return new object[] { new string[] { "1", null, "2", "3" }, "123" };
            yield return new object[] { new string[] { "1", "", "2", "3" }, "123" };
            yield return new object[] { new string[] { "1", "2", null, "3" }, "123" };
            yield return new object[] { new string[] { "1", "2", "", "3" }, "123" };
            yield return new object[] { new string[] { "1", "2", "3", null }, "123" };
            yield return new object[] { new string[] { "1", "2", "3", "" }, "123" };
            yield return new object[] { new string[] { "1", null, null, null }, "1" };
            yield return new object[] { new string[] { "1", "", "", "" }, "1" };
            yield return new object[] { new string[] { null, "1", null, "2" }, "12" };
            yield return new object[] { new string[] { "", "1", "", "2" }, "12" };
            yield return new object[] { new string[] { null, null, null, null }, "" };
            yield return new object[] { new string[] { "", "", "", "" }, "" };

            yield return new object[] { new string[] { "1", "2", "3", "4", "5" }, "12345" };
            yield return new object[] { new string[] { null, "1", "2", "3", "4" }, "1234" };
            yield return new object[] { new string[] { "", "1", "2", "3", "4" }, "1234" };
            yield return new object[] { new string[] { "1", null, "2", "3", "4" }, "1234" };
            yield return new object[] { new string[] { "1", "", "2", "3", "4" }, "1234" };
            yield return new object[] { new string[] { "1", "2", null, "3", "4" }, "1234" };
            yield return new object[] { new string[] { "1", "2", "", "3", "4" }, "1234" };
            yield return new object[] { new string[] { "1", "2", "3", null, "4" }, "1234" };
            yield return new object[] { new string[] { "1", "2", "3", "", "4" }, "1234" };
            yield return new object[] { new string[] { "1", "2", "3", "4", null }, "1234" };
            yield return new object[] { new string[] { "1", "2", "3", "4", "" }, "1234" };
            yield return new object[] { new string[] { "1", null, "3", null, "5" }, "135" };
            yield return new object[] { new string[] { "1", "", "3", "", "5" }, "135" };
            yield return new object[] { new string[] { null, null, null, null, null }, "" };
            yield return new object[] { new string[] { "", "", "", "", "" }, "" };

            yield return new object[] { new string[] { "abcd", "efgh", "ijkl", "mnop", "qrst", "uvwx", "yz" }, "abcdefghijklmnopqrstuvwxyz" };
        }

        [Theory]
        [MemberData(nameof(Concat_Strings_TestData))]
        public static void Concat_String(string[] values, string expected)
        {
            Action<string> validate = result =>
            {
                Assert.Equal(expected, result);
                if (result.Length == 0)
                {
                    // We return string.Empty by reference as an optimization
                    // in .NET core if there is no work to do.
                    if (PlatformDetection.IsFullFramework)
                    {
                        Assert.Equal(string.Empty, result);
                    }
                    else
                    {
                        Assert.Same(string.Empty, result);
                    }
                }
            };

            if (values.Length == 2)
            {
                validate(string.Concat(values[0], values[1]));
            }
            else if (values.Length == 3)
            {
                validate(string.Concat(values[0], values[1], values[2]));
            }
            else if (values.Length == 4)
            {
                validate(string.Concat(values[0], values[1], values[2], values[3]));
            }

            validate(string.Concat(values));
            validate(string.Concat((IEnumerable<string>)values));
            validate(string.Concat<string>((IEnumerable<string>)values)); // Call the generic IEnumerable<T>-based overload
        }

        [Fact]
        [OuterLoop] // mini-stress test that likely runs for several seconds
        public static void Concat_String_ConcurrencySafe()
        {
            var inputs = new string[2] { "abc", "def" };
            var cts = new CancellationTokenSource();
            using (var b = new Barrier(2))
            {
                // String.Concat(string[]) has a slow path that handles the case where the
                // input array is mutated concurrently.  Queue two tasks, one that repeatedly
                // does concats and the other that mutates the array concurrently.  This isn't
                // guaranteed to trigger the special case, but it typically does.
                Task.WaitAll(
                    Task.Run(() =>
                    {
                        b.SignalAndWait();
                        while (!cts.IsCancellationRequested)
                        {
                            string result = string.Concat(inputs);
                            Assert.True(result == "abcdef" || result == "abc" || result == "def" || result == "", $"result == {result}");
                        }
                    }),
                    Task.Run(() =>
                    {
                        b.SignalAndWait();
                        try
                        {
                            for (int iter = 0; iter < 100000000; iter++)
                            {
                                Volatile.Write(ref inputs[0], null);
                                Volatile.Write(ref inputs[1], null);
                                Volatile.Write(ref inputs[0], "abc");
                                Volatile.Write(ref inputs[1], "def");
                            }
                        }

                        finally
                        {
                            cts.Cancel();
                        }
                    }));
            }
        }

        public static IEnumerable<object[]> Concat_Objects_TestData()
        {
            yield return new object[] { new object[] { }, "" };

            yield return new object[] { new object[] { 1 }, "1" };
            yield return new object[] { new object[] { null }, "" };
            // dotnet/coreclr#6785, this will be null for the Concat(object) overload but "" for the object[]/IEnumerable<object> overload
            // yield return new object[] { new object[] { new ObjectWithNullToString() }, "" };

            yield return new object[] { new object[] { 1, 2 }, "12" };
            yield return new object[] { new object[] { null, 1 }, "1" };
            yield return new object[] { new object[] { 1, null }, "1" };
            yield return new object[] { new object[] { null, null }, "" };

            yield return new object[] { new object[] { 1, 2, 3 }, "123" };
            yield return new object[] { new object[] { null, 1, 2 }, "12" };
            yield return new object[] { new object[] { 1, null, 2 }, "12" };
            yield return new object[] { new object[] { 1, 2, null }, "12" };
            yield return new object[] { new object[] { null, null, null }, "" };

            yield return new object[] { new object[] { 1, 2, 3, 4 }, "1234" };
            yield return new object[] { new object[] { null, 1, 2, 3 }, "123" };
            yield return new object[] { new object[] { 1, null, 2, 3 }, "123" };
            yield return new object[] { new object[] { 1, 2, 3, null }, "123" };
            yield return new object[] { new object[] { null, null, null, null }, "" };

            yield return new object[] { new object[] { 1, 2, 3, 4, 5 }, "12345" };
            yield return new object[] { new object[] { null, 1, 2, 3, 4 }, "1234" };
            yield return new object[] { new object[] { 1, null, 2, 3, 4 }, "1234" };
            yield return new object[] { new object[] { 1, 2, 3, 4, null }, "1234" };
            yield return new object[] { new object[] { null, null, null, null, null }, "" };

            // Concat should ignore objects that have a null ToString() value
            yield return new object[] { new object[] { new ObjectWithNullToString(), "Foo", new ObjectWithNullToString(), "Bar", new ObjectWithNullToString() }, "FooBar" };
        }

        [Theory]
        [MemberData(nameof(Concat_Objects_TestData))]
        public static void Concat_Objects(object[] values, string expected)
        {
            if (values.Length == 1)
            {
                Assert.Equal(expected, string.Concat(values[0]));
            }
            else if (values.Length == 2)
            {
                Assert.Equal(expected, string.Concat(values[0], values[1]));
            }
            else if (values.Length == 3)
            {
                Assert.Equal(expected, string.Concat(values[0], values[1], values[2]));
            }
            else if (values.Length == 4)
            {
                Assert.Equal(expected, string.Concat(values[0], values[1], values[2], values[3]));
            }
            Assert.Equal(expected, string.Concat(values));
            Assert.Equal(expected, string.Concat((IEnumerable<object>)values));
        }

        [Fact]
        public static void Concat_Invalid()
        {
            AssertExtensions.Throws<ArgumentNullException>("values", () => string.Concat((IEnumerable<string>)null)); // Values is null
            AssertExtensions.Throws<ArgumentNullException>("values", () => string.Concat<string>((IEnumerable<string>)null)); // Generic overload
            AssertExtensions.Throws<ArgumentNullException>("values", () => string.Concat(null)); // Values is null

            AssertExtensions.Throws<ArgumentNullException>("args", () => string.Concat((object[])null)); // Values is null
            AssertExtensions.Throws<ArgumentNullException>("values", () => string.Concat<string>(null)); // Values is null
            AssertExtensions.Throws<ArgumentNullException>("values", () => string.Concat<object>(null)); // Values is null
        }

        [Theory]
        [InlineData("Hello", 0, 0, 5, new char[] { 'H', 'e', 'l', 'l', 'o' })]
        [InlineData("Hello", 1, 5, 3, new char[] { '\0', '\0', '\0', '\0', '\0', 'e', 'l', 'l', '\0', '\0' })]
        [InlineData("Hello", 2, 0, 3, new char[] { 'l', 'l', 'o', '\0', '\0', '\0', '\0', '\0', '\0', '\0' })]
        [InlineData("Hello", 0, 7, 3, new char[] { '\0', '\0', '\0', '\0', '\0', '\0', '\0', 'H', 'e', 'l' })]
        [InlineData("Hello", 5, 10, 0, new char[] { '\0', '\0', '\0', '\0', '\0', '\0', '\0', '\0', '\0', '\0' })]
        [InlineData("H" + SoftHyphen + "ello", 0, 0, 3, new char[] { 'H', '\u00AD', 'e' })]
        public static void CopyTo(string s, int sourceIndex, int destinationIndex, int count, char[] expected)
        {
            char[] dst = new char[expected.Length];
            s.CopyTo(sourceIndex, dst, destinationIndex, count);
            Assert.Equal(expected, dst);
        }

        [Fact]
        public static void CopyTo_Invalid()
        {
            string s = "Hello";
            char[] dst = new char[10];

            AssertExtensions.Throws<ArgumentNullException>("destination", () => s.CopyTo(0, null, 0, 0)); // Dst is null

            AssertExtensions.Throws<ArgumentOutOfRangeException>("sourceIndex", () => s.CopyTo(-1, dst, 0, 0)); // Source index < 0
            AssertExtensions.Throws<ArgumentOutOfRangeException>("destinationIndex", () => s.CopyTo(0, dst, -1, 0)); // Destination index < 0

            AssertExtensions.Throws<ArgumentOutOfRangeException>("destinationIndex", () => s.CopyTo(0, dst, dst.Length, 1)); // Destination index > dst.Length

            AssertExtensions.Throws<ArgumentOutOfRangeException>("count", () => s.CopyTo(0, dst, 0, -1)); // Count < 0

            // Source index + count > string.Length
            AssertExtensions.Throws<ArgumentOutOfRangeException>("sourceIndex", () => s.CopyTo(s.Length, dst, 0, 1));
            AssertExtensions.Throws<ArgumentOutOfRangeException>("sourceIndex", () => s.CopyTo(s.Length - 1, dst, 0, 2));
            AssertExtensions.Throws<ArgumentOutOfRangeException>("sourceIndex", () => s.CopyTo(0, dst, 0, 6));
        }

        [Theory]
        // CurrentCulture
        [InlineData("Hello", 0, "Hello", 0, 5, StringComparison.CurrentCulture, 0)]
        [InlineData("Hello", 0, "Goodbye", 0, 5, StringComparison.CurrentCulture, 1)]
        [InlineData("Goodbye", 0, "Hello", 0, 5, StringComparison.CurrentCulture, -1)]
        [InlineData("HELLO", 2, "hello", 2, 3, StringComparison.CurrentCulture, 1)]
        [InlineData("hello", 2, "HELLO", 2, 3, StringComparison.CurrentCulture, -1)]
        [InlineData("Hello", 2, "Hello", 2, 3, StringComparison.CurrentCulture, 0)]
        [InlineData("Hello", 2, "Goodbye", 2, 3, StringComparison.CurrentCulture, -1)]
        [InlineData("A", 0, "B", 0, 1, StringComparison.CurrentCulture, -1)]
        [InlineData("B", 0, "A", 0, 1, StringComparison.CurrentCulture, 1)]
        [InlineData(null, 0, null, 0, 0, StringComparison.CurrentCulture, 0)]
        [InlineData("Hello", 0, null, 0, 0, StringComparison.CurrentCulture, 1)]
        [InlineData(null, 0, "Hello", 0, 0, StringComparison.CurrentCulture, -1)]
        [InlineData(null, -1, null, -1, -1, StringComparison.CurrentCulture, 0)]
        [InlineData("foo", -1, null, -1, -1, StringComparison.CurrentCulture, 1)]
        [InlineData(null, -1, "foo", -1, -1, StringComparison.CurrentCulture, -1)]
        // CurrentCultureIgnoreCase
        [InlineData("HELLO", 0, "hello", 0, 5, StringComparison.CurrentCultureIgnoreCase, 0)]
        [InlineData("Hello", 0, "Hello", 0, 5, StringComparison.CurrentCultureIgnoreCase, 0)]
        [InlineData("Hello", 2, "Hello", 2, 3, StringComparison.CurrentCultureIgnoreCase, 0)]
        [InlineData("Hello", 2, "Yellow", 2, 3, StringComparison.CurrentCultureIgnoreCase, 0)]
        [InlineData("Hello", 0, "Goodbye", 0, 5, StringComparison.CurrentCultureIgnoreCase, 1)]
        [InlineData("Goodbye", 0, "Hello", 0, 5, StringComparison.CurrentCultureIgnoreCase, -1)]
        [InlineData("HELLO", 2, "hello", 2, 3, StringComparison.CurrentCultureIgnoreCase, 0)]
        [InlineData("Hello", 2, "Goodbye", 2, 3, StringComparison.CurrentCultureIgnoreCase, -1)]
        [InlineData(null, 0, null, 0, 0, StringComparison.CurrentCultureIgnoreCase, 0)]
        [InlineData("Hello", 0, null, 0, 0, StringComparison.CurrentCultureIgnoreCase, 1)]
        [InlineData(null, 0, "Hello", 0, 0, StringComparison.CurrentCultureIgnoreCase, -1)]
        [InlineData(null, -1, null, -1, -1, StringComparison.CurrentCultureIgnoreCase, 0)]
        [InlineData("foo", -1, null, -1, -1, StringComparison.CurrentCultureIgnoreCase, 1)]
        [InlineData(null, -1, "foo", -1, -1, StringComparison.CurrentCultureIgnoreCase, -1)]
        // InvariantCulture
        [InlineData("Hello", 0, "Hello", 0, 5, StringComparison.InvariantCulture, 0)]
        [InlineData("Hello", 0, "Goodbye", 0, 5, StringComparison.InvariantCulture, 1)]
        [InlineData("Goodbye", 0, "Hello", 0, 5, StringComparison.InvariantCulture, -1)]
        [InlineData("HELLO", 2, "hello", 2, 3, StringComparison.InvariantCulture, 1)]
        [InlineData("hello", 2, "HELLO", 2, 3, StringComparison.InvariantCulture, -1)]
        [InlineData(null, 0, null, 0, 0, StringComparison.InvariantCulture, 0)]
        [InlineData("Hello", 0, null, 0, 5, StringComparison.InvariantCulture, 1)]
        [InlineData(null, 0, "Hello", 0, 5, StringComparison.InvariantCulture, -1)]
        // InvariantCultureIgnoreCase
        [InlineData("HELLO", 0, "hello", 0, 5, StringComparison.InvariantCultureIgnoreCase, 0)]
        [InlineData("Hello", 0, "Hello", 0, 5, StringComparison.InvariantCultureIgnoreCase, 0)]
        [InlineData("Hello", 2, "Hello", 2, 3, StringComparison.InvariantCultureIgnoreCase, 0)]
        [InlineData("Hello", 2, "Yellow", 2, 3, StringComparison.InvariantCultureIgnoreCase, 0)]
        [InlineData("Hello", 0, "Goodbye", 0, 5, StringComparison.InvariantCultureIgnoreCase, 1)]
        [InlineData("Goodbye", 0, "Hello", 0, 5, StringComparison.InvariantCultureIgnoreCase, -1)]
        [InlineData("HELLO", 2, "hello", 2, 3, StringComparison.InvariantCultureIgnoreCase, 0)]
        [InlineData("Hello", 2, "Goodbye", 2, 3, StringComparison.InvariantCultureIgnoreCase, -1)]
        [InlineData(null, 0, null, 0, 0, StringComparison.InvariantCultureIgnoreCase, 0)]
        [InlineData("Hello", 0, null, 0, 5, StringComparison.InvariantCultureIgnoreCase, 1)]
        [InlineData(null, 0, "Hello", 0, 5, StringComparison.InvariantCultureIgnoreCase, -1)]
        // Ordinal
        [InlineData("Hello", 0, "Hello", 0, 5, StringComparison.Ordinal, 0)]
        [InlineData("Hello", 0, "Goodbye", 0, 5, StringComparison.Ordinal, 1)]
        [InlineData("Goodbye", 0, "Hello", 0, 5, StringComparison.Ordinal, -1)]
        [InlineData("Hello", 2, "Hello", 2, 3, StringComparison.Ordinal, 0)]
        [InlineData("HELLO", 2, "hello", 2, 3, StringComparison.Ordinal, -1)]
        [InlineData("Hello", 2, "Goodbye", 2, 3, StringComparison.Ordinal, -1)]
        [InlineData("Hello", 0, "Hello", 0, 0, StringComparison.Ordinal, 0)]
        [InlineData("Hello", 0, "Hello", 0, 5, StringComparison.Ordinal, 0)]
        [InlineData("Hello", 0, "Hello", 0, 3, StringComparison.Ordinal, 0)]
        [InlineData("Hello", 2, "Hello", 2, 3, StringComparison.Ordinal, 0)]
        [InlineData("Hello", 0, "He" + SoftHyphen + "llo", 0, 5, StringComparison.Ordinal, -1)]
        [InlineData("Hello", 0, "-=<Hello>=-", 3, 5, StringComparison.Ordinal, 0)]
        [InlineData("\uD83D\uDD53Hello\uD83D\uDD50", 1, "\uD83D\uDD53Hello\uD83D\uDD54", 1, 7, StringComparison.Ordinal, 0)] // Surrogate split
        [InlineData("Hello", 0, "Hello123", 0, int.MaxValue, StringComparison.Ordinal, -1)]           // Recalculated length, second string longer
        [InlineData("Hello123", 0, "Hello", 0, int.MaxValue, StringComparison.Ordinal, 1)]            // Recalculated length, first string longer
        [InlineData("---aaaaaaaaaaa", 3, "+++aaaaaaaaaaa", 3, 100, StringComparison.Ordinal, 0)]      // Equal long alignment 2, equal compare
        [InlineData("aaaaaaaaaaaaaa", 3, "aaaxaaaaaaaaaa", 3, 100, StringComparison.Ordinal, -1)]     // Equal long alignment 2, different compare at n=1
        [InlineData("-aaaaaaaaaaaaa", 1, "+aaaaaaaaaaaaa", 1, 100, StringComparison.Ordinal, 0)]      // Equal long alignment 6, equal compare
        [InlineData("aaaaaaaaaaaaaa", 1, "axaaaaaaaaaaaa", 1, 100, StringComparison.Ordinal, -1)]     // Equal long alignment 6, different compare at n=1
        [InlineData("aaaaaaaaaaaaaa", 0, "aaaaaaaaaaaaaa", 0, 100, StringComparison.Ordinal, 0)]      // Equal long alignment 4, equal compare
        [InlineData("aaaaaaaaaaaaaa", 0, "xaaaaaaaaaaaaa", 0, 100, StringComparison.Ordinal, -1)]     // Equal long alignment 4, different compare at n=1
        [InlineData("aaaaaaaaaaaaaa", 0, "axaaaaaaaaaaaa", 0, 100, StringComparison.Ordinal, -1)]     // Equal long alignment 4, different compare at n=2
        [InlineData("--aaaaaaaaaaaa", 2, "++aaaaaaaaaaaa", 2, 100, StringComparison.Ordinal, 0)]      // Equal long alignment 0, equal compare
        [InlineData("aaaaaaaaaaaaaa", 2, "aaxaaaaaaaaaaa", 2, 100, StringComparison.Ordinal, -1)]     // Equal long alignment 0, different compare at n=1
        [InlineData("aaaaaaaaaaaaaa", 2, "aaaxaaaaaaaaaa", 2, 100, StringComparison.Ordinal, -1)]     // Equal long alignment 0, different compare at n=2
        [InlineData("aaaaaaaaaaaaaa", 2, "aaaaxaaaaaaaaa", 2, 100, StringComparison.Ordinal, -1)]     // Equal long alignment 0, different compare at n=3
        [InlineData("aaaaaaaaaaaaaa", 2, "aaaaaxaaaaaaaa", 2, 100, StringComparison.Ordinal, -1)]     // Equal long alignment 0, different compare at n=4
        [InlineData("aaaaaaaaaaaaaa", 2, "aaaaaaxaaaaaaa", 2, 100, StringComparison.Ordinal, -1)]     // Equal long alignment 0, different compare at n=5
        [InlineData("aaaaaaaaaaaaaa", 0, "+aaaaaaaaaaaaa", 1, 13, StringComparison.Ordinal, 0)]       // Different int alignment, equal compare
        [InlineData("aaaaaaaaaaaaaa", 0, "aaaaaaaaaaaaax", 1, 100, StringComparison.Ordinal, -1)]     // Different int alignment
        [InlineData("aaaaaaaaaaaaaa", 1, "aaaxaaaaaaaaaa", 3, 100, StringComparison.Ordinal, -1)]     // Different long alignment, abs of 4, one of them is 2, different at n=1
        [InlineData("-aaaaaaaaaaaaa", 1, "++++aaaaaaaaaa", 4, 10, StringComparison.Ordinal, 0)]       // Different long alignment, equal compare
        [InlineData("aaaaaaaaaaaaaa", 1, "aaaaaaaaaaaaax", 4, 100, StringComparison.Ordinal, -1)]     // Different long alignment
        [InlineData("\0", 0, "", 0, 1, StringComparison.Ordinal, 1)]                                  // Same memory layout, except for m_stringLength (m_firstChars are both 0)
        [InlineData("\0\0", 0, "", 0, 2, StringComparison.Ordinal, 1)]                                // Same as above, except m_stringLength for one is 2
        [InlineData("", 0, "\0b", 0, 2, StringComparison.Ordinal, -1)]                                // strA's second char != strB's second char codepath
        [InlineData("", 0, "b", 0, 1, StringComparison.Ordinal, -1)]                                  // Should hit strA.m_firstChar != strB.m_firstChar codepath
        [InlineData("abcxxxxxxxxxxxxxxxxxxxxxx", 0, "abdxxxxxxxxxxxxxxx", 0, int.MaxValue, StringComparison.Ordinal, -1)] // 64-bit: first long compare is different
        [InlineData("abcdefgxxxxxxxxxxxxxxxxxx", 0, "abcdefhxxxxxxxxxxx", 0, int.MaxValue, StringComparison.Ordinal, -1)] // 64-bit: second long compare is different
        [InlineData("abcdefghijkxxxxxxxxxxxxxx", 0, "abcdefghijlxxxxxxx", 0, int.MaxValue, StringComparison.Ordinal, -1)] // 64-bit: third long compare is different
        [InlineData("abcdexxxxxxxxxxxxxxxxxxxx", 0, "abcdfxxxxxxxxxxxxx", 0, int.MaxValue, StringComparison.Ordinal, -1)] // 32-bit: second int compare is different
        [InlineData("abcdefghixxxxxxxxxxxxxxxx", 0, "abcdefghjxxxxxxxxx", 0, int.MaxValue, StringComparison.Ordinal, -1)] // 32-bit: fourth int compare is different
        [InlineData(null, 0, null, 0, 0, StringComparison.Ordinal, 0)]
        [InlineData("Hello", 0, null, 0, 5, StringComparison.Ordinal, 1)]
        [InlineData(null, 0, "Hello", 0, 5, StringComparison.Ordinal, -1)]
        [InlineData(null, -1, null, -1, -1, StringComparison.Ordinal, 0)]
        [InlineData("foo", -1, null, -1, -1, StringComparison.Ordinal, 1)]
        [InlineData(null, -1, "foo", -1, -1, StringComparison.Ordinal, -1)]
        // OrdinalIgnoreCase
        [InlineData("HELLO", 0, "hello", 0, 5, StringComparison.OrdinalIgnoreCase, 0)]
        [InlineData("Hello", 0, "Hello", 0, 5, StringComparison.OrdinalIgnoreCase, 0)]
        [InlineData("Hello", 2, "Hello", 2, 3, StringComparison.OrdinalIgnoreCase, 0)]
        [InlineData("Hello", 2, "Yellow", 2, 3, StringComparison.OrdinalIgnoreCase, 0)]
        [InlineData("Hello", 0, "Goodbye", 0, 5, StringComparison.OrdinalIgnoreCase, 1)]
        [InlineData("Goodbye", 0, "Hello", 0, 5, StringComparison.OrdinalIgnoreCase, -1)]
        [InlineData("HELLO", 2, "hello", 2, 3, StringComparison.OrdinalIgnoreCase, 0)]
        [InlineData("Hello", 2, "Goodbye", 2, 3, StringComparison.OrdinalIgnoreCase, -1)]
        [InlineData("A", 0, "x", 0, 1, StringComparison.OrdinalIgnoreCase, -1)]
        [InlineData("a", 0, "X", 0, 1, StringComparison.OrdinalIgnoreCase, -1)]
        [InlineData("[", 0, "A", 0, 1, StringComparison.OrdinalIgnoreCase, 1)]
        [InlineData("[", 0, "a", 0, 1, StringComparison.OrdinalIgnoreCase, 1)]
        [InlineData("\\", 0, "A", 0, 1, StringComparison.OrdinalIgnoreCase, 1)]
        [InlineData("\\", 0, "a", 0, 1, StringComparison.OrdinalIgnoreCase, 1)]
        [InlineData("]", 0, "A", 0, 1, StringComparison.OrdinalIgnoreCase, 1)]
        [InlineData("]", 0, "a", 0, 1, StringComparison.OrdinalIgnoreCase, 1)]
        [InlineData("^", 0, "A", 0, 1, StringComparison.OrdinalIgnoreCase, 1)]
        [InlineData("^", 0, "a", 0, 1, StringComparison.OrdinalIgnoreCase, 1)]
        [InlineData("_", 0, "A", 0, 1, StringComparison.OrdinalIgnoreCase, 1)]
        [InlineData("_", 0, "a", 0, 1, StringComparison.OrdinalIgnoreCase, 1)]
        [InlineData("`", 0, "A", 0, 1, StringComparison.OrdinalIgnoreCase, 1)]
        [InlineData("`", 0, "a", 0, 1, StringComparison.OrdinalIgnoreCase, 1)]
        [InlineData(null, 0, null, 0, 0, StringComparison.OrdinalIgnoreCase, 0)]
        [InlineData("Hello", 0, null, 0, 5, StringComparison.OrdinalIgnoreCase, 1)]
        [InlineData(null, 0, "Hello", 0, 5, StringComparison.OrdinalIgnoreCase, -1)]
        public static void Compare(string strA, int indexA, string strB, int indexB, int length, StringComparison comparisonType, int expected)
        {
            bool hasNullInputs = (strA == null || strB == null);
            bool indicesReferToEntireString = (strA != null && strB != null && indexA == 0 && indexB == 0 && (length == strB.Length || length == strA.Length));
            bool skipNonComparisonOverloads = length != 0 && ((strA == null && indexA != 0) || (strB == null && indexB != 0));
            if (hasNullInputs || indicesReferToEntireString)
            {
                if (comparisonType == StringComparison.CurrentCulture)
                {
                    // Use Compare(string, string) or Compare(string, string, false) or CompareTo(string)
                    Assert.Equal(expected, Math.Sign(string.Compare(strA, strB)));
                    Assert.Equal(expected, Math.Sign(string.Compare(strA, strB, ignoreCase: false)));
                    if (strA != null)
                    {
                        Assert.Equal(expected, Math.Sign(strA.CompareTo(strB)));

                        IComparable iComparable = strA;
                        Assert.Equal(expected, Math.Sign(iComparable.CompareTo(strB)));
                    }
                    if (strB != null)
                    {
                        Assert.Equal(expected, -Math.Sign(strB.CompareTo(strA)));

                        IComparable iComparable = strB;
                        Assert.Equal(expected, -Math.Sign(iComparable.CompareTo(strA)));
                    }
                }
                else if (comparisonType == StringComparison.CurrentCultureIgnoreCase)
                {
                    // Use Compare(string, string, true)
                    Assert.Equal(expected, Math.Sign(string.Compare(strA, strB, ignoreCase: true)));
                }
                else if (comparisonType == StringComparison.Ordinal)
                {
                    // Use CompareOrdinal(string, string)
                    Assert.Equal(expected, Math.Sign(string.CompareOrdinal(strA, strB)));
                }
                // Use CompareOrdinal(string, string, StringComparison)
                Assert.Equal(expected, Math.Sign(string.Compare(strA, strB, comparisonType)));
            }
            if (comparisonType == StringComparison.CurrentCulture)
            {
                // This may have different behavior than the overload accepting a StringComparison
                // for a combination of null/invalid inputs; see notes in Compare_Invalid for more

                if (!skipNonComparisonOverloads)
                {
                    // Use Compare(string, int, string, int, int) or Compare(string, int, string, int, int, false)
                    Assert.Equal(expected, Math.Sign(string.Compare(strA, indexA, strB, indexB, length)));
                    // Uncomment when this is exposed in .NET Core (dotnet/corefx#10066)
                    // Assert.Equal(expected, Math.Sign(string.Compare(strA, indexA, strB, indexB, length, ignoreCase: false)));
                }
            }
            else if (comparisonType == StringComparison.CurrentCultureIgnoreCase)
            {
                // This may have different behavior than the overload accepting a StringComparison
                // for a combination of null/invalid inputs; see notes in Compare_Invalid for more

                if (!skipNonComparisonOverloads)
                {
                    // Use Compare(string, int, string, int, int, true)
                    // Uncomment when this is exposed in .NET Core (dotnet/corefx#10066)
                    // Assert.Equal(expected, Math.Sign(string.Compare(strA, indexA, strB, indexB, length, ignoreCase: true)));
                }
            }
            else if (comparisonType == StringComparison.Ordinal)
            {
                // Use CompareOrdinal(string, int, string, int, int)
                Assert.Equal(expected, Math.Sign(string.CompareOrdinal(strA, indexA, strB, indexB, length)));
            }
            // Use Compare(string, int, string, int, int, StringComparison)
            Assert.Equal(expected, Math.Sign(string.Compare(strA, indexA, strB, indexB, length, comparisonType)));
        }

        [Fact]
        public static void Compare_LongString()
        {
            int result = string.Compare("{Policy_PS_Nothing}", 0, "<NamedPermissionSets><PermissionSet class=\u0022System.Security.NamedPermissionSet\u0022version=\u00221\u0022 Unrestricted=\u0022true\u0022 Name=\u0022FullTrust\u0022 Description=\u0022{Policy_PS_FullTrust}\u0022/><PermissionSet class=\u0022System.Security.NamedPermissionSet\u0022version=\u00221\u0022 Name=\u0022Everything\u0022 Description=\u0022{Policy_PS_Everything}\u0022><Permission class=\u0022System.Security.Permissions.IsolatedStorageFilePermission, mscorlib, Version={VERSION}, Culture=neutral, PublicKeyToken=b77a5c561934e089\u0022version=\u00221\u0022 Unrestricted=\u0022true\u0022/><Permission class=\u0022System.Security.Permissions.EnvironmentPermission, mscorlib, Version={VERSION}, Culture=neutral, PublicKeyToken=b77a5c561934e089\u0022version=\u00221\u0022 Unrestricted=\u0022true\u0022/><Permission class=\u0022System.Security.Permissions.FileIOPermission, mscorlib, Version={VERSION}, Culture=neutral, PublicKeyToken=b77a5c561934e089\u0022version=\u00221\u0022 Unrestricted=\u0022true\u0022/><Permission class=\u0022System.Security.Permissions.FileDialogPermission, mscorlib, Version={VERSION}, Culture=neutral, PublicKeyToken=b77a5c561934e089\u0022version=\u00221\u0022 Unrestricted=\u0022true\u0022/><Permission class=\u0022System.Security.Permissions.ReflectionPermission, mscorlib, Version={VERSION}, Culture=neutral, PublicKeyToken=b77a5c561934e089\u0022version=\u00221\u0022 Unrestricted=\u0022true\u0022/><Permission class=\u0022System.Security.Permissions.SecurityPermission, mscorlib, Version={VERSION}, Culture=neutral, PublicKeyToken=b77a5c561934e089\u0022version=\u00221\u0022 Flags=\u0022Assertion, UnmanagedCode, Execution, ControlThread, ControlEvidence, ControlPolicy, ControlAppDomain, SerializationFormatter, ControlDomainPolicy, ControlPrincipal, RemotingConfiguration, Infrastructure, BindingRedirects\u0022/><Permission class=\u0022System.Security.Permissions.UIPermission, mscorlib, Version={VERSION}, Culture=neutral, PublicKeyToken=b77a5c561934e089\u0022version=\u00221\u0022 Unrestricted=\u0022true\u0022/><IPermission class=\u0022System.Net.SocketPermission, System, Version={VERSION}, Culture=neutral, PublicKeyToken=b77a5c561934e089\u0022version=\u00221\u0022 Unrestricted=\u0022true\u0022/><IPermission class=\u0022System.Net.WebPermission, System, Version={VERSION}, Culture=neutral, PublicKeyToken=b77a5c561934e089\u0022version=\u00221\u0022 Unrestricted=\u0022true\u0022/><IPermission class=\u0022System.Net.DnsPermission, System, Version={VERSION}, Culture=neutral, PublicKeyToken=b77a5c561934e089\u0022version=\u00221\u0022 Unrestricted=\u0022true\u0022/><IPermission class=\u0022System.Security.Permissions.KeyContainerPermission, mscorlib, Version={VERSION}, Culture=neutral, PublicKeyToken=b77a5c561934e089\u0022version=\u00221\u0022 Unrestricted=\u0022true\u0022/><Permission class=\u0022System.Security.Permissions.RegistryPermission, mscorlib, Version={VERSION}, Culture=neutral, PublicKeyToken=b77a5c561934e089\u0022version=\u00221\u0022 Unrestricted=\u0022true\u0022/><IPermission class=\u0022System.Drawing.Printing.PrintingPermission, System.Drawing, Version={VERSION}, Culture=neutral, PublicKeyToken=b03f5f7f11d50a3a\u0022version=\u00221\u0022 Unrestricted=\u0022true\u0022/><IPermission class=\u0022System.Diagnostics.EventLogPermission, System, Version={VERSION}, Culture=neutral, PublicKeyToken=b77a5c561934e089\u0022version=\u00221\u0022 Unrestricted=\u0022true\u0022/><IPermission class=\u0022System.Security.Permissions.StorePermission, System, Version={VERSION}, Culture=neutral, PublicKeyToken=b77a5c561934e089\u0022 version=\u00221\u0022 Unrestricted=\u0022true\u0022/><IPermission class=\u0022System.Diagnostics.PerformanceCounterPermission, System, Version={VERSION}, Culture=neutral, PublicKeyToken=b77a5c561934e089\u0022version=\u00221\u0022 Unrestricted=\u0022true\u0022/><IPermission class=\u0022System.Data.OleDb.OleDbPermission, System.Data, Version={VERSION}, Culture=neutral, PublicKeyToken=b77a5c561934e089\u0022 version=\u00221\u0022 Unrestricted=\u0022true\u0022/><IPermission class=\u0022System.Data.SqlClient.SqlClientPermission, System.Data, Version={VERSION}, Culture=neutral, PublicKeyToken=b77a5c561934e089\u0022 version=\u00221\u0022 Unrestricted=\u0022true\u0022/><IPermission class=\u0022System.Security.Permissions.DataProtectionPermission, System.Security, Version={VERSION}, Culture=neutral, PublicKeyToken=b03f5f7f11d50a3a\u0022 version=\u00221\u0022 Unrestricted=\u0022true\u0022/></PermissionSet><PermissionSet class=\u0022System.Security.NamedPermissionSet\u0022version=\u00221\u0022 Name=\u0022Nothing\u0022 Description=\u0022{Policy_PS_Nothing}\u0022/><PermissionSet class=\u0022System.Security.NamedPermissionSet\u0022version=\u00221\u0022 Name=\u0022Execution\u0022 Description=\u0022{Policy_PS_Execution}\u0022><Permission class=\u0022System.Security.Permissions.SecurityPermission, mscorlib, Version={VERSION}, Culture=neutral, PublicKeyToken=b77a5c561934e089\u0022version=\u00221\u0022 Flags=\u0022Execution\u0022/></PermissionSet><PermissionSet class=\u0022System.Security.NamedPermissionSet\u0022version=\u00221\u0022 Name=\u0022SkipVerification\u0022 Description=\u0022{Policy_PS_SkipVerification}\u0022><Permission class=\u0022System.Security.Permissions.SecurityPermission, mscorlib, Version={VERSION}, Culture=neutral, PublicKeyToken=b77a5c561934e089\u0022version=\u00221\u0022 Flags=\u0022SkipVerification\u0022/></PermissionSet></NamedPermissionSets>", 4380, 19, StringComparison.Ordinal);
            Assert.True(result < 0);
        }

        [Fact]
        public static void Compare_Invalid()
        {
            // Invalid comparison type
            AssertExtensions.Throws<ArgumentException>("comparisonType", () => string.Compare("a", "bb", StringComparison.CurrentCulture - 1));
            AssertExtensions.Throws<ArgumentException>("comparisonType", () => string.Compare("a", "bb", StringComparison.OrdinalIgnoreCase + 1));
            AssertExtensions.Throws<ArgumentException>("comparisonType", () => string.Compare("a", 0, "bb", 0, 1, StringComparison.CurrentCulture - 1));
            AssertExtensions.Throws<ArgumentException>("comparisonType", () => string.Compare("a", 0, "bb", 0, 1, StringComparison.OrdinalIgnoreCase + 1));

            // IndexA < 0
            AssertExtensions.Throws<ArgumentOutOfRangeException>("offset1", () => string.Compare("a", -1, "bb", 0, 1));
            AssertExtensions.Throws<ArgumentOutOfRangeException>("indexA", () => string.Compare("a", -1, "bb", 0, 1, StringComparison.CurrentCulture));

            // IndexA > stringA.Length
            AssertExtensions.Throws<ArgumentOutOfRangeException>("length1", () => string.Compare("a", 2, "bb", 0, 1));
            AssertExtensions.Throws<ArgumentOutOfRangeException>("indexA", () => string.Compare("a", 2, "bb", 0, 1, StringComparison.CurrentCulture));

            // IndexB < 0
            AssertExtensions.Throws<ArgumentOutOfRangeException>("offset2", () => string.Compare("a", 0, "bb", -1, 1));
            AssertExtensions.Throws<ArgumentOutOfRangeException>("indexB", () => string.Compare("a", 0, "bb", -1, 1, StringComparison.CurrentCulture));

            // IndexB > stringB.Length
            AssertExtensions.Throws<ArgumentOutOfRangeException>("length2", () => string.Compare("a", 0, "bb", 3, 0));
            AssertExtensions.Throws<ArgumentOutOfRangeException>("indexB", () => string.Compare("a", 0, "bb", 3, 0, StringComparison.CurrentCulture));

            // Length < 0
            AssertExtensions.Throws<ArgumentOutOfRangeException>("length1", () => string.Compare("a", 0, "bb", 0, -1));
            AssertExtensions.Throws<ArgumentOutOfRangeException>("length", () => string.Compare("a", 0, "bb", 0, -1, StringComparison.CurrentCulture));

            // There is a subtle behavior difference between the string.Compare that accepts a StringComparison parameter,
            // and the one that does not. The former includes short-circuiting logic for nulls BEFORE the length/
            // index parameters are validated (but after the StringComparison is), while the latter does not. As a result,
            // this will not throw:
            // string.Compare(null, -1, null, -1, -1, StringComparison.CurrentCulture)
            // but this will:
            // string.Compare(null, -1, null, -1, -1)

            // These tests ensure that the argument validation stays in order.

            // Compare accepting StringComparison
            AssertExtensions.Throws<ArgumentException>("comparisonType", () => string.Compare(null, 0, null, 0, 0, StringComparison.CurrentCulture - 1)); // comparisonType should be validated before null short-circuiting...
            // Tests to ensure null is short-circuited before validating the arguments are in the Compare() theory
            AssertExtensions.Throws<ArgumentOutOfRangeException>("length", () => string.Compare("foo", -1, "foo", -1, -1, StringComparison.CurrentCulture)); // length should be validated before indexA/indexB
            AssertExtensions.Throws<ArgumentOutOfRangeException>("indexA", () => string.Compare("foo", -1, "foo", -1, 3, StringComparison.CurrentCulture)); // then indexA
            AssertExtensions.Throws<ArgumentOutOfRangeException>("indexB", () => string.Compare("foo", 0, "foo", -1, 3, StringComparison.CurrentCulture)); // then indexB
            // Then the optimization where we short-circuit if strA == strB && indexA == indexB, or length == 0, is tested in the Compare() theory.

            // Compare not accepting StringComparison
            AssertExtensions.Throws<ArgumentOutOfRangeException>("length1", () => string.Compare(null, -1, null, -1, -1));
            AssertExtensions.Throws<ArgumentOutOfRangeException>("length2", () => string.Compare(null, 0, "bar", 4, 0));
            AssertExtensions.Throws<ArgumentOutOfRangeException>("offset1", () => string.Compare(null, -1, null, -1, 0));
            AssertExtensions.Throws<ArgumentOutOfRangeException>("offset2", () => string.Compare(null, 0, null, -1, 0));
            AssertExtensions.Throws<ArgumentOutOfRangeException>("string1", () => string.Compare(null, 1, null, 1, 1));
            AssertExtensions.Throws<ArgumentOutOfRangeException>("string2", () => string.Compare("bar", 1, null, 1, 1));
        }

        [Fact]
        public static void CompareOrdinal_Invalid()
        {
            // IndexA < 0 or IndexA > strA.Length
            AssertExtensions.Throws<ArgumentOutOfRangeException>("indexA", () => string.CompareOrdinal("a", -1, "bb", 0, 0));
            AssertExtensions.Throws<ArgumentOutOfRangeException>("indexA", () => string.CompareOrdinal("a", 6, "bb", 0, 0));

            // IndexB < 0 or IndexB > strB.Length
            AssertExtensions.Throws<ArgumentOutOfRangeException>("indexB", () => string.CompareOrdinal("a", 0, "bb", -1, 0)); // IndexB < 0
            AssertExtensions.Throws<ArgumentOutOfRangeException>("indexB", () => string.CompareOrdinal("a", 0, "bb", 3, 0)); // IndexB > strB.Length

            // We must validate arguments before any short-circuiting is done (besides for nulls)
            AssertExtensions.Throws<ArgumentOutOfRangeException>("indexA", () => string.CompareOrdinal("foo", -1, "foo", -1, 0)); // then indexA
            AssertExtensions.Throws<ArgumentOutOfRangeException>("indexB", () => string.CompareOrdinal("foo", 0, "foo", -1, 0)); // then indexB
            AssertExtensions.Throws<ArgumentOutOfRangeException>("indexA", () => string.CompareOrdinal("foo", 4, "foo", 4, 0)); // indexA > strA.Length first
            AssertExtensions.Throws<ArgumentOutOfRangeException>("indexB", () => string.CompareOrdinal("foo", 3, "foo", 4, 0)); // then indexB > strB.Length
        }

        [Fact]
        public static void CompareOrdinal_NegativeLength_ThrowsArgumentOutOfRangeException()
        {
            AssertExtensions.Throws<ArgumentOutOfRangeException>("length", "count", () => string.CompareOrdinal("a", 0, "bb", 0, -1));

            // length should be validated first
            AssertExtensions.Throws<ArgumentOutOfRangeException>("length", "count", () => string.CompareOrdinal("foo", -1, "foo", -1, -1));

            // early return should not kick in if length is invalid
            AssertExtensions.Throws<ArgumentOutOfRangeException>("length", "count", () => string.CompareOrdinal("foo", 0, "foo", 0, -1));
        }

        [Theory]
        [InlineData("Hello", "ello", true)]
        [InlineData("Hello", "ELL", false)]
        [InlineData("Hello", "Larger Hello", false)]
        [InlineData("Hello", "Goodbye", false)]
        [InlineData("", "", true)]
        [InlineData("", "hello", false)]
        [InlineData("Hello", "", true)]
        public static void Contains(string s, string value, bool expected)
        {
            Assert.Equal(expected, s.Contains(value));
        }

        [Fact]
        public static void Contains_NullValue_ThrowsArgumentNullException()
        {
            AssertExtensions.Throws<ArgumentNullException>("value", () => "foo".Contains(null));
        }

        [Theory]
        // CurrentCulture
        [InlineData("", "Foo", StringComparison.CurrentCulture, false)]
        [InlineData("Hello", "llo", StringComparison.CurrentCulture, true)]
        [InlineData("Hello", "Hello", StringComparison.CurrentCulture, true)]
        [InlineData("Hello", "", StringComparison.CurrentCulture, true)]
        [InlineData("Hello", "HELLO", StringComparison.CurrentCulture, false)]
        [InlineData("Hello", "Abc", StringComparison.CurrentCulture, false)]
        [InlineData("Hello", "llo" + SoftHyphen, StringComparison.CurrentCulture, true)]
        [InlineData("", "", StringComparison.CurrentCulture, true)]
        [InlineData("", "a", StringComparison.CurrentCulture, false)]
        // CurrentCultureIgnoreCase
        [InlineData("Hello", "llo", StringComparison.CurrentCultureIgnoreCase, true)]
        [InlineData("Hello", "Hello", StringComparison.CurrentCultureIgnoreCase, true)]
        [InlineData("Hello", "", StringComparison.CurrentCultureIgnoreCase, true)]
        [InlineData("Hello", "LLO", StringComparison.CurrentCultureIgnoreCase, true)]
        [InlineData("Hello", "Abc", StringComparison.CurrentCultureIgnoreCase, false)]
        [InlineData("Hello", "llo" + SoftHyphen, StringComparison.CurrentCultureIgnoreCase, true)]
        [InlineData("", "", StringComparison.CurrentCultureIgnoreCase, true)]
        [InlineData("", "a", StringComparison.CurrentCultureIgnoreCase, false)]
        // InvariantCulture
        [InlineData("", "Foo", StringComparison.InvariantCulture, false)]
        [InlineData("Hello", "llo", StringComparison.InvariantCulture, true)]
        [InlineData("Hello", "Hello", StringComparison.InvariantCulture, true)]
        [InlineData("Hello", "", StringComparison.InvariantCulture, true)]
        [InlineData("Hello", "HELLO", StringComparison.InvariantCulture, false)]
        [InlineData("Hello", "Abc", StringComparison.InvariantCulture, false)]
        [InlineData("Hello", "llo" + SoftHyphen, StringComparison.InvariantCulture, true)]
        [InlineData("", "", StringComparison.InvariantCulture, true)]
        [InlineData("", "a", StringComparison.InvariantCulture, false)]
        // InvariantCultureIgnoreCase
        [InlineData("Hello", "llo", StringComparison.InvariantCultureIgnoreCase, true)]
        [InlineData("Hello", "Hello", StringComparison.InvariantCultureIgnoreCase, true)]
        [InlineData("Hello", "", StringComparison.InvariantCultureIgnoreCase, true)]
        [InlineData("Hello", "LLO", StringComparison.InvariantCultureIgnoreCase, true)]
        [InlineData("Hello", "Abc", StringComparison.InvariantCultureIgnoreCase, false)]
        [InlineData("Hello", "llo" + SoftHyphen, StringComparison.InvariantCultureIgnoreCase, true)]
        [InlineData("", "", StringComparison.InvariantCultureIgnoreCase, true)]
        [InlineData("", "a", StringComparison.InvariantCultureIgnoreCase, false)]
        // Ordinal
        [InlineData("Hello", "o", StringComparison.Ordinal, true)]
        [InlineData("Hello", "llo", StringComparison.Ordinal, true)]
        [InlineData("Hello", "Hello", StringComparison.Ordinal, true)]
        [InlineData("Hello", "Larger Hello", StringComparison.Ordinal, false)]
        [InlineData("Hello", "", StringComparison.Ordinal, true)]
        [InlineData("Hello", "LLO", StringComparison.Ordinal, false)]
        [InlineData("Hello", "Abc", StringComparison.Ordinal, false)]
        [InlineData("Hello", "llo" + SoftHyphen, StringComparison.Ordinal, false)]
        [InlineData("", "", StringComparison.Ordinal, true)]
        [InlineData("", "a", StringComparison.Ordinal, false)]
        // OrdinalIgnoreCase
        [InlineData("Hello", "llo", StringComparison.OrdinalIgnoreCase, true)]
        [InlineData("Hello", "Hello", StringComparison.OrdinalIgnoreCase, true)]
        [InlineData("Hello", "Larger Hello", StringComparison.OrdinalIgnoreCase, false)]
        [InlineData("Hello", "", StringComparison.OrdinalIgnoreCase, true)]
        [InlineData("Hello", "LLO", StringComparison.OrdinalIgnoreCase, true)]
        [InlineData("Hello", "Abc", StringComparison.OrdinalIgnoreCase, false)]
        [InlineData("Hello", "llo" + SoftHyphen, StringComparison.OrdinalIgnoreCase, false)]
        [InlineData("", "", StringComparison.OrdinalIgnoreCase, true)]
        [InlineData("", "a", StringComparison.OrdinalIgnoreCase, false)]
        public static void EndsWith(string s, string value, StringComparison comparisonType, bool expected)
        {
            if (comparisonType == StringComparison.CurrentCulture)
            {
                Assert.Equal(expected, s.EndsWith(value));
            }
            Assert.Equal(expected, s.EndsWith(value, comparisonType));
        }

        [Theory]
        [ActiveIssue("https://github.com/dotnet/coreclr/issues/2051", TestPlatforms.AnyUnix)]
        [InlineData(StringComparison.CurrentCulture)]
        [InlineData(StringComparison.CurrentCultureIgnoreCase)]
        [InlineData(StringComparison.Ordinal)]
        [InlineData(StringComparison.OrdinalIgnoreCase)]
        public static void EndsWith_NullInStrings(StringComparison comparison)
        {
            Assert.True("\0test".EndsWith("test", comparison));
            Assert.True("te\0st".EndsWith("e\0st", comparison));
            Assert.False("te\0st".EndsWith("test", comparison));
            Assert.False("test\0".EndsWith("test", comparison));
            Assert.False("test".EndsWith("\0st", comparison));
        }

        [Fact]
        public static void EndsWith_Invalid()
        {
            // Value is null
            AssertExtensions.Throws<ArgumentNullException>("value", () => "foo".EndsWith(null));
            AssertExtensions.Throws<ArgumentNullException>("value", () => "foo".EndsWith(null, StringComparison.CurrentCulture));

            // Invalid comparison type
            AssertExtensions.Throws<ArgumentException>("comparisonType", () => "foo".EndsWith("", StringComparison.CurrentCulture - 1));
            AssertExtensions.Throws<ArgumentException>("comparisonType", () => "foo".EndsWith("", StringComparison.OrdinalIgnoreCase + 1));
        }


        [Theory]
        [InlineData("abc")]
        [InlineData("")]
        public static void GetEnumerator_NonGeneric(string s)
        {
            IEnumerable enumerable = s;
            IEnumerator enumerator = enumerable.GetEnumerator();

            for (int i = 0; i < 2; i++)
            {
                int counter = 0;
                while (enumerator.MoveNext())
                {
                    Assert.Equal(s[counter], enumerator.Current);
                    counter++;
                }
                Assert.Equal(s.Length, counter);

                enumerator.Reset();
            }
        }

        [Fact]
        public static void GetEnumerator_NonGeneric_IsIDisposable()
        {
            IEnumerable enumerable = "abc";
            IEnumerator enumerator = enumerable.GetEnumerator();
            enumerator.MoveNext();

            IDisposable disposable = enumerable as IDisposable;
            if (disposable != null)
            {
                disposable.Dispose();
                Assert.Throws<NullReferenceException>(() => enumerator.Current);
                Assert.Throws<NullReferenceException>(() => enumerator.MoveNext());

                // Should be able to call dispose multiple times
                disposable.Dispose();
            }
        }

        [Fact]
        public static void GetEnumerator_NonGeneric_Invalid()
        {
            IEnumerable enumerable = "foo";
            IEnumerator enumerator = enumerable.GetEnumerator();

            // Enumerator should throw when accessing Current before starting enumeration
            Assert.Throws<InvalidOperationException>(() => enumerator.Current);
            while (enumerator.MoveNext()) ;

            // Enumerator should throw when accessing Current after finishing enumeration
            Assert.False(enumerator.MoveNext());
            Assert.Throws<InvalidOperationException>(() => enumerator.Current);

            // Enumerator should throw when accessing Current after being reset
            enumerator.Reset();
            Assert.Throws<InvalidOperationException>(() => enumerator.Current);
        }

        [Theory]
        [InlineData("abc")]
        [InlineData("")]
        public static void GetEnumerator_Generic(string s)
        {
            IEnumerable<char> enumerable = s;
            IEnumerator<char> enumerator = enumerable.GetEnumerator();

            for (int i = 0; i < 2; i++)
            {
                int counter = 0;
                while (enumerator.MoveNext())
                {
                    Assert.Equal(s[counter], enumerator.Current);
                    counter++;
                }
                Assert.Equal(s.Length, counter);

                enumerator.Reset();
            }
        }

        [Fact]
        public static void GetEnumerator_Generic_Invalid()
        {
            IEnumerable<char> enumerable = "foo";
            IEnumerator<char> enumerator = enumerable.GetEnumerator();

            // Enumerator should throw when accessing Current before starting enumeration
            Assert.Throws<InvalidOperationException>(() => enumerator.Current);
            while (enumerator.MoveNext()) ;

            // Enumerator should throw when accessing Current after finishing enumeration
            Assert.False(enumerator.MoveNext());
            Assert.Throws<InvalidOperationException>(() => enumerator.Current);

            // Enumerator should throw when accessing Current after being reset
            enumerator.Reset();
            Assert.Throws<InvalidOperationException>(() => enumerator.Current);
        }

        [Theory]
        // CurrentCulture
        [InlineData("Hello", "Hello", StringComparison.CurrentCulture, true)]
        [InlineData("Hello", "hello", StringComparison.CurrentCulture, false)]
        [InlineData("Hello", "Helloo", StringComparison.CurrentCulture, false)]
        [InlineData("Hello", "Hell", StringComparison.CurrentCulture, false)]
        [InlineData("Hello", null, StringComparison.CurrentCulture, false)]
        [InlineData(null, "Hello", StringComparison.CurrentCulture, false)]
        [InlineData(null, null, StringComparison.CurrentCulture, true)]
        [InlineData("Hello", "", StringComparison.CurrentCulture, false)]
        [InlineData("", "Hello", StringComparison.CurrentCulture, false)]
        [InlineData("", "", StringComparison.CurrentCulture, true)]
        [InlineData("123", 123, StringComparison.CurrentCulture, false)] // Not a string
        // CurrentCultureIgnoreCase
        [InlineData("Hello", "Hello", StringComparison.CurrentCultureIgnoreCase, true)]
        [InlineData("Hello", "hello", StringComparison.CurrentCultureIgnoreCase, true)]
        [InlineData("Hello", "helloo", StringComparison.CurrentCultureIgnoreCase, false)]
        [InlineData("Hello", "hell", StringComparison.CurrentCultureIgnoreCase, false)]
        [InlineData("Hello", null, StringComparison.CurrentCultureIgnoreCase, false)]
        [InlineData(null, "Hello", StringComparison.CurrentCultureIgnoreCase, false)]
        [InlineData(null, null, StringComparison.CurrentCultureIgnoreCase, true)]
        [InlineData("Hello", "", StringComparison.CurrentCultureIgnoreCase, false)]
        [InlineData("", "Hello", StringComparison.CurrentCultureIgnoreCase, false)]
        [InlineData("", "", StringComparison.CurrentCultureIgnoreCase, true)]
        [InlineData("123", 123, StringComparison.CurrentCultureIgnoreCase, false)] // Not a string
        // InvariantCulture
        [InlineData("Hello", "Hello", StringComparison.InvariantCulture, true)]
        [InlineData("Hello", "hello", StringComparison.InvariantCulture, false)]
        [InlineData("Hello", "Helloo", StringComparison.InvariantCulture, false)]
        [InlineData("Hello", "Hell", StringComparison.InvariantCulture, false)]
        [InlineData("Hello", null, StringComparison.InvariantCulture, false)]
        [InlineData(null, "Hello", StringComparison.InvariantCulture, false)]
        [InlineData(null, null, StringComparison.InvariantCulture, true)]
        [InlineData("Hello", "", StringComparison.InvariantCulture, false)]
        [InlineData("", "Hello", StringComparison.InvariantCulture, false)]
        [InlineData("", "", StringComparison.InvariantCulture, true)]
        [InlineData("123", 123, StringComparison.InvariantCultureIgnoreCase, false)] // Not a string
        // InvariantCultureIgnoreCase
        [InlineData("Hello", "Hello", StringComparison.InvariantCultureIgnoreCase, true)]
        [InlineData("Hello", "hello", StringComparison.InvariantCultureIgnoreCase, true)]
        [InlineData("Hello", "Helloo", StringComparison.InvariantCultureIgnoreCase, false)]
        [InlineData("Hello", "Hell", StringComparison.InvariantCultureIgnoreCase, false)]
        [InlineData("Hello", null, StringComparison.InvariantCultureIgnoreCase, false)]
        [InlineData(null, "Hello", StringComparison.InvariantCultureIgnoreCase, false)]
        [InlineData(null, null, StringComparison.InvariantCultureIgnoreCase, true)]
        [InlineData("Hello", "", StringComparison.InvariantCultureIgnoreCase, false)]
        [InlineData("", "Hello", StringComparison.InvariantCultureIgnoreCase, false)]
        [InlineData("", "", StringComparison.InvariantCultureIgnoreCase, true)]
        [InlineData("123", 123, StringComparison.InvariantCultureIgnoreCase, false)] // Not a string
        // Ordinal
        [InlineData("Hello", "Hello", StringComparison.Ordinal, true)]
        [InlineData("Hello", "hello", StringComparison.Ordinal, false)]
        [InlineData("Hello", "Helloo", StringComparison.Ordinal, false)]
        [InlineData("Hello", "Hell", StringComparison.Ordinal, false)]
        [InlineData("Hello", null, StringComparison.Ordinal, false)]
        [InlineData(null, "Hello", StringComparison.Ordinal, false)]
        [InlineData(null, null, StringComparison.Ordinal, true)]
        [InlineData("Hello", "", StringComparison.Ordinal, false)]
        [InlineData("", "Hello", StringComparison.Ordinal, false)]
        [InlineData("", "", StringComparison.Ordinal, true)]
        [InlineData("123", 123, StringComparison.Ordinal, false)] // Not a string
        // OridinalIgnoreCase
        [InlineData("Hello", "Hello", StringComparison.OrdinalIgnoreCase, true)]
        [InlineData("HELLO", "hello", StringComparison.OrdinalIgnoreCase, true)]
        [InlineData("Hello", "Helloo", StringComparison.OrdinalIgnoreCase, false)]
        [InlineData("Hello", "Hell", StringComparison.OrdinalIgnoreCase, false)]
        [InlineData("\u1234\u5678", "\u1234\u5678", StringComparison.OrdinalIgnoreCase, true)]
        [InlineData("\u1234\u5678", "\u1234\u5679", StringComparison.OrdinalIgnoreCase, false)]
        [InlineData("\u1234\u5678", "\u1235\u5678", StringComparison.OrdinalIgnoreCase, false)]
        [InlineData("\u1234\u5678", "\u1234", StringComparison.OrdinalIgnoreCase, false)]
        [InlineData("\u1234\u5678", "\u1234\u56789\u1234", StringComparison.OrdinalIgnoreCase, false)]
        [InlineData("Hello", null, StringComparison.OrdinalIgnoreCase, false)]
        [InlineData(null, "Hello", StringComparison.OrdinalIgnoreCase, false)]
        [InlineData(null, null, StringComparison.OrdinalIgnoreCase, true)]
        [InlineData("Hello", "", StringComparison.OrdinalIgnoreCase, false)]
        [InlineData("", "Hello", StringComparison.OrdinalIgnoreCase, false)]
        [InlineData("", "", StringComparison.OrdinalIgnoreCase, true)]
        [InlineData("123", 123, StringComparison.OrdinalIgnoreCase, false)] // Not a string
        public static void Equals(string s1, object obj, StringComparison comparisonType, bool expected)
        {
            string s2 = obj as string;
            if (s1 != null)
            {
                if (comparisonType == StringComparison.Ordinal)
                {
                    // Use Equals(object)
                    Assert.Equal(expected, s1.Equals(obj));
                    Assert.Equal(expected, s1.Equals(s2));
                }
                // Use Equals(string, comparisonType)
                Assert.Equal(expected, s1.Equals(s2, comparisonType));
            }
            if (comparisonType == StringComparison.Ordinal)
            {
                // Use Equals(string, string)
                Assert.Equal(expected, string.Equals(s1, s2));
            }
            // Use Equals(string, string, StringComparison)
            Assert.Equal(expected, string.Equals(s1, s2, comparisonType));

            // If two strings are equal ordinally, then they must have the same hash code.
            if (s1 != null && s2 != null && comparisonType == StringComparison.Ordinal)
            {
                Assert.Equal(expected, s1.GetHashCode().Equals(s2.GetHashCode()));
            }
            if (s1 != null)
            {
                Assert.Equal(s1.GetHashCode(), s1.GetHashCode());
            }
        }

        [Theory]
        [InlineData(StringComparison.CurrentCulture - 1)]
        [InlineData(StringComparison.OrdinalIgnoreCase + 1)]
        public static void Equals_InvalidComparisonType_ThrowsArgumentOutOfRangeException(StringComparison comparisonType)
        {
            // Invalid comparison type
            AssertExtensions.Throws<ArgumentException>("comparisonType", () => string.Equals("a", "b", comparisonType));
            AssertExtensions.Throws<ArgumentException>("comparisonType", () => "a".Equals("a", comparisonType));
        }

        [Fact]
        public static void Format()
        {
            string s = string.Format(null, "0 = {0} 1 = {1} 2 = {2} 3 = {3} 4 = {4}", "zero", "one", "two", "three", "four");
            Assert.Equal("0 = zero 1 = one 2 = two 3 = three 4 = four", s);

            var testFormatter = new TestFormatter();
            s = string.Format(testFormatter, "0 = {0} 1 = {1} 2 = {2} 3 = {3} 4 = {4}", "zero", "one", "two", "three", "four");
            Assert.Equal("0 = Test: : zero 1 = Test: : one 2 = Test: : two 3 = Test: : three 4 = Test: : four", s);
        }

        [Fact]
        public static void Format_Invalid()
        {
            var formatter = new TestFormatter();
            var obj1 = new object();
            var obj2 = new object();
            var obj3 = new object();
            var obj4 = new object();

            // Format is null
            AssertExtensions.Throws<ArgumentNullException>("format", () => string.Format(null, obj1));
            AssertExtensions.Throws<ArgumentNullException>("format", () => string.Format(null, obj1, obj2));
            AssertExtensions.Throws<ArgumentNullException>("format", () => string.Format(null, obj1, obj2, obj3));
            AssertExtensions.Throws<ArgumentNullException>("format", () => string.Format(null, obj1, obj2, obj3, obj4));

            AssertExtensions.Throws<ArgumentNullException>("format", () => string.Format(formatter, null, obj1));
            AssertExtensions.Throws<ArgumentNullException>("format", () => string.Format(formatter, null, obj1, obj2));
            AssertExtensions.Throws<ArgumentNullException>("format", () => string.Format(formatter, null, obj1, obj2, obj3));

            // Args is null
            AssertExtensions.Throws<ArgumentNullException>("args", () => string.Format("", null));
            AssertExtensions.Throws<ArgumentNullException>("args", () => string.Format(formatter, "", null));

            // Args and format are null
            AssertExtensions.Throws<ArgumentNullException>("format", () => string.Format(null, (object[])null));
            AssertExtensions.Throws<ArgumentNullException>("format", () => string.Format(formatter, null, null));

            // Format has value < 0
            Assert.Throws<FormatException>(() => string.Format("{-1}", obj1));
            Assert.Throws<FormatException>(() => string.Format("{-1}", obj1, obj2));
            Assert.Throws<FormatException>(() => string.Format("{-1}", obj1, obj2, obj3));
            Assert.Throws<FormatException>(() => string.Format("{-1}", obj1, obj2, obj3, obj4));
            Assert.Throws<FormatException>(() => string.Format(formatter, "{-1}", obj1));
            Assert.Throws<FormatException>(() => string.Format(formatter, "{-1}", obj1, obj2));
            Assert.Throws<FormatException>(() => string.Format(formatter, "{-1}", obj1, obj2, obj3));
            Assert.Throws<FormatException>(() => string.Format(formatter, "{-1}", obj1, obj2, obj3, obj4));

            // Format has out of range value
            Assert.Throws<FormatException>(() => string.Format("{1}", obj1));
            Assert.Throws<FormatException>(() => string.Format("{2}", obj1, obj2));
            Assert.Throws<FormatException>(() => string.Format("{3}", obj1, obj2, obj3));
            Assert.Throws<FormatException>(() => string.Format("{4}", obj1, obj2, obj3, obj4));
            Assert.Throws<FormatException>(() => string.Format(formatter, "{1}", obj1));
            Assert.Throws<FormatException>(() => string.Format(formatter, "{2}", obj1, obj2));
            Assert.Throws<FormatException>(() => string.Format(formatter, "{3}", obj1, obj2, obj3));
            Assert.Throws<FormatException>(() => string.Format(formatter, "{4}", obj1, obj2, obj3, obj4));
        }

        [Theory]
        [InlineData("Hello", 'l', 0, 5, 2)]
        [InlineData("Hello", 'x', 0, 5, -1)]
        [InlineData("Hello", 'l', 1, 4, 2)]
        [InlineData("Hello", 'l', 3, 2, 3)]
        [InlineData("Hello", 'l', 4, 1, -1)]
        [InlineData("Hello", 'x', 1, 4, -1)]
        [InlineData("Hello", 'l', 3, 0, -1)]
        [InlineData("Hello", 'l', 0, 2, -1)]
        [InlineData("Hello", 'l', 0, 3, 2)]
        [InlineData("Hello", 'l', 4, 1, -1)]
        [InlineData("Hello", 'x', 1, 4, -1)]
        [InlineData("Hello", 'o', 5, 0, -1)]
        [InlineData("H" + SoftHyphen + "ello", 'e', 0, 3, 2)]
        // For some reason, this is failing on *nix with ordinal comparisons.
        // Possibly related issue: dotnet/coreclr#2051
        // [InlineData("Hello", '\0', 0, 5, -1)] // .NET strings are terminated with a null character, but they should not be included as part of the string
        [InlineData("\ud800\udfff", '\ud800', 0, 1, 0)] // Surrogate characters
        [InlineData("ABCDEFGHIJKLMNOPQRSTUVWXYZ", 'A', 0, 26, 0)]
        [InlineData("ABCDEFGHIJKLMNOPQRSTUVWXYZ", 'B', 1, 25, 1)]
        [InlineData("ABCDEFGHIJKLMNOPQRSTUVWXYZ", 'C', 2, 24, 2)]
        [InlineData("ABCDEFGHIJKLMNOPQRSTUVWXYZ", 'D', 3, 23, 3)]
        [InlineData("ABCDEFGHIJKLMNOPQRSTUVWXYZ", 'G', 2, 24, 6)]
        [InlineData("ABCDEFGHIJKLMNOPQRSTUVWXYZ", 'K', 2, 24, 10)]
        [InlineData("ABCDEFGHIJKLMNOPQRSTUVWXYZ", 'O', 2, 24, 14)]
        [InlineData("ABCDEFGHIJKLMNOPQRSTUVWXYZ", 'P', 2, 24, 15)]
        [InlineData("ABCDEFGHIJKLMNOPQRSTUVWXYZ", 'Q', 2, 24, 16)]
        [InlineData("ABCDEFGHIJKLMNOPQRSTUVWXYZ", 'R', 2, 24, 17)]
        [InlineData("________\u8080\u8080\u8080________", '\u0080', 0, 19, -1)]
        [InlineData("________\u8000\u8000\u8000________", '\u0080', 0, 19, -1)]
        [InlineData("__\u8080\u8000\u0080______________", '\u0080', 0, 19, 4)]
        [InlineData("__\u8080\u8000__\u0080____________", '\u0080', 0, 19, 6)]
        [InlineData("__________________________________", '\ufffd', 0, 34, -1)]
        [InlineData("____________________________\ufffd", '\ufffd', 0, 29, 28)]
        [InlineData("ABCDEFGHIJKLM", 'M', 0, 13, 12)]
        [InlineData("ABCDEFGHIJKLMN", 'N', 0, 14, 13)]
        [InlineData("ABCDEFGHIJKLMNOPQRSTUVWXYZ", '@', 0, 26, -1)]
        [InlineData("ABCDEFGHIJKLMNOPQRSTUVWXY", '@', 0, 25, -1)]
        [InlineData("ABCDEFGHIJKLMNOPQRSTUVWXYZ#", '@', 0, 27, -1)]
        [InlineData("_____________\u807f", '\u007f', 0, 14, -1)]
        [InlineData("_____________\u807f__", '\u007f', 0, 16, -1)]
        [InlineData("_____________\u807f\u007f_", '\u007f', 0, 16, 14)]
        [InlineData("__\u807f_______________", '\u007f', 0, 18, -1)]
        [InlineData("__\u807f___\u007f___________", '\u007f', 0, 18, 6)]
        [InlineData("ABCDEFGHIJKLMN", 'N', 2, 11, -1)]
        [InlineData("!@#$%^&", '%', 0, 7, 4)]
        [InlineData("!@#$", '!', 0, 4, 0)]
        [InlineData("!@#$", '@', 0, 4, 1)]
        [InlineData("!@#$", '#', 0, 4, 2)]
        [InlineData("!@#$", '$', 0, 4, 3)]
        [InlineData("!@#$%^&*", '%', 0, 8, 4)]
        public static void IndexOf_SingleLetter(string s, char target, int startIndex, int count, int expected)
        {
            bool safeForCurrentCulture =
                IsSafeForCurrentCultureComparisons(s)
                && IsSafeForCurrentCultureComparisons(target.ToString());

            if (count + startIndex == s.Length)
            {
                if (startIndex == 0)
                {
                    Assert.Equal(expected, s.IndexOf(target));
                    Assert.Equal(expected, s.IndexOf(target.ToString(), StringComparison.Ordinal));
                    Assert.Equal(expected, s.IndexOf(target.ToString(), StringComparison.OrdinalIgnoreCase));

                    // To be safe we only want to run CurrentCulture comparisons if
                    // we know the results will not vary depending on location
                    if (safeForCurrentCulture)
                    {
                        Assert.Equal(expected, s.IndexOf(target.ToString()));
                        Assert.Equal(expected, s.IndexOf(target.ToString(), StringComparison.CurrentCulture));
                    }
                }
                Assert.Equal(expected, s.IndexOf(target, startIndex));
                Assert.Equal(expected, s.IndexOf(target.ToString(), startIndex, StringComparison.Ordinal));
                Assert.Equal(expected, s.IndexOf(target.ToString(), startIndex, StringComparison.OrdinalIgnoreCase));

                if (safeForCurrentCulture)
                {
                    Assert.Equal(expected, s.IndexOf(target.ToString(), startIndex));
                    Assert.Equal(expected, s.IndexOf(target.ToString(), startIndex, StringComparison.CurrentCulture));
                }
            }
            Assert.Equal(expected, s.IndexOf(target, startIndex, count));
            Assert.Equal(expected, s.IndexOf(target.ToString(), startIndex, count, StringComparison.Ordinal));
            Assert.Equal(expected, s.IndexOf(target.ToString(), startIndex, count, StringComparison.OrdinalIgnoreCase));

            if (safeForCurrentCulture)
            {
                Assert.Equal(expected, s.IndexOf(target.ToString(), startIndex, count));
                Assert.Equal(expected, s.IndexOf(target.ToString(), startIndex, count, StringComparison.CurrentCulture));
            }
        }

        private static bool IsSafeForCurrentCultureComparisons(string str)
        {
            for (int i = 0; i < str.Length; i++)
            {
                char c = str[i];
                // We only want ASCII chars that you can see
                // No controls, no delete, nothing >= 0x80
                if (c < 0x20 || c == 0x7f || c >= 0x80)
                {
                    return false;
                }
            }
            return true;
        }

        [Theory]
        [ActiveIssue("https://github.com/dotnet/coreclr/issues/2051", TestPlatforms.AnyUnix)]
        [InlineData("He\0lo", "He\0lo", 0)]
        [InlineData("He\0lo", "He\0", 0)]
        [InlineData("He\0lo", "\0", 2)]
        [InlineData("He\0lo", "\0lo", 2)]
        [InlineData("He\0lo", "lo", 3)]
        [InlineData("Hello", "lo\0", -1)]
        [InlineData("Hello", "\0lo", -1)]
        [InlineData("Hello", "l\0o", -1)]
        public static void IndexOf_NullInStrings(string s, string value, int expected)
        {
            Assert.Equal(expected, s.IndexOf(value));
        }

        [Theory]
        [MemberData(nameof(AllSubstringsAndComparisons), new object[] { "abcde" })]
        public static void IndexOf_AllSubstrings(string s, string value, int startIndex, StringComparison comparison)
        {
            bool ignoringCase = comparison == StringComparison.OrdinalIgnoreCase || comparison == StringComparison.CurrentCultureIgnoreCase;

            // First find the substring.  We should be able to with all comparison types.
            Assert.Equal(startIndex, s.IndexOf(value, comparison)); // in the whole string
            Assert.Equal(startIndex, s.IndexOf(value, startIndex, comparison)); // starting at substring
            if (startIndex > 0)
            {
                Assert.Equal(startIndex, s.IndexOf(value, startIndex - 1, comparison)); // starting just before substring
            }
            Assert.Equal(-1, s.IndexOf(value, startIndex + 1, comparison)); // starting just after start of substring

            // Shouldn't be able to find the substring if the count is less than substring's length
            Assert.Equal(-1, s.IndexOf(value, 0, value.Length - 1, comparison));

            // Now double the source.  Make sure we find the first copy of the substring.
            int halfLen = s.Length;
            s += s;
            Assert.Equal(startIndex, s.IndexOf(value, comparison));

            // Now change the case of a letter.
            s = s.ToUpperInvariant();
            Assert.Equal(ignoringCase ? startIndex : -1, s.IndexOf(value, comparison));
        }

        [Fact]
        public static void IndexOf_TurkishI()
        {
            string s = "Turkish I \u0131s TROUBL\u0130NG!";
            Helpers.PerformActionWithCulture(new CultureInfo("tr-TR"), () =>
            {
                string value = "\u0130";
                Assert.Equal(19, s.IndexOf(value));
                Assert.Equal(19, s.IndexOf(value, StringComparison.CurrentCulture));
                Assert.Equal(4, s.IndexOf(value, StringComparison.CurrentCultureIgnoreCase));
                Assert.Equal(19, s.IndexOf(value, StringComparison.Ordinal));
                Assert.Equal(19, s.IndexOf(value, StringComparison.OrdinalIgnoreCase));

                value = "\u0131";
                Assert.Equal(10, s.IndexOf(value, StringComparison.CurrentCulture));
                Assert.Equal(8, s.IndexOf(value, StringComparison.CurrentCultureIgnoreCase));
                Assert.Equal(10, s.IndexOf(value, StringComparison.Ordinal));
                Assert.Equal(10, s.IndexOf(value, StringComparison.OrdinalIgnoreCase));
            });
            Helpers.PerformActionWithCulture(CultureInfo.InvariantCulture, () =>
            {
                string value = "\u0130";
                Assert.Equal(19, s.IndexOf(value));
                Assert.Equal(19, s.IndexOf(value, StringComparison.CurrentCulture));
                Assert.Equal(19, s.IndexOf(value, StringComparison.CurrentCultureIgnoreCase));

                value = "\u0131";
                Assert.Equal(10, s.IndexOf(value, StringComparison.CurrentCulture));
                Assert.Equal(10, s.IndexOf(value, StringComparison.CurrentCultureIgnoreCase));
            });
            Helpers.PerformActionWithCulture(new CultureInfo("en-US"), () =>
            {
                string value = "\u0130";
                Assert.Equal(19, s.IndexOf(value));
                Assert.Equal(19, s.IndexOf(value, StringComparison.CurrentCulture));
                Assert.Equal(19, s.IndexOf(value, StringComparison.CurrentCultureIgnoreCase));

                value = "\u0131";
                Assert.Equal(10, s.IndexOf(value, StringComparison.CurrentCulture));
                Assert.Equal(10, s.IndexOf(value, StringComparison.CurrentCultureIgnoreCase));
            });
        }

        [Fact]
        public static void IndexOf_HungarianDoubleCompression()
        {
            string source = "dzsdzs";
            string target = "ddzs";
            Helpers.PerformActionWithCulture(new CultureInfo("hu-HU"), () =>
            {
                /* 
                 There are differences between Windows and ICU regarding contractions.
                 Windows has equal contraction collation weights, including case (target="Ddzs" same behavior as "ddzs").
                 ICU has different contraction collation weights, depending on locale collation rules.
                 If CurrentCultureIgnoreCase is specified, ICU will use 'secondary' collation rules
                  which ignore the contraction collation weights (defined as 'tertiary' rules)
                */
                Assert.Equal(PlatformDetection.IsWindows ? 0 : -1, source.IndexOf(target));
                Assert.Equal(PlatformDetection.IsWindows ? 0 : -1, source.IndexOf(target, StringComparison.CurrentCulture));

                Assert.Equal(0, source.IndexOf(target, StringComparison.CurrentCultureIgnoreCase));
                Assert.Equal(-1, source.IndexOf(target, StringComparison.Ordinal));
                Assert.Equal(-1, source.IndexOf(target, StringComparison.OrdinalIgnoreCase));
            });
            Helpers.PerformActionWithCulture(CultureInfo.InvariantCulture, () =>
            {
                Assert.Equal(-1, source.IndexOf(target));
                Assert.Equal(-1, source.IndexOf(target, StringComparison.CurrentCulture));
                Assert.Equal(-1, source.IndexOf(target, StringComparison.CurrentCultureIgnoreCase));
            });
        }

        [Fact]
        public static void IndexOf_EquivalentDiacritics()
        {
            string s = "Exhibit a\u0300\u00C0";
            string value = "\u00C0";
            Helpers.PerformActionWithCulture(new CultureInfo("en-US"), () =>
            {
                Assert.Equal(10, s.IndexOf(value));
                Assert.Equal(10, s.IndexOf(value, StringComparison.CurrentCulture));
                Assert.Equal(8, s.IndexOf(value, StringComparison.CurrentCultureIgnoreCase));
                Assert.Equal(10, s.IndexOf(value, StringComparison.Ordinal));
                Assert.Equal(10, s.IndexOf(value, StringComparison.OrdinalIgnoreCase));
            });
            Helpers.PerformActionWithCulture(CultureInfo.InvariantCulture, () =>
            {
                Assert.Equal(10, s.IndexOf(value));
                Assert.Equal(10, s.IndexOf(value, StringComparison.CurrentCulture));
                Assert.Equal(8, s.IndexOf(value, StringComparison.CurrentCultureIgnoreCase));
            });

            value = "a\u0300"; // this diacritic combines with preceding character
            Helpers.PerformActionWithCulture(new CultureInfo("en-US"), () =>
            {
                Assert.Equal(8, s.IndexOf(value));
                Assert.Equal(8, s.IndexOf(value, StringComparison.CurrentCulture));
                Assert.Equal(8, s.IndexOf(value, StringComparison.CurrentCultureIgnoreCase));
                Assert.Equal(8, s.IndexOf(value, StringComparison.Ordinal));
                Assert.Equal(8, s.IndexOf(value, StringComparison.OrdinalIgnoreCase));
            });
            Helpers.PerformActionWithCulture(CultureInfo.InvariantCulture, () =>
            {
                Assert.Equal(8, s.IndexOf(value));
                Assert.Equal(8, s.IndexOf(value, StringComparison.CurrentCulture));
                Assert.Equal(8, s.IndexOf(value, StringComparison.CurrentCultureIgnoreCase));
            });
        }

        [Fact]
        public static void IndexOf_CyrillicE()
        {
            string s = "Foo\u0400Bar";
            string value = "\u0400";
            Helpers.PerformActionWithCulture(new CultureInfo("en-US"), () =>
            {
                Assert.Equal(3, s.IndexOf(value));
                Assert.Equal(3, s.IndexOf(value, StringComparison.CurrentCulture));
                Assert.Equal(3, s.IndexOf(value, StringComparison.CurrentCultureIgnoreCase));
                Assert.Equal(3, s.IndexOf(value, StringComparison.Ordinal));
                Assert.Equal(3, s.IndexOf(value, StringComparison.OrdinalIgnoreCase));
            });
            Helpers.PerformActionWithCulture(CultureInfo.InvariantCulture, () =>
            {
                Assert.Equal(3, s.IndexOf(value));
                Assert.Equal(3, s.IndexOf(value, StringComparison.CurrentCulture));
                Assert.Equal(3, s.IndexOf(value, StringComparison.CurrentCultureIgnoreCase));
            });

            value = "bar";
            Helpers.PerformActionWithCulture(new CultureInfo("en-US"), () =>
            {
                Assert.Equal(-1, s.IndexOf(value));
                Assert.Equal(-1, s.IndexOf(value, StringComparison.CurrentCulture));
                Assert.Equal(4, s.IndexOf(value, StringComparison.CurrentCultureIgnoreCase));
                Assert.Equal(-1, s.IndexOf(value, StringComparison.Ordinal));
                Assert.Equal(4, s.IndexOf(value, StringComparison.OrdinalIgnoreCase));
            });
            Helpers.PerformActionWithCulture(CultureInfo.InvariantCulture, () =>
            {
                Assert.Equal(-1, s.IndexOf(value));
                Assert.Equal(-1, s.IndexOf(value, StringComparison.CurrentCulture));
                Assert.Equal(4, s.IndexOf(value, StringComparison.CurrentCultureIgnoreCase));
            });
        }

        [Fact]
        public static void IndexOf_Invalid()
        {
            // Value is null
            AssertExtensions.Throws<ArgumentNullException>("value", () => "foo".IndexOf(null));
            AssertExtensions.Throws<ArgumentNullException>("value", () => "foo".IndexOf(null, 0));
            AssertExtensions.Throws<ArgumentNullException>("value", () => "foo".IndexOf(null, 0, 0));
            AssertExtensions.Throws<ArgumentNullException>("value", () => "foo".IndexOf(null, 0, StringComparison.CurrentCulture));
            AssertExtensions.Throws<ArgumentNullException>("value", () => "foo".IndexOf(null, 0, 0, StringComparison.CurrentCulture));

            // Start index < 0
            AssertExtensions.Throws<ArgumentOutOfRangeException>("startIndex", () => "foo".IndexOf("o", -1));
            AssertExtensions.Throws<ArgumentOutOfRangeException>("startIndex", () => "foo".IndexOf('o', -1));
            AssertExtensions.Throws<ArgumentOutOfRangeException>("startIndex", () => "foo".IndexOf("o", -1, 0));
            AssertExtensions.Throws<ArgumentOutOfRangeException>("startIndex", () => "foo".IndexOf('o', -1, 0));
            AssertExtensions.Throws<ArgumentOutOfRangeException>("startIndex", () => "foo".IndexOf("o", -1, StringComparison.CurrentCulture));
            AssertExtensions.Throws<ArgumentOutOfRangeException>("startIndex", () => "foo".IndexOf("o", -1, 0, StringComparison.CurrentCulture));

            // Start index > string.Length
            AssertExtensions.Throws<ArgumentOutOfRangeException>("startIndex", () => "foo".IndexOf("o", 4));
            AssertExtensions.Throws<ArgumentOutOfRangeException>("startIndex", () => "foo".IndexOf('o', 4));
            AssertExtensions.Throws<ArgumentOutOfRangeException>("startIndex", () => "foo".IndexOf("o", 4, 0));
            AssertExtensions.Throws<ArgumentOutOfRangeException>("startIndex", () => "foo".IndexOf('o', 4, 0));
            AssertExtensions.Throws<ArgumentOutOfRangeException>("startIndex", () => "foo".IndexOf("o", 4, 0, StringComparison.CurrentCulture));
            AssertExtensions.Throws<ArgumentOutOfRangeException>("startIndex", () => "foo".IndexOf("o", 4, 0, StringComparison.CurrentCulture));

            // Count < 0
            AssertExtensions.Throws<ArgumentOutOfRangeException>("count", () => "foo".IndexOf("o", 0, -1));
            AssertExtensions.Throws<ArgumentOutOfRangeException>("count", () => "foo".IndexOf('o', 0, -1));
            AssertExtensions.Throws<ArgumentOutOfRangeException>("count", () => "foo".IndexOf("o", 0, -1, StringComparison.CurrentCulture));

            // Count > string.Length
            AssertExtensions.Throws<ArgumentOutOfRangeException>("count", () => "foo".IndexOf("o", 0, 4));
            AssertExtensions.Throws<ArgumentOutOfRangeException>("count", () => "foo".IndexOf('o', 0, 4));
            AssertExtensions.Throws<ArgumentOutOfRangeException>("count", () => "foo".IndexOf("o", 0, 4, StringComparison.CurrentCulture));

            // Invalid comparison type
            AssertExtensions.Throws<ArgumentException>("comparisonType", () => "foo".IndexOf("o", StringComparison.CurrentCulture - 1));
            AssertExtensions.Throws<ArgumentException>("comparisonType", () => "foo".IndexOf("o", StringComparison.OrdinalIgnoreCase + 1));
            AssertExtensions.Throws<ArgumentException>("comparisonType", () => "foo".IndexOf("o", 0, StringComparison.CurrentCulture - 1));
            AssertExtensions.Throws<ArgumentException>("comparisonType", () => "foo".IndexOf("o", 0, StringComparison.OrdinalIgnoreCase + 1));
            AssertExtensions.Throws<ArgumentException>("comparisonType", () => "foo".IndexOf("o", 0, 0, StringComparison.CurrentCulture - 1));
            AssertExtensions.Throws<ArgumentException>("comparisonType", () => "foo".IndexOf("o", 0, 0, StringComparison.OrdinalIgnoreCase + 1));
        }

        [Theory]
        [InlineData("Hello", new char[] { 'd', 'o', 'l' }, 0, 5, 2)]
        [InlineData("Hello", new char[] { 'd', 'e', 'H' }, 0, 0, -1)]
        [InlineData("Hello", new char[] { 'd', 'e', 'f' }, 1, 3, 1)]
        [InlineData("Hello", new char[] { 'a', 'b', 'c' }, 2, 3, -1)]
        [InlineData("Hello", new char[0], 2, 3, -1)]
        [InlineData("H" + SoftHyphen + "ello", new char[] { 'a', '\u00AD', 'c' }, 0, 2, 1)]
        [InlineData("", new char[] { 'd', 'e', 'f' }, 0, 0, -1)]
        public static void IndexOfAny(string s, char[] anyOf, int startIndex, int count, int expected)
        {
            if (startIndex + count == s.Length)
            {
                if (startIndex == 0)
                {
                    Assert.Equal(expected, s.IndexOfAny(anyOf));
                }
                Assert.Equal(expected, s.IndexOfAny(anyOf, startIndex));
            }
            Assert.Equal(expected, s.IndexOfAny(anyOf, startIndex, count));
        }

        [Fact]
        public static void IndexOfAny_NullAnyOf_ThrowsArgumentNullException()
        {
            AssertExtensions.Throws<ArgumentNullException>("anyOf", null, () => "foo".IndexOfAny(null));
            AssertExtensions.Throws<ArgumentNullException>("anyOf", null, () => "foo".IndexOfAny(null, 0));
            AssertExtensions.Throws<ArgumentNullException>("anyOf", null, () => "foo".IndexOfAny(null, 0, 0));
        }

        [Theory]
        [InlineData(-1)]
        [InlineData(4)]
        public static void IndexOfAny_InvalidStartIndex_ThrowsArgumentOutOfRangeException(int startIndex)
        {
            AssertExtensions.Throws<ArgumentOutOfRangeException>("startIndex", null, () => "foo".IndexOfAny(new char[] { 'o' }, startIndex));
            AssertExtensions.Throws<ArgumentOutOfRangeException>("startIndex", null, () => "foo".IndexOfAny(new char[] { 'o' }, startIndex, 0));
        }

        [Theory]
        [InlineData(0, -1)]
        [InlineData(0, 4)]
        [InlineData(3, 1)]
        [InlineData(2, 2)]
        public static void IndexOfAny_InvalidCount_ThrowsArgumentOutOfRangeException(int startIndex, int count)
        {
            AssertExtensions.Throws<ArgumentOutOfRangeException>("count", () => "foo".IndexOfAny(new char[] { 'o' }, startIndex, count));
        }

        [Theory]
        [InlineData("Hello", 0, "!$%", "!$%Hello")]
        [InlineData("Hello", 1, "!$%", "H!$%ello")]
        [InlineData("Hello", 2, "!$%", "He!$%llo")]
        [InlineData("Hello", 3, "!$%", "Hel!$%lo")]
        [InlineData("Hello", 4, "!$%", "Hell!$%o")]
        [InlineData("Hello", 5, "!$%", "Hello!$%")]
        [InlineData("Hello", 3, "", "Hello")]
        [InlineData("", 0, "", "")]
        public static void Insert(string s, int startIndex, string value, string expected)
        {
            Assert.Equal(expected, s.Insert(startIndex, value));
        }

        [Fact]
        public static void Insert_Invalid()
        {
            AssertExtensions.Throws<ArgumentNullException>("value", () => "Hello".Insert(0, null)); // Value is null

            AssertExtensions.Throws<ArgumentOutOfRangeException>("startIndex", () => "Hello".Insert(-1, "!")); // Start index < 0
            AssertExtensions.Throws<ArgumentOutOfRangeException>("startIndex", () => "Hello".Insert(6, "!")); // Start index > string.length
        }

        [Theory]
        [InlineData(null, true)]
        [InlineData("", true)]
        [InlineData("foo", false)]
        [InlineData("   ", false)]
        public static void IsNullOrEmpty(string value, bool expected)
        {
            Assert.Equal(expected, string.IsNullOrEmpty(value));
        }

        public static IEnumerable<object[]> IsNullOrWhitespace_TestData()
        {
            for (int i = 0; i < char.MaxValue; i++)
            {
                if (char.IsWhiteSpace((char)i))
                {
                    yield return new object[] { new string((char)i, 3), true };
                    yield return new object[] { new string((char)i, 3) + "x", false };
                }
            }

            yield return new object[] { null, true };
            yield return new object[] { "", true };
            yield return new object[] { "foo", false };
        }

        [Theory]
        [MemberData(nameof(IsNullOrWhitespace_TestData))]
        public static void IsNullOrWhitespace(string value, bool expected)
        {
            Assert.Equal(expected, string.IsNullOrWhiteSpace(value));
        }

        [Theory]
        [InlineData("$$", new string[] { }, 0, 0, "")]
        [InlineData("$$", new string[] { null }, 0, 1, "")]
        [InlineData("$$", new string[] { null, "Bar", null }, 0, 3, "$$Bar$$")]
        [InlineData("$$", new string[] { "", "", "" }, 0, 3, "$$$$")]
        [InlineData("", new string[] { "", "", "" }, 0, 3, "")]
        [InlineData(null, new string[] { "Foo", "Bar", "Baz" }, 0, 3, "FooBarBaz")]
        [InlineData("$$", new string[] { "Foo", "Bar", "Baz" }, 0, 3, "Foo$$Bar$$Baz")]
        [InlineData("$$", new string[] { "Foo", "Bar", "Baz" }, 3, 0, "")]
        [InlineData("$$", new string[] { "Foo", "Bar", "Baz" }, 1, 1, "Bar")]
        public static void Join_StringArray(string separator, string[] values, int startIndex, int count, string expected)
        {
            if (startIndex + count == values.Length && count != 0)
            {
                Assert.Equal(expected, string.Join(separator, values));

                var iEnumerableStringOptimized = new List<string>(values);
                Assert.Equal(expected, string.Join(separator, iEnumerableStringOptimized));
                Assert.Equal(expected, string.Join<string>(separator, iEnumerableStringOptimized)); // Call the generic IEnumerable<T>-based overload

                var iEnumerableStringNotOptimized = new Queue<string>(values);
                Assert.Equal(expected, string.Join(separator, iEnumerableStringNotOptimized));
                Assert.Equal(expected, string.Join<string>(separator, iEnumerableStringNotOptimized));

                var iEnumerableObject = new List<object>(values);
                Assert.Equal(expected, string.Join(separator, iEnumerableObject));

                // Bug/Documented behavior: Join(string, object[]) returns "" when the first item in the array is null
                if (values.Length == 0 || values[0] != null)
                {
                    var arrayOfObjects = (object[])values;
                    Assert.Equal(expected, string.Join(separator, arrayOfObjects));
                }
            }
            Assert.Equal(expected, string.Join(separator, values, startIndex, count));
        }

        [Fact]
        public static void Join_String_NullValues_ThrowsArgumentNullException()
        {
            AssertExtensions.Throws<ArgumentNullException>("value", () => string.Join("$$", null));
            AssertExtensions.Throws<ArgumentNullException>("value", () => string.Join("$$", null, 0, 0));
            AssertExtensions.Throws<ArgumentNullException>("values", () => string.Join("|", (IEnumerable<string>)null));
            AssertExtensions.Throws<ArgumentNullException>("values", () => string.Join<string>("|", (IEnumerable<string>)null)); // Generic overload
        }

        [Fact]
        public static void Join_String_NegativeCount_ThrowsArgumentOutOfRangeException()
        {
            AssertExtensions.Throws<ArgumentOutOfRangeException>("count", () => string.Join("$$", new string[] { "Foo" }, 0, -1));
        }

        [Theory]
        [InlineData(2, 1)]
        [InlineData(2, 0)]
        [InlineData(1, 2)]
        [InlineData(1, 1)]
        [InlineData(0, 2)]
        [InlineData(-1, 0)]
        public static void Join_String_InvalidStartIndexCount_ThrowsArgumentOutOfRangeException(int startIndex, int count)
        {
            AssertExtensions.Throws<ArgumentOutOfRangeException>("startIndex", () => string.Join("$$", new string[] { "Foo" }, startIndex, count));
        }

        public static IEnumerable<object[]> Join_ObjectArray_TestData()
        {
            yield return new object[] { "$$", new object[] { }, "" };
            yield return new object[] { "$$", new object[] { new ObjectWithNullToString() }, "" };
            yield return new object[] { "$$", new object[] { "Foo" }, "Foo" };
            yield return new object[] { "$$", new object[] { "Foo", "Bar", "Baz" }, "Foo$$Bar$$Baz" };
            yield return new object[] { null, new object[] { "Foo", "Bar", "Baz" }, "FooBarBaz" };
            yield return new object[] { "$$", new object[] { "Foo", null, "Baz" }, "Foo$$$$Baz" };

            // Test join when first value is null
            yield return new object[] { "$$", new object[] { null, "Bar", "Baz" }, "$$Bar$$Baz" };

            // Join should ignore objects that have a null ToString() value
            yield return new object[] { "|", new object[] { new ObjectWithNullToString(), "Foo", new ObjectWithNullToString(), "Bar", new ObjectWithNullToString() }, "|Foo||Bar|" };
        }

        [Theory]
        [MemberData(nameof(Join_ObjectArray_TestData))]
        [SkipOnTargetFramework(TargetFrameworkMonikers.NetFramework | TargetFrameworkMonikers.Uap)]
        public static void Join_ObjectArray(string separator, object[] values, string expected)
        {
            Assert.Equal(expected, string.Join(separator, values));
            Assert.Equal(expected, string.Join(separator, (IEnumerable<object>)values));
        }

        [Theory]
        [MemberData(nameof(Join_ObjectArray_TestData))]
        [SkipOnTargetFramework(TargetFrameworkMonikers.Netcoreapp | TargetFrameworkMonikers.Uap)]
        public static void Join_ObjectArray_WithNullIssue(string separator, object[] values, string expected)
        {
            string enumerableExpected = expected;
            if (values.Length > 0 && values[0] == null) // Join return nothing when first value is null
                expected = "";
            Assert.Equal(expected, string.Join(separator, values));
            Assert.Equal(enumerableExpected, string.Join(separator, (IEnumerable<object>)values));
        }

        [Fact]
        public static void Join_ObjectArray_Null_ThrowsArgumentNullException()
        {
            AssertExtensions.Throws<ArgumentNullException>("values", () => string.Join("$$", (object[])null));
            AssertExtensions.Throws<ArgumentNullException>("values", () => string.Join("--", (IEnumerable<object>)null));
        }

        [Theory]
        [InlineData("Hello", 'l', 4, 5, 3)]
        [InlineData("Hello", 'x', 4, 5, -1)]
        [InlineData("Hello", 'l', 3, 4, 3)]
        [InlineData("Hello", 'l', 1, 2, -1)]
        [InlineData("Hello", 'l', 0, 1, -1)]
        [InlineData("Hello", 'x', 3, 4, -1)]
        [InlineData("Hello", 'l', 3, 4, 3)]
        [InlineData("Hello", 'l', 1, 2, -1)]
        [InlineData("Hello", 'l', 1, 0, -1)]
        [InlineData("Hello", 'l', 4, 2, 3)]
        [InlineData("Hello", 'l', 4, 3, 3)]
        [InlineData("Hello", 'l', 0, 1, -1)]
        [InlineData("Hello", 'x', 3, 4, -1)]
        [InlineData("H" + SoftHyphen + "ello", 'H', 2, 3, 0)]
        public static void LastIndexOf_SingleLetter(string s, char value, int startIndex, int count, int expected)
        {
            if (count == s.Length)
            {
                if (startIndex == s.Length - 1)
                {
                    Assert.Equal(expected, s.LastIndexOf(value));
                    Assert.Equal(expected, s.LastIndexOf(value.ToString()));
                }
                Assert.Equal(expected, s.LastIndexOf(value, startIndex));
                Assert.Equal(expected, s.LastIndexOf(value.ToString(), startIndex));
            }
            Assert.Equal(expected, s.LastIndexOf(value, startIndex, count));
            Assert.Equal(expected, s.LastIndexOf(value.ToString(), startIndex, count));

            Assert.Equal(expected, s.LastIndexOf(value.ToString(), startIndex, count, StringComparison.CurrentCulture));
            Assert.Equal(expected, s.LastIndexOf(value.ToString(), startIndex, count, StringComparison.Ordinal));
            Assert.Equal(expected, s.LastIndexOf(value.ToString(), startIndex, count, StringComparison.OrdinalIgnoreCase));
        }

        [Theory]
        [ActiveIssue("https://github.com/dotnet/coreclr/issues/2051", TestPlatforms.AnyUnix)]
        [InlineData("He\0lo", "He\0lo", 0)]
        [InlineData("He\0lo", "He\0", 0)]
        [InlineData("He\0lo", "\0", 2)]
        [InlineData("He\0lo", "\0lo", 2)]
        [InlineData("He\0lo", "lo", 3)]
        [InlineData("Hello", "lo\0", -1)]
        [InlineData("Hello", "\0lo", -1)]
        [InlineData("Hello", "l\0o", -1)]
        public static void LastIndexOf_NullInStrings(string s, string value, int expected)
        {
            Assert.Equal(expected, s.LastIndexOf(value));
        }

        [Theory]
        [MemberData(nameof(AllSubstringsAndComparisons), new object[] { "abcde" })]
        public static void LastIndexOf_AllSubstrings(string s, string value, int startIndex, StringComparison comparisonType)
        {
            bool ignoringCase = comparisonType == StringComparison.OrdinalIgnoreCase || comparisonType == StringComparison.CurrentCultureIgnoreCase;

            // First find the substring.  We should be able to with all comparison types.
            Assert.Equal(startIndex, s.LastIndexOf(value, comparisonType)); // in the whole string
            Assert.Equal(startIndex, s.LastIndexOf(value, startIndex + value.Length - 1, comparisonType)); // starting at end of substring
            Assert.Equal(startIndex, s.LastIndexOf(value, startIndex + value.Length, comparisonType)); // starting just beyond end of substring
            if (startIndex + value.Length < s.Length)
            {
                Assert.Equal(startIndex, s.LastIndexOf(value, startIndex + value.Length + 1, comparisonType)); // starting a bit more beyond end of substring
            }
            if (startIndex + value.Length > 1)
            {
                Assert.Equal(-1, s.LastIndexOf(value, startIndex + value.Length - 2, comparisonType)); // starting before end of substring
            }

            // Shouldn't be able to find the substring if the count is less than substring's length
            Assert.Equal(-1, s.LastIndexOf(value, s.Length - 1, value.Length - 1, comparisonType));

            // Now double the source.  Make sure we find the second copy of the substring.
            int halfLen = s.Length;
            s += s;
            Assert.Equal(halfLen + startIndex, s.LastIndexOf(value, comparisonType));

            // Now change the case of a letter.
            s = s.ToUpperInvariant();
            Assert.Equal(ignoringCase ? halfLen + startIndex : -1, s.LastIndexOf(value, comparisonType));
        }

        [Fact]
        public static void LastIndexOf_Invalid()
        {
            string s = "foo";

            // Value is null
            AssertExtensions.Throws<ArgumentNullException>("value", () => s.LastIndexOf(null));
            AssertExtensions.Throws<ArgumentNullException>("value", () => s.LastIndexOf(null, StringComparison.CurrentCulture));
            AssertExtensions.Throws<ArgumentNullException>("value", () => s.LastIndexOf(null, 0));
            AssertExtensions.Throws<ArgumentNullException>("value", () => s.LastIndexOf(null, 0, 0));
            AssertExtensions.Throws<ArgumentNullException>("value", () => s.LastIndexOf(null, 0, 0, StringComparison.CurrentCulture));

            // Start index < 0
            AssertExtensions.Throws<ArgumentOutOfRangeException>("startIndex", () => s.LastIndexOf('a', -1));
            AssertExtensions.Throws<ArgumentOutOfRangeException>("startIndex", () => s.LastIndexOf('a', -1, 0));
            AssertExtensions.Throws<ArgumentOutOfRangeException>("startIndex", () => s.LastIndexOf("a", -1));
            AssertExtensions.Throws<ArgumentOutOfRangeException>("startIndex", () => s.LastIndexOf("a", -1, StringComparison.CurrentCulture));
            AssertExtensions.Throws<ArgumentOutOfRangeException>("startIndex", () => s.LastIndexOf("a", -1, 0));
            AssertExtensions.Throws<ArgumentOutOfRangeException>("startIndex", () => s.LastIndexOf("a", -1, 0, StringComparison.CurrentCulture));

            // Start index > string.Length
            AssertExtensions.Throws<ArgumentOutOfRangeException>("startIndex", () => s.LastIndexOf('a', s.Length + 1));
            AssertExtensions.Throws<ArgumentOutOfRangeException>("startIndex", () => s.LastIndexOf('a', s.Length + 1, 0));
            AssertExtensions.Throws<ArgumentOutOfRangeException>("startIndex", () => s.LastIndexOf("a", s.Length + 1));
            AssertExtensions.Throws<ArgumentOutOfRangeException>("startIndex", () => s.LastIndexOf("a", s.Length + 1, StringComparison.CurrentCulture));
            AssertExtensions.Throws<ArgumentOutOfRangeException>("startIndex", () => s.LastIndexOf("a", s.Length + 1, 0));
            AssertExtensions.Throws<ArgumentOutOfRangeException>("startIndex", () => s.LastIndexOf("a", s.Length + 1, 0, StringComparison.CurrentCulture));

            // Count < 0
            AssertExtensions.Throws<ArgumentOutOfRangeException>("count", () => s.LastIndexOf('a', 0, -1));
            AssertExtensions.Throws<ArgumentOutOfRangeException>("count", () => s.LastIndexOf("a", 0, -1));
            AssertExtensions.Throws<ArgumentOutOfRangeException>("count", () => s.LastIndexOf("a", 0, -1, StringComparison.CurrentCulture));

            // Start index - count + 1 < 0
            AssertExtensions.Throws<ArgumentOutOfRangeException>("count", () => s.LastIndexOf('a', 0, s.Length + 2));
            AssertExtensions.Throws<ArgumentOutOfRangeException>("count", () => s.LastIndexOf("a", 0, s.Length + 2));
            AssertExtensions.Throws<ArgumentOutOfRangeException>("count", () => s.LastIndexOf("a", 0, s.Length + 2, StringComparison.CurrentCulture));

            // Invalid comparison type
            AssertExtensions.Throws<ArgumentException>("comparisonType", () => s.LastIndexOf("a", StringComparison.CurrentCulture - 1));
            AssertExtensions.Throws<ArgumentException>("comparisonType", () => s.LastIndexOf("a", StringComparison.OrdinalIgnoreCase + 1));
            AssertExtensions.Throws<ArgumentException>("comparisonType", () => s.LastIndexOf("a", 0, StringComparison.CurrentCulture - 1));
            AssertExtensions.Throws<ArgumentException>("comparisonType", () => s.LastIndexOf("a", 0, StringComparison.OrdinalIgnoreCase + 1));
            AssertExtensions.Throws<ArgumentException>("comparisonType", () => s.LastIndexOf("a", 0, 0, StringComparison.CurrentCulture - 1));
            AssertExtensions.Throws<ArgumentException>("comparisonType", () => s.LastIndexOf("a", 0, 0, StringComparison.OrdinalIgnoreCase + 1));
        }

        [Fact]
        public static void LastIndexOf_TurkishI()
        {
            string s = "Turkish I \u0131s TROUBL\u0130NG!";
            Helpers.PerformActionWithCulture(new CultureInfo("tr-TR"), () =>
            {
                string value = "\u0130";
                Assert.Equal(19, s.LastIndexOf(value));
                Assert.Equal(19, s.LastIndexOf(value, StringComparison.CurrentCulture));
                Assert.Equal(19, s.LastIndexOf(value, StringComparison.CurrentCultureIgnoreCase));
                Assert.Equal(19, s.LastIndexOf(value, StringComparison.Ordinal));
                Assert.Equal(19, s.IndexOf(value, StringComparison.OrdinalIgnoreCase));

                value = "\u0131";
                Assert.Equal(10, s.LastIndexOf(value, StringComparison.CurrentCulture));
                Assert.Equal(10, s.LastIndexOf(value, StringComparison.CurrentCultureIgnoreCase));
                Assert.Equal(10, s.LastIndexOf(value, StringComparison.Ordinal));
                Assert.Equal(10, s.LastIndexOf(value, StringComparison.OrdinalIgnoreCase));
            });
            Helpers.PerformActionWithCulture(CultureInfo.InvariantCulture, () =>
            {
                string value = "\u0130";
                Assert.Equal(19, s.LastIndexOf(value));
                Assert.Equal(19, s.LastIndexOf(value, StringComparison.CurrentCulture));
                Assert.Equal(19, s.LastIndexOf(value, StringComparison.CurrentCultureIgnoreCase));

                value = "\u0131";
                Assert.Equal(10, s.LastIndexOf(value, StringComparison.CurrentCulture));
                Assert.Equal(10, s.LastIndexOf(value, StringComparison.CurrentCultureIgnoreCase));
            });
            Helpers.PerformActionWithCulture(new CultureInfo("en-US"), () =>
            {
                string value = "\u0130";
                Assert.Equal(19, s.LastIndexOf(value));
                Assert.Equal(19, s.LastIndexOf(value, StringComparison.CurrentCulture));
                Assert.Equal(19, s.LastIndexOf(value, StringComparison.CurrentCultureIgnoreCase));

                value = "\u0131";
                Assert.Equal(10, s.LastIndexOf(value, StringComparison.CurrentCulture));
                Assert.Equal(10, s.LastIndexOf(value, StringComparison.CurrentCultureIgnoreCase));
            });
        }

        [Theory]
        [InlineData("foo", 2)]
        [InlineData("hello", 4)]
        [InlineData("", 0)]
        public static void LastIndexOf_EmptyString(string s, int expected)
        {
            Assert.Equal(expected, s.LastIndexOf("", StringComparison.OrdinalIgnoreCase));
        }

        [Theory]
        [InlineData("Hello", new char[] { 'd', 'e', 'l' }, 4, 5, 3)]
        [InlineData("Hello", new char[] { 'd', 'e', 'l' }, 4, 0, -1)]
        [InlineData("Hello", new char[] { 'd', 'e', 'f' }, 2, 3, 1)]
        [InlineData("Hello", new char[] { 'a', 'b', 'c' }, 2, 3, -1)]
        [InlineData("Hello", new char[0], 2, 3, -1)]
        [InlineData("H" + SoftHyphen + "ello", new char[] { 'a', '\u00AD', 'c' }, 2, 3, 1)]
        [InlineData("", new char[] { 'd', 'e', 'f' }, -1, -1, -1)]
        public static void LastIndexOfAny(string s, char[] anyOf, int startIndex, int count, int expected)
        {
            if (count == startIndex + 1)
            {
                if (startIndex == s.Length - 1)
                {
                    Assert.Equal(expected, s.LastIndexOfAny(anyOf));
                }
                Assert.Equal(expected, s.LastIndexOfAny(anyOf, startIndex));
            }
            Assert.Equal(expected, s.LastIndexOfAny(anyOf, startIndex, count));
        }

        [Fact]
        public static void LastIndexOfAny_Invalid()
        {
            // AnyOf is null
            Assert.Throws<ArgumentNullException>(() => "foo".LastIndexOfAny(null));
            Assert.Throws<ArgumentNullException>(() => "foo".LastIndexOfAny(null, 0));
            Assert.Throws<ArgumentNullException>(() => "foo".LastIndexOfAny(null, 0, 0));

            // Start index < 0
            AssertExtensions.Throws<ArgumentOutOfRangeException>("startIndex", () => "foo".LastIndexOfAny(new char[] { 'o' }, -1));
            AssertExtensions.Throws<ArgumentOutOfRangeException>("startIndex", () => "foo".LastIndexOfAny(new char[] { 'o' }, -1, 0));

            // Start index > string.Length
            AssertExtensions.Throws<ArgumentOutOfRangeException>("startIndex", () => "foo".LastIndexOfAny(new char[] { 'o' }, 4));
            AssertExtensions.Throws<ArgumentOutOfRangeException>("startIndex", () => "foo".LastIndexOfAny(new char[] { 'o' }, 4, 0));

            // Count < 0 or count > string.Length
            AssertExtensions.Throws<ArgumentOutOfRangeException>("count", () => "foo".LastIndexOfAny(new char[] { 'o' }, 0, -1));
            AssertExtensions.Throws<ArgumentOutOfRangeException>("count", () => "foo".LastIndexOfAny(new char[] { 'o' }, 0, 4));

            // Start index + count > string.Length
            AssertExtensions.Throws<ArgumentOutOfRangeException>("startIndex", () => "foo".LastIndexOfAny(new char[] { 'o' }, 3, 1));
        }

        [Theory]
        [InlineData("Hello", 5, ' ', "Hello")]
        [InlineData("Hello", 7, ' ', "  Hello")]
        [InlineData("Hello", 7, '.', "..Hello")]
        [InlineData("", 0, '.', "")]
        public static void PadLeft(string s, int totalWidth, char paddingChar, string expected)
        {
            if (paddingChar == ' ')
            {
                Assert.Equal(expected, s.PadLeft(totalWidth));
            }
            Assert.Equal(expected, s.PadLeft(totalWidth, paddingChar));
        }

        [Fact]
        public static void PadLeft_NegativeTotalWidth_ThrowsArgumentOutOfRangeException()
        {
            AssertExtensions.Throws<ArgumentOutOfRangeException>("totalWidth", () => "".PadLeft(-1, '.'));
        }

        [Theory]
        [InlineData("Hello", 5, ' ', "Hello")]
        [InlineData("Hello", 7, ' ', "Hello  ")]
        [InlineData("Hello", 7, '.', "Hello..")]
        [InlineData("", 0, '.', "")]
        public static void PadRight(string s, int totalWidth, char paddingChar, string expected)
        {
            if (paddingChar == ' ')
            {
                Assert.Equal(expected, s.PadRight(totalWidth));
            }
            Assert.Equal(expected, s.PadRight(totalWidth, paddingChar));
        }

        [Fact]
        public static void PadRight_NegativeTotalWidth_ThrowsArgumentOutOfRangeException()
        {
            AssertExtensions.Throws<ArgumentOutOfRangeException>("totalWidth", () => "".PadRight(-1, '.'));
        }

        [Theory]
        [InlineData("Hello", 2, 3, "He")]
        [InlineData("Hello", 1, 2, "Hlo")]
        [InlineData("Hello", 0, 5, "")]
        [InlineData("Hello", 5, 0, "Hello")]
        [InlineData("Hello", 0, 0, "Hello")]
        [InlineData("", 0, 0, "")]
        public static void Remove(string s, int startIndex, int count, string expected)
        {
            if (startIndex + count == s.Length && count != 0)
            {
                Assert.Equal(expected, s.Remove(startIndex));
            }
            Assert.Equal(expected, s.Remove(startIndex, count));
        }

        [Fact]
        public static void Remove_Invalid()
        {
            string s = "Hello";

            // Start index < 0
            AssertExtensions.Throws<ArgumentOutOfRangeException>("startIndex", () => s.Remove(-1));
            AssertExtensions.Throws<ArgumentOutOfRangeException>("startIndex", () => s.Remove(-1, 0));

            // Start index >= string.Length
            AssertExtensions.Throws<ArgumentOutOfRangeException>("startIndex", () => s.Remove(s.Length));

            // Count < 0
            AssertExtensions.Throws<ArgumentOutOfRangeException>("count", () => s.Remove(0, -1));

            // Start index + count > string.Length
            AssertExtensions.Throws<ArgumentOutOfRangeException>("count", () => s.Remove(0, s.Length + 1));
            AssertExtensions.Throws<ArgumentOutOfRangeException>("count", () => s.Remove(s.Length + 1, 0));
            AssertExtensions.Throws<ArgumentOutOfRangeException>("count", () => s.Remove(s.Length, 1));
        }

        [Theory]
        [InlineData("Hello", 'l', '!', "He!!o")]
        [InlineData("Hello", 'a', 'b', "Hello")]
        public static void Replace_Char_Char(string s, char oldChar, char newChar, string expected)
        {
            Assert.Equal(expected, s.Replace(oldChar, newChar));
        }

        [Theory]
        [InlineData("XYZ", '1', '2')]
        [InlineData("", '1', '2')]
        public static void Replace_Char_Char_DoesntAllocateIfNothingIsReplaced(string s, char oldChar, char newChar)
        {
            Assert.Same(s, s.Replace(oldChar, newChar));
        }

        [Theory]
        [InlineData("", "1", "2", "")]
        [InlineData("Hello", "ll", "!!!!", "He!!!!o")]
        [InlineData("Hello", "l", "", "Heo")]
        [InlineData("Hello", "l", null, "Heo")]
        [InlineData("11111", "1", "23", "2323232323")]
        [InlineData("111111", "111", "23", "2323")]
        [InlineData("1111111", "111", "23", "23231")]
        [InlineData("11111111", "111", "23", "232311")]
        [InlineData("111111111", "111", "23", "232323")]
        [InlineData("A1B1C1D1E1F", "1", "23", "A23B23C23D23E23F")]
        [InlineData("abcdefghijkl", "cdef", "12345", "ab12345ghijkl")]
        [InlineData("Aa1Bbb1Cccc1Ddddd1Eeeeee1Fffffff", "1", "23", "Aa23Bbb23Cccc23Ddddd23Eeeeee23Fffffff")]
        [InlineData("11111111111111111111111", "1", "11", "1111111111111111111111111111111111111111111111")] //  Checks if we handle the max # of matches
        [InlineData("11111111111111111111111", "1", "", "")] // Checks if we handle the max # of matches
        public static void Replace_String_String(string s, string oldValue, string newValue, string expected)
        {
            Assert.Equal(expected, s.Replace(oldValue, newValue));
        }

        [Theory]
        [InlineData("XYZ", "1", "2")]
        [InlineData("", "1", "2")]
        public static void Replace_String_String_DoesntAllocateIfNothingIsReplaced(string s, string oldValue, string newValue)
        {
            Assert.Same(s, s.Replace(oldValue, newValue));
        }

        [Fact]
        public void Replace_NullOldValue_ThrowsArgumentNullException()
        {
            Assert.Throws<ArgumentNullException>("oldValue", () => "Hello".Replace(null, ""));
        }

        [Fact]
        public void Replace_EmptyOldValue_ThrowsArgumentException()
        {
<<<<<<< HEAD
            AssertExtensions.Throws<ArgumentNullException>("oldValue", () => "Hello".Replace(null, "")); // Old value is null
            AssertExtensions.Throws<ArgumentException>("oldValue", () => "Hello".Replace("", "l")); // Old value is empty
=======
            Assert.Throws<ArgumentException>("oldValue", () => "Hello".Replace("", "l"));
>>>>>>> 3ac4651f
        }

        [Theory]
        // CurrentCulture
        [InlineData("Hello", "Hel", StringComparison.CurrentCulture, true)]
        [InlineData("Hello", "Hello", StringComparison.CurrentCulture, true)]
        [InlineData("Hello", "", StringComparison.CurrentCulture, true)]
        [InlineData("Hello", "HELLO", StringComparison.CurrentCulture, false)]
        [InlineData("Hello", "Abc", StringComparison.CurrentCulture, false)]
        [InlineData("Hello", SoftHyphen + "Hel", StringComparison.CurrentCulture, true)]
        [InlineData("", "", StringComparison.CurrentCulture, true)]
        [InlineData("", "hello", StringComparison.CurrentCulture, false)]
        // CurrentCultureIgnoreCase
        [InlineData("Hello", "Hel", StringComparison.CurrentCultureIgnoreCase, true)]
        [InlineData("Hello", "Hello", StringComparison.CurrentCultureIgnoreCase, true)]
        [InlineData("Hello", "", StringComparison.CurrentCultureIgnoreCase, true)]
        [InlineData("Hello", "HEL", StringComparison.CurrentCultureIgnoreCase, true)]
        [InlineData("Hello", "Abc", StringComparison.CurrentCultureIgnoreCase, false)]
        [InlineData("Hello", SoftHyphen + "Hel", StringComparison.CurrentCultureIgnoreCase, true)]
        [InlineData("", "", StringComparison.CurrentCultureIgnoreCase, true)]
        [InlineData("", "hello", StringComparison.CurrentCultureIgnoreCase, false)]
        // InvariantCulture
        [InlineData("Hello", "Hel", StringComparison.InvariantCulture, true)]
        [InlineData("Hello", "Hello", StringComparison.InvariantCulture, true)]
        [InlineData("Hello", "", StringComparison.InvariantCulture, true)]
        [InlineData("Hello", "HELLO", StringComparison.InvariantCulture, false)]
        [InlineData("Hello", "Abc", StringComparison.InvariantCulture, false)]
        [InlineData("Hello", SoftHyphen + "Hel", StringComparison.InvariantCulture, true)]
        [InlineData("", "", StringComparison.InvariantCulture, true)]
        [InlineData("", "hello", StringComparison.InvariantCulture, false)]
        // InvariantCultureIgnoreCase
        [InlineData("Hello", "Hel", StringComparison.InvariantCultureIgnoreCase, true)]
        [InlineData("Hello", "Hello", StringComparison.InvariantCultureIgnoreCase, true)]
        [InlineData("Hello", "", StringComparison.InvariantCultureIgnoreCase, true)]
        [InlineData("Hello", "HEL", StringComparison.InvariantCultureIgnoreCase, true)]
        [InlineData("Hello", "Abc", StringComparison.InvariantCultureIgnoreCase, false)]
        [InlineData("Hello", SoftHyphen + "Hel", StringComparison.InvariantCultureIgnoreCase, true)]
        [InlineData("", "", StringComparison.InvariantCultureIgnoreCase, true)]
        [InlineData("", "hello", StringComparison.InvariantCultureIgnoreCase, false)]
        // Ordinal
        [InlineData("Hello", "H", StringComparison.Ordinal, true)]
        [InlineData("Hello", "Hel", StringComparison.Ordinal, true)]
        [InlineData("Hello", "Hello", StringComparison.Ordinal, true)]
        [InlineData("Hello", "Hello Larger", StringComparison.Ordinal, false)]
        [InlineData("Hello", "", StringComparison.Ordinal, true)]
        [InlineData("Hello", "HEL", StringComparison.Ordinal, false)]
        [InlineData("Hello", "Abc", StringComparison.Ordinal, false)]
        [InlineData("Hello", SoftHyphen + "Hel", StringComparison.Ordinal, false)]
        [InlineData("", "", StringComparison.Ordinal, true)]
        [InlineData("", "hello", StringComparison.Ordinal, false)]
        [InlineData("abcdefghijklmnopqrstuvwxyz", "abcdefghijklmnopqrstuvwxyz", StringComparison.Ordinal, true)]
        [InlineData("abcdefghijklmnopqrstuvwxyz", "abcdefghijklmnopqrstuvwx", StringComparison.Ordinal, true)]
        [InlineData("abcdefghijklmnopqrstuvwxyz", "abcdefghijklm", StringComparison.Ordinal, true)]
        [InlineData("abcdefghijklmnopqrstuvwxyz", "ab_defghijklmnopqrstu", StringComparison.Ordinal, false)]
        [InlineData("abcdefghijklmnopqrstuvwxyz", "abcdef_hijklmn", StringComparison.Ordinal, false)]
        [InlineData("abcdefghijklmnopqrstuvwxyz", "abcdefghij_lmn", StringComparison.Ordinal, false)]
        [InlineData("abcdefghijklmnopqrstuvwxyz", "a", StringComparison.Ordinal, true)]
        [InlineData("abcdefghijklmnopqrstuvwxyz", "abcdefghijklmnopqrstuvwxyza", StringComparison.Ordinal, false)]
        // OrdinalIgnoreCase
        [InlineData("Hello", "Hel", StringComparison.OrdinalIgnoreCase, true)]
        [InlineData("Hello", "Hello", StringComparison.OrdinalIgnoreCase, true)]
        [InlineData("Hello", "Hello Larger", StringComparison.OrdinalIgnoreCase, false)]
        [InlineData("Hello", "", StringComparison.OrdinalIgnoreCase, true)]
        [InlineData("Hello", "HEL", StringComparison.OrdinalIgnoreCase, true)]
        [InlineData("Hello", "Abc", StringComparison.OrdinalIgnoreCase, false)]
        [InlineData("Hello", SoftHyphen + "Hel", StringComparison.OrdinalIgnoreCase, false)]
        [InlineData("", "", StringComparison.OrdinalIgnoreCase, true)]
        [InlineData("", "hello", StringComparison.OrdinalIgnoreCase, false)]
        public static void StartsWith(string s, string value, StringComparison comparisonType, bool expected)
        {
            if (comparisonType == StringComparison.CurrentCulture)
            {
                Assert.Equal(expected, s.StartsWith(value));
            }
            Assert.Equal(expected, s.StartsWith(value, comparisonType));
        }

        [Theory]
        [ActiveIssue("https://github.com/dotnet/coreclr/issues/2051", TestPlatforms.AnyUnix)]
        [InlineData(StringComparison.CurrentCulture)]
        [InlineData(StringComparison.CurrentCultureIgnoreCase)]
        [InlineData(StringComparison.Ordinal)]
        [InlineData(StringComparison.OrdinalIgnoreCase)]
        public static void StartsWith_NullInStrings(StringComparison comparison)
        {
            Assert.False("\0test".StartsWith("test", comparison));
            Assert.False("te\0st".StartsWith("test", comparison));
            Assert.True("te\0st".StartsWith("te\0s", comparison));
            Assert.True("test\0".StartsWith("test", comparison));
            Assert.False("test".StartsWith("te\0", comparison));
        }

        [Fact]
        public static void StartsWith_Invalid()
        {
            string s = "Hello";

            // Value is null
            AssertExtensions.Throws<ArgumentNullException>("value", () => s.StartsWith(null));
            AssertExtensions.Throws<ArgumentNullException>("value", () => s.StartsWith(null, StringComparison.CurrentCultureIgnoreCase));

            AssertExtensions.Throws<ArgumentNullException>("value", () => s.StartsWith(null, StringComparison.Ordinal));
            AssertExtensions.Throws<ArgumentNullException>("value", () => s.StartsWith(null, StringComparison.OrdinalIgnoreCase));

            // Invalid comparison type
            AssertExtensions.Throws<ArgumentException>("comparisonType", () => s.StartsWith("H", StringComparison.CurrentCulture - 1));
            AssertExtensions.Throws<ArgumentException>("comparisonType", () => s.StartsWith("H", StringComparison.OrdinalIgnoreCase + 1));
        }

        [Theory]
        [InlineData("Hello", 0, 5, "Hello")]
        [InlineData("Hello", 0, 3, "Hel")]
        [InlineData("Hello", 2, 3, "llo")]
        [InlineData("Hello", 5, 0, "")]
        [InlineData("", 0, 0, "")]
        public static void Substring(string s, int startIndex, int length, string expected)
        {
            if (startIndex + length == s.Length)
            {
                Assert.Equal(expected, s.Substring(startIndex));
            }
            Assert.Equal(expected, s.Substring(startIndex, length));
        }

        [Fact]
        public static void Substring_Invalid()
        {
            // Start index < 0
            AssertExtensions.Throws<ArgumentOutOfRangeException>("startIndex", () => "foo".Substring(-1));
            AssertExtensions.Throws<ArgumentOutOfRangeException>("startIndex", () => "foo".Substring(-1, 0));

            // Start index > string.Length
            AssertExtensions.Throws<ArgumentOutOfRangeException>("startIndex", () => "foo".Substring(4));
            AssertExtensions.Throws<ArgumentOutOfRangeException>("startIndex", () => "foo".Substring(4, 0));

            // Length < 0 or length > string.Length
            AssertExtensions.Throws<ArgumentOutOfRangeException>("length", () => "foo".Substring(0, -1));
            AssertExtensions.Throws<ArgumentOutOfRangeException>("length", () => "foo".Substring(0, 4));

            // Start index + length > string.Length
            AssertExtensions.Throws<ArgumentOutOfRangeException>("length", () => "foo".Substring(3, 2));
            AssertExtensions.Throws<ArgumentOutOfRangeException>("length", () => "foo".Substring(2, 2));
        }

        [Theory]
        [InlineData("Hello", 0, 5, new char[] { 'H', 'e', 'l', 'l', 'o' })]
        [InlineData("Hello", 2, 3, new char[] { 'l', 'l', 'o' })]
        [InlineData("Hello", 5, 0, new char[0])]
        [InlineData("", 0, 0, new char[0])]
        public static void ToCharArray(string s, int startIndex, int length, char[] expected)
        {
            if (startIndex == 0 && length == s.Length)
            {
                Assert.Equal(expected, s.ToCharArray());
            }
            Assert.Equal(expected, s.ToCharArray(startIndex, length));
        }

        [Fact]
        public static void ToCharArray_Invalid()
        {
            // StartIndex < 0 or startIndex > string.Length
            AssertExtensions.Throws<ArgumentOutOfRangeException>("startIndex", () => "foo".ToCharArray(-1, 0));
            AssertExtensions.Throws<ArgumentOutOfRangeException>("startIndex", () => "foo".ToCharArray(4, 0)); // Start index > string.Length

            // Length < 0 or length > string.Length
            AssertExtensions.Throws<ArgumentOutOfRangeException>("length", () => "foo".ToCharArray(0, -1));
            AssertExtensions.Throws<ArgumentOutOfRangeException>("startIndex", () => "foo".ToCharArray(0, 4));

            // StartIndex + length > string.Length
            AssertExtensions.Throws<ArgumentOutOfRangeException>("startIndex", () => "foo".ToCharArray(3, 1));
            AssertExtensions.Throws<ArgumentOutOfRangeException>("startIndex", () => "foo".ToCharArray(2, 2));
        }

        [Theory]
        [InlineData("HELLO", "hello")]
        [InlineData("hello", "hello")]
        [InlineData("", "")]
        public static void ToLower(string s, string expected)
        {
            Assert.Equal(expected, s.ToLower());
        }

        [Fact]
        public static void ToLower_TurkishI()
        {
            Helpers.PerformActionWithCulture(new CultureInfo("tr-TR"), () =>
            {
                Assert.True("H\u0049 World".ToLower().Equals("h\u0131 world", StringComparison.Ordinal));
                Assert.True("H\u0130 World".ToLower().Equals("h\u0069 world", StringComparison.Ordinal));
                Assert.True("H\u0131 World".ToLower().Equals("h\u0131 world", StringComparison.Ordinal));
            });

            Helpers.PerformActionWithCulture(new CultureInfo("en-US"), () =>
            {
                Assert.True("H\u0049 World".ToLower().Equals("h\u0069 world", StringComparison.Ordinal));
                Assert.True("H\u0130 World".ToLower().Equals("h\u0069 world", StringComparison.Ordinal));
                Assert.True("H\u0131 World".ToLower().Equals("h\u0131 world", StringComparison.Ordinal));
            });

            Helpers.PerformActionWithCulture(CultureInfo.InvariantCulture, () =>
            {
                Assert.True("H\u0049 World".ToLower().Equals("h\u0069 world", StringComparison.Ordinal));
                Assert.True("H\u0130 World".ToLower().Equals("h\u0130 world", StringComparison.Ordinal));
                Assert.True("H\u0131 World".ToLower().Equals("h\u0131 world", StringComparison.Ordinal));
            });
        }

        [Theory]
        [InlineData("HELLO", "hello")]
        [InlineData("hello", "hello")]
        [InlineData("", "")]
        public static void ToLowerInvariant(string s, string expected)
        {
            Assert.Equal(expected, s.ToLowerInvariant());
        }

        [Theory]
        [InlineData("")]
        [InlineData("hello")]
        public static void ToString(string s)
        {
            Assert.Same(s, s.ToString());
        }

        [Theory]
        [InlineData("hello", "HELLO")]
        [InlineData("HELLO", "HELLO")]
        [InlineData("", "")]
        public static void ToUpper(string s, string expected)
        {
            Assert.Equal(expected, s.ToUpper());
        }

        [Fact]
        public static void ToUpper_TurkishI()
        {
            Helpers.PerformActionWithCulture(new CultureInfo("tr-TR"), () =>
            {
                Assert.True("H\u0069 World".ToUpper().Equals("H\u0130 WORLD", StringComparison.Ordinal));
                Assert.True("H\u0130 World".ToUpper().Equals("H\u0130 WORLD", StringComparison.Ordinal));
                Assert.True("H\u0131 World".ToUpper().Equals("H\u0049 WORLD", StringComparison.Ordinal));
            });

            Helpers.PerformActionWithCulture(new CultureInfo("en-US"), () =>
            {
                Assert.True("H\u0069 World".ToUpper().Equals("H\u0049 WORLD", StringComparison.Ordinal));
                Assert.True("H\u0130 World".ToUpper().Equals("H\u0130 WORLD", StringComparison.Ordinal));
                Assert.True("H\u0131 World".ToUpper().Equals("H\u0049 WORLD", StringComparison.Ordinal));
            });

            Helpers.PerformActionWithCulture(CultureInfo.InvariantCulture, () =>
            {
                Assert.True("H\u0069 World".ToUpper().Equals("H\u0049 WORLD", StringComparison.Ordinal));
                Assert.True("H\u0130 World".ToUpper().Equals("H\u0130 WORLD", StringComparison.Ordinal));
                Assert.True("H\u0131 World".ToUpper().Equals("H\u0131 WORLD", StringComparison.Ordinal));
            });
        }

        [Theory]
        [InlineData("hello", "HELLO")]
        [InlineData("HELLO", "HELLO")]
        [InlineData("", "")]
        public static void ToUpperInvariant(string s, string expected)
        {
            Assert.Equal(expected, s.ToUpperInvariant());
        }

        [Fact]
        public static void ToLowerToUpperInvariant_ASCII()
        {
            var asciiChars = new char[128];
            var asciiCharsUpper = new char[128];
            var asciiCharsLower = new char[128];

            for (int i = 0; i < asciiChars.Length; i++)
            {
                char c = (char)i;
                asciiChars[i] = c;

                // Purposefully avoiding char.ToUpper/ToLower here so as not  to use the same thing we're testing.
                asciiCharsLower[i] = (c >= 'A' && c <= 'Z') ? (char)(c - 'A' + 'a') : c;
                asciiCharsUpper[i] = (c >= 'a' && c <= 'z') ? (char)(c - 'a' + 'A') : c;
            }

            var ascii = new string(asciiChars);
            var asciiLower = new string(asciiCharsLower);
            var asciiUpper = new string(asciiCharsUpper);

            Assert.Equal(asciiLower, ascii.ToLowerInvariant());
            Assert.Equal(asciiUpper, ascii.ToUpperInvariant());
        }

        [Theory]
        [InlineData("  Hello  ", new char[] { ' ' }, "Hello")]
        [InlineData(".  Hello  ..", new char[] { '.' }, "  Hello  ")]
        [InlineData(".  Hello  ..", new char[] { '.', ' ' }, "Hello")]
        [InlineData("123abcHello123abc", new char[] { '1', '2', '3', 'a', 'b', 'c' }, "Hello")]
        [InlineData("  Hello  ", null, "Hello")]
        [InlineData("  Hello  ", new char[0], "Hello")]
        [InlineData("      \t      ", null, "")]
        [InlineData("", null, "")]
        public static void Trim(string s, char[] trimChars, string expected)
        {
            if (trimChars == null || trimChars.Length == 0 || (trimChars.Length == 1 && trimChars[0] == ' '))
            {
                Assert.Equal(expected, s.Trim());
            }

            if (trimChars?.Length == 1)
            {
                Assert.Equal(expected, s.Trim(trimChars[0]));
            }

            Assert.Equal(expected, s.Trim(trimChars));
        }

        [Theory]
        [InlineData("  Hello  ", new char[] { ' ' }, "  Hello")]
        [InlineData(".  Hello  ..", new char[] { '.' }, ".  Hello  ")]
        [InlineData(".  Hello  ..", new char[] { '.', ' ' }, ".  Hello")]
        [InlineData("123abcHello123abc", new char[] { '1', '2', '3', 'a', 'b', 'c' }, "123abcHello")]
        [InlineData("  Hello  ", null, "  Hello")]
        [InlineData("  Hello  ", new char[0], "  Hello")]
        [InlineData("      \t      ", null, "")]
        [InlineData("", null, "")]
        public static void TrimEnd(string s, char[] trimChars, string expected)
        {
            if (trimChars == null || trimChars.Length == 0 || (trimChars.Length == 1 && trimChars[0] == ' '))
            {
                Assert.Equal(expected, s.TrimEnd());
            }

            if (trimChars?.Length == 1)
            {
                Assert.Equal(expected, s.TrimEnd(trimChars[0]));
            }

            Assert.Equal(expected, s.TrimEnd(trimChars));
        }

        [Theory]
        [InlineData("  Hello  ", new char[] { ' ' }, "Hello  ")]
        [InlineData(".  Hello  ..", new char[] { '.' }, "  Hello  ..")]
        [InlineData(".  Hello  ..", new char[] { '.', ' ' }, "Hello  ..")]
        [InlineData("123abcHello123abc", new char[] { '1', '2', '3', 'a', 'b', 'c' }, "Hello123abc")]
        [InlineData("  Hello  ", null, "Hello  ")]
        [InlineData("  Hello  ", new char[0], "Hello  ")]
        [InlineData("      \t      ", null, "")]
        [InlineData("", null, "")]
        public static void TrimStart(string s, char[] trimChars, string expected)
        {
            if (trimChars == null || trimChars.Length == 0 || (trimChars.Length == 1 && trimChars[0] == ' '))
            {
                Assert.Equal(expected, s.TrimStart());
            }

            if (trimChars?.Length == 1)
            {
                Assert.Equal(expected, s.TrimStart(trimChars[0]));
            }

            Assert.Equal(expected, s.TrimStart(trimChars));
        }

        [Fact]
        public static void EqualityOperators()
        {
            var s1 = new string(new char[] { 'a' });
            var s1a = new string(new char[] { 'a' });
            var s2 = new string(new char[] { 'b' });

            Assert.True(s1 == s1a);
            Assert.False(s1 != s1a);

            Assert.False(s1 == s2);
            Assert.True(s1 != s2);
        }

        public static IEnumerable<object[]> AllSubstringsAndComparisons(string source)
        {
            var comparisons = new StringComparison[]
            {
            StringComparison.CurrentCulture,
            StringComparison.CurrentCultureIgnoreCase,
            StringComparison.Ordinal,
            StringComparison.OrdinalIgnoreCase
            };

            foreach (StringComparison comparison in comparisons)
            {
                for (int i = 0; i <= source.Length; i++)
                {
                    for (int subLen = source.Length - i; subLen > 0; subLen--)
                    {
                        yield return new object[] { source, source.Substring(i, subLen), i, comparison };
                    }
                }
            }
        }

        private class ObjectWithNullToString
        {
            public override string ToString() => null;
        }

        private class TestFormatter : IFormatProvider, ICustomFormatter
        {
            public object GetFormat(Type formatType)
            {
                return formatType == typeof(ICustomFormatter) ? this : null;
            }

            public string Format(string format, object arg, IFormatProvider formatProvider)
            {
                return "Test: " + format + ": " + arg;
            }
        }

        public static IEnumerable<object[]> Compare_TestData()
        {
            //                           str1               str2          culture  ignorecase   expected
            yield return new object[] { "abcd",             "ABcd",       "en-US",    false,       -1  };
            yield return new object[] { "ABcd",             "abcd",       "en-US",    false,        1  };
            yield return new object[] { "abcd",             "ABcd",       "en-US",    true,         0  };
            yield return new object[] { "latin i",         "Latin I",     "tr-TR",    false,        1  };
            yield return new object[] { "latin i",         "Latin I",     "tr-TR",    true,         1  };
            yield return new object[] { "turkish \u0130",   "Turkish i",  "tr-TR",    true,         0  };
            yield return new object[] { "turkish \u0131",   "Turkish I",  "tr-TR",    true,         0  };
            yield return new object[] { null,               null,         "en-us",    true,         0  };
            yield return new object[] { null,               "",           "en-us",    true,        -1  };
            yield return new object[] { "",                 null,         "en-us",    true,         1  };
        }

        public static IEnumerable<object[]> UpperLowerCasing_TestData()
        {
            //                          lower                upper          Culture
            yield return new object[] { "abcd",             "ABCD",         "en-US" };
            yield return new object[] { "latin i",          "LATIN I",      "en-US" };
            yield return new object[] { "turky \u0131",     "TURKY I",      "tr-TR" };
            yield return new object[] { "turky i",          "TURKY \u0130", "tr-TR" };
            yield return new object[] { "\ud801\udc29",     PlatformDetection.IsWindows7 ? "\ud801\udc29" : "\ud801\udc01", "en-US" };
        }

        public static IEnumerable<object[]> StartEndWith_TestData()
        {
            //                           str1                    Start      End   Culture  ignorecase   expected
            yield return new object[] { "abcd",                  "AB",      "CD", "en-US",    false,       false  };
            yield return new object[] { "ABcd",                  "ab",      "CD", "en-US",    false,       false  };
            yield return new object[] { "abcd",                  "AB",      "CD", "en-US",    true,        true   };
            yield return new object[] { "i latin i",             "I Latin", "I",  "tr-TR",    false,       false  };
            yield return new object[] { "i latin i",             "I Latin", "I",  "tr-TR",    true,        false  };
            yield return new object[] { "\u0130 turkish \u0130", "i",       "i",  "tr-TR",    true,        true   };
            yield return new object[] { "\u0131 turkish \u0131", "I",       "I",  "tr-TR",    true,        true   };
        }

        [Theory]
        [MemberData(nameof(Compare_TestData))]
        public static void CompareTest(string s1, string s2, string cultureName, bool ignoreCase, int expected)
        {
            CultureInfo ci = CultureInfo.GetCultureInfo(cultureName);
            CompareOptions ignoreCaseOption = ignoreCase ? CompareOptions.IgnoreCase : CompareOptions.None;

            Assert.Equal(expected, String.Compare(s1, s2, ignoreCase, ci));
            Assert.Equal(expected, String.Compare(s1, 0, s2, 0, s1 == null ? 0 : s1.Length, ignoreCase, ci));
            Assert.Equal(expected, String.Compare(s1, 0, s2, 0, s1 == null ? 0 : s1.Length, ci, ignoreCaseOption));

            Assert.Equal(expected, String.Compare(s1, s2, ci, ignoreCaseOption));
            Assert.Equal(String.Compare(s1, s2, StringComparison.Ordinal), String.Compare(s1, s2, ci, CompareOptions.Ordinal));
            Assert.Equal(String.Compare(s1, s2, StringComparison.OrdinalIgnoreCase), String.Compare(s1, s2, ci, CompareOptions.OrdinalIgnoreCase));

            CultureInfo currentCulture = CultureInfo.CurrentCulture; 
            try 
            {
                CultureInfo.CurrentCulture = ci;
                Assert.Equal(expected, String.Compare(s1, 0, s2, 0, s1 == null ? 0 : s1.Length, ignoreCase));
            }
            finally
            {
                CultureInfo.CurrentCulture = currentCulture;
            }
        }

        [Fact]
        public static void CompareNegativeTest()
        {
            AssertExtensions.Throws<ArgumentNullException>("culture", () => String.Compare("a", "b", false, null));

            AssertExtensions.Throws<ArgumentException>("options", () => String.Compare("a", "b", CultureInfo.InvariantCulture, (CompareOptions) 7891));
            AssertExtensions.Throws<ArgumentNullException>("culture", () => String.Compare("a", "b", null, CompareOptions.None));

            AssertExtensions.Throws<ArgumentNullException>("culture", () => String.Compare("a", 0, "b", 0, 1, false, null));
            AssertExtensions.Throws<ArgumentOutOfRangeException>("length1", () => String.Compare("a", 10,"b", 0, 1, false, CultureInfo.InvariantCulture));
            AssertExtensions.Throws<ArgumentOutOfRangeException>("length2", () => String.Compare("a", 1, "b", 10,1, false, CultureInfo.InvariantCulture));
            AssertExtensions.Throws<ArgumentOutOfRangeException>("offset1", () => String.Compare("a",-1, "b", 1 ,1, false, CultureInfo.InvariantCulture));
            AssertExtensions.Throws<ArgumentOutOfRangeException>("offset2", () => String.Compare("a", 1, "b",-1 ,1, false, CultureInfo.InvariantCulture));
        }

        [Theory]
        [MemberData(nameof(UpperLowerCasing_TestData))]
        public static void CasingTest(string lowerForm, string upperForm, string cultureName)
        {
            CultureInfo ci = CultureInfo.GetCultureInfo(cultureName);
            Assert.Equal(lowerForm, upperForm.ToLower(ci));
            Assert.Equal(upperForm, lowerForm.ToUpper(ci));
        }

        [Fact]
        public static void CasingNegativeTest()
        {
            AssertExtensions.Throws<ArgumentNullException>("culture", () => "".ToLower(null));
            AssertExtensions.Throws<ArgumentNullException>("culture", () => "".ToUpper(null));
        }

        [Theory]
        [MemberData(nameof(StartEndWith_TestData))]
        public static void StartEndWithTest(string source, string start, string end, string cultureName, bool ignoreCase, bool expected)
        {
             CultureInfo ci = CultureInfo.GetCultureInfo(cultureName);
             Assert.Equal(expected, source.StartsWith(start, ignoreCase, ci));
             Assert.Equal(expected, source.EndsWith(end, ignoreCase, ci));
        }

        [Fact]
        public static void StartEndNegativeTest()
        {
            AssertExtensions.Throws<ArgumentNullException>("value", () => "".StartsWith(null, true, null));
            AssertExtensions.Throws<ArgumentNullException>("value", () => "".EndsWith(null, true, null));
        }

        [Fact]
        public static unsafe void ConstructorsTest()
        {
            string s = "This is a string constructor test";
            byte [] encodedBytes = Encoding.Default.GetBytes(s);

            fixed (byte *pBytes = encodedBytes)
            {
                Assert.Equal(s, new String((sbyte*) pBytes));
                Assert.Equal(s, new String((sbyte*) pBytes, 0, encodedBytes.Length));
                Assert.Equal(s, new String((sbyte*) pBytes, 0, encodedBytes.Length, Encoding.Default));
            }

            s = "This is some string \u0393\u0627\u3400\u0440\u1100";
            encodedBytes = Encoding.UTF8.GetBytes(s);

            fixed (byte *pBytes = encodedBytes)
            {
                Assert.Equal(s, new String((sbyte*) pBytes, 0, encodedBytes.Length, Encoding.UTF8));
            }
        }

        [Fact]
        public static unsafe void CloneTest()
        {
            string s = "some string to clone";
            string cloned = (string) s.Clone();
            Assert.Equal(s, cloned);
            Assert.True(Object.ReferenceEquals(s, cloned), "cloned object should return same instance of the string");
        }

        [Fact]
        public static unsafe void CopyTest()
        {
            string s = "some string to copy";
            string copy = String.Copy(s);
            Assert.Equal(s, copy);
            Assert.False(Object.ReferenceEquals(s, copy), "copy should return new instance of the string");
        }

        [Fact]
        public static unsafe void InternTest()
        {
            String s1 = "MyTest";
            String s2 = new StringBuilder().Append("My").Append("Test").ToString(); 
            String s3 = String.Intern(s2);

            Assert.Equal(s1, s2);
            Assert.False(Object.ReferenceEquals(s1, s2), "Created string from StringBuilder should have different reference than the literal string");
            Assert.True(Object.ReferenceEquals(s1, s3), "Created intern string should have same reference as the literal string");

            Assert.True(String.IsInterned(s1).Equals(s1), "Expected to the literal string interned");
            Assert.True(String.IsInterned(s2).Equals(s1), "Expected to the interned string to be in the string pool now");
        }

        [Fact]
        public static unsafe void NormalizationTest()
        {
            // U+0063  LATIN SMALL LETTER C
            // U+0301  COMBINING ACUTE ACCENT
            // U+0327  COMBINING CEDILLA
            // U+00BE  VULGAR FRACTION THREE QUARTERS            
            string s = new String( new char[] {'\u0063', '\u0301', '\u0327', '\u00BE'});

            Assert.False(s.IsNormalized(), "String should be not normalized when checking with the default which same as FormC");
            Assert.False(s.IsNormalized(NormalizationForm.FormC), "String should be not normalized when checking with FormC");
            Assert.False(s.IsNormalized(NormalizationForm.FormD), "String should be not normalized when checking with FormD");
            Assert.False(s.IsNormalized(NormalizationForm.FormKC), "String should be not normalized when checking with FormKC");
            Assert.False(s.IsNormalized(NormalizationForm.FormKD), "String should be not normalized when checking with FormKD");

            string normalized = s.Normalize(); // FormC
            Assert.True(normalized.IsNormalized(), "Expected to have the normalized string with default form FormC");
            Assert.True(normalized.IsNormalized(NormalizationForm.FormC), "Expected to have the normalized string with FormC");
            
            normalized = s.Normalize(NormalizationForm.FormC);
            Assert.True(normalized.IsNormalized(), "Expected to have the normalized string with default form FormC when using NormalizationForm.FormC");
            Assert.True(normalized.IsNormalized(NormalizationForm.FormC), "Expected to have the normalized string with FormC when using NormalizationForm.FormC");

            normalized = s.Normalize(NormalizationForm.FormD);
            Assert.True(normalized.IsNormalized(NormalizationForm.FormD), "Expected to have the normalized string with FormD");

            normalized = s.Normalize(NormalizationForm.FormKC);
            Assert.True(normalized.IsNormalized(NormalizationForm.FormKC), "Expected to have the normalized string with FormKC");

            normalized = s.Normalize(NormalizationForm.FormKD);
            Assert.True(normalized.IsNormalized(NormalizationForm.FormKD), "Expected to have the normalized string with FormKD");
        }

        [Fact]
        public static unsafe void GetEnumeratorTest()
        {
            string s = "This is some string to enumerate its characters using String.GetEnumerator";
            CharEnumerator chEnum = s.GetEnumerator();

            int calculatedLength = 0;
            while (chEnum.MoveNext())
            {
                calculatedLength++;
            }

            Assert.Equal(s.Length, calculatedLength);
            chEnum.Reset();

            // enumerate twice in same time
            foreach (char c in s)
            {
                Assert.True(chEnum.MoveNext(), "expect to have characters to enumerate in the string");
                Assert.Equal(c, chEnum.Current); 
            }

            Assert.False(chEnum.MoveNext(), "expect to not having any characters to enumerate");
        }
    }
}<|MERGE_RESOLUTION|>--- conflicted
+++ resolved
@@ -1,4 +1,4 @@
-// Licensed to the .NET Foundation under one or more agreements.
+﻿// Licensed to the .NET Foundation under one or more agreements.
 // The .NET Foundation licenses this file to you under the MIT license.
 // See the LICENSE file in the project root for more information.
 
@@ -2049,12 +2049,7 @@
         [Fact]
         public void Replace_EmptyOldValue_ThrowsArgumentException()
         {
-<<<<<<< HEAD
-            AssertExtensions.Throws<ArgumentNullException>("oldValue", () => "Hello".Replace(null, "")); // Old value is null
-            AssertExtensions.Throws<ArgumentException>("oldValue", () => "Hello".Replace("", "l")); // Old value is empty
-=======
-            Assert.Throws<ArgumentException>("oldValue", () => "Hello".Replace("", "l"));
->>>>>>> 3ac4651f
+            AssertExtensions.Throws<ArgumentException>("oldValue", () => "Hello".Replace("", "l"));
         }
 
         [Theory]
