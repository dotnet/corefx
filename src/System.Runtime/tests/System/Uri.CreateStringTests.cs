--- conflicted
+++ resolved
@@ -609,17 +609,13 @@
             }
             yield return new object[] { @"\\unchost/path1/path2", "/path1/path2", "", "" };
             yield return new object[] { @"\/unchost/path1/path2", "/path1/path2", "", "" };
-<<<<<<< HEAD
+
             // Implict UNC with backslash in path
             if (s_isWindowsSystem) // Unix UNC paths must start with '\'
             {
                 yield return new object[] { @"//unchost/path1\path2/path3\path4", "/path1/path2/path3/path4", "", "" };
                 yield return new object[] { @"/\unchost/path1\path2/path3\path4", "/path1/path2/path3/path4", "", "" };
             }
-=======
-            // Implicit UNC with backslash in path
-            yield return new object[] { @"//unchost/path1\path2/path3\path4", "/path1/path2/path3/path4", "", "" };
->>>>>>> 0e3318f0
             yield return new object[] { @"\\unchost/path1\path2/path3\path4", "/path1/path2/path3/path4", "", "" };
             yield return new object[] { @"\/unchost/path1\path2/path3\path4", "/path1/path2/path3/path4", "", "" };
             yield return new object[] { @"\\\/\/servername\sharename\path\filename", "/sharename/path/filename", "", "" };
