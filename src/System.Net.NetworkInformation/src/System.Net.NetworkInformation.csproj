﻿<?xml version="1.0" encoding="utf-8"?>
<Project ToolsVersion="12.0" DefaultTargets="Build" xmlns="http://schemas.microsoft.com/developer/msbuild/2003">
  <Import Project="$([MSBuild]::GetDirectoryNameOfFileAbove($(MSBuildThisFileDirectory), dir.props))\dir.props" />
  <!-- Enable Intellisense in VS for Common files-->
  <PropertyGroup>
    <CommonPath>..\..\Common\src</CommonPath>
  </PropertyGroup>
  <PropertyGroup>
    <AssemblyName>System.Net.NetworkInformation</AssemblyName>
    <AssemblyVersion>4.0.10.0</AssemblyVersion>
    <OutputType>Library</OutputType>
    <ProjectGuid>{3CA89D6C-F8D1-4813-9775-F8D249686E31}</ProjectGuid>
    <AllowUnsafeBlocks>true</AllowUnsafeBlocks>
    <DefineConstants>$(DefineConstants);FEATURE_CORECLR</DefineConstants>
  </PropertyGroup>
  <!-- Help VS understand available configurations -->
  <PropertyGroup Condition=" '$(Configuration)|$(Platform)' == 'Linux_Debug|AnyCPU' " />
  <PropertyGroup Condition=" '$(Configuration)|$(Platform)' == 'Linux_Release|AnyCPU' " />
  <PropertyGroup Condition=" '$(Configuration)|$(Platform)' == 'OSX_Debug|AnyCPU' " />
  <PropertyGroup Condition=" '$(Configuration)|$(Platform)' == 'OSX_Release|AnyCPU' " />
  <PropertyGroup Condition=" '$(Configuration)|$(Platform)' == 'Windows_Debug|AnyCPU' " />
  <PropertyGroup Condition=" '$(Configuration)|$(Platform)' == 'Windows_Release|AnyCPU' " />
  <ItemGroup>
    <Compile Include="System\Net\NetworkInformation\DuplicateAddressDetectionState.cs" />
    <Compile Include="System\Net\NetworkInformation\GatewayIPAddressInformation.cs" />
    <Compile Include="System\Net\NetworkInformation\GatewayIPAddressInformationCollection.cs" />
    <Compile Include="System\Net\NetworkInformation\IcmpV4Statistics.cs" />
    <Compile Include="System\Net\NetworkInformation\IcmpV6Statistics.cs" />
    <Compile Include="System\Net\NetworkInformation\interfacetype.cs" />
    <Compile Include="System\Net\NetworkInformation\IPAddressInformation.cs" />
    <Compile Include="System\Net\NetworkInformation\ipaddressinformationcollection.cs" />
    <Compile Include="System\Net\NetworkInformation\IPGlobalProperties.cs" />
    <Compile Include="System\Net\NetworkInformation\IPGlobalStatistics.cs" />
    <Compile Include="System\Net\NetworkInformation\IPInterfaceProperties.cs" />
    <Compile Include="System\Net\NetworkInformation\IPInterfaceStatistics.cs" />
    <Compile Include="System\Net\NetworkInformation\IPv4InterfaceProperties.cs" />
    <Compile Include="System\Net\NetworkInformation\IPv6InterfaceProperties.cs" />
    <Compile Include="System\Net\NetworkInformation\MulticastIPAddressInformation.cs" />
    <Compile Include="System\Net\NetworkInformation\MulticastIPAddressInformationCollection.cs" />
    <Compile Include="System\Net\NetworkInformation\NetworkAvailabilityEventArgs.cs" />
    <Compile Include="System\Net\NetworkInformation\NetworkInterface.cs" />
    <Compile Include="System\Net\NetworkInformation\NetworkInterfaceComponent.cs" />
    <Compile Include="System\Net\NetworkInformation\nodetype.cs" />
    <Compile Include="System\Net\NetworkInformation\OperationalStatus.cs" />
    <Compile Include="System\Net\NetworkInformation\PhysicalAddress.cs" />
    <Compile Include="System\Net\NetworkInformation\PrefixOrigin.cs" />
    <Compile Include="System\Net\NetworkInformation\ScopeLevel.cs" />
    <Compile Include="System\Net\NetworkInformation\SuffixOrigin.cs" />
    <Compile Include="System\Net\NetworkInformation\TcpConnection.cs" />
    <Compile Include="System\Net\NetworkInformation\TcpState.cs" />
    <Compile Include="System\Net\NetworkInformation\TcpStatistics.cs" />
    <Compile Include="System\Net\NetworkInformation\UdpStatistics.cs" />
    <Compile Include="System\Net\NetworkInformation\UnicastIPAddressInformation.cs" />
    <Compile Include="System\Net\NetworkInformation\UnicastIPAddressInformationCollection.cs" />
    <Compile Include="System\Net\NetworkInformation\InternalIPAddressCollection.cs" />
    <Compile Include="$(CommonPath)\System\NotImplemented.cs">
      <Link>Common\System\NotImplemented.cs</Link>
    </Compile>
    <Compile Include="$(CommonPath)\System\Net\NetworkInformation\HostInformation.CoreCLR.cs">
      <Link>Common\System\Net\NetworkInformation\HostInformation.CoreCLR.cs</Link>
    </Compile>
    <Compile Include="$(CommonPath)\System\Net\NetworkInformation\NetworkInformationException.cs">
      <Link>Common\System\Net\NetworkInformation\NetworkInformationException.cs</Link>
    </Compile>
  </ItemGroup>
  <ItemGroup Condition="'$(TargetsWindows)' == 'true'">
    <Compile Include="System\Net\NetworkInformation\IPGlobalPropertiesPal.Windows.cs" />
    <Compile Include="System\Net\NetworkInformation\NetworkAddressChange.Windows.cs" />
    <Compile Include="System\Net\NetworkInformation\NetworkInterfacePal.Windows.cs" />
    <Compile Include="System\Net\NetworkInformation\SafeCancelMibChangeNotify.cs" />
    <Compile Include="System\Net\NetworkInformation\SafeFreeMibTable.cs" />
    <Compile Include="System\Net\NetworkInformation\SystemGatewayIPAddressInformation.cs" />
    <Compile Include="System\Net\NetworkInformation\SystemIcmpV4Statistics.cs" />
    <Compile Include="System\Net\NetworkInformation\SystemIcmpV6Statistics.cs" />
    <Compile Include="System\Net\NetworkInformation\SystemIPAddressInformation.cs" />
    <Compile Include="System\Net\NetworkInformation\SystemIPGlobalProperties.cs" />
    <Compile Include="System\Net\NetworkInformation\SystemIPGlobalStatistics.cs" />
    <Compile Include="System\Net\NetworkInformation\SystemIPInterfaceProperties.cs" />
    <Compile Include="System\Net\NetworkInformation\SystemIPInterfaceStatistics.cs" />
    <Compile Include="System\Net\NetworkInformation\SystemIPv4InterfaceProperties.cs" />
    <Compile Include="System\Net\NetworkInformation\SystemIPv6InterfaceProperties.cs" />
    <Compile Include="System\Net\NetworkInformation\SystemMulticastIPAddressInformation.cs" />
    <Compile Include="System\Net\NetworkInformation\SystemNetworkInterface.cs" />
    <Compile Include="System\Net\NetworkInformation\SystemTcpConnection.cs" />
    <Compile Include="System\Net\NetworkInformation\SystemTcpStatistics.cs" />
    <Compile Include="System\Net\NetworkInformation\SystemUdpStatistics.cs" />
    <Compile Include="System\Net\NetworkInformation\SystemUnicastIPAddressInformation.cs" />
    <Compile Include="System\Net\NetworkInformation\TeredoHelper.cs" />
    <!-- Windows Common -->
    <!-- Debug only -->
    <Compile Include="$(CommonPath)\System\Net\DebugSafeHandle.cs">
      <Link>Common\System\Net\DebugSafeHandle.cs</Link>
    </Compile>
    <Compile Include="$(CommonPath)\System\Net\DebugSafeHandleMinusOneIsInvalid.cs">
      <Link>Common\System\Net\DebugSafeHandleMinusOneIsInvalid.cs</Link>
    </Compile>
    <!-- System.Net.Internals common -->
    <Compile Include="$(CommonPath)\System\Net\Sockets\SocketType.cs">
      <Link>Common\System\Net\Sockets\SocketType.cs</Link>
    </Compile>
    <!-- System.Net common -->
    <Compile Include="$(CommonPath)\System\Net\_ContextAwareResult.cs">
      <Link>Common\System\Net\_ContextAwareResult.cs</Link>
    </Compile>
    <Compile Include="$(CommonPath)\System\Net\_LazyAsyncResult.cs">
      <Link>Common\System\Net\_LazyAsyncResult.cs</Link>
    </Compile>
    <Compile Include="$(CommonPath)\System\Net\Shims\ExecutionContext.cs">
      <Link>Common\System\Net\Shims\ExecutionContext.cs</Link>
    </Compile>
    <Compile Include="$(CommonPath)\System\Net\Shims\DBNull.cs">
      <Link>Common\System\Net\Shims\DBNull.cs</Link>
    </Compile>
    <Compile Include="$(CommonPath)\System\Net\ByteOrder.cs">
      <Link>Common\System\Net\ByteOrder.cs</Link>
    </Compile>
    <Compile Include="$(CommonPath)\System\Net\ExceptionCheck.cs">
      <Link>Common\System\Net\ExceptionCheck.cs</Link>
    </Compile>
    <Compile Include="$(CommonPath)\System\Net\IPAddressParserStatics.cs">
      <Link>Common\System\Net\IPAddressParserStatics.cs</Link>
    </Compile>
    <Compile Include="$(CommonPath)\System\Net\SafeCloseSocket.cs">
      <Link>Common\System\Net\SafeCloseSocket.cs</Link>
    </Compile>
    <Compile Include="$(CommonPath)\System\Net\SafeCloseSocket.Windows.cs">
      <Link>Common\System\Net\SafeCloseSocket.Windows.cs</Link>
    </Compile>
    <Compile Include="$(CommonPath)\System\Net\SafeCloseSocketAndEvent.cs">
      <Link>Common\System\Net\SafeCloseSocketAndEvent.cs</Link>
    </Compile>
    <Compile Include="$(CommonPath)\System\Net\SocketAddress.cs">
      <Link>Common\System\Net\SocketAddress.cs</Link>
    </Compile>
    <Compile Include="$(CommonPath)\System\Net\SocketAddressPal.Windows.cs">
      <Link>Common\System\Net\SocketAddressPal.Windows.cs</Link>
    </Compile>
    <Compile Include="$(CommonPath)\System\Net\NetworkInformation\StartIPOptions.cs">
      <Link>Common\System\Net\NetworkInformation\StartIPOptions.cs</Link>
    </Compile>
    <Compile Include="$(CommonPath)\System\Net\NetworkInformation\HostInformationPal.Windows.cs">
      <Link>Common\System\Net\NetworkInformation\HostInformationPal.Windows.cs</Link>
    </Compile>
    <!-- Logging -->
    <Compile Include="$(CommonPath)\System\Net\Shims\TraceSource.cs">
      <Link>Common\System\Net\Shims\TraceSource.cs</Link>
    </Compile>
    <Compile Include="$(CommonPath)\System\Net\Logging\Logging.cs">
      <Link>Common\System\Net\Logging\Logging.cs</Link>
    </Compile>
    <Compile Include="$(CommonPath)\System\Net\Logging\GlobalLog.cs">
      <Link>Common\System\Net\Logging\GlobalLog.cs</Link>
    </Compile>
    <Compile Include="$(CommonPath)\System\Net\Logging\EventSourceLogging.cs">
      <Link>Common\System\Net\Logging\EventSourceLogging.cs</Link>
    </Compile>
    <Compile Include="$(CommonPath)\System\Net\InternalException.cs">
      <Link>Common\System\Net\InternalException.cs</Link>
    </Compile>
    <!-- Common -->
    <Compile Include="$(CommonPath)\Microsoft\Win32\SafeHandles\SafeHandleZeroOrMinusOneIsInvalid.cs">
      <Link>Common\Microsoft\Win32\SafeHandles\SafeHandleZeroOrMinusOneIsInvalid.cs</Link>
    </Compile>
    <Compile Include="$(CommonPath)\Microsoft\Win32\SafeHandles\SafeHandleMinusOneIsInvalid.cs">
      <Link>Common\Microsoft\Win32\SafeHandles\SafeHandleMinusOneIsInvalid.cs</Link>
    </Compile>
    <Compile Include="$(CommonPath)\Microsoft\Win32\SafeHandles\SafeLocalAllocHandle.cs">
      <Link>Common\Microsoft\Win32\SafeHandles\SafeLocalAllocHandle.cs</Link>
    </Compile>
    <!-- Interop -->
    <Compile Include="$(CommonPath)\Interop\Windows\Interop.Libraries.cs">
      <Link>Interop\Windows\Interop.Libraries.cs</Link>
    </Compile>
    <Compile Include="$(CommonPath)\Interop\Windows\IpHlpApi\Interop.ErrorCodes.cs">
      <Link>Interop\Windows\IpHlpApi\Interop.ErrorCodes.cs</Link>
    </Compile>
    <Compile Include="$(CommonPath)\Interop\Windows\IpHlpApi\Interop.FIXED_INFO.cs">
      <Link>Interop\Windows\IpHlpApi\Interop.FIXED_INFO.cs</Link>
    </Compile>
    <Compile Include="$(CommonPath)\Interop\Windows\IpHlpApi\Interop.IP_ADDR_STRING.cs">
      <Link>Interop\Windows\IpHlpApi\Interop.IP_ADDR_STRING.cs</Link>
    </Compile>
    <Compile Include="$(CommonPath)\Interop\Windows\IpHlpApi\Interop.NetworkInformation.cs">
      <Link>Interop\Windows\IpHlpApi\Interop.NetworkInformation.cs</Link>
    </Compile>
    <Compile Include="$(CommonPath)\Interop\Windows\mincore_obsolete\Interop.LocalAlloc.cs">
      <Link>Interop\Windows\mincore_obsolete\Interop.LocalAlloc.cs</Link>
    </Compile>
    <Compile Include="$(CommonPath)\Interop\Windows\mincore_obsolete\Interop.LocalAlloc_SafeOverlappedFree.cs">
      <Link>Interop\Windows\mincore_obsolete\Interop.LocalAlloc_SafeOverlappedFree.cs</Link>
    </Compile>
    <Compile Include="$(CommonPath)\Interop\Windows\mincore_obsolete\Interop.LocalAlloc.Constants.cs">
      <Link>Interop\Windows\mincore_obsolete\Interop.LocalAlloc.Constants.cs</Link>
    </Compile>
    <Compile Include="$(CommonPath)\Interop\Windows\mincore_obsolete\Interop.LocalFree.cs">
      <Link>Interop\Windows\mincore_obsolete\Interop.LocalFree.cs</Link>
    </Compile>
    <Compile Include="$(CommonPath)\Interop\Windows\Winsock\Interop.accept.cs">
      <Link>Interop\Windows\Winsock\Interop.accept.cs</Link>
    </Compile>
    <Compile Include="$(CommonPath)\Interop\Windows\Winsock\Interop.closesocket.cs">
      <Link>Interop\Windows\Winsock\Interop.closesocket.cs</Link>
    </Compile>
    <Compile Include="$(CommonPath)\Interop\Windows\Winsock\Interop.ioctlsocket.cs">
      <Link>Interop\Windows\Winsock\Interop.ioctlsocket.cs</Link>
    </Compile>
    <Compile Include="$(CommonPath)\Interop\Windows\Winsock\Interop.setsockopt.cs">
      <Link>Interop\Windows\Winsock\Interop.setsockopt.cs</Link>
    </Compile>
    <Compile Include="$(CommonPath)\Interop\Windows\Winsock\Interop.WinsockBSD.cs">
      <Link>Interop\Windows\Winsock\Interop.WinsockBSD.cs</Link>
    </Compile>
    <Compile Include="$(CommonPath)\Interop\Windows\Winsock\Interop.WinsockAsync.cs">
      <Link>Interop\Windows\Winsock\Interop.WinsockAsync.cs</Link>
    </Compile>
    <Compile Include="$(CommonPath)\Interop\Windows\Winsock\Interop.WSAEventSelect.cs">
      <Link>Interop\Windows\Winsock\Interop.WSAEventSelect.cs</Link>
    </Compile>
    <Compile Include="$(CommonPath)\Interop\Windows\Winsock\Interop.WSAIoctl.cs">
      <Link>Interop\Windows\Winsock\Interop.WSAIoctl.cs</Link>
    </Compile>
    <Compile Include="$(CommonPath)\Interop\Windows\Winsock\Interop.WSASocketW.cs">
      <Link>Interop\Windows\Winsock\Interop.WSASocketW.cs</Link>
    </Compile>
    <Compile Include="$(CommonPath)\Interop\Windows\Winsock\Interop.WSASocketW.SafeCloseSocket.cs">
      <Link>Interop\Windows\Winsock\Interop.WSASocketW.SafeCloseSocket.cs</Link>
    </Compile>
    <Compile Include="$(CommonPath)\Interop\Windows\Winsock\SafeNativeOverlapped.cs">
      <Link>Interop\Windows\Winsock\SafeNativeOverlapped.cs</Link>
    </Compile>
    <Compile Include="$(CommonPath)\Interop\Windows\Winsock\SafeOverlappedFree.cs">
      <Link>Interop\Windows\Winsock\SafeOverlappedFree.cs</Link>
    </Compile>
    <Compile Include="$(CommonPath)\Interop\Windows\Winsock\WSABuffer.cs">
      <Link>Interop\Windows\Winsock\WSABuffer.cs</Link>
    </Compile>
  </ItemGroup>
  <!-- Unix Common -->
  <ItemGroup Condition=" '$(TargetsUnix)' == 'true' ">
    <Compile Include="System\Net\NetworkInformation\NetworkFiles.cs" />
    <Compile Include="System\Net\NetworkInformation\SimpleGatewayIPAddressInformation.cs" />
    <Compile Include="System\Net\NetworkInformation\SimpleTcpConnectionInformation.cs" />
    <Compile Include="System\Net\NetworkInformation\UnixIPInterfaceProperties.cs" />
    <Compile Include="System\Net\NetworkInformation\UnixIPv4InterfaceProperties.cs" />
    <Compile Include="System\Net\NetworkInformation\UnixIPv6InterfaceProperties.cs" />
    <Compile Include="System\Net\NetworkInformation\UnixMulticastIPAddressInformation.cs" />
    <Compile Include="System\Net\NetworkInformation\UnixNetworkInterface.cs" />
    <Compile Include="System\Net\NetworkInformation\UnixUnicastIPAddressInformation.cs" />
    <Compile Include="$(CommonPath)\Interop\Unix\Interop.Libraries.cs">
      <Link>Interop\Unix\Interop.Libraries.cs</Link>
    </Compile>
    <Compile Include="$(CommonPath)\Interop\Unix\System.Native\Interop.EnumerateInterfaceAddresses.cs">
      <Link>Interop\Unix\System.Native\Interop.EnumerateInterfaceAddresses.cs" </Link>
    </Compile>
    <Compile Include="$(CommonPath)\System\Net\NetworkInformation\HostInformationPal.Unix.cs">
      <Link>System\Net\NetworkInformation\HostInformationPal.Unix.cs</Link>
    </Compile>
    <Compile Include="$(CommonPath)\Interop\Unix\libc\Interop.getdomainname.cs">
      <Link>Interop\Unix\libc\Interop.getdomainname.cs</Link>
    </Compile>
    <Compile Include="$(CommonPath)\Interop\Unix\System.Native\Interop.GetHostName.cs">
      <Link>Interop\Unix\System.Native\Interop.GetHostName.cs</Link>
    </Compile>
    <Compile Include="$(CommonPath)\Interop\Unix\Interop.Errors.cs">
      <Link>Interop\Unix\Interop.Errors.cs</Link>
    </Compile>
<<<<<<< HEAD
    <Compile Include="$(CommonPath)\System\Threading\Tasks\TaskToApm.cs">
      <Link>Common\System\Threading\Tasks\TaskToApm.cs</Link>
=======
    <Compile Include="$(CommonPath)\System\IO\RowConfigReader.cs">
      <Link>Common\System\IO\RowConfigReader.cs</Link>
>>>>>>> 235ae652
    </Compile>
  </ItemGroup>
  <ItemGroup Condition=" '$(TargetsLinux)' == 'true' ">
    <Compile Include="System\Net\NetworkInformation\LinuxIcmpV4Statistics.cs" />
    <Compile Include="System\Net\NetworkInformation\LinuxIcmpV6Statistics.cs" />
    <Compile Include="System\Net\NetworkInformation\LinuxTcpStatistics.cs" />
    <Compile Include="System\Net\NetworkInformation\LinuxUdpStatistics.cs" />
    <Compile Include="System\Net\NetworkInformation\NetworkChange.Linux.cs" />
    <Compile Include="System\Net\NetworkInformation\IPGlobalPropertiesPal.Linux.cs" />
    <Compile Include="System\Net\NetworkInformation\LinuxIPAddressInformation.cs" />
    <Compile Include="System\Net\NetworkInformation\LinuxIPGlobalProperties.cs" />
    <Compile Include="System\Net\NetworkInformation\LinuxIPGlobalStatistics.cs" />
    <Compile Include="System\Net\NetworkInformation\LinuxIPInterfaceProperties.cs" />
    <Compile Include="System\Net\NetworkInformation\LinuxIPInterfaceStatistics.cs" />
    <Compile Include="System\Net\NetworkInformation\NetworkInterfacePal.Linux.cs" />
    <Compile Include="System\Net\NetworkInformation\LinuxNetworkInterface.cs" />
    <Compile Include="System\Net\NetworkInformation\LinuxIPv4InterfaceProperties.cs" />
    <Compile Include="System\Net\NetworkInformation\LinuxIPv6InterfaceProperties.cs" />
    <!-- Linux Common -->
    <Compile Include="$(CommonPath)\System\IO\StringParser.cs">
      <Link>Common\System\IO\StringParser.cs</Link>
    </Compile>
    <Compile Include="$(CommonPath)\Interop\Linux\Interop.LinuxNetDeviceFlags.cs">
      <Link>Interop\Linux\Interop.LinuxNetDeviceFlags.cs</Link>
    </Compile>
    <Compile Include="$(CommonPath)\Interop\Linux\Interop.LinuxTcpState.cs">
      <Link>Interop\Linux\Interop.LinuxTcpState.cs</Link>
    </Compile>
  </ItemGroup>
  <ItemGroup Condition=" '$(TargetsOsx)' == 'true'">
    <Compile Include="System\Net\NetworkInformation\IPGlobalPropertiesPal.Osx.cs" />
    <Compile Include="System\Net\NetworkInformation\NetworkChange.OSX.cs" />
    <Compile Include="System\Net\NetworkInformation\NetworkInterfacePal.Osx.cs" />
    <Compile Include="System\Net\NetworkInformation\OsxIcmpV4Statistics.cs" />
    <Compile Include="System\Net\NetworkInformation\OsxIcmpV6Statistics.cs" />
    <Compile Include="System\Net\NetworkInformation\OsxIPGlobalProperties.cs" />
    <Compile Include="System\Net\NetworkInformation\OsxIPv4GlobalStatistics.cs" />
    <!--
    <Compile Include="System\Net\NetworkInformation\OsxIPv6GlobalStatistics.cs" />
  -->
    <Compile Include="System\Net\NetworkInformation\OsxIpInterfaceStatistics.cs" />
    <Compile Include="System\Net\NetworkInformation\OsxIPv4InterfaceProperties.cs" />
    <Compile Include="System\Net\NetworkInformation\OsxIPv6InterfaceProperties.cs" />
    <Compile Include="System\Net\NetworkInformation\OsxIpInterfaceProperties.cs" />
    <Compile Include="System\Net\NetworkInformation\OsxNetworkInterface.cs" />
    <Compile Include="System\Net\NetworkInformation\OsxTcpStatistics.cs" />
    <Compile Include="System\Net\NetworkInformation\OsxUdpStatistics.cs" />
    <Compile Include="$(CommonPath)\Interop\OSX\System.Native\Interop.ProtocolStatistics.cs">
      <Link>Interop\OSX\System.Native\Interop.ProtocolStatistics.cs</Link>
    </Compile>
    <Compile Include="$(CommonPath)\Interop\OSX\System.Native\Interop.TcpConnectionInfo.cs">
      <Link>Interop\OSX\System.Native\Interop.TcpConnectionInfo.cs</Link>
    </Compile>
  </ItemGroup>
  <ItemGroup>
    <None Include="project.json" />
  </ItemGroup>
  <Import Project="$([MSBuild]::GetDirectoryNameOfFileAbove($(MSBuildThisFileDirectory), dir.targets))\dir.targets" />
</Project><|MERGE_RESOLUTION|>--- conflicted
+++ resolved
@@ -264,13 +264,11 @@
     <Compile Include="$(CommonPath)\Interop\Unix\Interop.Errors.cs">
       <Link>Interop\Unix\Interop.Errors.cs</Link>
     </Compile>
-<<<<<<< HEAD
     <Compile Include="$(CommonPath)\System\Threading\Tasks\TaskToApm.cs">
       <Link>Common\System\Threading\Tasks\TaskToApm.cs</Link>
-=======
+    </Compile>
     <Compile Include="$(CommonPath)\System\IO\RowConfigReader.cs">
       <Link>Common\System\IO\RowConfigReader.cs</Link>
->>>>>>> 235ae652
     </Compile>
   </ItemGroup>
   <ItemGroup Condition=" '$(TargetsLinux)' == 'true' ">
