// Licensed to the .NET Foundation under one or more agreements.
// The .NET Foundation licenses this file to you under the MIT license.
// See the LICENSE file in the project root for more information.

using System.Collections.Generic;
using System.Diagnostics;

namespace System.Net.NetworkInformation
{
    internal abstract class UnixNetworkInterface : NetworkInterface
    {
        protected string _name;
        protected int _index = -1;
        protected NetworkInterfaceType _networkInterfaceType = NetworkInterfaceType.Unknown;
        internal PhysicalAddress _physicalAddress = PhysicalAddress.None;
        internal List<UnixUnicastIPAddressInformation> _unicastAddresses = new List<UnixUnicastIPAddressInformation>();
        internal List<IPAddress> _multicastAddresses;
        // If this is an ipv6 device, contains the Scope ID.
        protected uint? _ipv6ScopeId = null;

        protected UnixNetworkInterface(string name)
        {
            _name = name;
        }

        public sealed override string Id { get { return _name; } }

        public sealed override string Name { get { return _name; } }

        public sealed override string Description { get { return _name; } }

        public override NetworkInterfaceType NetworkInterfaceType { get { return _networkInterfaceType; } }

        public sealed override PhysicalAddress GetPhysicalAddress() { return _physicalAddress; }

        public override bool Supports(NetworkInterfaceComponent networkInterfaceComponent)
        {
            Sockets.AddressFamily family = (networkInterfaceComponent == NetworkInterfaceComponent.IPv4) ?
                Sockets.AddressFamily.InterNetwork :
                Sockets.AddressFamily.InterNetworkV6;

<<<<<<< HEAD
            return _unicastAddresses.Any(addr => addr.Address.AddressFamily == family);
=======
            foreach (IPAddress addr in _addresses)
            {
                if (addr.AddressFamily == family)
                {
                    return true;
                }
            }

            return false;
>>>>>>> efb234b5
        }

        /// <summary>
        /// The system's index for this network device.
        /// </summary>
        public int Index { get { return _index; } }

        /// <summary>
        /// Returns a list of all Unicast addresses of the interface's IP Addresses.
        /// </summary>
        public List<UnixUnicastIPAddressInformation> UnicastAddress { get { return _unicastAddresses; } }

        /// <summary>
        /// Returns a list of all Unicast addresses of the interface's IP Addresses.
        /// </summary>
        public List<IPAddress> MulticastAddresess { get { return _multicastAddresses; } }

        // Adds any IPAddress to this interface's List of addresses.
        protected void AddAddress(IPAddress ipAddress, int prefix)
        {
            if (IPAddressUtil.IsMulticast(ipAddress))
            {
                if (_multicastAddresses == null)
                {
                    // Deferred initialization.
                    _multicastAddresses = new List<IPAddress>();
                }

                _multicastAddresses.Add(ipAddress);
            }
            else
            {
                _unicastAddresses.Add(new UnixUnicastIPAddressInformation(ipAddress, prefix));
            }
        }

        protected unsafe void ProcessIpv4Address(Interop.Sys.IpAddressInfo* addressInfo)
        {
            IPAddress ipAddress = IPAddressUtil.GetIPAddressFromNativeInfo(addressInfo);
            AddAddress(ipAddress, addressInfo->PrefixLength);
            _index = addressInfo->InterfaceIndex;
        }

        protected unsafe void ProcessIpv6Address(Interop.Sys.IpAddressInfo* addressInfo, uint scopeId)
        {
            IPAddress address = IPAddressUtil.GetIPAddressFromNativeInfo(addressInfo);
            address.ScopeId = scopeId;
            AddAddress(address, addressInfo->PrefixLength);
            _ipv6ScopeId = scopeId;
            _index = addressInfo->InterfaceIndex;
        }

        protected unsafe void ProcessLinkLayerAddress(Interop.Sys.LinkLayerAddressInfo* llAddr)
        {
            byte[] macAddress = new byte[llAddr->NumAddressBytes];
            fixed (byte* macAddressPtr = macAddress)
            {
                Buffer.MemoryCopy(llAddr->AddressBytes, macAddressPtr, llAddr->NumAddressBytes, llAddr->NumAddressBytes);
            }
            PhysicalAddress physicalAddress = new PhysicalAddress(macAddress);

            _index = llAddr->InterfaceIndex;
            _physicalAddress = physicalAddress;
            _networkInterfaceType = (NetworkInterfaceType)llAddr->HardwareType;
        }
    }
}<|MERGE_RESOLUTION|>--- conflicted
+++ resolved
@@ -39,19 +39,15 @@
                 Sockets.AddressFamily.InterNetwork :
                 Sockets.AddressFamily.InterNetworkV6;
 
-<<<<<<< HEAD
-            return _unicastAddresses.Any(addr => addr.Address.AddressFamily == family);
-=======
-            foreach (IPAddress addr in _addresses)
+            foreach (UnixUnicastIPAddressInformation addr in _unicastAddresses)
             {
-                if (addr.AddressFamily == family)
+                if (addr.Address.AddressFamily == family)
                 {
                     return true;
                 }
             }
 
             return false;
->>>>>>> efb234b5
         }
 
         /// <summary>
