--- conflicted
+++ resolved
@@ -477,13 +477,9 @@
                 return 'R';
             }
 
-<<<<<<< HEAD
-            fixed (char* formatPtr = &MemoryMarshal.GetReference(format))
-=======
             int i = 0;
             char ch = format[i];
             if (ch >= 'A' && ch <= 'Z' || ch >= 'a' && ch <= 'z')
->>>>>>> 79d708b2
             {
                 i++;
                 int n = -1;
