{
  "dependencies": {
<<<<<<< HEAD
    "Microsoft.NETCore.Platforms": "1.0.2-beta-24516-02",
    "System.Collections.NonGeneric": "4.3.0-beta-24516-02",
    "System.Collections.Specialized": "4.3.0-beta-24516-02",
    "System.ComponentModel.Primitives": "4.3.0-beta-24516-02",
    "System.Globalization": "4.3.0-beta-24516-02",
    "System.Linq": "4.3.0-beta-24516-02",
    "System.Linq.Expressions": "4.3.0-beta-24516-02",
    "System.ObjectModel": "4.3.0-beta-24516-02",
    "System.Reflection": "4.3.0-beta-24516-02",
    "System.Runtime": "4.3.0-beta-24516-02",
    "System.Text.RegularExpressions": "4.3.0-beta-24516-02",
    "System.Threading.Thread": "4.3.0-beta-24516-02",
    "System.Threading.Tasks": "4.3.0-beta-24516-02",
=======
    "Microsoft.NETCore.Platforms": "1.0.2-beta-24520-06",
    "System.Collections.NonGeneric": "4.3.0-beta-24520-06",
    "System.Collections.Specialized": "4.3.0-beta-24520-06",
    "System.ComponentModel.Primitives": "4.3.0-beta-24520-06",
    "System.Globalization": "4.3.0-beta-24520-06",
    "System.Linq.Expressions": "4.3.0-beta-24520-06",
    "System.ObjectModel": "4.3.0-beta-24520-06",
    "System.Reflection": "4.3.0-beta-24520-06",
    "System.Runtime": "4.3.0-beta-24520-06",
    "System.Text.RegularExpressions": "4.3.0-beta-24520-06",
    "System.Threading.Thread": "4.3.0-beta-24520-06",
    "System.Threading.Tasks": "4.3.0-beta-24520-06",
>>>>>>> 1255f3f9
    "test-runtime": {
      "target": "project",
      "exclude": "compile"
    },
    "Microsoft.xunit.netcore.extensions": "1.0.0-prerelease-00807-03",
    "Microsoft.DotNet.BuildTools.TestSuite": "1.0.0-prerelease-00807-03",
    "Microsoft.DotNet.xunit.performance": "1.0.0-alpha-build0040"
  },
  "frameworks": {
    "netstandard1.5": {},
    "netstandard1.7": {}
  },
  "supports": {
    "coreFx.Test.netcoreapp1.0": {},
    "coreFx.Test.net462": {},
    "coreFx.Test.net463": {},
    "coreFx.Test.netcoreapp1.1-ns17": {
      "netstandard1.7": [
        "win7-x86",
        "win7-x64",
        "win10-arm64",
        "osx.10.10-x64",
        "centos.7-x64",
        "debian.8-x64",
        "rhel.7-x64",
        "ubuntu.14.04-x64",
        "ubuntu.16.04-x64",
        "ubuntu.16.10-x64",
        "fedora.23-x64",
        "linux-x64",
        "opensuse.13.2-x64",
        "opensuse.42.1-x64"
      ]
    }
  }
}<|MERGE_RESOLUTION|>--- conflicted
+++ resolved
@@ -1,25 +1,11 @@
 {
   "dependencies": {
-<<<<<<< HEAD
-    "Microsoft.NETCore.Platforms": "1.0.2-beta-24516-02",
-    "System.Collections.NonGeneric": "4.3.0-beta-24516-02",
-    "System.Collections.Specialized": "4.3.0-beta-24516-02",
-    "System.ComponentModel.Primitives": "4.3.0-beta-24516-02",
-    "System.Globalization": "4.3.0-beta-24516-02",
-    "System.Linq": "4.3.0-beta-24516-02",
-    "System.Linq.Expressions": "4.3.0-beta-24516-02",
-    "System.ObjectModel": "4.3.0-beta-24516-02",
-    "System.Reflection": "4.3.0-beta-24516-02",
-    "System.Runtime": "4.3.0-beta-24516-02",
-    "System.Text.RegularExpressions": "4.3.0-beta-24516-02",
-    "System.Threading.Thread": "4.3.0-beta-24516-02",
-    "System.Threading.Tasks": "4.3.0-beta-24516-02",
-=======
     "Microsoft.NETCore.Platforms": "1.0.2-beta-24520-06",
     "System.Collections.NonGeneric": "4.3.0-beta-24520-06",
     "System.Collections.Specialized": "4.3.0-beta-24520-06",
     "System.ComponentModel.Primitives": "4.3.0-beta-24520-06",
     "System.Globalization": "4.3.0-beta-24520-06",
+    "System.Linq": "4.3.0-beta-24520-06",
     "System.Linq.Expressions": "4.3.0-beta-24520-06",
     "System.ObjectModel": "4.3.0-beta-24520-06",
     "System.Reflection": "4.3.0-beta-24520-06",
@@ -27,7 +13,6 @@
     "System.Text.RegularExpressions": "4.3.0-beta-24520-06",
     "System.Threading.Thread": "4.3.0-beta-24520-06",
     "System.Threading.Tasks": "4.3.0-beta-24520-06",
->>>>>>> 1255f3f9
     "test-runtime": {
       "target": "project",
       "exclude": "compile"
