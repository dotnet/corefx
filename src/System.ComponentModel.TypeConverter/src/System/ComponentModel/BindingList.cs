--- conflicted
+++ resolved
@@ -14,11 +14,7 @@
 namespace System.ComponentModel
 {
     [Serializable]
-<<<<<<< HEAD
-    [TypeForwardedFrom("System, Version=4.0.0.0, Culture=neutral, PublicKeyToken=b77a5c561934e089")]
-=======
     [System.Runtime.CompilerServices.TypeForwardedFrom("System, Version=4.0.0.0, Culture=neutral, PublicKeyToken=b77a5c561934e089")]
->>>>>>> a671d624
     public class BindingList<T> : Collection<T>, IBindingList, ICancelAddNew, IRaiseItemChangedEvents
     {
         private int addNewPos = -1; // Do not rename (binary serialization)
@@ -154,10 +150,6 @@
 
         public bool RaiseListChangedEvents
         {
-<<<<<<< HEAD
-            get => raiseListChangedEvents;
-            set => raiseListChangedEvents = value;
-=======
             get
             {
                 return raiseListChangedEvents;
@@ -170,7 +162,6 @@
                     raiseListChangedEvents = value;
                 }
             }
->>>>>>> a671d624
         }
 
         public void ResetBindings() => FireListChanged(ListChangedType.Reset, -1);
@@ -351,13 +342,8 @@
         {
             get
             {
-<<<<<<< HEAD
-                // If the user set AllowNew, return what they set.  If we have a default constructor, allowNew will be 
-                // true and we should just return true.
-=======
                 //If the user set AllowNew, return what they set.  If we have a default constructor, allowNew will be 
                 //true and we should just return true.
->>>>>>> a671d624
                 if (userSetAllowNew || allowNew)
                 {
                     return allowNew;
@@ -370,13 +356,8 @@
             {
                 bool oldAllowNewValue = AllowNew;
                 userSetAllowNew = true;
-<<<<<<< HEAD
-                // Note that we don't want to set allowNew only if AllowNew didn't match value,
-                // since AllowNew can depend on onAddingNew handler
-=======
                 //Note that we don't want to set allowNew only if AllowNew didn't match value,
                 //since AllowNew can depend on onAddingNew handler
->>>>>>> a671d624
                 allowNew = value;
                 if (oldAllowNewValue != value)
                 {
@@ -389,14 +370,10 @@
 
         public bool AllowEdit
         {
-<<<<<<< HEAD
-            get => allowEdit;
-=======
             get
             {
                 return allowEdit;
             }
->>>>>>> a671d624
             set
             {
                 if (allowEdit != value)
@@ -411,14 +388,10 @@
 
         public bool AllowRemove
         {
-<<<<<<< HEAD
-            get => allowRemove;
-=======
             get
             {
                 return allowRemove;
             }
->>>>>>> a671d624
             set
             {
                 if (allowRemove != value)
