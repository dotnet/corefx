--- conflicted
+++ resolved
@@ -914,13 +914,8 @@
                 {
                     // Get the type's attributes.
                     //
-<<<<<<< HEAD
-                    attrs = type.GetTypeInfo().GetCustomAttributes(typeof(Attribute), false).OfType<Attribute>().ToArray();
+                    attrs = type.GetCustomAttributes(typeof(Attribute), false).OfType<Attribute>().ToArray();
                     attributeCache[type] = attrs;
-=======
-                    attrs = type.GetCustomAttributes(typeof(Attribute), false).OfType<Attribute>().ToArray();
-                    s_attributeCache[type] = attrs;
->>>>>>> fa14fa97
                 }
             }
 
