// Licensed to the .NET Foundation under one or more agreements.
// The .NET Foundation licenses this file to you under the MIT license.
// See the LICENSE file in the project root for more information.
// ------------------------------------------------------------------------------
// Changes to this file must follow the http://aka.ms/api-review process.
// ------------------------------------------------------------------------------

using System.Collections.Generic;

namespace System
{
    public readonly ref struct ReadOnlySpan<T>
    {
        public static ReadOnlySpan<T> Empty { get { throw null; } }
        public ReadOnlySpan(T[] array) { throw null; }
        public ReadOnlySpan(T[] array, int start, int length) { throw null; }
        [CLSCompliant(false)]
        public unsafe ReadOnlySpan(void* pointer, int length) { throw null; }
        public bool IsEmpty { get { throw null; } }
<<<<<<< HEAD
        public ref readonly T this[int index] { get { throw null; }}
=======
        public T this[int index] { get { throw null; } }
>>>>>>> a57e7cae
        public int Length { get { throw null; } }
        public void CopyTo(Span<T> destination) { }
        [System.ComponentModel.EditorBrowsable(System.ComponentModel.EditorBrowsableState.Never)]
        public static ReadOnlySpan<T> DangerousCreate(object obj, ref T objectData, int length) { throw null; }
        [System.ComponentModel.EditorBrowsable(System.ComponentModel.EditorBrowsableState.Never)]
        public ref T DangerousGetPinnableReference() { throw null; }
#pragma warning disable 0809  //warning CS0809: Obsolete member 'Span<T>.Equals(object)' overrides non-obsolete member 'object.Equals(object)'
        [System.ObsoleteAttribute("Equals() on ReadOnlySpan will always throw an exception. Use == instead.")]
        [System.ComponentModel.EditorBrowsable(System.ComponentModel.EditorBrowsableState.Never)]
        public override bool Equals(object obj) { throw null; }
        public Enumerator GetEnumerator() { throw null; }
        [System.ObsoleteAttribute("GetHashCode() on ReadOnlySpan will always throw an exception.")]
        [System.ComponentModel.EditorBrowsable(System.ComponentModel.EditorBrowsableState.Never)]
        public override int GetHashCode() { throw null; }
#pragma warning restore 0809
        public static bool operator ==(ReadOnlySpan<T> left, ReadOnlySpan<T> right) { throw null; }
        public static implicit operator ReadOnlySpan<T>(T[] array) { throw null; }
        public static implicit operator ReadOnlySpan<T>(ArraySegment<T> arraySegment) { throw null; }
        public static bool operator !=(ReadOnlySpan<T> left, ReadOnlySpan<T> right) { throw null; }
        public ReadOnlySpan<T> Slice(int start) { throw null; }
        public ReadOnlySpan<T> Slice(int start, int length) { throw null; }
        public T[] ToArray() { throw null; }
        public bool TryCopyTo(Span<T> destination) { throw null; }
        public ref struct Enumerator
        {
            public bool MoveNext() { throw null; }
            public ref readonly T Current { get { throw null; } }
        }
    }

    public readonly ref struct Span<T>
    {
        public static Span<T> Empty { get { throw null; } }
        public Span(T[] array) { throw null; }
        public Span(T[] array, int start, int length) { throw null; }
        [CLSCompliant(false)]
        public unsafe Span(void* pointer, int length) { throw null; }
        public bool IsEmpty { get { throw null; } }
        public ref T this[int index] { get { throw null; } }
        public int Length { get { throw null; } }
        public void Clear() { }
        public void Fill(T value) { }
        public void CopyTo(Span<T> destination) { }
        [System.ComponentModel.EditorBrowsable(System.ComponentModel.EditorBrowsableState.Never)]
        public static Span<T> DangerousCreate(object obj, ref T objectData, int length) { throw null; }
        [System.ComponentModel.EditorBrowsable(System.ComponentModel.EditorBrowsableState.Never)]
        public ref T DangerousGetPinnableReference() { throw null; }
#pragma warning disable 0809  //warning CS0809: Obsolete member 'Span<T>.Equals(object)' overrides non-obsolete member 'object.Equals(object)'
        [System.ObsoleteAttribute("Equals() on Span will always throw an exception. Use == instead.")]
        [System.ComponentModel.EditorBrowsable(System.ComponentModel.EditorBrowsableState.Never)]
        public override bool Equals(object obj) { throw null; }
        public Enumerator GetEnumerator() { throw null; }
        [System.ObsoleteAttribute("GetHashCode() on Span will always throw an exception.")]
        [System.ComponentModel.EditorBrowsable(System.ComponentModel.EditorBrowsableState.Never)]
        public override int GetHashCode() { throw null; }
#pragma warning restore 0809
        public static bool operator ==(Span<T> left, Span<T> right) { throw null; }
        public static implicit operator Span<T>(T[] array) { throw null; }
        public static implicit operator Span<T>(ArraySegment<T> arraySegment) { throw null; }
        public static implicit operator ReadOnlySpan<T>(Span<T> span) { throw null; }
        public static bool operator !=(Span<T> left, Span<T> right) { throw null; }
        public Span<T> Slice(int start) { throw null; }
        public Span<T> Slice(int start, int length) { throw null; }
        public T[] ToArray() { throw null; }
        public bool TryCopyTo(Span<T> destination) { throw null; }
        public ref struct Enumerator
        {
            public bool MoveNext() { throw null; }
            public ref T Current { get { throw null; } }
        }
    }

    public static class MemoryExtensions
    {
        public static int IndexOf<T>(this Span<T> span, T value) where T : IEquatable<T> { throw null; }
        public static int IndexOf<T>(this Span<T> span, ReadOnlySpan<T> value) where T : IEquatable<T> { throw null; }

        public static int IndexOfAny(this Span<byte> span, byte value0, byte value1) { throw null; }
        public static int IndexOfAny(this Span<byte> span, byte value0, byte value1, byte value2) { throw null; }
        public static int IndexOfAny(this Span<byte> span, ReadOnlySpan<byte> values) { throw null; }

        public static int LastIndexOf<T>(this Span<T> span, T value) where T : IEquatable<T> { throw null; }
        public static int LastIndexOf<T>(this Span<T> span, ReadOnlySpan<T> value) where T : IEquatable<T> { throw null; }

        public static int LastIndexOfAny<T>(this Span<T> span, T value0, T value1) where T : IEquatable<T> { throw null; }
        public static int LastIndexOfAny<T>(this Span<T> span, T value0, T value1, T value2) where T : IEquatable<T> { throw null; }
        public static int LastIndexOfAny<T>(this Span<T> span, ReadOnlySpan<T> values) where T : IEquatable<T> { throw null; }

        public static bool SequenceEqual<T>(this Span<T> first, ReadOnlySpan<T> second) where T : IEquatable<T> { throw null; }

        public static bool StartsWith<T>(this Span<T> span, ReadOnlySpan<T> value) where T : IEquatable<T> { throw null; }

        public static bool EndsWith<T>(this Span<T> span, ReadOnlySpan<T> value) where T : IEquatable<T> { throw null; }
        public static bool EndsWith<T>(this ReadOnlySpan<T> span, ReadOnlySpan<T> value) where T : IEquatable<T> { throw null; }

        public static Span<byte> AsBytes<T>(this Span<T> source) where T : struct { throw null; }

        public static Span<TTo> NonPortableCast<TFrom, TTo>(this Span<TFrom> source) where TFrom : struct where TTo : struct { throw null; }

        public static ReadOnlySpan<char> AsReadOnlySpan(this string text) { throw null; }
        public static ReadOnlyMemory<char> AsReadOnlyMemory(this string text) { throw null; }

        public static Span<T> AsSpan<T>(this T[] array) { throw null; }
        public static Span<T> AsSpan<T>(this ArraySegment<T> arraySegment) { throw null; }
        public static ReadOnlySpan<T> AsReadOnlySpan<T>(this T[] array) { throw null; }
        public static ReadOnlySpan<T> AsReadOnlySpan<T>(this Span<T> span) { throw null; }
        public static ReadOnlySpan<T> AsReadOnlySpan<T>(this ArraySegment<T> arraySegment) { throw null; }
        public static ReadOnlyMemory<T> AsReadOnlyMemory<T>(this Memory<T> memory) { throw null; }

        public static void CopyTo<T>(this T[] array, Span<T> destination) { throw null; }
        public static void CopyTo<T>(this T[] array, Memory<T> destination) { throw null; }

        public static int IndexOf<T>(this ReadOnlySpan<T> span, T value) where T : IEquatable<T> { throw null; }
        public static int IndexOf<T>(this ReadOnlySpan<T> span, ReadOnlySpan<T> value) where T : IEquatable<T> { throw null; }

        public static int IndexOfAny(this ReadOnlySpan<byte> span, byte value0, byte value1) { throw null; }
        public static int IndexOfAny(this ReadOnlySpan<byte> span, byte value0, byte value1, byte value2) { throw null; }
        public static int IndexOfAny(this ReadOnlySpan<byte> span, ReadOnlySpan<byte> values) { throw null; }

        public static int LastIndexOf<T>(this ReadOnlySpan<T> span, T value) where T : IEquatable<T> { throw null; }
        public static int LastIndexOf<T>(this ReadOnlySpan<T> span, ReadOnlySpan<T> value) where T : IEquatable<T> { throw null; }

        public static int LastIndexOfAny<T>(this ReadOnlySpan<T> span, T value0, T value1) where T : IEquatable<T> { throw null; }
        public static int LastIndexOfAny<T>(this ReadOnlySpan<T> span, T value0, T value1, T value2) where T : IEquatable<T> { throw null; }
        public static int LastIndexOfAny<T>(this ReadOnlySpan<T> span, ReadOnlySpan<T> values) where T : IEquatable<T> { throw null; }

        public static bool SequenceEqual<T>(this ReadOnlySpan<T> first, ReadOnlySpan<T> second) where T : IEquatable<T> { throw null; }

        public static bool StartsWith<T>(this ReadOnlySpan<T> span, ReadOnlySpan<T> value) where T : IEquatable<T> { throw null; }

        public static ReadOnlySpan<byte> AsBytes<T>(this ReadOnlySpan<T> source) where T : struct { throw null; }

        public static ReadOnlySpan<TTo> NonPortableCast<TFrom, TTo>(this ReadOnlySpan<TFrom> source) where TFrom : struct where TTo : struct { throw null; }

        public static bool TryGetString(this ReadOnlyMemory<char> readOnlyMemory, out string text, out int start, out int length) { throw null; }

        public static bool Overlaps<T>(this Span<T> first, ReadOnlySpan<T> second) { throw null; }
        public static bool Overlaps<T>(this Span<T> first, ReadOnlySpan<T> second, out int elementOffset) { throw null; }
        public static bool Overlaps<T>(this ReadOnlySpan<T> first, ReadOnlySpan<T> second) { throw null; }
        public static bool Overlaps<T>(this ReadOnlySpan<T> first, ReadOnlySpan<T> second, out int elementOffset) { throw null; }

        public static int BinarySearch<T>(this ReadOnlySpan<T> span, IComparable<T> comparable) { throw null; }
        public static int BinarySearch<T, TComparable>(this ReadOnlySpan<T> span, TComparable comparable) where TComparable : IComparable<T> { throw null; }
        public static int BinarySearch<T, TComparer>(this ReadOnlySpan<T> span, T value, TComparer comparer) where TComparer : IComparer<T> { throw null; }
        public static int BinarySearch<T>(this Span<T> span, IComparable<T> comparable) { throw null; }
        public static int BinarySearch<T, TComparable>(this Span<T> span, TComparable comparable) where TComparable : IComparable<T> { throw null; }
        public static int BinarySearch<T, TComparer>(this Span<T> span, T value, TComparer comparer) where TComparer : IComparer<T> { throw null; }
    }

    public readonly struct ReadOnlyMemory<T>
    {
        public static ReadOnlyMemory<T> Empty { get { throw null; } }
        public ReadOnlyMemory(T[] array) { throw null; }
        public ReadOnlyMemory(T[] array, int start, int length) { throw null; }
        public bool IsEmpty { get { throw null; } }
        public int Length { get { throw null; } }
        public void CopyTo(Memory<T> destination) { }
        public bool TryCopyTo(Memory<T> destination) { throw null; }
        [System.ComponentModel.EditorBrowsable(System.ComponentModel.EditorBrowsableState.Never)]
        public override bool Equals(object obj) { throw null; }
        public bool Equals(ReadOnlyMemory<T> other) { throw null; }
        [System.ComponentModel.EditorBrowsable(System.ComponentModel.EditorBrowsableState.Never)]
        public override int GetHashCode() { throw null; }
        public static implicit operator ReadOnlyMemory<T>(T[] array) { throw null; }
        public static implicit operator ReadOnlyMemory<T>(ArraySegment<T> arraySegment) { throw null; }
        public ReadOnlyMemory<T> Slice(int start) { throw null; }
        public ReadOnlyMemory<T> Slice(int start, int length) { throw null; }
        public ReadOnlySpan<T> Span { get { throw null; } }
        public unsafe Buffers.MemoryHandle Retain(bool pin = false) { throw null; }
        public T[] ToArray() { throw null; }
        [System.ComponentModel.EditorBrowsable(System.ComponentModel.EditorBrowsableState.Never)]
        public bool DangerousTryGetArray(out ArraySegment<T> arraySegment) { throw null; }
    }

    public readonly struct Memory<T>
    {
        public static Memory<T> Empty { get { throw null; } }
        public Memory(T[] array) { throw null; }
        public Memory(T[] array, int start, int length) { throw null; }
        public bool IsEmpty { get { throw null; } }
        public int Length { get { throw null; } }
        public void CopyTo(Memory<T> destination) { }
        public bool TryCopyTo(Memory<T> destination) { throw null; }
        [System.ComponentModel.EditorBrowsable(System.ComponentModel.EditorBrowsableState.Never)]
        public override bool Equals(object obj) { throw null; }
        public bool Equals(Memory<T> other) { throw null; }
        [System.ComponentModel.EditorBrowsable(System.ComponentModel.EditorBrowsableState.Never)]
        public override int GetHashCode() { throw null; }
        public static implicit operator Memory<T>(T[] array) { throw null; }
        public static implicit operator Memory<T>(ArraySegment<T> arraySegment) { throw null; }
        public static implicit operator ReadOnlyMemory<T>(Memory<T> memory) { throw null; }
        public Memory<T> Slice(int start) { throw null; }
        public Memory<T> Slice(int start, int length) { throw null; }
        public Span<T> Span { get { throw null; } }
        public unsafe Buffers.MemoryHandle Retain(bool pin = false) { throw null; }
        public T[] ToArray() { throw null; }
        public bool TryGetArray(out ArraySegment<T> arraySegment) { throw null; }
    }
}

namespace System.Buffers
{
    public unsafe struct MemoryHandle : IDisposable
    {
        [CLSCompliant(false)]
        public MemoryHandle(IRetainable owner, void* pointer = null, System.Runtime.InteropServices.GCHandle handle = default) { throw null; }
        [CLSCompliant(false)]
        public void* Pointer { get { throw null; } }
        public bool HasPointer { get { throw null; } }
        public void Dispose() { throw null; }
    }

    public interface IRetainable
    {
        bool Release();
        void Retain();
    }

    public abstract class OwnedMemory<T> : IDisposable, IRetainable
    {
        public Memory<T> Memory { get { throw null; } }
        public abstract bool IsDisposed { get; }
        protected abstract bool IsRetained { get; }
        public abstract int Length { get; }
        public abstract Span<T> Span { get; }
        public void Dispose() { throw null; }
        protected abstract void Dispose(bool disposing);
        public abstract MemoryHandle Pin();
        public abstract bool Release();
        public abstract void Retain();
        protected internal abstract bool TryGetArray(out ArraySegment<T> arraySegment);
    }

    public enum OperationStatus
    {
        Done,
        DestinationTooSmall,
        NeedMoreData,
        InvalidData,
    }
}

namespace System.Buffers.Binary
{
    public static class BinaryPrimitives
    {
        [CLSCompliant(false)]
        public static sbyte ReverseEndianness(sbyte value) { throw null; }
        public static byte ReverseEndianness(byte value) { throw null; }
        public static short ReverseEndianness(short value) { throw null; }
        [CLSCompliant(false)]
        public static ushort ReverseEndianness(ushort value) { throw null; }
        public static int ReverseEndianness(int value) { throw null; }
        [CLSCompliant(false)]
        public static uint ReverseEndianness(uint value) { throw null; }
        public static long ReverseEndianness(long value) { throw null; }
        [CLSCompliant(false)]
        public static ulong ReverseEndianness(ulong value) { throw null; }

        public static T ReadMachineEndian<T>(ReadOnlySpan<byte> buffer) where T : struct { throw null; }
        public static bool TryReadMachineEndian<T>(ReadOnlySpan<byte> buffer, out T value) where T : struct { throw null; }

        public static short ReadInt16LittleEndian(ReadOnlySpan<byte> buffer) { throw null; }
        public static int ReadInt32LittleEndian(ReadOnlySpan<byte> buffer) { throw null; }
        public static long ReadInt64LittleEndian(ReadOnlySpan<byte> buffer) { throw null; }
        [CLSCompliant(false)]
        public static ushort ReadUInt16LittleEndian(ReadOnlySpan<byte> buffer) { throw null; }
        [CLSCompliant(false)]
        public static uint ReadUInt32LittleEndian(ReadOnlySpan<byte> buffer) { throw null; }
        [CLSCompliant(false)]
        public static ulong ReadUInt64LittleEndian(ReadOnlySpan<byte> buffer) { throw null; }

        public static bool TryReadInt16LittleEndian(ReadOnlySpan<byte> buffer, out short value) { throw null; }
        public static bool TryReadInt32LittleEndian(ReadOnlySpan<byte> buffer, out int value) { throw null; }
        public static bool TryReadInt64LittleEndian(ReadOnlySpan<byte> buffer, out long value) { throw null; }
        [CLSCompliant(false)]
        public static bool TryReadUInt16LittleEndian(ReadOnlySpan<byte> buffer, out ushort value) { throw null; }
        [CLSCompliant(false)]
        public static bool TryReadUInt32LittleEndian(ReadOnlySpan<byte> buffer, out uint value) { throw null; }
        [CLSCompliant(false)]
        public static bool TryReadUInt64LittleEndian(ReadOnlySpan<byte> buffer, out ulong value) { throw null; }

        public static short ReadInt16BigEndian(ReadOnlySpan<byte> buffer) { throw null; }
        public static int ReadInt32BigEndian(ReadOnlySpan<byte> buffer) { throw null; }
        public static long ReadInt64BigEndian(ReadOnlySpan<byte> buffer) { throw null; }
        [CLSCompliant(false)]
        public static ushort ReadUInt16BigEndian(ReadOnlySpan<byte> buffer) { throw null; }
        [CLSCompliant(false)]
        public static uint ReadUInt32BigEndian(ReadOnlySpan<byte> buffer) { throw null; }
        [CLSCompliant(false)]
        public static ulong ReadUInt64BigEndian(ReadOnlySpan<byte> buffer) { throw null; }

        public static bool TryReadInt16BigEndian(ReadOnlySpan<byte> buffer, out short value) { throw null; }
        public static bool TryReadInt32BigEndian(ReadOnlySpan<byte> buffer, out int value) { throw null; }
        public static bool TryReadInt64BigEndian(ReadOnlySpan<byte> buffer, out long value) { throw null; }
        [CLSCompliant(false)]
        public static bool TryReadUInt16BigEndian(ReadOnlySpan<byte> buffer, out ushort value) { throw null; }
        [CLSCompliant(false)]
        public static bool TryReadUInt32BigEndian(ReadOnlySpan<byte> buffer, out uint value) { throw null; }
        [CLSCompliant(false)]
        public static bool TryReadUInt64BigEndian(ReadOnlySpan<byte> buffer, out ulong value) { throw null; }

        public static void WriteMachineEndian<T>(Span<byte> buffer, ref T value) where T : struct { throw null; }
        public static bool TryWriteMachineEndian<T>(Span<byte> buffer, ref T value) where T : struct { throw null; }

        public static void WriteInt16LittleEndian(Span<byte> buffer, short value) { throw null; }
        public static void WriteInt32LittleEndian(Span<byte> buffer, int value) { throw null; }
        public static void WriteInt64LittleEndian(Span<byte> buffer, long value) { throw null; }
        [CLSCompliant(false)]
        public static void WriteUInt16LittleEndian(Span<byte> buffer, ushort value) { throw null; }
        [CLSCompliant(false)]
        public static void WriteUInt32LittleEndian(Span<byte> buffer, uint value) { throw null; }
        [CLSCompliant(false)]
        public static void WriteUInt64LittleEndian(Span<byte> buffer, ulong value) { throw null; }

        public static bool TryWriteInt16LittleEndian(Span<byte> buffer, short value) { throw null; }
        public static bool TryWriteInt32LittleEndian(Span<byte> buffer, int value) { throw null; }
        public static bool TryWriteInt64LittleEndian(Span<byte> buffer, long value) { throw null; }
        [CLSCompliant(false)]
        public static bool TryWriteUInt16LittleEndian(Span<byte> buffer, ushort value) { throw null; }
        [CLSCompliant(false)]
        public static bool TryWriteUInt32LittleEndian(Span<byte> buffer, uint value) { throw null; }
        [CLSCompliant(false)]
        public static bool TryWriteUInt64LittleEndian(Span<byte> buffer, ulong value) { throw null; }

        public static void WriteInt16BigEndian(Span<byte> buffer, short value) { throw null; }
        public static void WriteInt32BigEndian(Span<byte> buffer, int value) { throw null; }
        public static void WriteInt64BigEndian(Span<byte> buffer, long value) { throw null; }
        [CLSCompliant(false)]
        public static void WriteUInt16BigEndian(Span<byte> buffer, ushort value) { throw null; }
        [CLSCompliant(false)]
        public static void WriteUInt32BigEndian(Span<byte> buffer, uint value) { throw null; }
        [CLSCompliant(false)]
        public static void WriteUInt64BigEndian(Span<byte> buffer, ulong value) { throw null; }

        public static bool TryWriteInt16BigEndian(Span<byte> buffer, short value) { throw null; }
        public static bool TryWriteInt32BigEndian(Span<byte> buffer, int value) { throw null; }
        public static bool TryWriteInt64BigEndian(Span<byte> buffer, long value) { throw null; }
        [CLSCompliant(false)]
        public static bool TryWriteUInt16BigEndian(Span<byte> buffer, ushort value) { throw null; }
        [CLSCompliant(false)]
        public static bool TryWriteUInt32BigEndian(Span<byte> buffer, uint value) { throw null; }
        [CLSCompliant(false)]
        public static bool TryWriteUInt64BigEndian(Span<byte> buffer, ulong value) { throw null; }
    }
}

namespace System.Buffers
{
    public readonly struct StandardFormat : IEquatable<StandardFormat>
    {
        public const byte MaxPrecision = 99;
        public const byte NoPrecision = 255;
        public StandardFormat(char symbol, byte precision = 255) => throw null;
        public bool HasPrecision => throw null;
        public bool IsDefault => throw null;
        public byte Precision => throw null;
        public char Symbol => throw null;
        public static implicit operator StandardFormat(char symbol) => throw null;
        public static StandardFormat Parse(ReadOnlySpan<char> format) => throw null;
        public static StandardFormat Parse(string format) => throw null;
        public override bool Equals(object obj) => throw null;
        public override int GetHashCode() => throw null;
        public bool Equals(StandardFormat other) => throw null;
        public static bool operator ==(StandardFormat left, StandardFormat right) => throw null;
        public static bool operator !=(StandardFormat left, StandardFormat right) => throw null;
    }
}

namespace System.Buffers.Text
{
    public static class Base64
    {
        public static OperationStatus EncodeToUtf8(ReadOnlySpan<byte> bytes, Span<byte> utf8, out int consumed, out int written, bool isFinalBlock = true) { throw null; }
        public static OperationStatus EncodeToUtf8InPlace(Span<byte> buffer, int dataLength, out int written) { throw null; }
        public static int GetMaxEncodedToUtf8Length(int length) { throw null; }
        public static OperationStatus DecodeFromUtf8(ReadOnlySpan<byte> utf8, Span<byte> bytes, out int consumed, out int written, bool isFinalBlock = true) { throw null; }
        public static OperationStatus DecodeFromUtf8InPlace(Span<byte> buffer, out int written) { throw null; }
        public static int GetMaxDecodedFromUtf8Length(int length) { throw null; }
    }

    public static class Utf8Formatter
    {
        public static bool TryFormat(bool value, Span<byte> buffer, out int bytesWritten, StandardFormat format = default) => throw null;
        public static bool TryFormat(byte value, Span<byte> buffer, out int bytesWritten, StandardFormat format = default) => throw null;
        public static bool TryFormat(DateTime value, Span<byte> buffer, out int bytesWritten, StandardFormat format = default) => throw null;
        public static bool TryFormat(DateTimeOffset value, Span<byte> buffer, out int bytesWritten, StandardFormat format = default) => throw null;
        public static bool TryFormat(decimal value, Span<byte> buffer, out int bytesWritten, StandardFormat format = default) => throw null;
        public static bool TryFormat(double value, Span<byte> buffer, out int bytesWritten, StandardFormat format = default) => throw null;
        public static bool TryFormat(Guid value, Span<byte> buffer, out int bytesWritten, StandardFormat format = default) => throw null;
        public static bool TryFormat(short value, Span<byte> buffer, out int bytesWritten, StandardFormat format = default) => throw null;
        public static bool TryFormat(int value, Span<byte> buffer, out int bytesWritten, StandardFormat format = default) => throw null;
        public static bool TryFormat(long value, Span<byte> buffer, out int bytesWritten, StandardFormat format = default) => throw null;
        [CLSCompliant(false)]
        public static bool TryFormat(sbyte value, Span<byte> buffer, out int bytesWritten, StandardFormat format = default) => throw null;
        public static bool TryFormat(float value, Span<byte> buffer, out int bytesWritten, StandardFormat format = default) => throw null;
        public static bool TryFormat(TimeSpan value, Span<byte> buffer, out int bytesWritten, StandardFormat format = default) => throw null;
        [CLSCompliant(false)]
        public static bool TryFormat(ushort value, Span<byte> buffer, out int bytesWritten, StandardFormat format = default) => throw null;
        [CLSCompliant(false)]
        public static bool TryFormat(uint value, Span<byte> buffer, out int bytesWritten, StandardFormat format = default) => throw null;
        [CLSCompliant(false)]
        public static bool TryFormat(ulong value, Span<byte> buffer, out int bytesWritten, StandardFormat format = default) => throw null;
    }
    public static class Utf8Parser
    {
        public static bool TryParse(ReadOnlySpan<byte> text, out bool value, out int bytesConsumed, char standardFormat = default) => throw null;
        public static bool TryParse(ReadOnlySpan<byte> text, out byte value, out int bytesConsumed, char standardFormat = default) => throw null;
        public static bool TryParse(ReadOnlySpan<byte> text, out DateTime value, out int bytesConsumed, char standardFormat = default) => throw null;
        public static bool TryParse(ReadOnlySpan<byte> text, out DateTimeOffset value, out int bytesConsumed, char standardFormat = default) => throw null;
        public static bool TryParse(ReadOnlySpan<byte> text, out decimal value, out int bytesConsumed, char standardFormat = default) => throw null;
        public static bool TryParse(ReadOnlySpan<byte> text, out double value, out int bytesConsumed, char standardFormat = default) => throw null;
        public static bool TryParse(ReadOnlySpan<byte> text, out Guid value, out int bytesConsumed, char standardFormat = default) => throw null;
        public static bool TryParse(ReadOnlySpan<byte> text, out short value, out int bytesConsumed, char standardFormat = default) => throw null;
        public static bool TryParse(ReadOnlySpan<byte> text, out int value, out int bytesConsumed, char standardFormat = default) => throw null;
        public static bool TryParse(ReadOnlySpan<byte> text, out long value, out int bytesConsumed, char standardFormat = default) => throw null;
        [CLSCompliant(false)]
        public static bool TryParse(ReadOnlySpan<byte> text, out sbyte value, out int bytesConsumed, char standardFormat = default) => throw null;
        public static bool TryParse(ReadOnlySpan<byte> text, out float value, out int bytesConsumed, char standardFormat = default) => throw null;
        public static bool TryParse(ReadOnlySpan<byte> text, out TimeSpan value, out int bytesConsumed, char standardFormat = default) => throw null;
        [CLSCompliant(false)]
        public static bool TryParse(ReadOnlySpan<byte> text, out ushort value, out int bytesConsumed, char standardFormat = default) => throw null;
        [CLSCompliant(false)]
        public static bool TryParse(ReadOnlySpan<byte> text, out uint value, out int bytesConsumed, char standardFormat = default) => throw null;
        [CLSCompliant(false)]
        public static bool TryParse(ReadOnlySpan<byte> text, out ulong value, out int bytesConsumed, char standardFormat = default) => throw null;
    }
}

namespace System.Runtime.InteropServices
{
    public static class MemoryMarshal
    {
        public static Memory<T> AsMemory<T>(ReadOnlyMemory<T> readOnlyMemory) { throw null; }
    }
}<|MERGE_RESOLUTION|>--- conflicted
+++ resolved
@@ -17,11 +17,7 @@
         [CLSCompliant(false)]
         public unsafe ReadOnlySpan(void* pointer, int length) { throw null; }
         public bool IsEmpty { get { throw null; } }
-<<<<<<< HEAD
-        public ref readonly T this[int index] { get { throw null; }}
-=======
-        public T this[int index] { get { throw null; } }
->>>>>>> a57e7cae
+        public ref readonly T this[int index] { get { throw null; } }
         public int Length { get { throw null; } }
         public void CopyTo(Span<T> destination) { }
         [System.ComponentModel.EditorBrowsable(System.ComponentModel.EditorBrowsableState.Never)]
