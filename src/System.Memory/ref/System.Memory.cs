// Licensed to the .NET Foundation under one or more agreements.
// The .NET Foundation licenses this file to you under the MIT license.
// See the LICENSE file in the project root for more information.
// ------------------------------------------------------------------------------
// Changes to this file must follow the http://aka.ms/api-review process.
// ------------------------------------------------------------------------------

namespace System
{
    public readonly ref struct ReadOnlySpan<T>
    {
        public static ReadOnlySpan<T> Empty { get { throw null; } }
        public ReadOnlySpan(T[] array) { throw null; }
        public ReadOnlySpan(T[] array, int start, int length) { throw null; }
        [CLSCompliant(false)]
        public unsafe ReadOnlySpan(void* pointer, int length) { throw null; }
        public bool IsEmpty { get { throw null; } }
        public T this[int index] { get { throw null; } }
        public int Length { get { throw null; } }
        public void CopyTo(Span<T> destination) { }
        [System.ComponentModel.EditorBrowsable(System.ComponentModel.EditorBrowsableState.Never)]
        public static ReadOnlySpan<T> DangerousCreate(object obj, ref T objectData, int length) { throw null; }
        [System.ComponentModel.EditorBrowsable(System.ComponentModel.EditorBrowsableState.Never)]
        public ref T DangerousGetPinnableReference() { throw null; }
#pragma warning disable 0809  //warning CS0809: Obsolete member 'Span<T>.Equals(object)' overrides non-obsolete member 'object.Equals(object)'
        [System.ObsoleteAttribute("Equals() on ReadOnlySpan will always throw an exception. Use == instead.")]
        [System.ComponentModel.EditorBrowsable(System.ComponentModel.EditorBrowsableState.Never)]
        public override bool Equals(object obj) { throw null; }
        public Enumerator GetEnumerator() { throw null; }
        [System.ObsoleteAttribute("GetHashCode() on ReadOnlySpan will always throw an exception.")]
        [System.ComponentModel.EditorBrowsable(System.ComponentModel.EditorBrowsableState.Never)]
        public override int GetHashCode() { throw null; }
#pragma warning restore 0809
        public static bool operator ==(ReadOnlySpan<T> left, ReadOnlySpan<T> right) { throw null; }
        public static implicit operator ReadOnlySpan<T>(T[] array) { throw null; }
        public static implicit operator ReadOnlySpan<T>(ArraySegment<T> arraySegment) { throw null; }
        public static bool operator !=(ReadOnlySpan<T> left, ReadOnlySpan<T> right) { throw null; }
        public ReadOnlySpan<T> Slice(int start) { throw null; }
        public ReadOnlySpan<T> Slice(int start, int length) { throw null; }
        public T[] ToArray() { throw null; }
        public bool TryCopyTo(Span<T> destination) { throw null; }
        public ref struct Enumerator
        {
            public bool MoveNext() { throw null; }
            public ref readonly T Current { get { throw null; } }
        }
    }

    public readonly ref struct Span<T>
    {
        public static Span<T> Empty { get { throw null; } }
        public Span(T[] array) { throw null; }
        public Span(T[] array, int start, int length) { throw null; }
        [CLSCompliant(false)]
        public unsafe Span(void* pointer, int length) { throw null; }
        public bool IsEmpty { get { throw null; } }
        public ref T this[int index] { get { throw null; } }
        public int Length { get { throw null; } }
        public void Clear() { }
        public void Fill(T value) { }
        public void CopyTo(Span<T> destination) { }
        [System.ComponentModel.EditorBrowsable(System.ComponentModel.EditorBrowsableState.Never)]
        public static Span<T> DangerousCreate(object obj, ref T objectData, int length) { throw null; }
        [System.ComponentModel.EditorBrowsable(System.ComponentModel.EditorBrowsableState.Never)]
        public ref T DangerousGetPinnableReference() { throw null; }
#pragma warning disable 0809  //warning CS0809: Obsolete member 'Span<T>.Equals(object)' overrides non-obsolete member 'object.Equals(object)'
        [System.ObsoleteAttribute("Equals() on Span will always throw an exception. Use == instead.")]
        [System.ComponentModel.EditorBrowsable(System.ComponentModel.EditorBrowsableState.Never)]
        public override bool Equals(object obj) { throw null; }
        public Enumerator GetEnumerator() { throw null; }
        [System.ObsoleteAttribute("GetHashCode() on Span will always throw an exception.")]
        [System.ComponentModel.EditorBrowsable(System.ComponentModel.EditorBrowsableState.Never)]
        public override int GetHashCode() { throw null; }
#pragma warning restore 0809
        public static bool operator ==(Span<T> left, Span<T> right) { throw null; }
        public static implicit operator Span<T>(T[] array) { throw null; }
        public static implicit operator Span<T>(ArraySegment<T> arraySegment) { throw null; }
        public static implicit operator ReadOnlySpan<T>(Span<T> span) { throw null; }
        public static bool operator !=(Span<T> left, Span<T> right) { throw null; }
        public Span<T> Slice(int start) { throw null; }
        public Span<T> Slice(int start, int length) { throw null; }
        public T[] ToArray() { throw null; }
        public bool TryCopyTo(Span<T> destination) { throw null; }
        public ref struct Enumerator
        {
            public bool MoveNext() { throw null; }
            public ref T Current { get { throw null; } }
        }
    }

    public static class MemoryExtensions
    {
        public static int IndexOf<T>(this Span<T> span, T value) where T : IEquatable<T> { throw null; }
        public static int IndexOf<T>(this Span<T> span, ReadOnlySpan<T> value) where T : IEquatable<T> { throw null; }

        public static int IndexOfAny(this Span<byte> span, byte value0, byte value1) { throw null; }
        public static int IndexOfAny(this Span<byte> span, byte value0, byte value1, byte value2) { throw null; }
        public static int IndexOfAny(this Span<byte> span, ReadOnlySpan<byte> values) { throw null; }

        public static int LastIndexOf<T>(this Span<T> span, T value) where T : IEquatable<T> { throw null; }
        public static int LastIndexOf<T>(this Span<T> span, ReadOnlySpan<T> value) where T : IEquatable<T> { throw null; }

        public static bool SequenceEqual<T>(this Span<T> first, ReadOnlySpan<T> second) where T : IEquatable<T> { throw null; }

        public static bool StartsWith<T>(this Span<T> span, ReadOnlySpan<T> value) where T : IEquatable<T> { throw null; }

        public static bool EndsWith<T>(this Span<T> span, ReadOnlySpan<T> value) where T : IEquatable<T> { throw null; }
        public static bool EndsWith<T>(this ReadOnlySpan<T> span, ReadOnlySpan<T> value) where T : IEquatable<T> { throw null; }

        public static Span<byte> AsBytes<T>(this Span<T> source) where T : struct { throw null; }

        public static Span<TTo> NonPortableCast<TFrom, TTo>(this Span<TFrom> source) where TFrom : struct where TTo : struct { throw null; }

        public static ReadOnlySpan<char> AsReadOnlySpan(this string text) { throw null; }
        public static ReadOnlyMemory<char> AsReadOnlyMemory(this string text) { throw null; }

        public static Span<T> AsSpan<T>(this T[] array) { throw null; }
        public static Span<T> AsSpan<T>(this ArraySegment<T> arraySegment) { throw null; }
        public static ReadOnlySpan<T> AsReadOnlySpan<T>(this T[] array) { throw null; }
        public static ReadOnlySpan<T> AsReadOnlySpan<T>(this Span<T> span) { throw null; }
        public static ReadOnlySpan<T> AsReadOnlySpan<T>(this ArraySegment<T> arraySegment) { throw null; }
        public static ReadOnlyMemory<T> AsReadOnlyMemory<T>(this Memory<T> memory) { throw null; }

        public static void CopyTo<T>(this T[] array, Span<T> destination) { throw null; }
        public static void CopyTo<T>(this T[] array, Memory<T> destination) { throw null; }

        public static int IndexOf<T>(this ReadOnlySpan<T> span, T value) where T : IEquatable<T> { throw null; }
        public static int IndexOf<T>(this ReadOnlySpan<T> span, ReadOnlySpan<T> value) where T : IEquatable<T> { throw null; }

        public static int IndexOfAny(this ReadOnlySpan<byte> span, byte value0, byte value1) { throw null; }
        public static int IndexOfAny(this ReadOnlySpan<byte> span, byte value0, byte value1, byte value2) { throw null; }
        public static int IndexOfAny(this ReadOnlySpan<byte> span, ReadOnlySpan<byte> values) { throw null; }

        public static int LastIndexOf<T>(this ReadOnlySpan<T> span, T value) where T : IEquatable<T> { throw null; }
        public static int LastIndexOf<T>(this ReadOnlySpan<T> span, ReadOnlySpan<T> value) where T : IEquatable<T> { throw null; }

        public static bool SequenceEqual<T>(this ReadOnlySpan<T> first, ReadOnlySpan<T> second) where T : IEquatable<T> { throw null; }

        public static bool StartsWith<T>(this ReadOnlySpan<T> span, ReadOnlySpan<T> value) where T : IEquatable<T> { throw null; }

        public static ReadOnlySpan<byte> AsBytes<T>(this ReadOnlySpan<T> source) where T : struct { throw null; }

        public static ReadOnlySpan<TTo> NonPortableCast<TFrom, TTo>(this ReadOnlySpan<TFrom> source) where TFrom : struct where TTo : struct { throw null; }

        public static bool TryGetString(this ReadOnlyMemory<char> readOnlyMemory, out string text, out int start, out int length) { throw null; }

        public static bool Overlaps<T>(this Span<T> first, ReadOnlySpan<T> second) { throw null; }
        public static bool Overlaps<T>(this Span<T> first, ReadOnlySpan<T> second, out int elementOffset) { throw null; }
        public static bool Overlaps<T>(this ReadOnlySpan<T> first, ReadOnlySpan<T> second) { throw null; }
        public static bool Overlaps<T>(this ReadOnlySpan<T> first, ReadOnlySpan<T> second, out int elementOffset) { throw null; }
    }

    public readonly struct ReadOnlyMemory<T>
    {
        public static ReadOnlyMemory<T> Empty { get { throw null; } }
        public ReadOnlyMemory(T[] array) { throw null; }
        public ReadOnlyMemory(T[] array, int start, int length) { throw null; }
        public bool IsEmpty { get { throw null; } }
        public int Length { get { throw null; } }
        public void CopyTo(Memory<T> destination) { }
        public bool TryCopyTo(Memory<T> destination) { throw null; }
        [System.ComponentModel.EditorBrowsable(System.ComponentModel.EditorBrowsableState.Never)]
        public override bool Equals(object obj) { throw null; }
        public bool Equals(ReadOnlyMemory<T> other) { throw null; }
        [System.ComponentModel.EditorBrowsable(System.ComponentModel.EditorBrowsableState.Never)]
        public override int GetHashCode() { throw null; }
        public static implicit operator ReadOnlyMemory<T>(T[] array) { throw null; }
        public static implicit operator ReadOnlyMemory<T>(ArraySegment<T> arraySegment) { throw null; }
        public ReadOnlyMemory<T> Slice(int start) { throw null; }
        public ReadOnlyMemory<T> Slice(int start, int length) { throw null; }
        public ReadOnlySpan<T> Span { get { throw null; } }
        public unsafe Buffers.MemoryHandle Retain(bool pin = false) { throw null; }
        public T[] ToArray() { throw null; }
        [System.ComponentModel.EditorBrowsable(System.ComponentModel.EditorBrowsableState.Never)]
        public bool DangerousTryGetArray(out ArraySegment<T> arraySegment) { throw null; }
    }

    public readonly struct Memory<T>
    {
        public static Memory<T> Empty { get { throw null; } }
        public Memory(T[] array) { throw null; }
        public Memory(T[] array, int start, int length) { throw null; }
        public bool IsEmpty { get { throw null; } }
        public int Length { get { throw null; } }
        public void CopyTo(Memory<T> destination) { }
        public bool TryCopyTo(Memory<T> destination) { throw null; }
        [System.ComponentModel.EditorBrowsable(System.ComponentModel.EditorBrowsableState.Never)]
        public override bool Equals(object obj) { throw null; }
        public bool Equals(Memory<T> other) { throw null; }
        [System.ComponentModel.EditorBrowsable(System.ComponentModel.EditorBrowsableState.Never)]
        public override int GetHashCode() { throw null; }
        public static implicit operator Memory<T>(T[] array) { throw null; }
        public static implicit operator Memory<T>(ArraySegment<T> arraySegment) { throw null; }
        public static implicit operator ReadOnlyMemory<T>(Memory<T> memory) { throw null; }
        public Memory<T> Slice(int start) { throw null; }
        public Memory<T> Slice(int start, int length) { throw null; }
        public Span<T> Span { get { throw null; } }
        public unsafe Buffers.MemoryHandle Retain(bool pin = false) { throw null; }
        public T[] ToArray() { throw null; }
        public bool TryGetArray(out ArraySegment<T> arraySegment) { throw null; }
    }
}

namespace System.Buffers
{
    public unsafe struct MemoryHandle : IDisposable
    {
        [CLSCompliant(false)]
        public MemoryHandle(IRetainable owner, void* pointer = null, System.Runtime.InteropServices.GCHandle handle = default) { throw null; }
        [CLSCompliant(false)]
        public void* Pointer { get { throw null; } }
        public bool HasPointer { get { throw null; } }
        public void Dispose() { throw null; }
    }

    public interface IRetainable
    {
        bool Release();
        void Retain();
    }

    public abstract class OwnedMemory<T> : IDisposable, IRetainable
    {
        public Memory<T> Memory { get { throw null; } }
        public abstract bool IsDisposed { get; }
        protected abstract bool IsRetained { get; }
        public abstract int Length { get; }
        public abstract Span<T> Span { get; }
        public void Dispose() { throw null; }
        protected abstract void Dispose(bool disposing);
        public abstract MemoryHandle Pin();
        public abstract bool Release();
        public abstract void Retain();
        protected internal abstract bool TryGetArray(out ArraySegment<T> arraySegment);
    }

    public enum OperationStatus
    {
        Done,
        DestinationTooSmall,
        NeedMoreData,
        InvalidData,
    }
}

namespace System.Buffers.Binary
{
    public static class BinaryPrimitives
    {
        [CLSCompliant(false)]
        public static sbyte ReverseEndianness(sbyte value) { throw null; }
        public static byte ReverseEndianness(byte value) { throw null; }
        public static short ReverseEndianness(short value) { throw null; }
        [CLSCompliant(false)]
        public static ushort ReverseEndianness(ushort value) { throw null; }
        public static int ReverseEndianness(int value) { throw null; }
        [CLSCompliant(false)]
        public static uint ReverseEndianness(uint value) { throw null; }
        public static long ReverseEndianness(long value) { throw null; }
        [CLSCompliant(false)]
        public static ulong ReverseEndianness(ulong value) { throw null; }

        public static T ReadMachineEndian<T>(ReadOnlySpan<byte> buffer) where T : struct { throw null; }
        public static bool TryReadMachineEndian<T>(ReadOnlySpan<byte> buffer, out T value) where T : struct { throw null; }

        public static short ReadInt16LittleEndian(ReadOnlySpan<byte> buffer) { throw null; }
        public static int ReadInt32LittleEndian(ReadOnlySpan<byte> buffer) { throw null; }
        public static long ReadInt64LittleEndian(ReadOnlySpan<byte> buffer) { throw null; }
        [CLSCompliant(false)]
        public static ushort ReadUInt16LittleEndian(ReadOnlySpan<byte> buffer) { throw null; }
        [CLSCompliant(false)]
        public static uint ReadUInt32LittleEndian(ReadOnlySpan<byte> buffer) { throw null; }
        [CLSCompliant(false)]
        public static ulong ReadUInt64LittleEndian(ReadOnlySpan<byte> buffer) { throw null; }

        public static bool TryReadInt16LittleEndian(ReadOnlySpan<byte> buffer, out short value) { throw null; }
        public static bool TryReadInt32LittleEndian(ReadOnlySpan<byte> buffer, out int value) { throw null; }
        public static bool TryReadInt64LittleEndian(ReadOnlySpan<byte> buffer, out long value) { throw null; }
        [CLSCompliant(false)]
        public static bool TryReadUInt16LittleEndian(ReadOnlySpan<byte> buffer, out ushort value) { throw null; }
        [CLSCompliant(false)]
        public static bool TryReadUInt32LittleEndian(ReadOnlySpan<byte> buffer, out uint value) { throw null; }
        [CLSCompliant(false)]
        public static bool TryReadUInt64LittleEndian(ReadOnlySpan<byte> buffer, out ulong value) { throw null; }

        public static short ReadInt16BigEndian(ReadOnlySpan<byte> buffer) { throw null; }
        public static int ReadInt32BigEndian(ReadOnlySpan<byte> buffer) { throw null; }
        public static long ReadInt64BigEndian(ReadOnlySpan<byte> buffer) { throw null; }
        [CLSCompliant(false)]
        public static ushort ReadUInt16BigEndian(ReadOnlySpan<byte> buffer) { throw null; }
        [CLSCompliant(false)]
        public static uint ReadUInt32BigEndian(ReadOnlySpan<byte> buffer) { throw null; }
        [CLSCompliant(false)]
        public static ulong ReadUInt64BigEndian(ReadOnlySpan<byte> buffer) { throw null; }

        public static bool TryReadInt16BigEndian(ReadOnlySpan<byte> buffer, out short value) { throw null; }
        public static bool TryReadInt32BigEndian(ReadOnlySpan<byte> buffer, out int value) { throw null; }
        public static bool TryReadInt64BigEndian(ReadOnlySpan<byte> buffer, out long value) { throw null; }
        [CLSCompliant(false)]
        public static bool TryReadUInt16BigEndian(ReadOnlySpan<byte> buffer, out ushort value) { throw null; }
        [CLSCompliant(false)]
        public static bool TryReadUInt32BigEndian(ReadOnlySpan<byte> buffer, out uint value) { throw null; }
        [CLSCompliant(false)]
        public static bool TryReadUInt64BigEndian(ReadOnlySpan<byte> buffer, out ulong value) { throw null; }

        public static void WriteMachineEndian<T>(Span<byte> buffer, ref T value) where T : struct { throw null; }
        public static bool TryWriteMachineEndian<T>(Span<byte> buffer, ref T value) where T : struct { throw null; }

        public static void WriteInt16LittleEndian(Span<byte> buffer, short value) { throw null; }
        public static void WriteInt32LittleEndian(Span<byte> buffer, int value) { throw null; }
        public static void WriteInt64LittleEndian(Span<byte> buffer, long value) { throw null; }
        [CLSCompliant(false)]
        public static void WriteUInt16LittleEndian(Span<byte> buffer, ushort value) { throw null; }
        [CLSCompliant(false)]
        public static void WriteUInt32LittleEndian(Span<byte> buffer, uint value) { throw null; }
        [CLSCompliant(false)]
        public static void WriteUInt64LittleEndian(Span<byte> buffer, ulong value) { throw null; }

        public static bool TryWriteInt16LittleEndian(Span<byte> buffer, short value) { throw null; }
        public static bool TryWriteInt32LittleEndian(Span<byte> buffer, int value) { throw null; }
        public static bool TryWriteInt64LittleEndian(Span<byte> buffer, long value) { throw null; }
        [CLSCompliant(false)]
        public static bool TryWriteUInt16LittleEndian(Span<byte> buffer, ushort value) { throw null; }
        [CLSCompliant(false)]
        public static bool TryWriteUInt32LittleEndian(Span<byte> buffer, uint value) { throw null; }
        [CLSCompliant(false)]
        public static bool TryWriteUInt64LittleEndian(Span<byte> buffer, ulong value) { throw null; }

        public static void WriteInt16BigEndian(Span<byte> buffer, short value) { throw null; }
        public static void WriteInt32BigEndian(Span<byte> buffer, int value) { throw null; }
        public static void WriteInt64BigEndian(Span<byte> buffer, long value) { throw null; }
        [CLSCompliant(false)]
        public static void WriteUInt16BigEndian(Span<byte> buffer, ushort value) { throw null; }
        [CLSCompliant(false)]
        public static void WriteUInt32BigEndian(Span<byte> buffer, uint value) { throw null; }
        [CLSCompliant(false)]
        public static void WriteUInt64BigEndian(Span<byte> buffer, ulong value) { throw null; }

        public static bool TryWriteInt16BigEndian(Span<byte> buffer, short value) { throw null; }
        public static bool TryWriteInt32BigEndian(Span<byte> buffer, int value) { throw null; }
        public static bool TryWriteInt64BigEndian(Span<byte> buffer, long value) { throw null; }
        [CLSCompliant(false)]
        public static bool TryWriteUInt16BigEndian(Span<byte> buffer, ushort value) { throw null; }
        [CLSCompliant(false)]
        public static bool TryWriteUInt32BigEndian(Span<byte> buffer, uint value) { throw null; }
        [CLSCompliant(false)]
        public static bool TryWriteUInt64BigEndian(Span<byte> buffer, ulong value) { throw null; }
    }
}

namespace System.Buffers
{
    public readonly struct StandardFormat : IEquatable<StandardFormat>
    {
<<<<<<< HEAD
        public const byte MaxPrecision = (byte)99;
        public const byte NoPrecision = (byte)255;
        public StandardFormat(char symbol, byte precision = (byte)255) => throw null;
=======
        public const byte MaxPrecision = 99;
        public const byte NoPrecision = 255;
        public StandardFormat(char symbol, byte precision= 255) => throw null;
>>>>>>> 30f1bddf
        public bool HasPrecision => throw null;
        public bool IsDefault => throw null;
        public byte Precision => throw null;
        public char Symbol => throw null;
        public static implicit operator StandardFormat(char symbol) => throw null;
        public static StandardFormat Parse(ReadOnlySpan<char> format) => throw null;
        public static StandardFormat Parse(string format) => throw null;
        public override bool Equals(object obj) => throw null;
        public override int GetHashCode() => throw null;
        public bool Equals(StandardFormat other) => throw null;
        public static bool operator ==(StandardFormat left, StandardFormat right) => throw null;
        public static bool operator !=(StandardFormat left, StandardFormat right) => throw null;
    }
}

namespace System.Buffers.Text
{
    public static class Base64
    {
        public static OperationStatus EncodeToUtf8(ReadOnlySpan<byte> bytes, Span<byte> utf8, out int consumed, out int written, bool isFinalBlock = true) { throw null; }
        public static OperationStatus EncodeToUtf8InPlace(Span<byte> buffer, int dataLength, out int written) { throw null; }
        public static int GetMaxEncodedToUtf8Length(int length) { throw null; }
        public static OperationStatus DecodeFromUtf8(ReadOnlySpan<byte> utf8, Span<byte> bytes, out int consumed, out int written, bool isFinalBlock = true) { throw null; }
        public static OperationStatus DecodeFromUtf8InPlace(Span<byte> buffer, out int written) { throw null; }
        public static int GetMaxDecodedFromUtf8Length(int length) { throw null; }
    }

    public static class Utf8Formatter
    {
        public static bool TryFormat(bool value, Span<byte> buffer, out int bytesWritten, StandardFormat format = default) => throw null;
        public static bool TryFormat(byte value, Span<byte> buffer, out int bytesWritten, StandardFormat format = default) => throw null;
        public static bool TryFormat(DateTime value, Span<byte> buffer, out int bytesWritten, StandardFormat format = default) => throw null;
        public static bool TryFormat(DateTimeOffset value, Span<byte> buffer, out int bytesWritten, StandardFormat format = default) => throw null;
        public static bool TryFormat(decimal value, Span<byte> buffer, out int bytesWritten, StandardFormat format = default) => throw null;
        public static bool TryFormat(double value, Span<byte> buffer, out int bytesWritten, StandardFormat format = default) => throw null;
        public static bool TryFormat(Guid value, Span<byte> buffer, out int bytesWritten, StandardFormat format = default) => throw null;
        public static bool TryFormat(short value, Span<byte> buffer, out int bytesWritten, StandardFormat format = default) => throw null;
        public static bool TryFormat(int value, Span<byte> buffer, out int bytesWritten, StandardFormat format = default) => throw null;
        public static bool TryFormat(long value, Span<byte> buffer, out int bytesWritten, StandardFormat format = default) => throw null;
        [CLSCompliant(false)]
        public static bool TryFormat(sbyte value, Span<byte> buffer, out int bytesWritten, StandardFormat format = default) => throw null;
        public static bool TryFormat(float value, Span<byte> buffer, out int bytesWritten, StandardFormat format = default) => throw null;
        public static bool TryFormat(TimeSpan value, Span<byte> buffer, out int bytesWritten, StandardFormat format = default) => throw null;
        [CLSCompliant(false)]
        public static bool TryFormat(ushort value, Span<byte> buffer, out int bytesWritten, StandardFormat format = default) => throw null;
        [CLSCompliant(false)]
        public static bool TryFormat(uint value, Span<byte> buffer, out int bytesWritten, StandardFormat format = default) => throw null;
        [CLSCompliant(false)]
        public static bool TryFormat(ulong value, Span<byte> buffer, out int bytesWritten, StandardFormat format = default) => throw null;
    }
    public static class Utf8Parser
    {
        public static bool TryParse(ReadOnlySpan<byte> text, out bool value, out int bytesConsumed, char standardFormat = default) => throw null;
        public static bool TryParse(ReadOnlySpan<byte> text, out byte value, out int bytesConsumed, char standardFormat = default) => throw null;
        public static bool TryParse(ReadOnlySpan<byte> text, out DateTime value, out int bytesConsumed, char standardFormat = default) => throw null;
        public static bool TryParse(ReadOnlySpan<byte> text, out DateTimeOffset value, out int bytesConsumed, char standardFormat = default) => throw null;
        public static bool TryParse(ReadOnlySpan<byte> text, out decimal value, out int bytesConsumed, char standardFormat = default) => throw null;
        public static bool TryParse(ReadOnlySpan<byte> text, out double value, out int bytesConsumed, char standardFormat = default) => throw null;
        public static bool TryParse(ReadOnlySpan<byte> text, out Guid value, out int bytesConsumed, char standardFormat = default) => throw null;
        public static bool TryParse(ReadOnlySpan<byte> text, out short value, out int bytesConsumed, char standardFormat = default) => throw null;
        public static bool TryParse(ReadOnlySpan<byte> text, out int value, out int bytesConsumed, char standardFormat = default) => throw null;
        public static bool TryParse(ReadOnlySpan<byte> text, out long value, out int bytesConsumed, char standardFormat = default) => throw null;
        [CLSCompliant(false)]
        public static bool TryParse(ReadOnlySpan<byte> text, out sbyte value, out int bytesConsumed, char standardFormat = default) => throw null;
        public static bool TryParse(ReadOnlySpan<byte> text, out float value, out int bytesConsumed, char standardFormat = default) => throw null;
        public static bool TryParse(ReadOnlySpan<byte> text, out TimeSpan value, out int bytesConsumed, char standardFormat = default) => throw null;
        [CLSCompliant(false)]
        public static bool TryParse(ReadOnlySpan<byte> text, out ushort value, out int bytesConsumed, char standardFormat = default) => throw null;
        [CLSCompliant(false)]
        public static bool TryParse(ReadOnlySpan<byte> text, out uint value, out int bytesConsumed, char standardFormat = default) => throw null;
        [CLSCompliant(false)]
        public static bool TryParse(ReadOnlySpan<byte> text, out ulong value, out int bytesConsumed, char standardFormat = default) => throw null;
    }
}

namespace System.Runtime.InteropServices
{
    public static class MemoryMarshal
    {
        public static Memory<T> AsMemory<T>(ReadOnlyMemory<T> readOnlyMemory) { throw null; }
    }
}<|MERGE_RESOLUTION|>--- conflicted
+++ resolved
@@ -352,15 +352,9 @@
 {
     public readonly struct StandardFormat : IEquatable<StandardFormat>
     {
-<<<<<<< HEAD
-        public const byte MaxPrecision = (byte)99;
-        public const byte NoPrecision = (byte)255;
-        public StandardFormat(char symbol, byte precision = (byte)255) => throw null;
-=======
         public const byte MaxPrecision = 99;
         public const byte NoPrecision = 255;
         public StandardFormat(char symbol, byte precision= 255) => throw null;
->>>>>>> 30f1bddf
         public bool HasPrecision => throw null;
         public bool IsDefault => throw null;
         public byte Precision => throw null;
