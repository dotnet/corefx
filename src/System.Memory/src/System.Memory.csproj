﻿<?xml version="1.0" encoding="utf-8"?>
<Project ToolsVersion="14.0" DefaultTargets="Build" xmlns="http://schemas.microsoft.com/developer/msbuild/2003">
  <Import Project="$([MSBuild]::GetDirectoryNameOfFileAbove($(MSBuildThisFileDirectory), dir.props))\dir.props" />
  <PropertyGroup>
    <ProjectGuid>{4BBC8F69-D03E-4432-AA8A-D458FA5B235A}</ProjectGuid>
    <AllowUnsafeBlocks>true</AllowUnsafeBlocks>
    <CLSCompliant>false</CLSCompliant>
    <DocumentationFile>$(OutputPath)$(MSBuildProjectName).xml</DocumentationFile>
    <IsPartialFacadeAssembly Condition="'$(TargetGroup)' == 'netcoreapp' OR '$(TargetGroup)' == 'uap'">true</IsPartialFacadeAssembly>
    <DefineConstants Condition="'$(TargetGroup)'=='netcoreapp'">$(DefineConstants);netcoreapp</DefineConstants>
    <DefineConstants Condition="'$(TargetGroup)'=='netstandard1.0'">$(DefineConstants);netstandard10</DefineConstants>
  </PropertyGroup>
  <PropertyGroup Condition="'$(Configuration)|$(Platform)' == 'netcoreapp-Unix-Debug|AnyCPU'" />
  <PropertyGroup Condition="'$(Configuration)|$(Platform)' == 'netcoreapp-Unix-Release|AnyCPU'" />
  <PropertyGroup Condition="'$(Configuration)|$(Platform)' == 'netcoreapp-Windows_NT-Debug|AnyCPU'" />
  <PropertyGroup Condition="'$(Configuration)|$(Platform)' == 'netcoreapp-Windows_NT-Release|AnyCPU'" />
  <PropertyGroup Condition="'$(Configuration)|$(Platform)' == 'netstandard-Debug|AnyCPU'" />
  <PropertyGroup Condition="'$(Configuration)|$(Platform)' == 'netstandard-Release|AnyCPU'" />
  <PropertyGroup Condition="'$(Configuration)|$(Platform)' == 'netstandard1.0-Debug|AnyCPU'" />
  <PropertyGroup Condition="'$(Configuration)|$(Platform)' == 'netstandard1.0-Release|AnyCPU'" />
  <PropertyGroup Condition="'$(Configuration)|$(Platform)' == 'uap-Windows_NT-Debug|AnyCPU'" />
  <PropertyGroup Condition="'$(Configuration)|$(Platform)' == 'uap-Windows_NT-Release|AnyCPU'" />
  <ItemGroup>
    <Compile Include="System\SpanExtensions.cs" />
    <Compile Include="System\SpanHelpers.T.cs" />
    <Compile Include="System\SpanHelpers.byte.cs" />
  </ItemGroup>
  <ItemGroup Condition="'$(IsPartialFacadeAssembly)' != 'true'">
    <Compile Include="System\ReadOnlySpan.cs" />
    <Compile Include="System\Span.cs" />
<<<<<<< HEAD
    <Compile Include="System\SpanDebugView.cs" />
=======
    <Compile Include="System\SpanExtensions.Portable.cs" />
>>>>>>> e46264b1
    <Compile Include="System\SpanHelpers.cs" />
    <Compile Include="System\Pinnable.cs" />
    <Compile Include="System\ThrowHelper.cs" />
    <Compile Include="System\SpanHelpers.Clear.cs" />
  </ItemGroup>
  <ItemGroup Condition="'$(IsPartialFacadeAssembly)' != 'true'">
    <Reference Include="System.Diagnostics.Debug" />
    <Reference Include="System.Reflection" />
    <Reference Include="System.Resources.ResourceManager" />
    <Reference Include="System.Runtime" />
    <Reference Condition="'$(TargetGroup)' != 'netstandard1.0'" Include="System.Numerics.Vectors" />
    <Reference Condition="'$(TargetGroup)' != 'netstandard1.0'" Include="System.Runtime.CompilerServices.Unsafe" />
    <ProjectReference Condition="'$(TargetGroup)' == 'netstandard1.0'" Include="..\..\System.Runtime.CompilerServices.Unsafe\ref\System.Runtime.CompilerServices.Unsafe.csproj" />
  </ItemGroup>
  <ItemGroup Condition="'$(IsPartialFacadeAssembly)' == 'true'">
    <Compile Include="System\SpanExtensions.Fast.cs" />
  </ItemGroup>
  <ItemGroup Condition="'$(IsPartialFacadeAssembly)' == 'true'">
    <Reference Include="System.Runtime.CompilerServices.Unsafe" />
    <ReferenceFromRuntime Include="System.Private.CoreLib" />
    <ProjectReference Include="..\..\System.Runtime\src\System.Runtime.csproj" />
    <ProjectReference Include="..\..\System.Diagnostics.Debug\src\System.Diagnostics.Debug.csproj" />
    <ProjectReference Include="..\..\System.Numerics.Vectors\src\System.Numerics.Vectors.csproj" />
  </ItemGroup>
  <Import Project="$([MSBuild]::GetDirectoryNameOfFileAbove($(MSBuildThisFileDirectory), dir.targets))\dir.targets" />
</Project><|MERGE_RESOLUTION|>--- conflicted
+++ resolved
@@ -28,11 +28,8 @@
   <ItemGroup Condition="'$(IsPartialFacadeAssembly)' != 'true'">
     <Compile Include="System\ReadOnlySpan.cs" />
     <Compile Include="System\Span.cs" />
-<<<<<<< HEAD
     <Compile Include="System\SpanDebugView.cs" />
-=======
     <Compile Include="System\SpanExtensions.Portable.cs" />
->>>>>>> e46264b1
     <Compile Include="System\SpanHelpers.cs" />
     <Compile Include="System\Pinnable.cs" />
     <Compile Include="System\ThrowHelper.cs" />
