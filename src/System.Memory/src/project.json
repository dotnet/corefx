--- conflicted
+++ resolved
@@ -1,15 +1,4 @@
 {
-<<<<<<< HEAD
-=======
-  "dependencies": {
-    "Microsoft.NETCore.Platforms": "1.1.0",
-    "System.Diagnostics.Debug": "4.3.0",
-    "System.Resources.ResourceManager": "4.3.0",
-    "System.Runtime": "4.3.0",
-    "System.Reflection": "4.3.0",
-    "System.Runtime.CompilerServices.Unsafe": "4.4.0-beta-24814-01"
-  },
->>>>>>> dc9e81c7
   "frameworks": {
     "netstandard1.0": {
       "dependencies": {
@@ -18,12 +7,12 @@
         "System.Resources.ResourceManager": "4.3.0",
         "System.Runtime": "4.3.0",
         "System.Reflection": "4.3.0",
-        "System.Runtime.CompilerServices.Unsafe": "4.4.0-beta-24813-02"
+        "System.Runtime.CompilerServices.Unsafe": "4.4.0-beta-24814-01"
       }
     },
     "netcoreapp1.1": {
       "dependencies": {
-        "Microsoft.TargetingPack.Private.CoreCLR": "1.2.0-beta-24813-01"
+        "Microsoft.TargetingPack.Private.CoreCLR": "1.2.0-beta-24814-01"
       }
     }
   }
