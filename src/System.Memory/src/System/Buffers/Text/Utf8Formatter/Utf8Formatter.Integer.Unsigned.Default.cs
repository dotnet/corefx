// Licensed to the .NET Foundation under one or more agreements.
// The .NET Foundation licenses this file to you under the MIT license.
// See the LICENSE file in the project root for more information.

using System.Diagnostics;
using System.Runtime.CompilerServices;

namespace System.Buffers.Text
{
    /// <summary>
    /// Methods to format common data types as Utf8 strings.
    /// </summary>
    public static partial class Utf8Formatter
    {
        [MethodImpl(MethodImplOptions.AggressiveInlining)]
        private static bool TryFormatUInt64Default(ulong value, Span<byte> buffer, out int bytesWritten)
        {
            if (value < 10)
            {
<<<<<<< HEAD
                if (buffer.Length == 0)
                    goto FalseExit;
                buffer[0] = (byte)('0' + value);
                bytesWritten = 1;
                return true;
=======
                return TryFormatUInt32SingleDigit((uint)value, buffer, out bytesWritten);
            }

            if (IntPtr.Size == 8)    // x64
            {
                return TryFormatUInt64MultipleDigits(value, buffer, out bytesWritten);
            }
            else    // x86
            {
                if (value <= uint.MaxValue)
                {
                    return TryFormatUInt32MultipleDigits((uint)value, buffer, out bytesWritten);
                }
                else
                {
                    if (value <= Utf8Constants.BillionMaxUIntValue)
                    {
                        return TryFormatUInt64LessThanBillionMaxUInt(value, buffer, out bytesWritten);
                    }
                    else
                    {
                        return TryFormatUInt64MoreThanBillionMaxUInt(value, buffer, out bytesWritten);
                    }
                }
            }
        }

        // TODO: Use this instead of TryFormatUInt64Default to format numbers less than uint.MaxValue
        [MethodImpl(MethodImplOptions.AggressiveInlining)]
        private static bool TryFormatUInt32Default(uint value, Span<byte> buffer, out int bytesWritten)
        {
            if (value < 10)
            {
                return TryFormatUInt32SingleDigit(value, buffer, out bytesWritten);
            }
            return TryFormatUInt32MultipleDigits(value, buffer, out bytesWritten);
        }

        [MethodImpl(MethodImplOptions.AggressiveInlining)]
        private static bool TryFormatUInt32SingleDigit(uint value, Span<byte> buffer, out int bytesWritten)
        {
            if (buffer.Length == 0)
            {
                bytesWritten = 0;
                return false;
>>>>>>> 30f1bddf
            }
            buffer[0] = (byte)('0' + value);
            bytesWritten = 1;
            return true;
        }

        [MethodImpl(MethodImplOptions.AggressiveInlining)]
        private static bool TryFormatUInt32MultipleDigits(uint value, Span<byte> buffer, out int bytesWritten)
        {
            int digitCount = FormattingHelpers.CountDigits(value);
<<<<<<< HEAD
            if (digitCount > buffer.Length)
                goto FalseExit;
=======
            // WriteDigits does not do bounds checks
            if (digitCount > buffer.Length)
            {
                bytesWritten = 0;
                return false;
            }
>>>>>>> 30f1bddf
            bytesWritten = digitCount;
            FormattingHelpers.WriteDigits(value, buffer.Slice(0, digitCount));
            return true;
        }

        [MethodImpl(MethodImplOptions.AggressiveInlining)]
        private static bool TryFormatUInt64SingleDigit(ulong value, Span<byte> buffer, out int bytesWritten)
        {
            if (buffer.Length == 0)
            {
                bytesWritten = 0;
                return false;
            }
            buffer[0] = (byte)('0' + value);
            bytesWritten = 1;
            return true;
        }

        [MethodImpl(MethodImplOptions.AggressiveInlining)]
        private static bool TryFormatUInt64MultipleDigits(ulong value, Span<byte> buffer, out int bytesWritten)
        {
            int digitCount = FormattingHelpers.CountDigits(value);
            // WriteDigits does not do bounds checks
            if (digitCount > buffer.Length)
            {
                bytesWritten = 0;
                return false;
            }
            bytesWritten = digitCount;
            FormattingHelpers.WriteDigits(value, buffer.Slice(0, digitCount));
            return true;
        }

        // Split ulong into two parts that can each fit in a uint - {1-10 digits}{9 digits}
        private static bool TryFormatUInt64LessThanBillionMaxUInt(ulong value, Span<byte> buffer, out int bytesWritten)
        {
            uint overNineDigits = (uint)(value / Utf8Constants.Billion);
            uint lastNineDigits = (uint)(value - (overNineDigits * Utf8Constants.Billion));

            int digitCountOverNineDigits = FormattingHelpers.CountDigits(overNineDigits);
            Debug.Assert(digitCountOverNineDigits >= 1 && digitCountOverNineDigits <= 10);
            int digitCount = digitCountOverNineDigits + 9;
            // WriteDigits does not do bounds checks
            if (digitCount > buffer.Length)
            {
                bytesWritten = 0;
                return false;
            }
            bytesWritten = digitCount;
            FormattingHelpers.WriteDigits(overNineDigits, buffer.Slice(0, digitCountOverNineDigits));
            FormattingHelpers.WriteDigits(lastNineDigits, buffer.Slice(digitCountOverNineDigits, 9));
            return true;
        }

        // Split ulong into three parts that can each fit in a uint - {1-2 digits}{9 digits}{9 digits}
        private static bool TryFormatUInt64MoreThanBillionMaxUInt(ulong value, Span<byte> buffer, out int bytesWritten)
        {
            ulong overNineDigits = value / Utf8Constants.Billion;
            uint lastNineDigits = (uint)(value - (overNineDigits * Utf8Constants.Billion));
            uint overEighteenDigits = (uint)(overNineDigits / Utf8Constants.Billion);
            uint middleNineDigits = (uint)(overNineDigits - (overEighteenDigits * Utf8Constants.Billion));

            int digitCountOverEighteenDigits = FormattingHelpers.CountDigits(overEighteenDigits);
            Debug.Assert(digitCountOverEighteenDigits >= 1 && digitCountOverEighteenDigits <= 2);
            int digitCount = digitCountOverEighteenDigits + 18;
            // WriteDigits does not do bounds checks
            if (digitCount > buffer.Length)
            {
                bytesWritten = 0;
                return false;
            }
            bytesWritten = digitCount;
            FormattingHelpers.WriteDigits(overEighteenDigits, buffer.Slice(0, digitCountOverEighteenDigits));
            FormattingHelpers.WriteDigits(middleNineDigits, buffer.Slice(digitCountOverEighteenDigits, 9));
            FormattingHelpers.WriteDigits(lastNineDigits, buffer.Slice(digitCountOverEighteenDigits + 9, 9));
            return true;
        }
    }
}<|MERGE_RESOLUTION|>--- conflicted
+++ resolved
@@ -17,13 +17,6 @@
         {
             if (value < 10)
             {
-<<<<<<< HEAD
-                if (buffer.Length == 0)
-                    goto FalseExit;
-                buffer[0] = (byte)('0' + value);
-                bytesWritten = 1;
-                return true;
-=======
                 return TryFormatUInt32SingleDigit((uint)value, buffer, out bytesWritten);
             }
 
@@ -69,7 +62,6 @@
             {
                 bytesWritten = 0;
                 return false;
->>>>>>> 30f1bddf
             }
             buffer[0] = (byte)('0' + value);
             bytesWritten = 1;
@@ -80,17 +72,12 @@
         private static bool TryFormatUInt32MultipleDigits(uint value, Span<byte> buffer, out int bytesWritten)
         {
             int digitCount = FormattingHelpers.CountDigits(value);
-<<<<<<< HEAD
-            if (digitCount > buffer.Length)
-                goto FalseExit;
-=======
             // WriteDigits does not do bounds checks
             if (digitCount > buffer.Length)
             {
                 bytesWritten = 0;
                 return false;
             }
->>>>>>> 30f1bddf
             bytesWritten = digitCount;
             FormattingHelpers.WriteDigits(value, buffer.Slice(0, digitCount));
             return true;
