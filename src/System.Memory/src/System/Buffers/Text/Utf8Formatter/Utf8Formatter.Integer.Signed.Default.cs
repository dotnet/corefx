// Licensed to the .NET Foundation under one or more agreements.
// The .NET Foundation licenses this file to you under the MIT license.
// See the LICENSE file in the project root for more information.

using System.Diagnostics;
using System.Runtime.CompilerServices;

namespace System.Buffers.Text
{
    /// <summary>
    /// Methods to format common data types as Utf8 strings.
    /// </summary>
    public static partial class Utf8Formatter
    {
        [MethodImpl(MethodImplOptions.AggressiveInlining)]
        private static bool TryFormatInt64Default(long value, Span<byte> buffer, out int bytesWritten)
        {
            if ((ulong)value < 10)
            {
<<<<<<< HEAD
                if (buffer.Length == 0)
                    goto FalseExit;
                buffer[0] = (byte)('0' + value);
                bytesWritten = 1;
                return true;
            }

            if (value < 0)
            {
                value = -value;
                int digitCount = FormattingHelpers.CountDigits((ulong)value);
                if (digitCount >= buffer.Length)
                    goto FalseExit;
                bytesWritten = digitCount + 1;
=======
                return TryFormatUInt32SingleDigit((uint)value, buffer, out bytesWritten);
            }
            
            if (IntPtr.Size == 8)    // x64
            {
                return TryFormatInt64MultipleDigits(value, buffer, out bytesWritten);
            }
            else    // x86
            {
                if (value <= int.MaxValue && value >= int.MinValue)
                {
                    return TryFormatInt32MultipleDigits((int)value, buffer, out bytesWritten);
                }
                else
                {
                    if (value <= (long)Utf8Constants.BillionMaxUIntValue && value >= -(long)Utf8Constants.BillionMaxUIntValue)
                    {
                        return value < 0 ? 
                        TryFormatInt64MoreThanNegativeBillionMaxUInt(-value, buffer, out bytesWritten) :
                        TryFormatUInt64LessThanBillionMaxUInt((ulong)value, buffer, out bytesWritten); 
                    }
                    else
                    {
                        return value < 0 ? 
                        TryFormatInt64LessThanNegativeBillionMaxUInt(-value, buffer, out bytesWritten) :
                        TryFormatUInt64MoreThanBillionMaxUInt((ulong)value, buffer, out bytesWritten);
                    }
                }
            }
        }

        // TODO: Use this instead of TryFormatInt64Default to format numbers less than int.MaxValue
        [MethodImpl(MethodImplOptions.AggressiveInlining)]
        private static bool TryFormatInt32Default(int value, Span<byte> buffer, out int bytesWritten)
        {
            if ((uint)value < 10)
            {
                return TryFormatUInt32SingleDigit((uint)value, buffer, out bytesWritten);
            }
            return TryFormatInt32MultipleDigits(value, buffer, out bytesWritten);
        }

        [MethodImpl(MethodImplOptions.AggressiveInlining)]
        private static bool TryFormatInt32MultipleDigits(int value, Span<byte> buffer, out int bytesWritten)
        {
            if (value < 0)
            {
                value = -value;
                int digitCount = FormattingHelpers.CountDigits((uint)value);
                // WriteDigits does not do bounds checks
                if (digitCount >= buffer.Length)
                {
                    bytesWritten = 0;
                    return false;
                }
>>>>>>> 30f1bddf
                buffer[0] = Utf8Constants.Minus;
                bytesWritten = digitCount + 1;
                FormattingHelpers.WriteDigits((uint)value, buffer.Slice(1, digitCount));
                return true;
            }
            else
            {
                return TryFormatUInt32MultipleDigits((uint)value, buffer, out bytesWritten);
            }
        }

        [MethodImpl(MethodImplOptions.AggressiveInlining)]
        private static bool TryFormatInt64MultipleDigits(long value, Span<byte> buffer, out int bytesWritten)
        {
            if (value < 0)
            {
                value = -value;
                int digitCount = FormattingHelpers.CountDigits((ulong)value);
<<<<<<< HEAD
                if (digitCount > buffer.Length)
                    goto FalseExit;
                bytesWritten = digitCount;
                buffer = buffer.Slice(0, digitCount);
=======
                // WriteDigits does not do bounds checks
                if (digitCount >= buffer.Length)
                {
                    bytesWritten = 0;
                    return false;
                }
                buffer[0] = Utf8Constants.Minus;
                bytesWritten = digitCount + 1;
                FormattingHelpers.WriteDigits((ulong)value, buffer.Slice(1, digitCount));
                return true;
>>>>>>> 30f1bddf
            }
            else
            {
                return TryFormatUInt64MultipleDigits((ulong)value, buffer, out bytesWritten);
            }
        }

        // Split long into two parts that can each fit in a uint - {1-10 digits}{9 digits}
        private static bool TryFormatInt64MoreThanNegativeBillionMaxUInt(long value, Span<byte> buffer, out int bytesWritten)
        {
            uint overNineDigits = (uint)(value / Utf8Constants.Billion);
            uint lastNineDigits = (uint)(value - (overNineDigits * Utf8Constants.Billion));

            int digitCountOverNineDigits = FormattingHelpers.CountDigits(overNineDigits);
            Debug.Assert(digitCountOverNineDigits >= 1 && digitCountOverNineDigits <= 10);
            int digitCount = digitCountOverNineDigits + 9;
            // WriteDigits does not do bounds checks
            if (digitCount >= buffer.Length)
            {
                bytesWritten = 0;
                return false;
            }
            buffer[0] = Utf8Constants.Minus;
            bytesWritten = digitCount + 1;
            FormattingHelpers.WriteDigits(overNineDigits, buffer.Slice(1, digitCountOverNineDigits));
            FormattingHelpers.WriteDigits(lastNineDigits, buffer.Slice(digitCountOverNineDigits + 1, 9));
            return true;
        }

        // Split long into three parts that can each fit in a uint - {1 digit}{9 digits}{9 digits}
        private static bool TryFormatInt64LessThanNegativeBillionMaxUInt(long value, Span<byte> buffer, out int bytesWritten)
        {
            // value can still be negative if value == long.MinValue
            // Therefore, cast to ulong, since (ulong)value actually equals abs(long.MinValue)
            ulong overNineDigits = (ulong)value / Utf8Constants.Billion;
            uint lastNineDigits = (uint)((ulong)value - (overNineDigits * Utf8Constants.Billion));
            uint overEighteenDigits = (uint)(overNineDigits / Utf8Constants.Billion);
            uint middleNineDigits = (uint)(overNineDigits - (overEighteenDigits * Utf8Constants.Billion));

            int digitCountOverEighteenDigits = FormattingHelpers.CountDigits(overEighteenDigits);
            Debug.Assert(digitCountOverEighteenDigits == 1);
            int digitCount = digitCountOverEighteenDigits + 18;
            // WriteDigits does not do bounds checks
            if (digitCount >= buffer.Length)
            {
                bytesWritten = 0;
                return false;
            }
            buffer[0] = Utf8Constants.Minus;
            bytesWritten = digitCount + 1;
            FormattingHelpers.WriteDigits(overEighteenDigits, buffer.Slice(1, digitCountOverEighteenDigits));
            FormattingHelpers.WriteDigits(middleNineDigits, buffer.Slice(digitCountOverEighteenDigits + 1, 9));
            FormattingHelpers.WriteDigits(lastNineDigits, buffer.Slice(digitCountOverEighteenDigits + 1 + 9, 9));
            return true;
        }
    }
}<|MERGE_RESOLUTION|>--- conflicted
+++ resolved
@@ -17,22 +17,6 @@
         {
             if ((ulong)value < 10)
             {
-<<<<<<< HEAD
-                if (buffer.Length == 0)
-                    goto FalseExit;
-                buffer[0] = (byte)('0' + value);
-                bytesWritten = 1;
-                return true;
-            }
-
-            if (value < 0)
-            {
-                value = -value;
-                int digitCount = FormattingHelpers.CountDigits((ulong)value);
-                if (digitCount >= buffer.Length)
-                    goto FalseExit;
-                bytesWritten = digitCount + 1;
-=======
                 return TryFormatUInt32SingleDigit((uint)value, buffer, out bytesWritten);
             }
             
@@ -88,7 +72,6 @@
                     bytesWritten = 0;
                     return false;
                 }
->>>>>>> 30f1bddf
                 buffer[0] = Utf8Constants.Minus;
                 bytesWritten = digitCount + 1;
                 FormattingHelpers.WriteDigits((uint)value, buffer.Slice(1, digitCount));
@@ -107,12 +90,6 @@
             {
                 value = -value;
                 int digitCount = FormattingHelpers.CountDigits((ulong)value);
-<<<<<<< HEAD
-                if (digitCount > buffer.Length)
-                    goto FalseExit;
-                bytesWritten = digitCount;
-                buffer = buffer.Slice(0, digitCount);
-=======
                 // WriteDigits does not do bounds checks
                 if (digitCount >= buffer.Length)
                 {
@@ -123,7 +100,6 @@
                 bytesWritten = digitCount + 1;
                 FormattingHelpers.WriteDigits((ulong)value, buffer.Slice(1, digitCount));
                 return true;
->>>>>>> 30f1bddf
             }
             else
             {
