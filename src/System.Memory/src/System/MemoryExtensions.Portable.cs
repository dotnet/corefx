--- conflicted
+++ resolved
@@ -13,7 +13,6 @@
     public static partial class MemoryExtensions
     {
         /// <summary>
-<<<<<<< HEAD
         /// Returns a value indicating whether the specified <paramref name="value"/> occurs within the <paramref name="span"/>.
         /// <param name="span">The source span.</param>
         /// <param name="value">The value to seek within the source span.</param>
@@ -63,7 +62,9 @@
             }
 
             return span.ToString().IndexOf(value.ToString(), comparisonType);
-=======
+        }
+        
+        /// <summary>
         /// Determines whether the end of the <paramref name="span"/> matches the specified <paramref name="value"/> when compared using the specified <paramref name="comparisonType"/> option.
         /// </summary>
         /// <param name="span">The source span.</param>
@@ -97,7 +98,6 @@
             string sourceString = span.ToString();
             string valueString = value.ToString();
             return sourceString.StartsWith(valueString, comparisonType);
->>>>>>> 51bdecea
         }
 
         /// <summary>
