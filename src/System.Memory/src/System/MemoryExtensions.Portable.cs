--- conflicted
+++ resolved
@@ -14,7 +14,6 @@
     public static partial class MemoryExtensions
     {
         /// <summary>
-<<<<<<< HEAD
         /// Returns a value indicating whether the specified <paramref name="value"/> occurs within the <paramref name="span"/>.
         /// <param name="span">The source span.</param>
         /// <param name="value">The value to seek within the source span.</param>
@@ -66,7 +65,7 @@
             return span.ToString().IndexOf(value.ToString(), comparisonType);
         }
         
-=======
+        /// <summary>
         /// Copies the characters from the source span into the destination, converting each character to lowercase,
         /// using the casing rules of the specified culture.
         /// </summary>
@@ -152,7 +151,6 @@
         public static int ToUpperInvariant(this ReadOnlySpan<char> source, Span<char> destination)
             => ToUpper(source, destination, CultureInfo.InvariantCulture);
 
->>>>>>> 865f0862
         /// <summary>
         /// Determines whether the end of the <paramref name="span"/> matches the specified <paramref name="value"/> when compared using the specified <paramref name="comparisonType"/> option.
         /// </summary>
