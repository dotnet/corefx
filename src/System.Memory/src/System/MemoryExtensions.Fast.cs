// Licensed to the .NET Foundation under one or more agreements.
// The .NET Foundation licenses this file to you under the MIT license.
// See the LICENSE file in the project root for more information.

using System.Runtime.CompilerServices;

namespace System
{
    /// <summary>
    /// Extension methods for Span{T}, Memory{T}, and friends.
    /// </summary>
    public static partial class MemoryExtensions
    {
        /// <summary>
<<<<<<< HEAD
        /// Returns a value indicating whether the specified <paramref name="value"/> occurs within the <paramref name="span"/>.
        /// <param name="span">The source span.</param>
        /// <param name="value">The value to seek within the source span.</param>
        /// <param name="comparisonType">One of the enumeration values that determines how the <paramref name="span"/> and <paramref name="value"/> are compared.</param>
        /// </summary>
        public static bool Contains(this ReadOnlySpan<char> span, ReadOnlySpan<char> value, StringComparison comparisonType)
            => Span.Contains(span, value, comparisonType);

        /// <summary>
        /// Determines whether this <paramref name="span"/> and the specified <paramref name="value"/> span have the same characters
        /// when compared using the specified <paramref name="comparisonType"/> option.
        /// <param name="span">The source span.</param>
        /// <param name="value">The value to compare with the source span.</param>
        /// <param name="comparisonType">One of the enumeration values that determines how the <paramref name="span"/> and <paramref name="value"/> are compared.</param>
        /// </summary>
        public static bool Equals(this ReadOnlySpan<char> span, ReadOnlySpan<char> value, StringComparison comparisonType)
            => Span.Equals(span, value, comparisonType);

        /// <summary>
        /// Compares the specified <paramref name="span"/> and <paramref name="value"/> using the specified <paramref name="comparisonType"/>,
        /// and returns an integer that indicates their relative position in the sort order.
        /// <param name="span">The source span.</param>
        /// <param name="value">The value to compare with the source span.</param>
        /// <param name="comparisonType">One of the enumeration values that determines how the <paramref name="span"/> and <paramref name="value"/> are compared.</param>
        /// </summary>
        public static int CompareTo(this ReadOnlySpan<char> span, ReadOnlySpan<char> value, StringComparison comparisonType)
            => Span.CompareTo(span, value, comparisonType);

        /// <summary>
        /// Reports the zero-based index of the first occurrence of the specified <paramref name="value"/> in the current <paramref name="span"/>.
        /// <param name="span">The source span.</param>
        /// <param name="value">The value to seek within the source span.</param>
        /// <param name="comparisonType">One of the enumeration values that determines how the <paramref name="span"/> and <paramref name="value"/> are compared.</param>
        /// </summary>
        public static int IndexOf(this ReadOnlySpan<char> span, ReadOnlySpan<char> value, StringComparison comparisonType)
            => Span.IndexOf(span, value, comparisonType);
=======
        /// Determines whether the end of the <paramref name="span"/> matches the specified <paramref name="value"/> when compared using the specified <paramref name="comparisonType"/> option.
        /// </summary>
        /// <param name="span">The source span.</param>
        /// <param name="value">The sequence to compare to the end of the source span.</param>
        /// <param name="comparisonType">One of the enumeration values that determines how the <paramref name="span"/> and <paramref name="value"/> are compared.</param>
        public static bool EndsWith(this ReadOnlySpan<char> span, ReadOnlySpan<char> value, StringComparison comparisonType)
            => Span.EndsWith(span, value, comparisonType);

        /// <summary>
        /// Determines whether the beginning of the <paramref name="span"/> matches the specified <paramref name="value"/> when compared using the specified <paramref name="comparisonType"/> option.
        /// </summary>
        /// <param name="span">The source span.</param>
        /// <param name="value">The sequence to compare to the beginning of the source span.</param>
        /// <param name="comparisonType">One of the enumeration values that determines how the <paramref name="span"/> and <paramref name="value"/> are compared.</param>
        public static bool StartsWith(this ReadOnlySpan<char> span, ReadOnlySpan<char> value, StringComparison comparisonType)
            => Span.StartsWith(span, value, comparisonType);
>>>>>>> 51bdecea

        /// <summary>
        /// Casts a Span of one primitive type <typeparamref name="T"/> to Span of bytes.
        /// That type may not contain pointers or references. This is checked at runtime in order to preserve type safety.
        /// </summary>
        /// <param name="source">The source slice, of type <typeparamref name="T"/>.</param>
        /// <exception cref="System.ArgumentException">
        /// Thrown when <typeparamref name="T"/> contains pointers.
        /// </exception>
        /// <exception cref="System.OverflowException">
        /// Thrown if the Length property of the new Span would exceed Int32.MaxValue.
        /// </exception>
        [MethodImpl(MethodImplOptions.AggressiveInlining)]
        public static Span<byte> AsBytes<T>(this Span<T> source) where T : struct => Span.AsBytes(source);

        /// <summary>
        /// Casts a ReadOnlySpan of one primitive type <typeparamref name="T"/> to ReadOnlySpan of bytes.
        /// That type may not contain pointers or references. This is checked at runtime in order to preserve type safety.
        /// </summary>
        /// <param name="source">The source slice, of type <typeparamref name="T"/>.</param>
        /// <exception cref="System.ArgumentException">
        /// Thrown when <typeparamref name="T"/> contains pointers.
        /// </exception>
        /// <exception cref="System.OverflowException">
        /// Thrown if the Length property of the new Span would exceed Int32.MaxValue.
        /// </exception>
        [MethodImpl(MethodImplOptions.AggressiveInlining)]
        public static ReadOnlySpan<byte> AsBytes<T>(this ReadOnlySpan<T> source) where T : struct => Span.AsBytes(source);

        /// <summary>
        /// Creates a new readonly span over the portion of the target string.
        /// </summary>
        /// <param name="text">The target string.</param>
        /// <remarks>Returns default when <paramref name="text"/> is null.</remarks>
        public static ReadOnlySpan<char> AsSpan(this string text) => Span.AsReadOnlySpan(text);

        /// <summary>
        /// Creates a new readonly span over the portion of the target string.
        /// </summary>
        /// <param name="text">The target string.</param>
        /// <param name="start">The index at which to begin this slice.</param>
        /// <exception cref="System.ArgumentNullException">Thrown when <paramref name="text"/> is null.</exception>
        /// <exception cref="System.ArgumentOutOfRangeException">
        /// Thrown when the specified <paramref name="start"/> index is not in range (&lt;0 or &gt;text.Length).
        /// </exception>
        public static ReadOnlySpan<char> AsSpan(this string text, int start) => Span.AsReadOnlySpan(text, start);

        /// <summary>
        /// Creates a new readonly span over the portion of the target string.
        /// </summary>
        /// <param name="text">The target string.</param>
        /// <param name="start">The index at which to begin this slice.</param>
        /// <param name="length">The desired length for the slice (exclusive).</param>
        /// <remarks>Returns default when <paramref name="text"/> is null.</remarks>
        /// <exception cref="System.ArgumentOutOfRangeException">
        /// Thrown when the specified <paramref name="start"/> index or <paramref name="length"/> is not in range.
        /// </exception>
        public static ReadOnlySpan<char> AsSpan(this string text, int start, int length) => Span.AsReadOnlySpan(text, start, length);

        /// <summary>Creates a new <see cref="ReadOnlyMemory{T}"/> over the portion of the target string.</summary>
        /// <param name="text">The target string.</param>
        /// <remarks>Returns default when <paramref name="text"/> is null.</remarks>
        public static ReadOnlyMemory<char> AsMemory(this string text) => Span.AsReadOnlyMemory(text);

        /// <summary>Creates a new <see cref="ReadOnlyMemory{T}"/> over the portion of the target string.</summary>
        /// <param name="text">The target string.</param>
        /// <param name="start">The index at which to begin this slice.</param>
        /// <remarks>Returns default when <paramref name="text"/> is null.</remarks>
        /// <exception cref="System.ArgumentOutOfRangeException">
        /// Thrown when the specified <paramref name="start"/> index is not in range (&lt;0 or &gt;text.Length).
        /// </exception>
        public static ReadOnlyMemory<char> AsMemory(this string text, int start) => Span.AsReadOnlyMemory(text, start);

        /// <summary>Creates a new <see cref="ReadOnlyMemory{T}"/> over the portion of the target string.</summary>
        /// <param name="text">The target string.</param>
        /// <param name="start">The index at which to begin this slice.</param>
        /// <param name="length">The desired length for the slice (exclusive).</param>
        /// <remarks>Returns default when <paramref name="text"/> is null.</remarks>
        /// <exception cref="System.ArgumentOutOfRangeException">
        /// Thrown when the specified <paramref name="start"/> index or <paramref name="length"/> is not in range.
        /// </exception>
        public static ReadOnlyMemory<char> AsMemory(this string text, int start, int length) => Span.AsReadOnlyMemory(text, start, length);

        /// <summary>Attempts to get the underlying <see cref="string"/> from a <see cref="ReadOnlyMemory{T}"/>.</summary>
        /// <param name="readOnlyMemory">The memory that may be wrapping a <see cref="string"/> object.</param>
        /// <param name="text">The string.</param>
        /// <param name="start">The starting location in <paramref name="text"/>.</param>
        /// <param name="length">The number of items in <paramref name="text"/>.</param>
        /// <returns></returns>
        public static bool TryGetString(this ReadOnlyMemory<char> readOnlyMemory, out string text, out int start, out int length) =>
            Span.TryGetString(readOnlyMemory, out text, out start, out length);
    }
}<|MERGE_RESOLUTION|>--- conflicted
+++ resolved
@@ -12,7 +12,6 @@
     public static partial class MemoryExtensions
     {
         /// <summary>
-<<<<<<< HEAD
         /// Returns a value indicating whether the specified <paramref name="value"/> occurs within the <paramref name="span"/>.
         /// <param name="span">The source span.</param>
         /// <param name="value">The value to seek within the source span.</param>
@@ -49,7 +48,8 @@
         /// </summary>
         public static int IndexOf(this ReadOnlySpan<char> span, ReadOnlySpan<char> value, StringComparison comparisonType)
             => Span.IndexOf(span, value, comparisonType);
-=======
+        
+        /// <summary>
         /// Determines whether the end of the <paramref name="span"/> matches the specified <paramref name="value"/> when compared using the specified <paramref name="comparisonType"/> option.
         /// </summary>
         /// <param name="span">The source span.</param>
@@ -66,7 +66,6 @@
         /// <param name="comparisonType">One of the enumeration values that determines how the <paramref name="span"/> and <paramref name="value"/> are compared.</param>
         public static bool StartsWith(this ReadOnlySpan<char> span, ReadOnlySpan<char> value, StringComparison comparisonType)
             => Span.StartsWith(span, value, comparisonType);
->>>>>>> 51bdecea
 
         /// <summary>
         /// Casts a Span of one primitive type <typeparamref name="T"/> to Span of bytes.
