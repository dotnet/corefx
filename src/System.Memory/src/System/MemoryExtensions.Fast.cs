--- conflicted
+++ resolved
@@ -13,7 +13,6 @@
     public static partial class MemoryExtensions
     {
         /// <summary>
-<<<<<<< HEAD
         /// Copies the characters from the source span into the destination, converting each character to lowercase,
         /// using the casing rules of the specified culture.
         /// </summary>
@@ -64,7 +63,7 @@
         /// a temporary location before the destination is overwritten.</remarks>
         public static int ToUpperInvariant(this ReadOnlySpan<char> source, Span<char> destination)
             => Span.ToUpperInvariant(source, destination);
-=======
+        
         /// Determines whether the end of the <paramref name="span"/> matches the specified <paramref name="value"/> when compared using the specified <paramref name="comparisonType"/> option.
         /// </summary>
         /// <param name="span">The source span.</param>
@@ -81,7 +80,6 @@
         /// <param name="comparisonType">One of the enumeration values that determines how the <paramref name="span"/> and <paramref name="value"/> are compared.</param>
         public static bool StartsWith(this ReadOnlySpan<char> span, ReadOnlySpan<char> value, StringComparison comparisonType)
             => Span.StartsWith(span, value, comparisonType);
->>>>>>> ad34249a
 
         /// <summary>
         /// Casts a Span of one primitive type <typeparamref name="T"/> to Span of bytes.
