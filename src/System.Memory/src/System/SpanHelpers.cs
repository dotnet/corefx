--- conflicted
+++ resolved
@@ -52,7 +52,10 @@
             }
             else
             {
-<<<<<<< HEAD
+                bool srcGreaterThanDst = (sizeof(IntPtr) == sizeof(int))
+                    ? (uint)diff > (uint)-(int)dstByteCount
+                    : (ulong)diff > (ulong)-(long)dstByteCount;
+
                 int direction = srcGreaterThanDst ? 1 : -1;
                 int runCount = srcGreaterThanDst ? 0 : srcLength - 1;
 
@@ -68,19 +71,6 @@
                     Unsafe.Add<T>(ref dst, runCount + direction * 6) = Unsafe.Add<T>(ref src, runCount + direction * 6);
                     Unsafe.Add<T>(ref dst, runCount + direction * 7) = Unsafe.Add<T>(ref src, runCount + direction * 7);
                     runCount += direction * 8;
-=======
-                bool srcGreaterThanDst = (sizeof(IntPtr) == sizeof(int))
-                    ? (uint)diff > (uint)-(int)dstByteCount
-                    : (ulong)diff > (ulong)-(long)dstByteCount;
-
-                if (srcGreaterThanDst)
-                {
-                    // Source address greater than destination address. Can do normal copy.
-                    for (int i = 0; i < srcLength; i++)
-                    {
-                        Unsafe.Add<T>(ref dst, i) = Unsafe.Add<T>(ref src, i);
-                    }
->>>>>>> 31a80c75
                 }
                 if (loopCount < (srcLength & ~3))
                 {
@@ -93,17 +83,8 @@
                 }
                 for (; loopCount < srcLength; ++loopCount)
                 {
-<<<<<<< HEAD
                     Unsafe.Add<T>(ref dst, runCount) = Unsafe.Add<T>(ref src, runCount);
                     runCount += direction;
-=======
-                    // Source address less than or equal to destination address. Must do backward copy.
-                    int i = srcLength;
-                    while (i-- != 0)
-                    {
-                        Unsafe.Add<T>(ref dst, i) = Unsafe.Add<T>(ref src, i);
-                    }
->>>>>>> 31a80c75
                 }
             }
         }
