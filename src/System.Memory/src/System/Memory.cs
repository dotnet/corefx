// Licensed to the .NET Foundation under one or more agreements.
// The .NET Foundation licenses this file to you under the MIT license.
// See the LICENSE file in the project root for more information.

using System.Buffers;
using System.Diagnostics;
using System.Runtime.CompilerServices;
using System.Runtime.InteropServices;
using EditorBrowsableAttribute = System.ComponentModel.EditorBrowsableAttribute;
using EditorBrowsableState = System.ComponentModel.EditorBrowsableState;

namespace System
{
    /// <summary>
    /// Memory represents a contiguous region of arbitrary memory similar to Span.
    /// Unlike Span, it is not a byref-like type.
    /// </summary>
    [DebuggerDisplay("{DebuggerDisplay,nq}")]
    [DebuggerTypeProxy(typeof(MemoryDebugView<>))]
    public readonly struct Memory<T>
    {
        // NOTE: With the current implementation, Memory<T> and ReadOnlyMemory<T> must have the same layout,
        // as code uses Unsafe.As to cast between them.

<<<<<<< HEAD
        // The highest order bit of _index is used to discern whether _arrayOrOwnedMemory is an array or an owned memory
        // if (_index >> 31) == 1, object _arrayOrOwnedMemory is an OwnedMemory<T>
        // else, object _arrayOrOwnedMemory is a T[]
        private readonly object _arrayOrOwnedMemory;
=======
        // The highest order bit of _index is used to discern whether _object is an array or an owned memory
        // if (_index >> 31) == 1, object _object is an OwnedMemory<T>
        // else, object _object is a T[].
        private readonly object _object;
>>>>>>> 34dedc41
        private readonly int _index;
        private readonly int _length;

        private const int RemoveOwnedFlagBitMask = 0x7FFFFFFF;

        /// <summary>
        /// Creates a new memory over the entirety of the target array.
        /// </summary>
        /// <param name="array">The target array.</param>
        /// <exception cref="System.ArgumentNullException">Thrown when <paramref name="array"/> is a null
        /// reference (Nothing in Visual Basic).</exception>
        /// <exception cref="System.ArrayTypeMismatchException">Thrown when <paramref name="array"/> is covariant and array's type is not exactly T[].</exception>
        [MethodImpl(MethodImplOptions.AggressiveInlining)]
        public Memory(T[] array)
        {
            if (array == null)
                ThrowHelper.ThrowArgumentNullException(ExceptionArgument.array);
            if (default(T) == null && array.GetType() != typeof(T[]))
                ThrowHelper.ThrowArrayTypeMismatchException_ArrayTypeMustBeExactMatch(typeof(T));

            _object = array;
            _index = 0;
            _length = array.Length;
        }

        /// <summary>
        /// Creates a new memory over the portion of the target array beginning
        /// at 'start' index and ending at 'end' index (exclusive).
        /// </summary>
        /// <param name="array">The target array.</param>
        /// <param name="start">The index at which to begin the memory.</param>
        /// <param name="length">The number of items in the memory.</param>
        /// <exception cref="System.ArgumentNullException">Thrown when <paramref name="array"/> is a null
        /// reference (Nothing in Visual Basic).</exception>
        /// <exception cref="System.ArrayTypeMismatchException">Thrown when <paramref name="array"/> is covariant and array's type is not exactly T[].</exception>
        /// <exception cref="System.ArgumentOutOfRangeException">
        /// Thrown when the specified <paramref name="start"/> or end index is not in the range (&lt;0 or &gt;=Length).
        /// </exception>
        [MethodImpl(MethodImplOptions.AggressiveInlining)]
        public Memory(T[] array, int start, int length)
        {
            if (array == null)
                ThrowHelper.ThrowArgumentNullException(ExceptionArgument.array);
            if (default(T) == null && array.GetType() != typeof(T[]))
                ThrowHelper.ThrowArrayTypeMismatchException_ArrayTypeMustBeExactMatch(typeof(T));
            if ((uint)start > (uint)array.Length || (uint)length > (uint)(array.Length - start))
                ThrowHelper.ThrowArgumentOutOfRangeException(ExceptionArgument.start);

            _object = array;
            _index = start;
            _length = length;
        }
        
        // Constructor for internal use only.
        [MethodImpl(MethodImplOptions.AggressiveInlining)]
        internal Memory(OwnedMemory<T> owner, int index, int length)
        {
            if (owner == null)
                ThrowHelper.ThrowArgumentNullException(ExceptionArgument.ownedMemory);
            if (index < 0 || length < 0)
                ThrowHelper.ThrowArgumentOutOfRangeException(ExceptionArgument.start);

            _object = owner;
            _index = index | (1 << 31); // Before using _index, check if _index < 0, then 'and' it with RemoveOwnedFlagBitMask
            _length = length;
        }

        //Debugger Display = {T[length]}
        private string DebuggerDisplay => string.Format("{{{0}[{1}]}}", typeof(T).Name, _length);

        [MethodImpl(MethodImplOptions.AggressiveInlining)]
        private Memory(object obj, int index, int length)
        {
            // No validation performed; caller must provide any necessary validation.
            _object = obj;
            _index = index;
            _length = length;
        }

        /// <summary>
        /// Defines an implicit conversion of an array to a <see cref="Memory{T}"/>
        /// </summary>
        public static implicit operator Memory<T>(T[] array) => new Memory<T>(array);
        
        /// <summary>
        /// Defines an implicit conversion of a <see cref="ArraySegment{T}"/> to a <see cref="Memory{T}"/>
        /// </summary>
        public static implicit operator Memory<T>(ArraySegment<T> arraySegment) => new Memory<T>(arraySegment.Array, arraySegment.Offset, arraySegment.Count);

        /// <summary>
        /// Defines an implicit conversion of a <see cref="Memory{T}"/> to a <see cref="ReadOnlyMemory{T}"/>
        /// </summary>
<<<<<<< HEAD
        [MethodImpl(MethodImplOptions.AggressiveInlining)]
=======
>>>>>>> 34dedc41
        public static implicit operator ReadOnlyMemory<T>(Memory<T> memory) =>
            Unsafe.As<Memory<T>, ReadOnlyMemory<T>>(ref memory);

        /// <summary>
        /// Returns an empty <see cref="Memory{T}"/>
        /// </summary>
        public static Memory<T> Empty => default;

        /// <summary>
        /// The number of items in the memory.
        /// </summary>
        public int Length => _length;

        /// <summary>
        /// Returns true if Length is 0.
        /// </summary>
        public bool IsEmpty => _length == 0;

        /// <summary>
        /// Forms a slice out of the given memory, beginning at 'start'.
        /// </summary>
        /// <param name="start">The index at which to begin this slice.</param>
        /// <exception cref="System.ArgumentOutOfRangeException">
        /// Thrown when the specified <paramref name="start"/> index is not in range (&lt;0 or &gt;=Length).
        /// </exception>
        [MethodImpl(MethodImplOptions.AggressiveInlining)]
        public Memory<T> Slice(int start)
        {
            if ((uint)start > (uint)_length)
                ThrowHelper.ThrowArgumentOutOfRangeException(ExceptionArgument.start);

<<<<<<< HEAD
            if (_index < 0)
                return new Memory<T>((OwnedMemory<T>)_arrayOrOwnedMemory, (_index & RemoveOwnedFlagBitMask) + start, _length - start);
            if (_arrayOrOwnedMemory != null)
                return new Memory<T>((T[])_arrayOrOwnedMemory, _index + start, _length - start);
            return default;
=======
            return new Memory<T>(_object, _index + start, _length - start);
>>>>>>> 34dedc41
        }

        /// <summary>
        /// Forms a slice out of the given memory, beginning at 'start', of given length
        /// </summary>
        /// <param name="start">The index at which to begin this slice.</param>
        /// <param name="length">The desired length for the slice (exclusive).</param>
        /// <exception cref="System.ArgumentOutOfRangeException">
        /// Thrown when the specified <paramref name="start"/> or end index is not in range (&lt;0 or &gt;=Length).
        /// </exception>
        [MethodImpl(MethodImplOptions.AggressiveInlining)]
        public Memory<T> Slice(int start, int length)
        {
            if ((uint)start > (uint)_length || (uint)length > (uint)(_length - start))
                ThrowHelper.ThrowArgumentOutOfRangeException(ExceptionArgument.start);
<<<<<<< HEAD
                
            if (_index < 0)
                return new Memory<T>((OwnedMemory<T>)_arrayOrOwnedMemory, (_index & RemoveOwnedFlagBitMask) + start, length);
            if (_arrayOrOwnedMemory != null)
                return new Memory<T>((T[])_arrayOrOwnedMemory, _index + start, length);
            return default;
=======
            
            return new Memory<T>(_object, _index + start, length);
>>>>>>> 34dedc41
        }

        /// <summary>
        /// Returns a span from the memory.
        /// </summary>
        public Span<T> Span
        {
            [MethodImpl(MethodImplOptions.AggressiveInlining)]
            get
            {
                if (_index < 0)
<<<<<<< HEAD
                    return ((OwnedMemory<T>)_arrayOrOwnedMemory).Span.Slice(_index & RemoveOwnedFlagBitMask, _length);
                if (_arrayOrOwnedMemory != null)
                    return new Span<T>((T[])_arrayOrOwnedMemory, _index, _length);
                return default;
=======
                {
                    return ((OwnedMemory<T>)_object).Span.Slice(_index & RemoveOwnedFlagBitMask, _length);
                }
                else if (typeof(T) == typeof(char) && _object is string s)
                {
                    // This is dangerous, returning a writable span for a string that should be immutable.
                    // However, we need to handle the case where a ReadOnlyMemory<char> was created from a string
                    // and then cast to a Memory<T>.  Such a cast can only be done with unsafe or marshaling code,
                    // in which case that's the dangerous operation performed by the dev, and we're just following
                    // suit here to make it work as best as possible.
                    return new Span<T>(Unsafe.As<Pinnable<T>>(s), SpanExtensions.StringAdjustment, s.Length).Slice(_index, _length);
                }
                else
                {
                    return new Span<T>((T[])_object, _index, _length);
                }
>>>>>>> 34dedc41
            }
        }

        /// <summary>
        /// Returns a handle for the array.
        /// <param name="pin">If pin is true, the GC will not move the array and hence its address can be taken</param>
        /// </summary>
        public unsafe MemoryHandle Retain(bool pin = false)
        {
            MemoryHandle memoryHandle = default;
            if (pin)
            {
                if (_index < 0)
                {
                    memoryHandle = ((OwnedMemory<T>)_object).Pin();
                    memoryHandle.AddOffset((_index & RemoveOwnedFlagBitMask) * Unsafe.SizeOf<T>());
                }
                else if (_arrayOrOwnedMemory != null)
                {
                    var handle = GCHandle.Alloc(_object, GCHandleType.Pinned);
                    void* pointer = Unsafe.Add<T>((void*)handle.AddrOfPinnedObject(), _index);
                    memoryHandle = new MemoryHandle(null, pointer, handle);
                }
            }
            else
            {
                if (_index < 0)
                {
                    ((OwnedMemory<T>)_object).Retain();
                    memoryHandle = new MemoryHandle((OwnedMemory<T>)_object);
                }
            }
            return memoryHandle;
        }

        /// <summary>
        /// Get an array segment from the underlying memory. 
        /// If unable to get the array segment, return false with a default array segment.
        /// </summary>
        public bool TryGetArray(out ArraySegment<T> arraySegment)
        {
            if (_index < 0)
            {
                if (((OwnedMemory<T>)_object).TryGetArray(out var segment))
                {
                    arraySegment = new ArraySegment<T>(segment.Array, segment.Offset + (_index & RemoveOwnedFlagBitMask), _length);
                    return true;
                }
            }
            else if (_arrayOrOwnedMemory != null)
            {
                T[] arr = _object as T[];
                if (typeof(T) != typeof(char) || arr != null)
                {
                    arraySegment = new ArraySegment<T>(arr, _index, _length);
                    return true;
                }
            }

            arraySegment = default(ArraySegment<T>);
            return false;
        }

        /// <summary>
        /// Copies the contents from the memory into a new array.  This heap
        /// allocates, so should generally be avoided, however it is sometimes
        /// necessary to bridge the gap with APIs written in terms of arrays.
        /// </summary>
        public T[] ToArray() => Span.ToArray();

        /// <summary>
        /// Determines whether the specified object is equal to the current object.
        /// Returns true if the object is Memory or ReadOnlyMemory and if both objects point to the same array and have the same length.
        /// </summary>
        [EditorBrowsable(EditorBrowsableState.Never)]
        public override bool Equals(object obj)
        {
            if (obj is ReadOnlyMemory<T>)
            {
                return ((ReadOnlyMemory<T>)obj).Equals(this);
            }
            else if (obj is Memory<T> memory)
            {
                return Equals(memory);
            }
            else
            {
                return false;
            }
        }

        /// <summary>
        /// Returns true if the memory points to the same array and has the same length.  Note that
        /// this does *not* check to see if the *contents* are equal.
        /// </summary>
        public bool Equals(Memory<T> other)
        {
            return
                _object == other._object &&
                _index == other._index &&
                _length == other._length;
        }

        /// <summary>
        /// Serves as the default hash function.
        /// </summary>
        [EditorBrowsable(EditorBrowsableState.Never)]
        public override int GetHashCode()
        {
<<<<<<< HEAD
            return CombineHashCodes(_arrayOrOwnedMemory == null ? 0 : _arrayOrOwnedMemory.GetHashCode(), (_index & RemoveOwnedFlagBitMask).GetHashCode(), _length.GetHashCode());
=======
            return CombineHashCodes(_object.GetHashCode(), _index.GetHashCode(), _length.GetHashCode());
>>>>>>> 34dedc41
        }

        private static int CombineHashCodes(int left, int right)
        {
            return ((left << 5) + left) ^ right;
        }

        private static int CombineHashCodes(int h1, int h2, int h3)
        {
            return CombineHashCodes(CombineHashCodes(h1, h2), h3);
        }

    }
}<|MERGE_RESOLUTION|>--- conflicted
+++ resolved
@@ -22,17 +22,10 @@
         // NOTE: With the current implementation, Memory<T> and ReadOnlyMemory<T> must have the same layout,
         // as code uses Unsafe.As to cast between them.
 
-<<<<<<< HEAD
-        // The highest order bit of _index is used to discern whether _arrayOrOwnedMemory is an array or an owned memory
-        // if (_index >> 31) == 1, object _arrayOrOwnedMemory is an OwnedMemory<T>
-        // else, object _arrayOrOwnedMemory is a T[]
-        private readonly object _arrayOrOwnedMemory;
-=======
         // The highest order bit of _index is used to discern whether _object is an array or an owned memory
         // if (_index >> 31) == 1, object _object is an OwnedMemory<T>
         // else, object _object is a T[].
         private readonly object _object;
->>>>>>> 34dedc41
         private readonly int _index;
         private readonly int _length;
 
@@ -125,10 +118,6 @@
         /// <summary>
         /// Defines an implicit conversion of a <see cref="Memory{T}"/> to a <see cref="ReadOnlyMemory{T}"/>
         /// </summary>
-<<<<<<< HEAD
-        [MethodImpl(MethodImplOptions.AggressiveInlining)]
-=======
->>>>>>> 34dedc41
         public static implicit operator ReadOnlyMemory<T>(Memory<T> memory) =>
             Unsafe.As<Memory<T>, ReadOnlyMemory<T>>(ref memory);
 
@@ -160,15 +149,7 @@
             if ((uint)start > (uint)_length)
                 ThrowHelper.ThrowArgumentOutOfRangeException(ExceptionArgument.start);
 
-<<<<<<< HEAD
-            if (_index < 0)
-                return new Memory<T>((OwnedMemory<T>)_arrayOrOwnedMemory, (_index & RemoveOwnedFlagBitMask) + start, _length - start);
-            if (_arrayOrOwnedMemory != null)
-                return new Memory<T>((T[])_arrayOrOwnedMemory, _index + start, _length - start);
-            return default;
-=======
             return new Memory<T>(_object, _index + start, _length - start);
->>>>>>> 34dedc41
         }
 
         /// <summary>
@@ -184,17 +165,8 @@
         {
             if ((uint)start > (uint)_length || (uint)length > (uint)(_length - start))
                 ThrowHelper.ThrowArgumentOutOfRangeException(ExceptionArgument.start);
-<<<<<<< HEAD
-                
-            if (_index < 0)
-                return new Memory<T>((OwnedMemory<T>)_arrayOrOwnedMemory, (_index & RemoveOwnedFlagBitMask) + start, length);
-            if (_arrayOrOwnedMemory != null)
-                return new Memory<T>((T[])_arrayOrOwnedMemory, _index + start, length);
-            return default;
-=======
             
             return new Memory<T>(_object, _index + start, length);
->>>>>>> 34dedc41
         }
 
         /// <summary>
@@ -206,12 +178,6 @@
             get
             {
                 if (_index < 0)
-<<<<<<< HEAD
-                    return ((OwnedMemory<T>)_arrayOrOwnedMemory).Span.Slice(_index & RemoveOwnedFlagBitMask, _length);
-                if (_arrayOrOwnedMemory != null)
-                    return new Span<T>((T[])_arrayOrOwnedMemory, _index, _length);
-                return default;
-=======
                 {
                     return ((OwnedMemory<T>)_object).Span.Slice(_index & RemoveOwnedFlagBitMask, _length);
                 }
@@ -219,16 +185,19 @@
                 {
                     // This is dangerous, returning a writable span for a string that should be immutable.
                     // However, we need to handle the case where a ReadOnlyMemory<char> was created from a string
-                    // and then cast to a Memory<T>.  Such a cast can only be done with unsafe or marshaling code,
+                    // and then cast to a Memory<T>. Such a cast can only be done with unsafe or marshaling code,
                     // in which case that's the dangerous operation performed by the dev, and we're just following
                     // suit here to make it work as best as possible.
-                    return new Span<T>(Unsafe.As<Pinnable<T>>(s), SpanExtensions.StringAdjustment, s.Length).Slice(_index, _length);
+                    return new Span<T>(ref Unsafe.As<char, T>(ref s.GetRawStringData()), s.Length).Slice(_index, _length);
+                }
+                else if (_object != null)
+                {
+                    return new Span<T>((T[])_object, _index, _length);
                 }
                 else
                 {
-                    return new Span<T>((T[])_object, _index, _length);
-                }
->>>>>>> 34dedc41
+                    return default;
+                }
             }
         }
 
@@ -246,10 +215,21 @@
                     memoryHandle = ((OwnedMemory<T>)_object).Pin();
                     memoryHandle.AddOffset((_index & RemoveOwnedFlagBitMask) * Unsafe.SizeOf<T>());
                 }
-                else if (_arrayOrOwnedMemory != null)
-                {
-                    var handle = GCHandle.Alloc(_object, GCHandleType.Pinned);
-                    void* pointer = Unsafe.Add<T>((void*)handle.AddrOfPinnedObject(), _index);
+                else if (typeof(T) == typeof(char) && _object is string s)
+                {
+                    // This case can only happen if a ReadOnlyMemory<char> was created around a string
+                    // and then that was cast to a Memory<char> using unsafe / marshaling code.  This needs
+                    // to work, however, so that code that uses a single Memory<char> field to store either
+                    // a readable ReadOnlyMemory<char> or a writable Memory<char> can still be pinned and
+                    // used for interop purposes.
+                    GCHandle handle = GCHandle.Alloc(s, GCHandleType.Pinned);
+                    void* pointer = Unsafe.Add<T>(Unsafe.AsPointer(ref s.GetRawStringData()), _index);
+                    memoryHandle = new MemoryHandle(null, pointer, handle);
+                }
+                else if (_object is T[] array)
+                {
+                    var handle = GCHandle.Alloc(array, GCHandleType.Pinned);
+                    void* pointer = Unsafe.Add<T>(Unsafe.AsPointer(ref array.GetRawSzArrayData()), _index);
                     memoryHandle = new MemoryHandle(null, pointer, handle);
                 }
             }
@@ -278,14 +258,10 @@
                     return true;
                 }
             }
-            else if (_arrayOrOwnedMemory != null)
-            {
-                T[] arr = _object as T[];
-                if (typeof(T) != typeof(char) || arr != null)
-                {
-                    arraySegment = new ArraySegment<T>(arr, _index, _length);
-                    return true;
-                }
+            else if (_object is T[] arr)
+            {
+                arraySegment = new ArraySegment<T>(arr, _index, _length);
+                return true;
             }
 
             arraySegment = default(ArraySegment<T>);
@@ -338,11 +314,7 @@
         [EditorBrowsable(EditorBrowsableState.Never)]
         public override int GetHashCode()
         {
-<<<<<<< HEAD
-            return CombineHashCodes(_arrayOrOwnedMemory == null ? 0 : _arrayOrOwnedMemory.GetHashCode(), (_index & RemoveOwnedFlagBitMask).GetHashCode(), _length.GetHashCode());
-=======
-            return CombineHashCodes(_object.GetHashCode(), _index.GetHashCode(), _length.GetHashCode());
->>>>>>> 34dedc41
+            return _object != null ? CombineHashCodes(_object.GetHashCode(), _index.GetHashCode(), _length.GetHashCode()) : 0;
         }
 
         private static int CombineHashCodes(int left, int right)
