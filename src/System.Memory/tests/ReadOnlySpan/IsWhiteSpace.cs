// Licensed to the .NET Foundation under one or more agreements.
// The .NET Foundation licenses this file to you under the MIT license.
// See the LICENSE file in the project root for more information.

using Xunit;

namespace System.SpanTests
{
    public static partial class ReadOnlySpanTests
    {
        private static readonly char[] s_whiteSpaceCharacters = { '\u0009', '\u000a', '\u000b', '\u000c', '\u000d', '\u0020', '\u0085', '\u00a0', '\u1680' };

        [Fact]
        public static void ZeroLengthIsWhiteSpace()
        {
            var span = new ReadOnlySpan<char>(Array.Empty<char>());
            bool result = span.IsWhiteSpace();
            Assert.Equal(string.IsNullOrWhiteSpace(""), result);
        }

        [Fact]
        public static void IsWhiteSpaceTrueLatin1()
        {
            Random rand = new Random(42);
            for (int length = 0; length < 32; length++)
            {
                char[] a = new char[length];
                for (int i = 0; i < length; i++)
                {
                    a[i] = s_whiteSpaceCharacters[rand.Next(0, s_whiteSpaceCharacters.Length - 1)];
                }
                var span = new Span<char>(a);
                bool result = ((ReadOnlySpan<char>)span).IsWhiteSpace();
                Assert.Equal(string.IsNullOrWhiteSpace(new string(a)), result);

                for (int i = 0; i < s_whiteSpaceCharacters.Length - 1; i++)
                {
                    span.Fill(s_whiteSpaceCharacters[i]);
                    Assert.Equal(string.IsNullOrWhiteSpace(new string(span.ToArray())), ((ReadOnlySpan<char>)span).IsWhiteSpace());
                }
            }
        }

        [Fact]
        public static void IsWhiteSpaceTrue()
        {
            Random rand = new Random(42);
            for (int length = 0; length < 32; length++)
            {
                char[] a = new char[length];
                for (int i = 0; i < length; i++)
                {
                    a[i] = s_whiteSpaceCharacters[rand.Next(0, s_whiteSpaceCharacters.Length)];
                }
                var span = new ReadOnlySpan<char>(a);
                bool result = span.IsWhiteSpace();
                Assert.Equal(string.IsNullOrWhiteSpace(new string(span.ToArray())), result);
            }
        }

        [Fact]
        public static void IsWhiteSpaceFalse()
        {
            Random rand = new Random(42);
            for (int length = 1; length < 32; length++)
            {
                char[] a = new char[length];
                for (int i = 0; i < length; i++)
                {
                    a[i] = s_whiteSpaceCharacters[rand.Next(0, s_whiteSpaceCharacters.Length)];
                }
                var span = new Span<char>(a);

                // first character is not a white-space character
                a[0] = 'a';
                bool result = ((ReadOnlySpan<char>)span).IsWhiteSpace();
                Assert.Equal(string.IsNullOrWhiteSpace(new string(span.ToArray())), result);
                a[0] = ' ';

                // last character is not a white-space character
                a[length - 1] = 'a';
                result = ((ReadOnlySpan<char>)span).IsWhiteSpace();
                Assert.Equal(string.IsNullOrWhiteSpace(new string(span.ToArray())), result);
                a[length - 1] = ' ';

                // character in the middle is not a white-space character
<<<<<<< HEAD
                a[length / 2] = 'a';
                result = span.AsReadOnlySpan().IsWhiteSpace();
=======
                a[length/2] = 'a';
                result = ((ReadOnlySpan<char>)span).IsWhiteSpace();
>>>>>>> 0c9ecd37
                Assert.Equal(string.IsNullOrWhiteSpace(new string(span.ToArray())), result);
                a[length / 2] = ' ';

                // no character is a white-space character
                span.Fill('a');
                result = ((ReadOnlySpan<char>)span).IsWhiteSpace();
                Assert.Equal(string.IsNullOrWhiteSpace(new string(span.ToArray())), result);
            }
        }

        [Fact]
        public static void MakeSureNoIsWhiteSpaceChecksGoOutOfRange()
        {
            for (int length = 3; length < 64; length++)
            {
                char[] first = new char[length];
                first[0] = ' ';
                first[length - 1] = ' ';
                var span = new ReadOnlySpan<char>(first, 1, length - 2);
                bool result = span.IsWhiteSpace();
                Assert.Equal(string.IsNullOrWhiteSpace(new string(span.ToArray())), result);
            }
        }
    }
}<|MERGE_RESOLUTION|>--- conflicted
+++ resolved
@@ -84,13 +84,8 @@
                 a[length - 1] = ' ';
 
                 // character in the middle is not a white-space character
-<<<<<<< HEAD
                 a[length / 2] = 'a';
-                result = span.AsReadOnlySpan().IsWhiteSpace();
-=======
-                a[length/2] = 'a';
                 result = ((ReadOnlySpan<char>)span).IsWhiteSpace();
->>>>>>> 0c9ecd37
                 Assert.Equal(string.IsNullOrWhiteSpace(new string(span.ToArray())), result);
                 a[length / 2] = ' ';
 
