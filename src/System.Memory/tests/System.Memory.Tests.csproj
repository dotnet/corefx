--- conflicted
+++ resolved
@@ -163,14 +163,11 @@
     <Compile Include="$(CommonTestPath)\Tests\System\StringTests.cs">
       <Link>ReadOnlySpan\StringTests.cs</Link>
     </Compile>
-<<<<<<< HEAD
   </ItemGroup>
   <ItemGroup Condition="'$(TargetGroup)' != 'netfx'">
     <Compile Include="$(CommonTestPath)\Tests\System\StringTests.netcoreapp.cs">
       <Link>ReadOnlySpan\StringTests.netcoreapp.cs</Link>
     </Compile>
-=======
->>>>>>> e1d1fe21
   </ItemGroup>
   <ItemGroup>
     <Compile Include="Memory\AsMemory.cs" />
