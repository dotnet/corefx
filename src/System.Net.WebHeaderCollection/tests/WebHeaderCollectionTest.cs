--- conflicted
+++ resolved
@@ -472,11 +472,7 @@
         public void Add_NullName_ThrowsArgumentNullException()
         {
             var headers = new WebHeaderCollection();
-<<<<<<< HEAD
-            AssertExtensions.Throws<ArgumentNullException>("name", () => headers.Add(null, "value"));
-=======
             Assert.Throws<ArgumentNullException>("name", () => headers.Add(null, "value"));
->>>>>>> a671d624
         }
 
         [Theory]
@@ -488,11 +484,7 @@
         public void Add_InvalidName_ThrowsArgumentException(string name)
         {
             var headers = new WebHeaderCollection();
-<<<<<<< HEAD
-            AssertExtensions.Throws<ArgumentException>("name", () => headers.Add(name, "value"));
-=======
             Assert.Throws<ArgumentException>("name", () => headers.Add(name, "value"));
->>>>>>> a671d624
         }
 
         [Theory]
@@ -500,11 +492,7 @@
         public void Add_InvalidValue_ThrowsArgumentException(string value)
         {
             var headers = new WebHeaderCollection();
-<<<<<<< HEAD
-            AssertExtensions.Throws<ArgumentException>("value", () => headers.Add("name", value));
-=======
             Assert.Throws<ArgumentException>("value", () => headers.Add("name", value));
->>>>>>> a671d624
         }
 
         [Fact]
@@ -526,11 +514,7 @@
         public void Add_NullHeader_ThrowsArgumentNullException(string header)
         {
             var headers = new WebHeaderCollection();
-<<<<<<< HEAD
-            AssertExtensions.Throws<ArgumentNullException>("header", () => headers.Add(header));
-=======
             Assert.Throws<ArgumentNullException>("header", () => headers.Add(header));
->>>>>>> a671d624
         }
 
         [Theory]
@@ -542,11 +526,7 @@
         public void Add_InvalidHeader_ThrowsArgumentException(string header, string paramName)
         {
             var headers = new WebHeaderCollection();
-<<<<<<< HEAD
-            AssertExtensions.Throws<ArgumentException>(paramName, () => headers.Add(header));
-=======
             Assert.Throws<ArgumentException>(paramName, () => headers.Add(header));
->>>>>>> a671d624
         }
 
         [Fact]
@@ -643,13 +623,8 @@
             WebHeaderCollection w = new WebHeaderCollection();
             char[] arr = new char[ushort.MaxValue + 1];
             string maxStr = new string(arr);
-<<<<<<< HEAD
-            AssertExtensions.Throws<ArgumentException>("value", () => w.Add(HttpRequestHeader.ContentLength,maxStr));
-            AssertExtensions.Throws<ArgumentException>("value", () => w.Add("ContentLength", maxStr));
-=======
             Assert.Throws<ArgumentException>(() => w.Add(HttpRequestHeader.ContentLength,maxStr));
             Assert.Throws<ArgumentException>(() => w.Add("ContentLength", maxStr));
->>>>>>> a671d624
         }
 
         [Fact]
