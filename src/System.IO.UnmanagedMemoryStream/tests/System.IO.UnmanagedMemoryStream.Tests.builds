<?xml version="1.0" encoding="utf-8"?>
<Project ToolsVersion="14.0" DefaultTargets="Build" xmlns="http://schemas.microsoft.com/developer/msbuild/2003">
  <Import Project="$([MSBuild]::GetDirectoryNameOfFileAbove($(MSBuildThisFileDirectory), dir.props))\dir.props" />
  <ItemGroup>
    <Project Include="System.IO.UnmanagedMemoryStream.Tests.csproj" />
    <Project Include="System.IO.UnmanagedMemoryStream.Tests.csproj">
<<<<<<< HEAD
      <TargetGroup>netstandard1.3</TargetGroup>
      <TestTFMs>netcoreapp1.0</TestTFMs>
    </Project>
    <Project Include="System.IO.UnmanagedMemoryStream.Tests.csproj">
      <TestTFMs>netcore50;net463</TestTFMs>
=======
>>>>>>> 4d8661fa
      <OSGroup>Windows_NT</OSGroup>
      <TestTFMs>netcore50;net46</TestTFMs>
    </Project>
  </ItemGroup>
  <Import Project="$([MSBuild]::GetDirectoryNameOfFileAbove($(MSBuildThisFileDirectory), dir.traversal.targets))\dir.traversal.targets" />
</Project><|MERGE_RESOLUTION|>--- conflicted
+++ resolved
@@ -4,16 +4,12 @@
   <ItemGroup>
     <Project Include="System.IO.UnmanagedMemoryStream.Tests.csproj" />
     <Project Include="System.IO.UnmanagedMemoryStream.Tests.csproj">
-<<<<<<< HEAD
       <TargetGroup>netstandard1.3</TargetGroup>
       <TestTFMs>netcoreapp1.0</TestTFMs>
     </Project>
     <Project Include="System.IO.UnmanagedMemoryStream.Tests.csproj">
       <TestTFMs>netcore50;net463</TestTFMs>
-=======
->>>>>>> 4d8661fa
       <OSGroup>Windows_NT</OSGroup>
-      <TestTFMs>netcore50;net46</TestTFMs>
     </Project>
   </ItemGroup>
   <Import Project="$([MSBuild]::GetDirectoryNameOfFileAbove($(MSBuildThisFileDirectory), dir.traversal.targets))\dir.traversal.targets" />
