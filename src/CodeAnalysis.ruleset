﻿<RuleSet Name="Microsoft.Analyzers.ManagedCodeAnalysis" Description="Microsoft.Analyzers.ManagedCodeAnalysis" ToolsVersion="14.0">
  <Rules AnalyzerId="Microsoft.Analyzers.ManagedCodeAnalysis" RuleNamespace="Microsoft.Rules.Managed">
    <Rule Id="CA1000" Action="None" /> <!-- Do not declare static members on generic types -->
    <Rule Id="CA1001" Action="None" /> <!-- Non disposable class owns disposable fields -->
    <Rule Id="CA1010" Action="None" /> <!-- Collections should implement generic interface -->
    <Rule Id="CA1028" Action="None" /> <!-- Enum storage should be Int32 -->
    <Rule Id="CA1030" Action="None" /> <!-- Use events where appropriate -->
    <Rule Id="CA1031" Action="None" /> <!-- Do not catch general exception types -->
    <Rule Id="CA1032" Action="None" /> <!-- Implement standard exception constructors  -->
    <Rule Id="CA1034" Action="None" /> <!-- Nested types should not be visible -->
    <Rule Id="CA1036" Action="None" /> <!-- Overload comparison operators when implementing System.IComparable -->
    <Rule Id="CA1041" Action="None" /> <!-- Provide ObsoleteAttribute message -->
    <Rule Id="CA1043" Action="None" /> <!-- Use integral or string argument for indexers -->
    <Rule Id="CA1044" Action="None" /> <!-- Properties should not be write only -->
    <Rule Id="CA1051" Action="None" /> <!-- Do not declare visible instance fields -->
    <Rule Id="CA1052" Action="None" /> <!-- Static holder types should be sealed -->
    <Rule Id="CA1054" Action="None" /> <!-- URI parameters should not be strings -->
    <Rule Id="CA1055" Action="None" /> <!-- URI return values should not be strings -->
    <Rule Id="CA1056" Action="None" /> <!-- URI properties should not be strings -->
    <Rule Id="CA1058" Action="None" /> <!-- Types should not extend certain base types -->
    <Rule Id="CA1061" Action="None" /> <!-- Do not hide base class methods -->
    <Rule Id="CA1062" Action="None" /> <!-- Validate arguments of public methods -->
    <Rule Id="CA1063" Action="None" /> <!-- Implement IDisposable correctly -->
    <Rule Id="CA1064" Action="None" /> <!-- Exceptions should be public -->
    <Rule Id="CA1065" Action="None" /> <!-- Do not raise exceptions in unexpected locations -->
    <Rule Id="CA1066" Action="None" /> <!-- Type should implement IEquatable -->
    <Rule Id="CA1067" Action="None" /> <!-- Override Object.Equals(object) when implementing IEquatable -->
    <Rule Id="CA1068" Action="None" /> <!-- CancellationToken parameters must come last -->
    <Rule Id="CA1303" Action="None" /> <!-- Do not pass literals as localized parameters -->
    <Rule Id="CA1304" Action="None" /> <!-- Specify CultureInfo -->
    <Rule Id="CA1305" Action="None" /> <!-- Specify IFormatProvider -->
    <Rule Id="CA1307" Action="None" /> <!-- Specify StringComparison -->
    <Rule Id="CA1308" Action="None" /> <!-- Normalize strings to upper case -->
    <Rule Id="CA1707" Action="None" /> <!-- Identifers should not contain underscores -->
    <Rule Id="CA1710" Action="None" /> <!-- Identifers should have correct suffix -->
    <Rule Id="CA1712" Action="None" /> <!-- Do not prefix enum values with type name -->
    <Rule Id="CA1714" Action="None" /> <!-- Flags enums should have plural names -->
    <Rule Id="CA1715" Action="None" /> <!-- Type parameters names should be prefixed with T -->
    <Rule Id="CA1716" Action="None" /> <!-- Identifiers should not match keywords -->
    <Rule Id="CA1717" Action="None" /> <!-- Only FlagsAttribute enums should have plural names -->
    <Rule Id="CA1720" Action="None" /> <!-- Identifier contains type name -->
    <Rule Id="CA1721" Action="None" /> <!-- Property names should not match get methods -->
    <Rule Id="CA1724" Action="None" /> <!-- Type names should not match namespaces -->
    <Rule Id="CA1801" Action="None" /> <!-- Review unused parameters -->
    <Rule Id="CA1806" Action="None" /> <!-- Do not ignore method results -->
    <Rule Id="CA1810" Action="None" /> <!-- Initialize reference type static fields inline -->
    <Rule Id="CA1812" Action="None" /> <!-- Avoid uninstantiated internal classes -->
    <Rule Id="CA1814" Action="None" /> <!-- Prefer jagged arrays over multidimensional -->
    <Rule Id="CA1815" Action="None" /> <!-- Override equals and operator equals on value types -->
    <Rule Id="CA1816" Action="None" /> <!-- Dispose methods should call SuppressFinalize -->
    <Rule Id="CA1819" Action="None" /> <!-- Properties should not return arrays -->
    <Rule Id="CA1820" Action="None" /> <!-- Test for empty strings using string length -->
    <Rule Id="CA1822" Action="None" /> <!-- Mark members as static -->
    <Rule Id="CA1823" Action="None" /> <!-- Avoid unused private fields -->
    <Rule Id="CA2000" Action="None" /> <!-- Dispose objects before losing scope -->
    <Rule Id="CA2010" Action="None" /> <!-- Always consume the value returned by methods marked with PreserveSigAttribute -->
    <Rule Id="CA2100" Action="None" /> <!-- Review SQL queries for security vulnerabilities -->
    <Rule Id="CA2101" Action="None" /> <!-- Specify marshaling for P/Invoke string arguments -->
    <Rule Id="CA2119" Action="None" /> <!-- Seal methods that satisfy private interfaces -->
    <Rule Id="CA2207" Action="None" /> <!-- Initialize value type static fields inline -->
    <Rule Id="CA2208" Action="None" /> <!-- Instantiate exception arguments correctly -->
    <Rule Id="CA2211" Action="None" /> <!-- Non-constant fields should not be visible -->
    <Rule Id="CA2213" Action="None" /> <!-- Disposable Fields should be disposed -->
    <Rule Id="CA2214" Action="None" /> <!-- Do not call overridable methods in constructors -->
    <Rule Id="CA2216" Action="None" /> <!-- Disposable types should declare finalizer -->
    <Rule Id="CA2219" Action="None" /> <!-- Do not raise exceptions in finally clauses -->
    <Rule Id="CA2225" Action="None" /> <!-- Operator overloads have named alternates -->
    <Rule Id="CA2227" Action="None" /> <!-- Collection properties should be read only -->
    <Rule Id="CA2231" Action="None" /> <!-- Overload operator equals when overriding ValueType.Equals -->
    <Rule Id="CA2235" Action="None" /> <!-- Serializable type has non serializable field -->
    <Rule Id="CA2237" Action="None" /> <!-- Add [Serializable] to types that implement ISerializable -->
    <Rule Id="CA5366" Action="None" /> <!-- Use XmlReader For DataSet Read Xml -->
    <Rule Id="CA5369" Action="None" /> <!-- Use XmlReader For Deserialize -->
    <Rule Id="CA5371" Action="None" /> <!-- Use XmlReader For Schema Read -->
    <Rule Id="CA5372" Action="None" /> <!-- Use XmlReader For XPathDocument -->
  </Rules>
  <Rules AnalyzerId="xunit.analyzers" RuleNamespace="xunit.analyzers">
    <Rule Id="xUnit1019" Action="None" /> <!-- MemberData must reference a member providing a valid data type -->
    <Rule Id="xUnit1024" Action="None" /> <!-- Test methods cannot have overloads -->
    <Rule Id="xUnit1026" Action="None" /> <!-- Theory methods should use all of their parameters -->
    <Rule Id="xUnit2005" Action="None" /> <!-- Do not use identity check on value type -->
<<<<<<< HEAD
    <Rule Id="xUnit2009" Action="None" /> <!-- Do not use boolean check to check for substrings -->
=======
    <Rule Id="xUnit2006" Action="None" /> <!-- Do not use invalid string equality check -->
>>>>>>> 6737565c
    <Rule Id="xUnit2013" Action="None" /> <!-- Do not use equality check to check for collection size. -->
    <Rule Id="xUnit2017" Action="None" /> <!-- Do not use Contains() to check if a value exists in a collection -->
    <Rule Id="xUnit2018" Action="None" /> <!-- Do not compare an object's exact type to an abstract class or interface -->
  </Rules>
</RuleSet><|MERGE_RESOLUTION|>--- conflicted
+++ resolved
@@ -79,11 +79,6 @@
     <Rule Id="xUnit1024" Action="None" /> <!-- Test methods cannot have overloads -->
     <Rule Id="xUnit1026" Action="None" /> <!-- Theory methods should use all of their parameters -->
     <Rule Id="xUnit2005" Action="None" /> <!-- Do not use identity check on value type -->
-<<<<<<< HEAD
-    <Rule Id="xUnit2009" Action="None" /> <!-- Do not use boolean check to check for substrings -->
-=======
-    <Rule Id="xUnit2006" Action="None" /> <!-- Do not use invalid string equality check -->
->>>>>>> 6737565c
     <Rule Id="xUnit2013" Action="None" /> <!-- Do not use equality check to check for collection size. -->
     <Rule Id="xUnit2017" Action="None" /> <!-- Do not use Contains() to check if a value exists in a collection -->
     <Rule Id="xUnit2018" Action="None" /> <!-- Do not compare an object's exact type to an abstract class or interface -->
