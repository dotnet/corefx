--- conflicted
+++ resolved
@@ -10,14 +10,10 @@
   <PropertyGroup Condition="'$(Configuration)|$(Platform)' == 'netstandard-Debug|AnyCPU'" />
   <PropertyGroup Condition="'$(Configuration)|$(Platform)' == 'netstandard-Release|AnyCPU'" />
   <ItemGroup>
-<<<<<<< HEAD
     <Compile Include="$(CommonTestPath)\System\AssertExtensions.cs">
       <Link>Common\System\AssertExtensions.cs</Link>
     </Compile>
-    <Compile Include="$(CommonTestPath)\System\Collections\DictionaryExtensions.cs">
-=======
     <Compile Include="$(CommonTestPath)\System\Collections\DictionaryExtensions.cs" Condition="'$(TargetGroup)'!='netcoreapp'">
->>>>>>> 3ac4651f
       <Link>Common\System\Collections\DictionaryExtensions.cs</Link>
     </Compile>
     <!-- Common Collections tests -->
