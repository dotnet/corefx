--- conflicted
+++ resolved
@@ -17,125 +17,7 @@
         protected override bool IsEmpty(IProducerConsumerCollection<int> pcc) => ((ConcurrentQueue<int>)pcc).IsEmpty;
         protected override bool TryPeek(IProducerConsumerCollection<int> pcc, out int result) => ((ConcurrentQueue<int>)pcc).TryPeek(out result);
         protected override bool ResetImplemented => false;
-<<<<<<< HEAD
-
-        [Fact]
-        public void Ctor_NoArg_ItemsAndCountMatch()
-        {
-            var q = new ConcurrentQueue<int>();
-            Assert.True(q.IsEmpty);
-            Assert.Equal(0, q.Count);
-            Assert.Equal(Enumerable.Empty<int>(), q);
-        }
-
-        [Theory]
-        [InlineData(0)]
-        [InlineData(1)]
-        [InlineData(1000)]
-        public void Ctor_Collection_ItemsAndCountMatch(int count)
-        {
-            var q = new ConcurrentQueue<int>(Enumerable.Range(1, count));
-            Assert.Equal(count == 0, q.IsEmpty);
-            Assert.Equal(count, q.Count);
-            Assert.Equal(Enumerable.Range(1, count), q);
-        }
-
-        [Fact]
-        public void Ctor_NullEnumerable_Throws()
-        {
-            Assert.Throws<ArgumentNullException>("collection", () => new ConcurrentQueue<int>(null));
-        }
-
-        [Theory]
-        [InlineData(0)]
-        [InlineData(1)]
-        [InlineData(1000)]
-        public static void ToArray_ItemsAndCountMatch(int count)
-        {
-            ConcurrentQueue<int> q = new ConcurrentQueue<int>(Enumerable.Range(42, count));
-            Assert.Equal(Enumerable.Range(42, count), q.ToArray());
-
-            if (count > 0)
-            {
-                int item;
-                Assert.True(q.TryDequeue(out item));
-                Assert.Equal(42, item);
-                Assert.Equal(Enumerable.Range(43, count - 1), q.ToArray());
-            }
-        }
-
-        [Fact]
-        public void DebuggerAttributes_Success()
-        {
-            var q = new ConcurrentQueue<int>(Enumerable.Range(0, 10));
-            DebuggerAttributes.ValidateDebuggerDisplayReferences(q);
-            DebuggerAttributes.ValidateDebuggerTypeProxyProperties(q);
-        }
-
-        [Fact]
-        public void Enqueue_TryDequeue_MatchesQueue()
-        {
-            var q = new Queue<int>();
-            var cq = new ConcurrentQueue<int>();
-
-            Action dequeue = () =>
-            {
-                int item1 = q.Dequeue();
-                int item2;
-                Assert.True(cq.TryDequeue(out item2));
-                Assert.Equal(item1, item2);
-                Assert.Equal(q.Count, cq.Count);
-                Assert.Equal(q, cq);
-            };
-
-            for (int i = 0; i < 100; i++)
-            {
-                cq.Enqueue(i);
-                q.Enqueue(i);
-                Assert.Equal(q.Count, cq.Count);
-                Assert.Equal(q, cq);
-
-                // Start dequeueing some after we've added some
-                if (i > 50)
-                {
-                    dequeue();
-                }
-            }
-
-            // Dequeue the rest
-            while (q.Count > 0)
-            {
-                dequeue();
-            }
-        }
-
-        [Fact]
-        public void TryPeek_Idempotent()
-        {
-            var cq = new ConcurrentQueue<int>();
-            int item;
-
-            Assert.False(cq.TryPeek(out item));
-            Assert.Equal(0, item);
-            Assert.False(cq.TryPeek(out item));
-            Assert.Equal(0, item);
-
-            cq.Enqueue(42);
-
-            Assert.True(cq.TryPeek(out item));
-            Assert.Equal(42, item);
-            Assert.True(cq.TryPeek(out item));
-            Assert.Equal(42, item);
-
-            Assert.True(cq.TryDequeue(out item));
-            Assert.Equal(42, item);
-            Assert.False(cq.TryPeek(out item));
-            Assert.Equal(0, item);
-        }
-=======
-        protected override bool IEnumerable_Generic_Enumerator_Current_EnumerationNotStarted_ThrowsInvalidOperationException => false;
         protected override IProducerConsumerCollection<int> CreateOracle(IEnumerable<int> collection) => new QueueOracle(collection);
->>>>>>> 94780d59
 
         [Fact]
         public void Concurrent_Enqueue_TryDequeue_AllItemsReceived()
