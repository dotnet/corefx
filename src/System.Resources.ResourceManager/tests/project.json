{
  "dependencies": {
<<<<<<< HEAD
    "Microsoft.NETCore.Platforms": "1.2.0-beta-24608-01",
    "System.Diagnostics.Tools": "4.4.0-beta-24608-01",
    "System.Globalization": "4.4.0-beta-24608-01",
    "System.Linq.Expressions": "4.4.0-beta-24608-01",
    "System.ObjectModel": "4.4.0-beta-24608-01",
    "System.Text.RegularExpressions": "4.4.0-beta-24608-01",
=======
    "Microsoft.NETCore.Platforms": "1.2.0-beta-24611-02",
    "System.Diagnostics.Tools": "4.4.0-beta-24611-02",
    "System.Globalization": "4.4.0-beta-24611-02",
    "System.Linq.Expressions": "4.4.0-beta-24611-02",
    "System.ObjectModel": "4.4.0-beta-24611-02",
    "System.Resources.ResourceManager": "4.4.0-beta-24611-02",
    "System.Text.RegularExpressions": "4.4.0-beta-24611-02",
>>>>>>> e94742f2
    "test-runtime": {
      "target": "project",
      "exclude": "compile"
    },
    "Microsoft.xunit.netcore.extensions": "1.0.0-prerelease-00830-02",
    "Microsoft.DotNet.BuildTools.TestSuite": "1.0.0-prerelease-00830-02"
  },
  "frameworks": {
    "netstandard1.3": {},
    "netstandard1.7": {
      "dependencies": {
        "System.Runtime.Serialization.Formatters": "4.4.0-beta-24608-01"
      }
    }
  },
  "supports": {
    "coreFx.Test.netcore50": {},
    "coreFx.Test.netcoreapp1.0": {},
    "coreFx.Test.net46": {},
    "coreFx.Test.net461": {},
    "coreFx.Test.net462": {},
    "coreFx.Test.net463": {}
  }
}<|MERGE_RESOLUTION|>--- conflicted
+++ resolved
@@ -1,21 +1,11 @@
 {
   "dependencies": {
-<<<<<<< HEAD
-    "Microsoft.NETCore.Platforms": "1.2.0-beta-24608-01",
-    "System.Diagnostics.Tools": "4.4.0-beta-24608-01",
-    "System.Globalization": "4.4.0-beta-24608-01",
-    "System.Linq.Expressions": "4.4.0-beta-24608-01",
-    "System.ObjectModel": "4.4.0-beta-24608-01",
-    "System.Text.RegularExpressions": "4.4.0-beta-24608-01",
-=======
     "Microsoft.NETCore.Platforms": "1.2.0-beta-24611-02",
     "System.Diagnostics.Tools": "4.4.0-beta-24611-02",
     "System.Globalization": "4.4.0-beta-24611-02",
     "System.Linq.Expressions": "4.4.0-beta-24611-02",
     "System.ObjectModel": "4.4.0-beta-24611-02",
-    "System.Resources.ResourceManager": "4.4.0-beta-24611-02",
     "System.Text.RegularExpressions": "4.4.0-beta-24611-02",
->>>>>>> e94742f2
     "test-runtime": {
       "target": "project",
       "exclude": "compile"
@@ -27,7 +17,7 @@
     "netstandard1.3": {},
     "netstandard1.7": {
       "dependencies": {
-        "System.Runtime.Serialization.Formatters": "4.4.0-beta-24608-01"
+        "System.Runtime.Serialization.Formatters": "4.4.0-beta-24611-02"
       }
     }
   },
