--- conflicted
+++ resolved
@@ -2,21 +2,13 @@
   "frameworks": {
     "netstandard1.7": {
       "dependencies": {
-<<<<<<< HEAD
-        "Microsoft.TargetingPack.Private.CoreCLR": "1.2.0-beta-24605-01"
+        "Microsoft.TargetingPack.Private.CoreCLR": "1.2.0-beta-24609-02"
       }
     },
     "net463": {
       "dependencies": {
         "Microsoft.TargetingPack.NETFramework.v4.6": "1.0.1"
       }
-=======
-        "Microsoft.TargetingPack.Private.CoreCLR": "1.2.0-beta-24609-02"
-      },
-      "imports": [
-        "dotnet5.4"
-      ]
->>>>>>> e629d135
     },
     "uap10.1": {
       "dependencies": {
