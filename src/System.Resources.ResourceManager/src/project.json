--- conflicted
+++ resolved
@@ -2,21 +2,13 @@
   "frameworks": {
     "netstandard1.7": {
       "dependencies": {
-<<<<<<< HEAD
-        "Microsoft.TargetingPack.Private.CoreCLR": "1.2.0-beta-24611-01"
+        "Microsoft.TargetingPack.Private.CoreCLR": "1.2.0-beta-24612-03"
       }
     },
     "net463": {
       "dependencies": {
         "Microsoft.TargetingPack.NETFramework.v4.6": "1.0.1"
       }
-=======
-        "Microsoft.TargetingPack.Private.CoreCLR": "1.2.0-beta-24612-03"
-      },
-      "imports": [
-        "dotnet5.4"
-      ]
->>>>>>> 757a6dcd
     },
     "uap10.1": {
       "dependencies": {
