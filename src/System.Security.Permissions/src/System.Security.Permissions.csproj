﻿<?xml version="1.0" encoding="utf-8"?>
<Project ToolsVersion="14.0" DefaultTargets="Build" xmlns="http://schemas.microsoft.com/developer/msbuild/2003">
  <Import Project="$([MSBuild]::GetDirectoryNameOfFileAbove($(MSBuildThisFileDirectory), dir.props))\dir.props" />
  <PropertyGroup>
    <ProjectGuid>{07390899-C8F6-4E83-A3A9-6867B8CB46A0}</ProjectGuid>
    <RootNamespace>System.Security.Permissions</RootNamespace>
    <AssemblyName>System.Security.Permissions</AssemblyName>
    <IsPartialFacadeAssembly>true</IsPartialFacadeAssembly>
    <PackageAsRefAndLib Condition="'$(TargetGroup)' == 'netfx'">true</PackageAsRefAndLib>
  </PropertyGroup>
  <!-- Default configurations to help VS understand the configurations -->
  <PropertyGroup Condition="'$(Configuration)|$(Platform)' == 'netfx-Windows_NT-Debug|AnyCPU'" />
  <PropertyGroup Condition="'$(Configuration)|$(Platform)' == 'netfx-Windows_NT-Release|AnyCPU'" />
  <PropertyGroup Condition="'$(Configuration)|$(Platform)' == 'netstandard-Debug|AnyCPU'" />
  <PropertyGroup Condition="'$(Configuration)|$(Platform)' == 'netstandard-Release|AnyCPU'" />
  <ItemGroup Condition="'$(TargetGroup)' == 'netstandard'">
    <Compile Include="System\ApplicationIdentity.cs" />
    <Compile Include="System\Net\NetworkInformation\NetworkInformationAccess.cs" />
    <Compile Include="System\Net\NetworkInformation\NetworkInformationPermission.cs" />
    <Compile Include="System\Net\NetworkInformation\NetworkInformationPermissionAttribute.cs" />
    <Compile Include="System\Security\CodeAccessPermission.cs" />
    <Compile Include="System\Security\ISecurityPolicyEncodable.cs" />
    <Compile Include="System\Security\IStackWalk.cs" />
    <Compile Include="System\Security\Permissions\TypeDescriptorPermission.cs" />
    <Compile Include="System\Security\Permissions\TypeDescriptorPermissionFlags.cs" />
    <Compile Include="System\Security\Permissions\UIPermission.cs" />
    <Compile Include="System\Security\Permissions\UIPermissionAttribute.cs" />
    <Compile Include="System\Security\Permissions\UIPermissionClipboard.cs" />
    <Compile Include="System\Security\Permissions\UIPermissionWindow.cs" />
    <Compile Include="System\Security\Permissions\UrlIdentityPermission.cs" />
    <Compile Include="System\Security\Permissions\UrlIdentityPermissionAttribute.cs" />
    <Compile Include="System\Security\Permissions\ZoneIdentityPermission.cs" />
    <Compile Include="System\Security\Permissions\IDRole.cs" />
    <Compile Include="System\Security\Permissions\PrincipalPermission.cs" />
    <Compile Include="System\Security\Permissions\PrincipalPermissionAttribute.cs" />
    <Compile Include="System\Security\Permissions\PublisherIdentityPermission.cs" />
    <Compile Include="System\Security\Permissions\PublisherIdentityPermissionAttribute.cs" />
    <Compile Include="System\Security\Permissions\ReflectionPermission.cs" />
    <Compile Include="System\Security\Permissions\ReflectionPermissionAttribute.cs" />
    <Compile Include="System\Security\Permissions\ReflectionPermissionFlag.cs" />
    <Compile Include="System\Security\Permissions\RegistryPermission.cs" />
    <Compile Include="System\Security\Permissions\RegistryPermissionAccess.cs" />
    <Compile Include="System\Security\Permissions\RegistryPermissionAttribute.cs" />
    <Compile Include="System\Security\Permissions\SecurityPermission.cs" />
    <Compile Include="System\Security\Permissions\SiteIdentityPermission.cs" />
    <Compile Include="System\Security\Permissions\SiteIdentityPermissionAttribute.cs" />
    <Compile Include="System\Security\Permissions\StrongNameIdentityPermission.cs" />
    <Compile Include="System\Security\Permissions\StrongNameIdentityPermissionAttribute.cs" />
    <Compile Include="System\Security\Permissions\StrongNamePublicKeyBlob.cs" />
    <Compile Include="System\Security\Permissions\ZoneIdentityPermissionAttribute.cs" />
    <Compile Include="System\Security\Permissions\EnvironmentPermission.cs" />
    <Compile Include="System\Security\Permissions\EnvironmentPermissionAccess.cs" />
    <Compile Include="System\Security\Permissions\EnvironmentPermissionAttribute.cs" />
    <Compile Include="System\Security\Permissions\FileDialogPermission.cs" />
    <Compile Include="System\Security\Permissions\FileDialogPermissionAccess.cs" />
    <Compile Include="System\Security\Permissions\FileDialogPermissionAttribute.cs" />
    <Compile Include="System\Security\Permissions\FileIOPermission.cs" />
    <Compile Include="System\Security\Permissions\FileIOPermissionAccess.cs" />
    <Compile Include="System\Security\Permissions\GacIdentityPermission.cs" />
    <Compile Include="System\Security\Permissions\GacIdentityPermissionAttribute.cs" />
    <Compile Include="System\Security\Permissions\HostProtectionAttribute.cs" />
    <Compile Include="System\Security\Permissions\HostProtectionResource.cs" />
    <Compile Include="System\Security\Permissions\IUnrestrictedPermission.cs" />
    <Compile Include="System\Security\Permissions\PermissionSetAttribute.cs" />
    <Compile Include="System\Security\Permissions\PermissionState.cs" />
    <Compile Include="System\Security\Policy\AllMembershipCondition.cs" />
    <Compile Include="System\Security\Policy\ApplicationDirectory.cs" />
    <Compile Include="System\Security\Policy\ApplicationDirectoryMembershipCondition.cs" />
    <Compile Include="System\Security\Policy\ApplicationTrust.cs" />
    <Compile Include="System\Security\Policy\ApplicationTrustCollection.cs" />
    <Compile Include="System\Security\Policy\ApplicationTrustEnumerator.cs" />
    <Compile Include="System\Security\Policy\ApplicationVersionMatch.cs" />
    <Compile Include="System\Security\Policy\PolicyException.cs" />
    <Compile Include="System\Security\Policy\PolicyLevel.cs" />
    <Compile Include="System\Security\Policy\PolicyStatement.cs" />
    <Compile Include="System\Security\Policy\PolicyStatementAttribute.cs" />
    <Compile Include="System\Security\Policy\Publisher.cs" />
    <Compile Include="System\Security\Policy\PublisherMembershipCondition.cs" />
    <Compile Include="System\Security\Policy\Site.cs" />
    <Compile Include="System\Security\Policy\SiteMembershipCondition.cs" />
    <Compile Include="System\Security\Policy\StrongName.cs" />
    <Compile Include="System\Security\Policy\StrongNameMembershipCondition.cs" />
    <Compile Include="System\Security\Policy\TrustManagerContext.cs" />
    <Compile Include="System\Security\Policy\UnionCodeGroup.cs" />
    <Compile Include="System\Security\Policy\Url.cs" />
    <Compile Include="System\Security\Policy\UrlMembershipCondition.cs" />
    <Compile Include="System\Security\Policy\Zone.cs" />
    <Compile Include="System\Security\Policy\ZoneMembershipCondition.cs" />
    <Compile Include="System\Security\Policy\CodeConnectAccess.cs" />
    <Compile Include="System\Security\Policy\CodeGroup.cs" />
    <Compile Include="System\Security\Policy\Evidence.cs" />
    <Compile Include="System\Security\Policy\EvidenceBase.cs" />
    <Compile Include="System\Security\Policy\FileCodeGroup.cs" />
    <Compile Include="System\Security\Policy\FirstMatchCodeGroup.cs" />
    <Compile Include="System\Security\Policy\GacInstalled.cs" />
    <Compile Include="System\Security\Policy\GacMembershipCondition.cs" />
    <Compile Include="System\Security\Policy\Hash.cs" />
    <Compile Include="System\Security\Policy\HashMembershipCondition.cs" />
    <Compile Include="System\Security\Policy\IIdentityPermissionFactory.cs" />
    <Compile Include="System\Security\Policy\IMembershipCondition.cs" />
    <Compile Include="System\Security\Policy\NetCodeGroup.cs" />
    <Compile Include="System\Security\Policy\PermissionRequestEvidence.cs" />
    <Compile Include="System\Security\SecurityManager.cs" />
    <Compile Include="System\Security\SecurityState.cs" />
    <Compile Include="System\Security\SecurityZone.cs" />
    <Compile Include="System\Security\XmlSyntaxException.cs" />
    <Compile Include="System\Security\PolicyLevelType.cs" />
    <Compile Include="System\Security\SecurityContext.cs" />
    <Compile Include="System\Security\SecurityContextSource.cs" />
    <Compile Include="System\Security\PermissionSet.cs" />
    <Compile Include="System\Security\NamedPermissionSet.cs" />
    <Compile Include="System\Security\IEvidenceFactory.cs" />
    <Compile Include="System\Security\HostSecurityManagerOptions.cs" />
    <Compile Include="System\Security\HostSecurityManager.cs" />
    <Compile Include="System\Security\HostProtectionException.cs" />
  </ItemGroup>
  <ItemGroup Condition="'$(TargetGroup)' == 'netfx'">
    <Reference Include="mscorlib" />
    <Reference Include="System" />
  </ItemGroup>
  <ItemGroup>
<<<<<<< HEAD
    <Reference Include="System.Collections" />
    <Reference Include="System.Data.Common" />
    <Reference Include="System.Diagnostics.Debug" />
    <Reference Include="System.Resources.ResourceManager" />
    <Reference Include="System.Runtime" />
    <Reference Include="System.Runtime.Extensions" />
=======
>>>>>>> 4af2391c
    <Reference Include="System.Security.AccessControl" />
  </ItemGroup>
  <ItemGroup Condition="'$(TargetGroup)' == 'netstandard'">
    <Compile Include="System\Security\Permissions\FileIOPermissionAttribute.cs" />
    <Compile Include="System\Security\Permissions\IsolatedStorageContainment.cs" />
    <Compile Include="System\Security\Permissions\IsolatedStorageFilePermission.cs" />
    <Compile Include="System\Security\Permissions\IsolatedStorageFilePermissionAttribute.cs" />
    <Compile Include="System\Security\Permissions\IsolatedStoragePermission.cs" />
    <Compile Include="System\Security\Permissions\IsolatedStoragePermissionAttribute.cs" />
    <Compile Include="System\Security\Permissions\KeyContainerPermission.cs" />
    <Compile Include="System\Security\Permissions\KeyContainerPermissionAccessEntry.cs" />
    <Compile Include="System\Security\Permissions\KeyContainerPermissionAccessEntryCollection.cs" />
    <Compile Include="System\Security\Permissions\KeyContainerPermissionAccessEntryEnumerator.cs" />
    <Compile Include="System\Security\Permissions\KeyContainerPermissionAttribute.cs" />
    <Compile Include="System\Security\Permissions\KeyContainerPermissionFlags.cs" />
    <Compile Include="System\Security\Permissions\ResourcePermissionBase.cs" />
    <Compile Include="System\Security\Permissions\ResourcePermissionBaseEntry.cs" />
    <Compile Include="System\Security\Permissions\StorePermission.cs" />
    <Compile Include="System\Security\Permissions\StorePermissionAttribute.cs" />
    <Compile Include="System\Security\Permissions\StorePermissionFlags.cs" />
    <Compile Include="System\Security\Permissions\TypeDescriptorPermissionAttribute.cs" />
  </ItemGroup>
  <ItemGroup>
    <Compile Include="System\Data\Common\DBDataPermission.cs" />
    <Compile Include="System\Data\Common\DBDataPermissionAttribute.cs" />
    <Compile Include="System\Drawing\Printing\PrintingPermission.cs" />
    <Compile Include="System\Drawing\Printing\PrintingPermissionAttribute.cs" />
    <Compile Include="System\Drawing\Printing\PrintingPermissionLevel.cs" />
  </ItemGroup>
  <Import Project="$([MSBuild]::GetDirectoryNameOfFileAbove($(MSBuildThisFileDirectory), dir.targets))\dir.targets" />
</Project><|MERGE_RESOLUTION|>--- conflicted
+++ resolved
@@ -119,15 +119,12 @@
     <Reference Include="System" />
   </ItemGroup>
   <ItemGroup>
-<<<<<<< HEAD
     <Reference Include="System.Collections" />
     <Reference Include="System.Data.Common" />
     <Reference Include="System.Diagnostics.Debug" />
     <Reference Include="System.Resources.ResourceManager" />
     <Reference Include="System.Runtime" />
     <Reference Include="System.Runtime.Extensions" />
-=======
->>>>>>> 4af2391c
     <Reference Include="System.Security.AccessControl" />
   </ItemGroup>
   <ItemGroup Condition="'$(TargetGroup)' == 'netstandard'">
