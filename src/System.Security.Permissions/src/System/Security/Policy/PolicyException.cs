--- conflicted
+++ resolved
@@ -11,18 +11,8 @@
     public partial class PolicyException : System.SystemException
     {
         public PolicyException() { }
-<<<<<<< HEAD
-        protected PolicyException(SerializationInfo info, StreamingContext context)
-        {
-            throw new PlatformNotSupportedException();
-        }
-
-        public PolicyException(string message) { }
-        public PolicyException(string message, Exception exception) { }
-=======
         protected PolicyException(SerializationInfo info, StreamingContext context) : base(info, context) { }
         public PolicyException(string message) : base(message) { }
         public PolicyException(string message, Exception exception) : base(message, exception) { }
->>>>>>> a671d624
     }
 }