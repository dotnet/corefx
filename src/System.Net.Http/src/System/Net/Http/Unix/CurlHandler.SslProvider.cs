--- conflicted
+++ resolved
@@ -78,11 +78,7 @@
                         // certificate as part of that, disable libcurl's verification of the host name; we need to get
                         // the callback from libcurl even if the host name doesn't match, so we take on the responsibility
                         // of doing the host name match in the callback prior to invoking the user's delegate.
-<<<<<<< HEAD
-                        if (easy._handler.ServerCertificateCustomValidationCallback != null)
-=======
                         if (easy._handler.ServerCertificateValidationCallback != null)
->>>>>>> a671d624
                         {
                             easy.SetCurlOption(Interop.Http.CURLoption.CURLOPT_SSL_VERIFYHOST, 0);
                             // But don't change the CURLOPT_SSL_VERIFYPEER setting, as setting it to 0 will
@@ -115,11 +111,7 @@
                     throw new PlatformNotSupportedException(SR.Format(SR.net_http_libcurl_revocation_notsupported, CurlVersionDescription, CurlSslVersionDescription));
                 }
 
-<<<<<<< HEAD
-                if (easy._handler.ServerCertificateCustomValidationCallback != null)
-=======
                 if (easy._handler.ServerCertificateValidationCallback != null)
->>>>>>> a671d624
                 {
                     if (easy.ServerCertificateValidationCallbackAcceptsAll)
                     {
@@ -274,11 +266,7 @@
                 catch (Exception exc)
                 {
                     EventSourceTrace("Unexpected exception: {0}", exc, easy: easy);
-<<<<<<< HEAD
-                    easy.FailRequest(CreateHttpRequestException(new CurlException((int)CURLcode.CURLE_ABORTED_BY_CALLBACK, exc)));
-=======
                     easy.FailRequest(exc);
->>>>>>> a671d624
                     return FailureResult;
                 }
                 finally
@@ -304,11 +292,7 @@
                     // We need to respect the user's server validation callback if there is one.  If there isn't one,
                     // we can start by first trying to use OpenSSL's verification, though only if CRL checking is disabled,
                     // as OpenSSL doesn't do that.
-<<<<<<< HEAD
-                    if (easy._handler.ServerCertificateCustomValidationCallback == null &&
-=======
                     if (easy._handler.ServerCertificateValidationCallback == null &&
->>>>>>> a671d624
                         !easy._handler.CheckCertificateRevocationList)
                     {
                         // Start by using the default verification provided directly by OpenSSL.
