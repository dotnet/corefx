--- conflicted
+++ resolved
@@ -1037,19 +1037,8 @@
         {
             Debug.Assert(amount > 0);
 
-<<<<<<< HEAD
             // We update both the connection-level and stream-level windows at the same time
-            await StartWriteAsync((FrameHeader.Size + FrameHeader.WindowUpdateLength) * 2);
-
-            WriteFrameHeader(new FrameHeader(FrameHeader.WindowUpdateLength, FrameType.WindowUpdate, FrameFlags.None, 0));
-            BinaryPrimitives.WriteInt32BigEndian(_outgoingBuffer.AvailableSpan, amount);
-            _outgoingBuffer.Commit(FrameHeader.WindowUpdateLength);
-=======
-            await _writerLock.WaitAsync().ConfigureAwait(false);
-            try
-            {
-                _outgoingBuffer.EnsureAvailableSpace(FrameHeader.Size + FrameHeader.WindowUpdateLength);
->>>>>>> 16ba574c
+            await StartWriteAsync(FrameHeader.Size + FrameHeader.WindowUpdateLength);
 
             WriteFrameHeader(new FrameHeader(FrameHeader.WindowUpdateLength, FrameType.WindowUpdate, FrameFlags.None, streamId));
             BinaryPrimitives.WriteInt32BigEndian(_outgoingBuffer.AvailableSpan, amount);
