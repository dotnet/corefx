--- conflicted
+++ resolved
@@ -14,12 +14,7 @@
         private struct Waiter
         {
             public int Amount;
-<<<<<<< HEAD
-            public TaskCompletionSource<int> TaskCompletionSource;
-            public CancellationTokenRegistration TokenRegistration;
-=======
             public TaskCompletionSourceWithCancellation<int> TaskCompletionSource;
->>>>>>> 2e74cdad
         }
 
         private int _current;
@@ -61,27 +56,15 @@
                     return new ValueTask<int>(granted);
                 }
 
-<<<<<<< HEAD
-                var tcs = new TaskCompletionSource<int>(TaskCreationOptions.RunContinuationsAsynchronously);
-=======
                 // Uses RunContinuationsAsynchronously internally.
                 var tcs = new TaskCompletionSourceWithCancellation<int>();
->>>>>>> 2e74cdad
 
                 if (_waiters == null)
                 {
                     _waiters = new Queue<Waiter>();
                 }
 
-<<<<<<< HEAD
-                Waiter waiter = new Waiter { Amount = amount,
-                                             TaskCompletionSource = tcs,
-                                             TokenRegistration = cancellationToken.Register(() => tcs.TrySetCanceled(cancellationToken)) };
-
-                _waiters.Enqueue(waiter);
-=======
                 Waiter waiter = new Waiter { Amount = amount, TaskCompletionSource = tcs };
->>>>>>> 2e74cdad
 
                 _waiters.Enqueue(waiter);
 
@@ -116,11 +99,7 @@
 
                         int granted = Math.Min(waiter.Amount, _current);
 
-<<<<<<< HEAD
-                        // Ensure that we grant credit only if the task has not been cancelled.
-=======
                         // Ensure that we grant credit only if the task has not been canceled.
->>>>>>> 2e74cdad
                         if (waiter.TaskCompletionSource.TrySetResult(granted))
                         {
                             _current -= granted;
@@ -146,10 +125,6 @@
                     while (_waiters.TryDequeue(out Waiter waiter))
                     {
                         waiter.TaskCompletionSource.TrySetException(new ObjectDisposedException(nameof(CreditManager)));
-<<<<<<< HEAD
-                        waiter.TokenRegistration.Dispose();
-=======
->>>>>>> 2e74cdad
                     }
                 }
             }
