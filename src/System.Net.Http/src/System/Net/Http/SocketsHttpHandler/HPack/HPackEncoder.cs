--- conflicted
+++ resolved
@@ -3,10 +3,6 @@
 // See the LICENSE file in the project root for more information.
 
 using System.Diagnostics;
-<<<<<<< HEAD
-using System.Net.Http;
-=======
->>>>>>> fcf46bea
 
 namespace System.Net.Http.HPack
 {
@@ -25,14 +21,6 @@
         /// <summary>Encodes an "Indexed Header Field".</summary>
         public static bool EncodeIndexedHeaderField(int index, Span<byte> destination, out int bytesWritten)
         {
-<<<<<<< HEAD
-            int i = 0;
-            length = 0;
-            int valueLength = value.Length;
-
-            // We need at least \0 and twice length plus one octet string
-            if (buffer.Length < 3 + name.Length + valueLength)
-=======
             // From https://tools.ietf.org/html/rfc7541#section-6.1
             // ----------------------------------------------------
             //   0   1   2   3   4   5   6   7
@@ -41,66 +29,11 @@
             // +---+---------------------------+
 
             if (destination.Length != 0)
->>>>>>> fcf46bea
             {
                 destination[0] = 0x80;
                 return IntegerEncoder.Encode(index, 7, destination, out bytesWritten);
             }
 
-<<<<<<< HEAD
-            buffer[i++] = 0;
-            if (!EncodeHeaderName(name, buffer.Slice(i), out int encodedLength))
-            {
-                return false;
-            }
-
-            i += encodedLength;
-
-            if (!IntegerEncoder.Encode(valueLength, 7, buffer.Slice(i), out encodedLength))
-            {
-                return false;
-            }
-
-            i += encodedLength;
-
-            if (valueLength > 0)
-            {
-                if (!EncodeStringPart(value, buffer.Slice(i), out encodedLength))
-                {
-                    return false;
-                }
-
-                i += encodedLength;
-            }
-
-            length = i;
-            return true;
-        }
-
-        public static bool EncodeHeader(string name, string[] values, string separator, Span<byte> buffer, out int length)
-        {
-            int i = 0;
-            int valueLength = 0;
-            length = 0;
-
-            if (values == null || values.Length == 0)
-            {
-                return EncodeHeader(name, null, buffer, out length);
-            }
-            else if (values.Length == 1)
-            {
-                return EncodeHeader(name, values[0], buffer, out length);
-            }
-
-            // Calculate length of all parts and separators.
-            foreach (string part in values)
-            {
-                valueLength += part.Length;
-            }
-
-            valueLength  += (values.Length - 1) * separator.Length;
-            if (buffer.Length < 3 + name.Length + valueLength)
-=======
             bytesWritten = 0;
             return false;
         }
@@ -120,13 +53,12 @@
             // +-------------------------------+
 
             if ((uint)destination.Length >= 2)
->>>>>>> fcf46bea
             {
                 destination[0] = 0;
                 if (IntegerEncoder.Encode(index, 4, destination, out int indexLength))
                 {
                     Debug.Assert(indexLength >= 1);
-                    if (EncodeStringLiteral(value, destination.Slice(indexLength), out int nameLength, toLower: false))
+                    if (EncodeStringLiteral(value, destination.Slice(indexLength), out int nameLength))
                     {
                         bytesWritten = indexLength + nameLength;
                         return true;
@@ -134,11 +66,6 @@
                 }
             }
 
-<<<<<<< HEAD
-            buffer[i++] = 0;
-
-            if (!EncodeHeaderName(name, buffer.Slice(i), out int encodedLength))
-=======
             bytesWritten = 0;
             return false;
         }
@@ -164,7 +91,6 @@
             // +-------------------------------+
 
             if ((uint)destination.Length != 0)
->>>>>>> fcf46bea
             {
                 destination[0] = 0;
                 if (IntegerEncoder.Encode(index, 4, destination, out int indexLength))
@@ -175,17 +101,12 @@
                 }
             }
 
-<<<<<<< HEAD
-            i += encodedLength;
-
-            if (!IntegerEncoder.Encode(valueLength, 7, buffer.Slice(i), out encodedLength))
-=======
             bytesWritten = 0;
             return false;
         }
 
         /// <summary>Encodes a "Literal Header Field without Indexing - New Name".</summary>
-        public static bool EncodeLiteralHeaderFieldWithoutIndexingNewName(string name, string value, Span<byte> destination, out int bytesWritten)
+        public static bool EncodeLiteralHeaderFieldWithoutIndexingNewName(string name, string[] values, string separator, Span<byte> destination, out int bytesWritten)
         {
             // From https://tools.ietf.org/html/rfc7541#section-6.2.2
             // ------------------------------------------------------
@@ -203,62 +124,16 @@
             // +-------------------------------+
 
             if ((uint)destination.Length >= 3)
->>>>>>> fcf46bea
             {
                 destination[0] = 0;
-                if (EncodeStringLiteral(name, destination.Slice(1), out int nameLength, toLower: true) &&
-                    EncodeStringLiteral(value, destination.Slice(1 + nameLength), out int valueLength, toLower: false))
+                if (EncodeLiteralHeaderName(name, destination.Slice(1), out int nameLength) &&
+                    EncodeStringLiterals(values, separator, destination.Slice(1 + nameLength), out int valueLength))
                 {
                     bytesWritten = 1 + nameLength + valueLength;
                     return true;
                 }
             }
 
-<<<<<<< HEAD
-            i += encodedLength;
-
-            if (valueLength == 0)
-            {
-                // We are done if there is no value.
-                length = i;
-                return true;
-            }
-
-            encodedLength = 0;
-            for (int j = 0; j < values.Length; j++)
-            {
-                if (j != 0 && !EncodeStringPart(separator, buffer.Slice(i), out encodedLength))
-                {
-                        return false;
-                }
-
-                i += encodedLength;
-
-                if (!EncodeStringPart(values[j], buffer.Slice(i), out encodedLength))
-                {
-                    return false;
-                }
-
-                i += encodedLength;
-            }
-
-            length = i;
-            return true;
-        }
-
-        // Encode header name. It needs to be lower cased and validity was checked when created.
-        private static bool EncodeHeaderName(string s, Span<byte> buffer, out int nameLength)
-        {
-            const int ToLowerMask = 0x20;
-            nameLength = 0;
-
-            if (!IntegerEncoder.Encode(s.Length, 7, buffer, out int currentIndex))
-            {
-                return false;
-            }
-
-            if (currentIndex + s.Length >= buffer.Length)
-=======
             bytesWritten = 0;
             return false;
         }
@@ -288,40 +163,20 @@
             // +-------------------------------+
 
             if ((uint)destination.Length >= 2)
->>>>>>> fcf46bea
             {
                 destination[0] = 0;
-                if (EncodeStringLiteral(name, destination.Slice(1), out int nameLength, toLower: true))
+                if (EncodeLiteralHeaderName(name, destination.Slice(1), out int nameLength))
                 {
                     bytesWritten = 1 + nameLength;
                     return true;
                 }
             }
 
-<<<<<<< HEAD
-            for (int j = 0; j < s.Length; j++)
-            {
-                // TODO Use ASCII ToUpper when #34144 is ready.
-                buffer[currentIndex++] = (byte)(s[j] | (s[j] >= 'A' && s[j] <= 'Z' ? ToLowerMask : 0));
-            }
-
-            nameLength = currentIndex;
-
-            return true;
-        }
-
-        // Encode fragment or header value without writing out length.
-        private static bool EncodeStringPart(string s, Span<byte> buffer, out int encodedLength)
-        {
-            encodedLength = 0;
-
-            if (s.Length > buffer.Length)
-=======
-            bytesWritten = 0;
-            return false;
-        }
-
-        public static bool EncodeStringLiteral(string value, Span<byte> destination, out int bytesWritten, bool toLower)
+            bytesWritten = 0;
+            return false;
+        }
+
+        private static bool EncodeLiteralHeaderName(string value, Span<byte> destination, out int bytesWritten)
         {
             // From https://tools.ietf.org/html/rfc7541#section-5.2
             // ------------------------------------------------------
@@ -333,7 +188,6 @@
             // +-------------------------------+
 
             if (destination.Length != 0)
->>>>>>> fcf46bea
             {
                 destination[0] = 0; // TODO: Use Huffman encoding
                 if (IntegerEncoder.Encode(value.Length, 7, destination, out int integerLength))
@@ -343,20 +197,10 @@
                     destination = destination.Slice(integerLength);
                     if (value.Length <= destination.Length)
                     {
-                        if (toLower)
+                        for (int i = 0; i < value.Length; i++)
                         {
-                            for (int i = 0; i < value.Length; i++)
-                            {
-                                char c = value[i];
-                                destination[i] = (byte)((uint)(c - 'A') <= ('Z' - 'A') ? c | 0x20 : c);
-                            }
-                        }
-                        else
-                        {
-                            for (int i = 0; i < value.Length; i++)
-                            {
-                                destination[i] = (byte)value[i];
-                            }
+                            char c = value[i];
+                            destination[i] = (byte)((uint)(c - 'A') <= ('Z' - 'A') ? c | 0x20 : c);
                         }
 
                         bytesWritten = integerLength + value.Length;
@@ -365,22 +209,114 @@
                 }
             }
 
-<<<<<<< HEAD
-            int i = 0;
-            for (int j = 0; j < s.Length; j++)
-            {
-                if ((s[j] & 0xFF80) != 0)
-                {
-                    throw new HttpRequestException(SR.net_http_request_invalid_char_encoding);
-                }
-                buffer[i++] = (byte)s[j];
-            }
-
-            encodedLength = i;
-
-            return true;
-=======
-            bytesWritten = 0;
+            bytesWritten = 0;
+            return false;
+        }
+
+        private static bool EncodeStringLiteralStringPart(string value, Span<byte> destination, out int bytesWritten)
+        {
+            if (value.Length <= destination.Length)
+            {
+                for (int i = 0; i < value.Length; i++)
+                {
+                    char c = value[i];
+                    if ((c & 0xFF80) != 0)
+                    {
+                        throw new HttpRequestException(SR.net_http_request_invalid_char_encoding);
+                    }
+
+                    destination[i] = (byte)((uint)(c));
+                }
+
+                bytesWritten = value.Length;
+                return true;
+            }
+
+            bytesWritten = 0;
+            return false;
+        }
+
+        public static bool EncodeStringLiteral(string value, Span<byte> destination, out int bytesWritten)
+        {
+            // From https://tools.ietf.org/html/rfc7541#section-5.2
+            // ------------------------------------------------------
+            //   0   1   2   3   4   5   6   7
+            // +---+---+---+---+---+---+---+---+
+            // | H |    String Length (7+)     |
+            // +---+---------------------------+
+            // |  String Data (Length octets)  |
+            // +-------------------------------+
+
+            if (destination.Length != 0)
+            {
+                destination[0] = 0; // TODO: Use Huffman encoding
+                if (IntegerEncoder.Encode(value.Length, 7, destination, out int integerLength))
+                {
+                    Debug.Assert(integerLength >= 1);
+
+                    if (EncodeStringLiteralStringPart(value, destination.Slice(integerLength), out int valueLength))
+                    {
+                        bytesWritten = integerLength + valueLength;
+                        return true;
+                    }
+                }
+            }
+
+            bytesWritten = 0;
+            return false;
+        }
+
+        public static bool EncodeStringLiterals(string[] values, string separator, Span<byte> destination, out int bytesWritten)
+        {
+            bytesWritten = 0;
+            if (destination.Length != 0)
+            {
+                int valueLength = 0;
+
+                if (values.Length == 0)
+                {
+                    return EncodeStringLiteral(null, destination, out bytesWritten);
+                }
+                else if (values.Length == 1)
+                {
+                    return EncodeStringLiteral(values[0], destination, out bytesWritten);
+                }
+
+                // Calculate length of all parts and separators.
+                foreach (string part in values)
+                {
+                    valueLength += part.Length;
+                }
+
+                valueLength  += (values.Length - 1) * separator.Length;
+
+                if (IntegerEncoder.Encode(valueLength, 7, destination, out int integerLength))
+                {
+                    Debug.Assert(integerLength >= 1);
+
+                    int encodedLength = 0;
+                    for (int j = 0; j < values.Length; j++)
+                    {
+                        if (j != 0 && !EncodeStringLiteralStringPart(separator, destination.Slice(integerLength), out encodedLength))
+                        {
+                            return false;
+                        }
+
+                        integerLength += encodedLength;
+
+                        if (!EncodeStringLiteralStringPart(values[j], destination.Slice(integerLength), out encodedLength))
+                        {
+                            return false;
+                        }
+
+                        integerLength += encodedLength;
+                    }
+
+                    bytesWritten = integerLength;
+                    return true;
+                }
+            }
+
             return false;
         }
 
@@ -430,7 +366,6 @@
                 // as hostnames should be <= 255 characters.
                 span = new byte[span.Length * 2];
             }
->>>>>>> fcf46bea
         }
     }
 }