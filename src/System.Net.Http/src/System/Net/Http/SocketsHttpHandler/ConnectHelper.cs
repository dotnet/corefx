--- conflicted
+++ resolved
@@ -119,7 +119,6 @@
             }
         }
 
-<<<<<<< HEAD
         public static string GetSslHostName(HttpRequestMessage request)
         {
             Uri uri = request.RequestUri;
@@ -163,10 +162,7 @@
             return hostHeader;
         }
 
-        public static async ValueTask<SslStream> EstablishSslConnectionAsync(HttpConnectionSettings settings, string host, HttpRequestMessage request, Stream stream, CancellationToken cancellationToken)
-=======
         public static async ValueTask<SslStream> EstablishSslConnectionAsync(SslClientAuthenticationOptions sslOptions, HttpRequestMessage request, Stream stream, CancellationToken cancellationToken)
->>>>>>> a438733f
         {
             // If there's a cert validation callback, and if it came from HttpClientHandler,
             // wrap the original delegate in order to change the sender to be the request message (expected by HttpClientHandler's delegate).
