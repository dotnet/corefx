// Licensed to the .NET Foundation under one or more agreements.
// The .NET Foundation licenses this file to you under the MIT license.
// See the LICENSE file in the project root for more information.

using System.Collections.Generic;
using System.Globalization;
using System.Net.Http.Headers;
using System.Net.Security;
using System.Security.Authentication;
using System.Security.Cryptography.X509Certificates;
using System.Threading;
using System.Threading.Tasks;

namespace System.Net.Http
{
    // This implementation uses the System.Net.Http.WinHttpHandler class on Windows.  Other platforms will need to use
    // their own platform specific implementation.
    public partial class HttpClientHandler : HttpMessageHandler
    {
        private readonly WinHttpHandler _winHttpHandler;
        private readonly ManagedHandler _managedHandler;
        private readonly DiagnosticsHandler _diagnosticsHandler;
        private bool _useProxy;

        public HttpClientHandler()
        {
            if (UseManagedHandler)
            {
                _managedHandler = new ManagedHandler();
                _diagnosticsHandler = new DiagnosticsHandler(_managedHandler);
            }
            else
            {
                _winHttpHandler = new WinHttpHandler();
                _diagnosticsHandler = new DiagnosticsHandler(_winHttpHandler);

                // Adjust defaults to match current .NET Desktop HttpClientHandler (based on HWR stack).
                AllowAutoRedirect = true;
                AutomaticDecompression = HttpHandlerDefaults.DefaultAutomaticDecompression;
                UseProxy = true;
                UseCookies = true;
                CookieContainer = new CookieContainer();
                _winHttpHandler.DefaultProxyCredentials = null;
                _winHttpHandler.ServerCredentials = null;

                // The existing .NET Desktop HttpClientHandler based on the HWR stack uses only WinINet registry
                // settings for the proxy.  This also includes supporting the "Automatic Detect a proxy" using
                // WPAD protocol and PAC file. So, for app-compat, we will do the same for the default proxy setting.
                _winHttpHandler.WindowsProxyUsePolicy = WindowsProxyUsePolicy.UseWinInetProxy;
                _winHttpHandler.Proxy = null;

                // Since the granular WinHttpHandler timeout properties are not exposed via the HttpClientHandler API,
                // we need to set them to infinite and allow the HttpClient.Timeout property to have precedence.
                _winHttpHandler.ReceiveHeadersTimeout = Timeout.InfiniteTimeSpan;
                _winHttpHandler.ReceiveDataTimeout = Timeout.InfiniteTimeSpan;
                _winHttpHandler.SendTimeout = Timeout.InfiniteTimeSpan;
            }
        }

        protected override void Dispose(bool disposing)
        {
            if (disposing && !_disposed)
            {
                _disposed = true;
                ((HttpMessageHandler)_winHttpHandler ?? _managedHandler).Dispose();
            }

            base.Dispose(disposing);
        }

        public virtual bool SupportsAutomaticDecompression => true;
        public virtual bool SupportsProxy => true;
        public virtual bool SupportsRedirectConfiguration => true;

        public bool UseCookies
        {
            get => _winHttpHandler != null ? _winHttpHandler.CookieUsePolicy == CookieUsePolicy.UseSpecifiedCookieContainer : _managedHandler.UseCookies;
            set
            {
                if (_winHttpHandler != null)
                {
                    _winHttpHandler.CookieUsePolicy = value ? CookieUsePolicy.UseSpecifiedCookieContainer : CookieUsePolicy.IgnoreCookies;
                }
                else
                {
                    _managedHandler.UseCookies = value;
                }
            }
        }

        public CookieContainer CookieContainer
        {
            get => _winHttpHandler != null ? _winHttpHandler.CookieContainer : _managedHandler.CookieContainer;
            set
            {
                if (_winHttpHandler != null)
                {
                    _winHttpHandler.CookieContainer = value;
                }
                else
                {
                    _managedHandler.CookieContainer = value;
                }
            }
        }

        public ClientCertificateOption ClientCertificateOptions
        {
            get => _winHttpHandler != null ? _winHttpHandler.ClientCertificateOption : _managedHandler.ClientCertificateOptions;
            set
            {
                if (_winHttpHandler != null)
                {
                    _winHttpHandler.ClientCertificateOption = value;
                }
                else
                {
                    _managedHandler.ClientCertificateOptions = value;
                }
            }
        }

        public DecompressionMethods AutomaticDecompression
        {
            get => _winHttpHandler != null ? _winHttpHandler.AutomaticDecompression : _managedHandler.AutomaticDecompression;
            set
            {
                if (_winHttpHandler != null)
                {
                    _winHttpHandler.AutomaticDecompression = value;
                }
                else
                {
                    _managedHandler.AutomaticDecompression = value;
                }
            }
        }

        public bool UseProxy
        {
            get => _winHttpHandler != null ? _useProxy : _managedHandler.UseProxy;
            set
            {
                if (_winHttpHandler != null)
                {
                    _useProxy = value;
                }
                else
                {
                    _managedHandler.UseProxy = value;
                }
            }
        }

        public IWebProxy Proxy
        {
            get => _winHttpHandler != null ? _winHttpHandler.Proxy : _managedHandler.Proxy;
            set
            {
                if (_winHttpHandler != null)
                {
                    _winHttpHandler.Proxy = value;
                }
                else
                {
                    _managedHandler.Proxy = value;
                }
            }
        }

        public ICredentials DefaultProxyCredentials
        {
            get => _winHttpHandler != null ? _winHttpHandler.DefaultProxyCredentials : _managedHandler.DefaultProxyCredentials;
            set
            {
                if (_winHttpHandler != null)
                {
                    _winHttpHandler.DefaultProxyCredentials = value;
                }
                else
                {
                    _managedHandler.DefaultProxyCredentials = value;
                }
            }
        }

        public bool PreAuthenticate
        {
            get => _winHttpHandler != null ? _winHttpHandler.PreAuthenticate : _managedHandler.PreAuthenticate;
            set
            {
                if (_winHttpHandler != null)
                {
                    _winHttpHandler.PreAuthenticate = value;
                }
                else
                {
                    _managedHandler.PreAuthenticate = value;
                }
            }
        }

        public bool UseDefaultCredentials
        {
            // WinHttpHandler doesn't have a separate UseDefaultCredentials property.  There
            // is just a ServerCredentials property.  So, we need to map the behavior.
            //
            // This property only affect .ServerCredentials and not .DefaultProxyCredentials.

            get => _winHttpHandler != null ? _winHttpHandler.ServerCredentials == CredentialCache.DefaultCredentials : _managedHandler.UseDefaultCredentials;
            set
            {
                if (_winHttpHandler != null)
                {
                    if (value)
                    {
                        _winHttpHandler.ServerCredentials = CredentialCache.DefaultCredentials;
                    }
                    else
                    {
                        if (_winHttpHandler.ServerCredentials == CredentialCache.DefaultCredentials)
                        {
                            // Only clear out the ServerCredentials property if it was a DefaultCredentials.
                            _winHttpHandler.ServerCredentials = null;
                        }
                    }
                }
                else
                {
                    _managedHandler.UseDefaultCredentials = value;
                }
            }
        }

        public ICredentials Credentials
        {
            get => _winHttpHandler != null ? _winHttpHandler.ServerCredentials : _managedHandler.Credentials;
            set
            {
                if (_winHttpHandler != null)
                {
                    _winHttpHandler.ServerCredentials = value;
                }
                else
                {
                    _managedHandler.Credentials = value;
                }
            }
        }

        public bool AllowAutoRedirect
        {
            get => _winHttpHandler != null ? _winHttpHandler.AutomaticRedirection : _managedHandler.AllowAutoRedirect;
            set
            {
                if (_winHttpHandler != null)
                {
                    _winHttpHandler.AutomaticRedirection = value;
                }
                else
                {
                    _managedHandler.AllowAutoRedirect = value;
                }
            }
        }

        public int MaxAutomaticRedirections
        {
            get => _winHttpHandler != null ? _winHttpHandler.MaxAutomaticRedirections : _managedHandler.MaxAutomaticRedirections;
            set
            {
                if (_winHttpHandler != null)
                {
                    _winHttpHandler.MaxAutomaticRedirections = value;
                }
                else
                {
                    _managedHandler.MaxAutomaticRedirections = value;
                }
            }
        }

        public int MaxConnectionsPerServer
        {
            get => _winHttpHandler != null ? _winHttpHandler.MaxConnectionsPerServer : _managedHandler.MaxConnectionsPerServer;
            set
            {
                if (_winHttpHandler != null)
                {
                    _winHttpHandler.MaxConnectionsPerServer = value;
                }
                else
                {
                    _managedHandler.MaxConnectionsPerServer = value;
                }
            }
        }

        public int MaxResponseHeadersLength
        {
            get => _winHttpHandler != null ? _winHttpHandler.MaxResponseHeadersLength : _managedHandler.MaxResponseHeadersLength;
            set
            {
                if (_winHttpHandler != null)
                {
                    _winHttpHandler.MaxResponseHeadersLength = value;
                }
                else
                {
                    _managedHandler.MaxResponseHeadersLength = value;
                }
            }
        }

<<<<<<< HEAD
        public X509CertificateCollection ClientCertificates => _winHttpHandler != null ?
            _winHttpHandler.ClientCertificates :
            _managedHandler.ClientCertificates;
        
=======
        public static Func<HttpRequestMessage, X509Certificate2, X509Chain, SslPolicyErrors, bool> DangerousAcceptAnyServerCertificateValidator { get; } = delegate { return true; };

>>>>>>> a671d624
        public Func<HttpRequestMessage, X509Certificate2, X509Chain, SslPolicyErrors, bool> ServerCertificateCustomValidationCallback
        {
            get => _winHttpHandler != null ? _winHttpHandler.ServerCertificateValidationCallback : _managedHandler.ServerCertificateCustomValidationCallback;
            set
            {
                if (_winHttpHandler != null)
                {
                    _winHttpHandler.ServerCertificateValidationCallback = value;
                }
                else
                {
                    _managedHandler.ServerCertificateCustomValidationCallback = value;
                }
            }
        }

        public bool CheckCertificateRevocationList
        {
            get => _winHttpHandler != null ? _winHttpHandler.CheckCertificateRevocationList : _managedHandler.CheckCertificateRevocationList;
            set
            {
                if (_winHttpHandler != null)
                {
                    _winHttpHandler.CheckCertificateRevocationList = value;
                }
                else
                {
                    _managedHandler.CheckCertificateRevocationList = value;
                }
            }
        }

        public SslProtocols SslProtocols
        {
            get => _winHttpHandler != null ? _winHttpHandler.SslProtocols : _managedHandler.SslProtocols;
            set
            {
                if (_winHttpHandler != null)
                {
                    _winHttpHandler.SslProtocols = value;
                }
                else
                {
                    _managedHandler.SslProtocols = value;
                }
            }
        }

        public IDictionary<String, object> Properties => _winHttpHandler != null ?
            _winHttpHandler.Properties :
            _managedHandler.Properties;
        

        protected internal override Task<HttpResponseMessage> SendAsync(HttpRequestMessage request,
            CancellationToken cancellationToken)
        {
            if (_winHttpHandler != null)
            {
                // Get current value of WindowsProxyUsePolicy.  Only call its WinHttpHandler
                // property setter if the value needs to change.
                var oldProxyUsePolicy = _winHttpHandler.WindowsProxyUsePolicy;

                if (_useProxy)
                {
                    if (_winHttpHandler.Proxy == null)
                    {
                        if (oldProxyUsePolicy != WindowsProxyUsePolicy.UseWinInetProxy)
                        {
                            _winHttpHandler.WindowsProxyUsePolicy = WindowsProxyUsePolicy.UseWinInetProxy;
                        }
                    }
                    else
                    {
                        if (oldProxyUsePolicy != WindowsProxyUsePolicy.UseCustomProxy)
                        {
                            _winHttpHandler.WindowsProxyUsePolicy = WindowsProxyUsePolicy.UseCustomProxy;
                        }
                    }
                }
                else
                {
                    if (oldProxyUsePolicy != WindowsProxyUsePolicy.DoNotUseProxy)
                    {
                        _winHttpHandler.WindowsProxyUsePolicy = WindowsProxyUsePolicy.DoNotUseProxy;
                    }
                }

                return DiagnosticsHandler.IsEnabled() ?
                    _diagnosticsHandler.SendAsync(request, cancellationToken) :
                    _winHttpHandler.SendAsync(request, cancellationToken);
            }
            else
            {
                return DiagnosticsHandler.IsEnabled() ?
                    _diagnosticsHandler.SendAsync(request, cancellationToken) :
                    _managedHandler.SendAsync(request, cancellationToken);
            }
        }
    }
}<|MERGE_RESOLUTION|>--- conflicted
+++ resolved
@@ -312,15 +312,8 @@
             }
         }
 
-<<<<<<< HEAD
-        public X509CertificateCollection ClientCertificates => _winHttpHandler != null ?
-            _winHttpHandler.ClientCertificates :
-            _managedHandler.ClientCertificates;
-        
-=======
         public static Func<HttpRequestMessage, X509Certificate2, X509Chain, SslPolicyErrors, bool> DangerousAcceptAnyServerCertificateValidator { get; } = delegate { return true; };
 
->>>>>>> a671d624
         public Func<HttpRequestMessage, X509Certificate2, X509Chain, SslPolicyErrors, bool> ServerCertificateCustomValidationCallback
         {
             get => _winHttpHandler != null ? _winHttpHandler.ServerCertificateValidationCallback : _managedHandler.ServerCertificateCustomValidationCallback;
