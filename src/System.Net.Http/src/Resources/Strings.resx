﻿<?xml version="1.0" encoding="utf-8"?>
<root>
  <!-- 
    Microsoft ResX Schema 
    
    Version 2.0
    
    The primary goals of this format is to allow a simple XML format 
    that is mostly human readable. The generation and parsing of the 
    various data types are done through the TypeConverter classes 
    associated with the data types.
    
    Example:
    
    ... ado.net/XML headers & schema ...
    <resheader name="resmimetype">text/microsoft-resx</resheader>
    <resheader name="version">2.0</resheader>
    <resheader name="reader">System.Resources.ResXResourceReader, System.Windows.Forms, ...</resheader>
    <resheader name="writer">System.Resources.ResXResourceWriter, System.Windows.Forms, ...</resheader>
    <data name="Name1"><value>this is my long string</value><comment>this is a comment</comment></data>
    <data name="Color1" type="System.Drawing.Color, System.Drawing">Blue</data>
    <data name="Bitmap1" mimetype="application/x-microsoft.net.object.binary.base64">
        <value>[base64 mime encoded serialized .NET Framework object]</value>
    </data>
    <data name="Icon1" type="System.Drawing.Icon, System.Drawing" mimetype="application/x-microsoft.net.object.bytearray.base64">
        <value>[base64 mime encoded string representing a byte array form of the .NET Framework object]</value>
        <comment>This is a comment</comment>
    </data>
                
    There are any number of "resheader" rows that contain simple 
    name/value pairs.
    
    Each data row contains a name, and value. The row also contains a 
    type or mimetype. Type corresponds to a .NET class that support 
    text/value conversion through the TypeConverter architecture. 
    Classes that don't support this are serialized and stored with the 
    mimetype set.
    
    The mimetype is used for serialized objects, and tells the 
    ResXResourceReader how to depersist the object. This is currently not 
    extensible. For a given mimetype the value must be set accordingly:
    
    Note - application/x-microsoft.net.object.binary.base64 is the format 
    that the ResXResourceWriter will generate, however the reader can 
    read any of the formats listed below.
    
    mimetype: application/x-microsoft.net.object.binary.base64
    value   : The object must be serialized with 
            : System.Runtime.Serialization.Formatters.Binary.BinaryFormatter
            : and then encoded with base64 encoding.
    
    mimetype: application/x-microsoft.net.object.soap.base64
    value   : The object must be serialized with 
            : System.Runtime.Serialization.Formatters.Soap.SoapFormatter
            : and then encoded with base64 encoding.

    mimetype: application/x-microsoft.net.object.bytearray.base64
    value   : The object must be serialized into a byte array 
            : using a System.ComponentModel.TypeConverter
            : and then encoded with base64 encoding.
    -->
  <xsd:schema id="root" xmlns="" xmlns:xsd="http://www.w3.org/2001/XMLSchema" xmlns:msdata="urn:schemas-microsoft-com:xml-msdata">
    <xsd:import namespace="http://www.w3.org/XML/1998/namespace" />
    <xsd:element name="root" msdata:IsDataSet="true">
      <xsd:complexType>
        <xsd:choice maxOccurs="unbounded">
          <xsd:element name="metadata">
            <xsd:complexType>
              <xsd:sequence>
                <xsd:element name="value" type="xsd:string" minOccurs="0" />
              </xsd:sequence>
              <xsd:attribute name="name" use="required" type="xsd:string" />
              <xsd:attribute name="type" type="xsd:string" />
              <xsd:attribute name="mimetype" type="xsd:string" />
              <xsd:attribute ref="xml:space" />
            </xsd:complexType>
          </xsd:element>
          <xsd:element name="assembly">
            <xsd:complexType>
              <xsd:attribute name="alias" type="xsd:string" />
              <xsd:attribute name="name" type="xsd:string" />
            </xsd:complexType>
          </xsd:element>
          <xsd:element name="data">
            <xsd:complexType>
              <xsd:sequence>
                <xsd:element name="value" type="xsd:string" minOccurs="0" msdata:Ordinal="1" />
                <xsd:element name="comment" type="xsd:string" minOccurs="0" msdata:Ordinal="2" />
              </xsd:sequence>
              <xsd:attribute name="name" type="xsd:string" use="required" msdata:Ordinal="1" />
              <xsd:attribute name="type" type="xsd:string" msdata:Ordinal="3" />
              <xsd:attribute name="mimetype" type="xsd:string" msdata:Ordinal="4" />
              <xsd:attribute ref="xml:space" />
            </xsd:complexType>
          </xsd:element>
          <xsd:element name="resheader">
            <xsd:complexType>
              <xsd:sequence>
                <xsd:element name="value" type="xsd:string" minOccurs="0" msdata:Ordinal="1" />
              </xsd:sequence>
              <xsd:attribute name="name" type="xsd:string" use="required" />
            </xsd:complexType>
          </xsd:element>
        </xsd:choice>
      </xsd:complexType>
    </xsd:element>
  </xsd:schema>
  <resheader name="resmimetype">
    <value>text/microsoft-resx</value>
  </resheader>
  <resheader name="version">
    <value>2.0</value>
  </resheader>
  <resheader name="reader">
    <value>System.Resources.ResXResourceReader, System.Windows.Forms, Version=4.0.0.0, Culture=neutral, PublicKeyToken=b77a5c561934e089</value>
  </resheader>
  <resheader name="writer">
    <value>System.Resources.ResXResourceWriter, System.Windows.Forms, Version=4.0.0.0, Culture=neutral, PublicKeyToken=b77a5c561934e089</value>
  </resheader>
  <data name="net_securityprotocolnotsupported" xml:space="preserve">
    <value>The requested security protocol is not supported.</value>
  </data>
  <data name="net_http_httpmethod_format_error" xml:space="preserve">
    <value>The format of the HTTP method is invalid.</value>
  </data>
  <data name="net_http_reasonphrase_format_error" xml:space="preserve">
    <value>The reason phrase must not contain new-line characters.</value>
  </data>
  <data name="net_http_copyto_array_too_small" xml:space="preserve">
    <value>The number of elements is greater than the available space from arrayIndex to the end of the destination array.</value>
  </data>
  <data name="net_http_headers_not_found" xml:space="preserve">
    <value>The given header was not found.</value>
  </data>
  <data name="net_http_headers_single_value_header" xml:space="preserve">
    <value>Cannot add value because header '{0}' does not support multiple values.</value>
  </data>
  <data name="net_http_headers_invalid_header_name" xml:space="preserve">
    <value>The header name format is invalid.</value>
  </data>
  <data name="net_http_headers_invalid_value" xml:space="preserve">
    <value>The format of value '{0}' is invalid.</value>
  </data>
  <data name="net_http_headers_not_allowed_header_name" xml:space="preserve">
    <value>Misused header name. Make sure request headers are used with HttpRequestMessage, response headers with HttpResponseMessage, and content headers with HttpContent objects.</value>
  </data>
  <data name="net_http_headers_invalid_host_header" xml:space="preserve">
    <value>The specified value is not a valid 'Host' header string.</value>
  </data>
  <data name="net_http_headers_invalid_from_header" xml:space="preserve">
    <value>The specified value is not a valid 'From' header string.</value>
  </data>
  <data name="net_http_headers_invalid_etag_name" xml:space="preserve">
    <value>The specified value is not a valid quoted string.</value>
  </data>
  <data name="net_http_headers_invalid_range" xml:space="preserve">
    <value>Invalid range. At least one of the two parameters must not be null.</value>
  </data>
  <data name="net_http_headers_no_newlines" xml:space="preserve">
    <value>New-line characters in header values must be followed by a white-space character.</value>
  </data>
  <data name="net_http_content_buffersize_exceeded" xml:space="preserve">
    <value>Cannot write more bytes to the buffer than the configured maximum buffer size: {0}.</value>
  </data>
  <data name="net_http_content_no_task_returned" xml:space="preserve">
    <value>The async operation did not return a System.Threading.Tasks.Task object.</value>
  </data>
  <data name="net_http_content_stream_already_read" xml:space="preserve">
    <value>The stream was already consumed. It cannot be read again.</value>
  </data>
  <data name="net_http_content_readonly_stream" xml:space="preserve">
    <value>The stream does not support writing.</value>
  </data>
  <data name="net_http_content_invalid_charset" xml:space="preserve">
    <value>The character set provided in ContentType is invalid. Cannot read content as string using an invalid character set.</value>
  </data>
  <data name="net_http_content_stream_copy_error" xml:space="preserve">
    <value>Error while copying content to a stream.</value>
  </data>
  <data name="net_http_argument_empty_string" xml:space="preserve">
    <value>The value cannot be null or empty.</value>
  </data>
  <data name="net_http_client_request_already_sent" xml:space="preserve">
    <value>The request message was already sent. Cannot send the same request message multiple times.</value>
  </data>
  <data name="net_http_operation_started" xml:space="preserve">
    <value>This instance has already started one or more requests. Properties can only be modified before sending the first request.</value>
  </data>
  <data name="net_http_client_execution_error" xml:space="preserve">
    <value>An error occurred while sending the request.</value>
  </data>
  <data name="net_http_client_absolute_baseaddress_required" xml:space="preserve">
    <value>The base address must be an absolute URI.</value>
  </data>
  <data name="net_http_client_invalid_requesturi" xml:space="preserve">
    <value>An invalid request URI was provided. The request URI must either be an absolute URI or BaseAddress must be set.</value>
  </data>
  <data name="net_http_client_http_baseaddress_required" xml:space="preserve">
    <value>Only 'http' and 'https' schemes are allowed.</value>
  </data>
  <data name="net_http_parser_invalid_base64_string" xml:space="preserve">
    <value>Value '{0}' is not a valid Base64 string. Error: {1}</value>
  </data>
  <data name="net_http_handler_noresponse" xml:space="preserve">
    <value>Handler did not return a response message.</value>
  </data>
  <data name="net_http_handler_norequest" xml:space="preserve">
    <value>A request message must be provided. It cannot be null.</value>
  </data>
  <data name="net_http_message_not_success_statuscode" xml:space="preserve">
    <value>Response status code does not indicate success: {0} ({1}).</value>
  </data>
  <data name="net_http_content_field_too_long" xml:space="preserve">
    <value>The field cannot be longer than {0} characters.</value>
  </data>
  <data name="net_http_log_headers_no_newlines" xml:space="preserve">
    <value>Value for header '{0}' contains invalid new-line characters. Value: '{1}'.</value>
  </data>
  <data name="net_http_log_headers_invalid_quality" xml:space="preserve">
    <value>The 'q' value is invalid: '{0}'.</value>
  </data>
  <data name="net_http_log_headers_wrong_email_format" xml:space="preserve">
    <value>Value '{0}' is not a valid email address. Error: {1}</value>
  </data>
  <data name="net_http_handler_not_assigned" xml:space="preserve">
    <value>The inner handler has not been assigned.</value>
  </data>
  <data name="net_http_invalid_enable_first" xml:space="preserve">
    <value>The {0} property must be set to '{1}' to use this property.</value>
  </data>
  <data name="net_http_content_buffersize_limit" xml:space="preserve">
    <value>Buffering more than {0} bytes is not supported.</value>
  </data>
  <data name="net_http_io_read" xml:space="preserve">
    <value>The read operation failed, see inner exception.</value>
  </data>
  <data name="net_http_io_read_incomplete" xml:space="preserve">
    <value>Unable to read data from the transport connection. The connection was closed before all data could be read. Expected {0} bytes, read {1} bytes.</value>
  </data>
  <data name="net_http_io_write" xml:space="preserve">
    <value>The write operation failed, see inner exception.</value>
  </data>
  <data name="net_http_chunked_not_allowed_with_empty_content" xml:space="preserve">
    <value>'Transfer-Encoding: chunked' header can not be used when content object is not specified.</value>
  </data>
  <data name="net_http_invalid_cookiecontainer" xml:space="preserve">
    <value>When using CookieUsePolicy.UseSpecifiedCookieContainer, the CookieContainer property must not be null.</value>
  </data>
  <data name="net_http_invalid_proxyusepolicy" xml:space="preserve">
    <value>When using a non-null Proxy, the WindowsProxyUsePolicy property must be set to WindowsProxyUsePolicy.UseCustomProxy.</value>
  </data>
  <data name="net_http_invalid_proxy" xml:space="preserve">
    <value>When using WindowsProxyUsePolicy.UseCustomProxy, the Proxy property must not be null.</value>
  </data>
  <data name="net_http_value_must_be_greater_than" xml:space="preserve">
    <value>The specified value must be greater than {0}.</value>
  </data>
  <data name="MailHeaderFieldInvalidCharacter" xml:space="preserve">
    <value>An invalid character was found in the mail header: '{0}'.</value>
  </data>
  <data name="MailAddressInvalidFormat" xml:space="preserve">
    <value>The specified string is not in the form required for an e-mail address.</value>
  </data>
<<<<<<< HEAD
  <data name="net_cookie_attribute" xml:space="preserve">
    <value>The '{0}'='{1}' part of the cookie is invalid.</value>
  </data>
=======
>>>>>>> 9de1ab19
  <data name="net_http_username_empty_string" xml:space="preserve">
    <value>The username for a credential object cannot be null or empty.</value>
  </data>
  <data name="net_http_no_concurrent_io_allowed" xml:space="preserve">
    <value>The stream does not support concurrent I/O read or write operations.</value>
  </data>
  <data name="net_http_buffer_insufficient_length" xml:space="preserve">
    <value>The buffer was not long enough.</value>
  </data>
  <data name="ArgumentOutOfRange_NeedPosNum" xml:space="preserve">
    <value>Positive number required.</value>
  </data>
  <data name="NotSupported_UnreadableStream" xml:space="preserve">
    <value>Stream does not support reading.</value>
  </data>
  <data name="NotSupported_UnwritableStream" xml:space="preserve">
    <value>Stream does not support writing.</value>
  </data>
  <data name="ObjectDisposed_StreamClosed" xml:space="preserve">
    <value>Can not access a closed Stream.</value>
  </data>
  <data name="InvalidHeaderName" xml:space="preserve">
    <value>An invalid character was found in header name.</value>
  </data>
  <data name="MailHeaderFieldMalformedHeader" xml:space="preserve">
    <value>The mail header is malformed.</value>
  </data>
  <data name="net_http_unix_invalid_response" xml:space="preserve">
    <value>The server returned an invalid or unrecognized response.</value>
  </data>
</root><|MERGE_RESOLUTION|>--- conflicted
+++ resolved
@@ -261,12 +261,9 @@
   <data name="MailAddressInvalidFormat" xml:space="preserve">
     <value>The specified string is not in the form required for an e-mail address.</value>
   </data>
-<<<<<<< HEAD
   <data name="net_cookie_attribute" xml:space="preserve">
     <value>The '{0}'='{1}' part of the cookie is invalid.</value>
   </data>
-=======
->>>>>>> 9de1ab19
   <data name="net_http_username_empty_string" xml:space="preserve">
     <value>The username for a credential object cannot be null or empty.</value>
   </data>
