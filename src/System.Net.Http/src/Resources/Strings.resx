﻿<?xml version="1.0" encoding="utf-8"?>
<root>
  <!-- 
    Microsoft ResX Schema 
    
    Version 2.0
    
    The primary goals of this format is to allow a simple XML format 
    that is mostly human readable. The generation and parsing of the 
    various data types are done through the TypeConverter classes 
    associated with the data types.
    
    Example:
    
    ... ado.net/XML headers & schema ...
    <resheader name="resmimetype">text/microsoft-resx</resheader>
    <resheader name="version">2.0</resheader>
    <resheader name="reader">System.Resources.ResXResourceReader, System.Windows.Forms, ...</resheader>
    <resheader name="writer">System.Resources.ResXResourceWriter, System.Windows.Forms, ...</resheader>
    <data name="Name1"><value>this is my long string</value><comment>this is a comment</comment></data>
    <data name="Color1" type="System.Drawing.Color, System.Drawing">Blue</data>
    <data name="Bitmap1" mimetype="application/x-microsoft.net.object.binary.base64">
        <value>[base64 mime encoded serialized .NET Framework object]</value>
    </data>
    <data name="Icon1" type="System.Drawing.Icon, System.Drawing" mimetype="application/x-microsoft.net.object.bytearray.base64">
        <value>[base64 mime encoded string representing a byte array form of the .NET Framework object]</value>
        <comment>This is a comment</comment>
    </data>
                
    There are any number of "resheader" rows that contain simple 
    name/value pairs.
    
    Each data row contains a name, and value. The row also contains a 
    type or mimetype. Type corresponds to a .NET class that support 
    text/value conversion through the TypeConverter architecture. 
    Classes that don't support this are serialized and stored with the 
    mimetype set.
    
    The mimetype is used for serialized objects, and tells the 
    ResXResourceReader how to depersist the object. This is currently not 
    extensible. For a given mimetype the value must be set accordingly:
    
    Note - application/x-microsoft.net.object.binary.base64 is the format 
    that the ResXResourceWriter will generate, however the reader can 
    read any of the formats listed below.
    
    mimetype: application/x-microsoft.net.object.binary.base64
    value   : The object must be serialized with 
            : System.Runtime.Serialization.Formatters.Binary.BinaryFormatter
            : and then encoded with base64 encoding.
    
    mimetype: application/x-microsoft.net.object.soap.base64
    value   : The object must be serialized with 
            : System.Runtime.Serialization.Formatters.Soap.SoapFormatter
            : and then encoded with base64 encoding.

    mimetype: application/x-microsoft.net.object.bytearray.base64
    value   : The object must be serialized into a byte array 
            : using a System.ComponentModel.TypeConverter
            : and then encoded with base64 encoding.
    -->
  <xsd:schema id="root" xmlns="" xmlns:xsd="http://www.w3.org/2001/XMLSchema" xmlns:msdata="urn:schemas-microsoft-com:xml-msdata">
    <xsd:import namespace="http://www.w3.org/XML/1998/namespace" />
    <xsd:element name="root" msdata:IsDataSet="true">
      <xsd:complexType>
        <xsd:choice maxOccurs="unbounded">
          <xsd:element name="metadata">
            <xsd:complexType>
              <xsd:sequence>
                <xsd:element name="value" type="xsd:string" minOccurs="0" />
              </xsd:sequence>
              <xsd:attribute name="name" use="required" type="xsd:string" />
              <xsd:attribute name="type" type="xsd:string" />
              <xsd:attribute name="mimetype" type="xsd:string" />
              <xsd:attribute ref="xml:space" />
            </xsd:complexType>
          </xsd:element>
          <xsd:element name="assembly">
            <xsd:complexType>
              <xsd:attribute name="alias" type="xsd:string" />
              <xsd:attribute name="name" type="xsd:string" />
            </xsd:complexType>
          </xsd:element>
          <xsd:element name="data">
            <xsd:complexType>
              <xsd:sequence>
                <xsd:element name="value" type="xsd:string" minOccurs="0" msdata:Ordinal="1" />
                <xsd:element name="comment" type="xsd:string" minOccurs="0" msdata:Ordinal="2" />
              </xsd:sequence>
              <xsd:attribute name="name" type="xsd:string" use="required" msdata:Ordinal="1" />
              <xsd:attribute name="type" type="xsd:string" msdata:Ordinal="3" />
              <xsd:attribute name="mimetype" type="xsd:string" msdata:Ordinal="4" />
              <xsd:attribute ref="xml:space" />
            </xsd:complexType>
          </xsd:element>
          <xsd:element name="resheader">
            <xsd:complexType>
              <xsd:sequence>
                <xsd:element name="value" type="xsd:string" minOccurs="0" msdata:Ordinal="1" />
              </xsd:sequence>
              <xsd:attribute name="name" type="xsd:string" use="required" />
            </xsd:complexType>
          </xsd:element>
        </xsd:choice>
      </xsd:complexType>
    </xsd:element>
  </xsd:schema>
  <resheader name="resmimetype">
    <value>text/microsoft-resx</value>
  </resheader>
  <resheader name="version">
    <value>2.0</value>
  </resheader>
  <resheader name="reader">
    <value>System.Resources.ResXResourceReader, System.Windows.Forms, Version=4.0.0.0, Culture=neutral, PublicKeyToken=b77a5c561934e089</value>
  </resheader>
  <resheader name="writer">
    <value>System.Resources.ResXResourceWriter, System.Windows.Forms, Version=4.0.0.0, Culture=neutral, PublicKeyToken=b77a5c561934e089</value>
  </resheader>
  <data name="net_securityprotocolnotsupported" xml:space="preserve">
    <value>The requested security protocol is not supported.</value>
  </data>
  <data name="net_http_httpmethod_format_error" xml:space="preserve">
    <value>The format of the HTTP method is invalid.</value>
  </data>
  <data name="net_http_httpmethod_notsupported_error" xml:space="preserve">
    <value>The HTTP method '{0}' is not supported on this platform.</value>
  </data>
  <data name="net_http_reasonphrase_format_error" xml:space="preserve">
    <value>The reason phrase must not contain new-line characters.</value>
  </data>
  <data name="net_http_copyto_array_too_small" xml:space="preserve">
    <value>The number of elements is greater than the available space from arrayIndex to the end of the destination array.</value>
  </data>
  <data name="net_http_headers_not_found" xml:space="preserve">
    <value>The given header was not found.</value>
  </data>
  <data name="net_http_headers_single_value_header" xml:space="preserve">
    <value>Cannot add value because header '{0}' does not support multiple values.</value>
  </data>
  <data name="net_http_headers_invalid_header_name" xml:space="preserve">
    <value>The header name format is invalid.</value>
  </data>
  <data name="net_http_headers_invalid_value" xml:space="preserve">
    <value>The format of value '{0}' is invalid.</value>
  </data>
  <data name="net_http_headers_not_allowed_header_name" xml:space="preserve">
    <value>Misused header name. Make sure request headers are used with HttpRequestMessage, response headers with HttpResponseMessage, and content headers with HttpContent objects.</value>
  </data>
  <data name="net_http_headers_invalid_host_header" xml:space="preserve">
    <value>The specified value is not a valid 'Host' header string.</value>
  </data>
  <data name="net_http_headers_invalid_from_header" xml:space="preserve">
    <value>The specified value is not a valid 'From' header string.</value>
  </data>
  <data name="net_http_headers_invalid_etag_name" xml:space="preserve">
    <value>The specified value is not a valid quoted string.</value>
  </data>
  <data name="net_http_headers_invalid_range" xml:space="preserve">
    <value>Invalid range. At least one of the two parameters must not be null.</value>
  </data>
  <data name="net_http_headers_no_newlines" xml:space="preserve">
    <value>New-line characters in header values must be followed by a white-space character.</value>
  </data>
  <data name="net_http_content_buffersize_exceeded" xml:space="preserve">
    <value>Cannot write more bytes to the buffer than the configured maximum buffer size: {0}.</value>
  </data>
  <data name="net_http_content_no_task_returned" xml:space="preserve">
    <value>The async operation did not return a System.Threading.Tasks.Task object.</value>
  </data>
  <data name="net_http_content_stream_already_read" xml:space="preserve">
    <value>The stream was already consumed. It cannot be read again.</value>
  </data>
  <data name="net_http_content_readonly_stream" xml:space="preserve">
    <value>The stream does not support writing.</value>
  </data>
  <data name="net_http_content_invalid_charset" xml:space="preserve">
    <value>The character set provided in ContentType is invalid. Cannot read content as string using an invalid character set.</value>
  </data>
  <data name="net_http_content_stream_copy_error" xml:space="preserve">
    <value>Error while copying content to a stream.</value>
  </data>
  <data name="net_http_argument_empty_string" xml:space="preserve">
    <value>The value cannot be null or empty.</value>
  </data>
  <data name="net_http_client_request_already_sent" xml:space="preserve">
    <value>The request message was already sent. Cannot send the same request message multiple times.</value>
  </data>
  <data name="net_http_operation_started" xml:space="preserve">
    <value>This instance has already started one or more requests. Properties can only be modified before sending the first request.</value>
  </data>
  <data name="net_http_client_execution_error" xml:space="preserve">
    <value>An error occurred while sending the request.</value>
  </data>
  <data name="net_http_client_absolute_baseaddress_required" xml:space="preserve">
    <value>The base address must be an absolute URI.</value>
  </data>
  <data name="net_http_client_invalid_requesturi" xml:space="preserve">
    <value>An invalid request URI was provided. The request URI must either be an absolute URI or BaseAddress must be set.</value>
  </data>
  <data name="net_http_client_http_baseaddress_required" xml:space="preserve">
    <value>Only 'http' and 'https' schemes are allowed.</value>
  </data>
  <data name="net_http_parser_invalid_base64_string" xml:space="preserve">
    <value>Value '{0}' is not a valid Base64 string. Error: {1}</value>
  </data>
  <data name="net_http_handler_noresponse" xml:space="preserve">
    <value>Handler did not return a response message.</value>
  </data>
  <data name="net_http_handler_norequest" xml:space="preserve">
    <value>A request message must be provided. It cannot be null.</value>
  </data>
  <data name="net_http_message_not_success_statuscode" xml:space="preserve">
    <value>Response status code does not indicate success: {0} ({1}).</value>
  </data>
  <data name="net_http_content_field_too_long" xml:space="preserve">
    <value>The field cannot be longer than {0} characters.</value>
  </data>
  <data name="net_http_log_headers_no_newlines" xml:space="preserve">
    <value>Value for header '{0}' contains invalid new-line characters. Value: '{1}'.</value>
  </data>
  <data name="net_http_log_headers_invalid_quality" xml:space="preserve">
    <value>The 'q' value is invalid: '{0}'.</value>
  </data>
  <data name="net_http_log_headers_wrong_email_format" xml:space="preserve">
    <value>Value '{0}' is not a valid email address. Error: {1}</value>
  </data>
  <data name="net_http_handler_not_assigned" xml:space="preserve">
    <value>The inner handler has not been assigned.</value>
  </data>
  <data name="net_http_invalid_enable_first" xml:space="preserve">
    <value>The {0} property must be set to '{1}' to use this property.</value>
  </data>
  <data name="net_http_content_buffersize_limit" xml:space="preserve">
    <value>Buffering more than {0} bytes is not supported.</value>
  </data>
  <data name="net_http_value_not_supported" xml:space="preserve">
    <value>The value '{0}' is not supported for property '{1}'.</value>
  </data>
  <data name="net_http_io_read" xml:space="preserve">
    <value>The read operation failed, see inner exception.</value>
  </data>
  <data name="net_http_io_read_incomplete" xml:space="preserve">
    <value>Unable to read data from the transport connection. The connection was closed before all data could be read. Expected {0} bytes, read {1} bytes.</value>
  </data>
  <data name="net_http_io_write" xml:space="preserve">
    <value>The write operation failed, see inner exception.</value>
  </data>
  <data name="net_http_chunked_not_allowed_with_empty_content" xml:space="preserve">
    <value>'Transfer-Encoding: chunked' header can not be used when content object is not specified.</value>
  </data>
  <data name="net_http_invalid_cookiecontainer" xml:space="preserve">
    <value>When using CookieUsePolicy.UseSpecifiedCookieContainer, the CookieContainer property must not be null.</value>
  </data>
  <data name="net_http_invalid_proxyusepolicy" xml:space="preserve">
    <value>When using a non-null Proxy, the WindowsProxyUsePolicy property must be set to WindowsProxyUsePolicy.UseCustomProxy.</value>
  </data>
  <data name="net_http_invalid_proxy" xml:space="preserve">
    <value>When using WindowsProxyUsePolicy.UseCustomProxy, the Proxy property must not be null.</value>
  </data>
  <data name="net_http_handler_nocontentlength" xml:space="preserve">
    <value>The content length of the request content can't be determined. Either set TransferEncodingChunked to true, load content into buffer, or set MaxRequestContentBufferSize.</value>
  </data>
  <data name="net_http_value_must_be_greater_than" xml:space="preserve">
    <value>The specified value must be greater than {0}.</value>
  </data>
  <data name="MailHeaderFieldInvalidCharacter" xml:space="preserve">
    <value>An invalid character was found in the mail header: '{0}'.</value>
  </data>
  <data name="MailAddressInvalidFormat" xml:space="preserve">
    <value>The specified string is not in the form required for an e-mail address.</value>
  </data>
  <data name="MailHeaderFieldMalformedHeader" xml:space="preserve">
    <value>The mail header is malformed.</value>
  </data>
  <data name="InvalidHeaderName" xml:space="preserve">
    <value>An invalid character was found in header name.</value>
  </data>
  <data name="net_cookie_attribute" xml:space="preserve">
    <value>The '{0}'='{1}' part of the cookie is invalid.</value>
  </data>
  <data name="net_http_unix_invalid_credential" xml:space="preserve">
    <value>The libcurl library in use ({0}) does not support different credentials for different authentication schemes.</value>
  </data>
  <data name="net_http_unix_https_support_unavailable_libcurl" xml:space="preserve">
    <value>The libcurl library in use ({0}) does not support HTTPS.</value>
  </data>
  <data name="ArgumentOutOfRange_FileLengthTooBig" xml:space="preserve">
    <value>Specified file length was too large for the file system.</value>
  </data>
  <data name="IO_FileExists_Name" xml:space="preserve">
    <value>The file '{0}' already exists.</value>
  </data>
  <data name="IO_FileNotFound" xml:space="preserve">
    <value>Unable to find the specified file.</value>
  </data>
  <data name="IO_FileNotFound_FileName" xml:space="preserve">
    <value>Could not find file '{0}'.</value>
  </data>
  <data name="IO_PathNotFound_NoPathName" xml:space="preserve">
    <value>Could not find a part of the path.</value>
  </data>
  <data name="IO_PathNotFound_Path" xml:space="preserve">
    <value>Could not find a part of the path '{0}'.</value>
  </data>
  <data name="IO_PathTooLong" xml:space="preserve">
    <value>The specified file name or path is too long, or a component of the specified path is too long.</value>
  </data>
  <data name="IO_SharingViolation_File" xml:space="preserve">
    <value>The process cannot access the file '{0}' because it is being used by another process.</value>
  </data>
  <data name="IO_SharingViolation_NoFileName" xml:space="preserve">
    <value>The process cannot access the file because it is being used by another process.</value>
  </data>
  <data name="UnauthorizedAccess_IODenied_NoPathName" xml:space="preserve">
    <value>Access to the path is denied.</value>
  </data>
  <data name="UnauthorizedAccess_IODenied_Path" xml:space="preserve">
    <value>Access to the path '{0}' is denied.</value>
  </data>
  <data name="net_http_content_no_concurrent_reads" xml:space="preserve">
    <value>The stream does not support concurrent read operations.</value>
  </data>
  <data name="net_http_username_empty_string" xml:space="preserve">
    <value>The username for a credential object cannot be null or empty.</value>
  </data>
  <data name="net_http_no_concurrent_io_allowed" xml:space="preserve">
    <value>The stream does not support concurrent I/O read or write operations.</value>
  </data>
  <data name="net_http_invalid_response" xml:space="preserve">
    <value>The server returned an invalid or unrecognized response.</value>
  </data>
  <data name="net_http_unix_handler_disposed" xml:space="preserve">
    <value>The handler was disposed of while active operations were in progress.</value>
  </data>
  <data name="net_http_buffer_insufficient_length" xml:space="preserve">
    <value>The buffer was not long enough.</value>
  </data>
  <data name="net_http_response_headers_exceeded_length" xml:space="preserve">
    <value>The HTTP response headers length exceeded the set limit of {0} bytes.</value>
  </data>
  <data name="ArgumentOutOfRange_NeedPosNum" xml:space="preserve">
    <value>Positive number required.</value>
  </data>
  <data name="NotSupported_UnreadableStream" xml:space="preserve">
    <value>Stream does not support reading.</value>
  </data>
  <data name="NotSupported_UnwritableStream" xml:space="preserve">
    <value>Stream does not support writing.</value>
  </data>
  <data name="ObjectDisposed_StreamClosed" xml:space="preserve">
    <value>Can not access a closed Stream.</value>
  </data>
  <data name="net_http_libcurl_callback_notsupported" xml:space="preserve">
    <value>The handler does not support custom handling of certificates with this combination of libcurl ({0}) and its SSL backend ("{1}").</value>
  </data>
  <data name="net_http_libcurl_clientcerts_notsupported" xml:space="preserve">
    <value>The handler does not support client authentication certificates with this combination of libcurl ({0}) and its SSL backend ("{1}").</value>
  </data>
  <data name="net_http_libcurl_revocation_notsupported" xml:space="preserve">
    <value>The handler does not support changing revocation settings with this combination of libcurl ({0}) and its SSL backend ("{1}").</value>
  </data>
  <data name="net_http_feature_requires_Windows10Version1607" xml:space="preserve">
    <value>Using this feature requires Windows 10 Version 1607.</value>
  </data>
  <data name="net_http_feature_UWPClientCertSupportRequiresCertInPersonalCertificateStore" xml:space="preserve">
    <value>Client certificate was not found in the personal (\"MY\") certificate store. In UWP, client certificates are only supported if they have been added to that certificate store.</value>
  </data>
  <data name="net_http_headers_missing_location" xml:space="preserve">
    <value>The response code indicates a redirect, but the 'Location' header is missing.</value>
  </data>
  <data name="net_http_max_redirects" xml:space="preserve">
    <value>The maximum number of redirects was exceeded.</value>
  </data>
  <data name="net_http_invalid_proxy_scheme" xml:space="preserve">
    <value>Only the 'http' scheme is allowed for proxies.</value>
  </data>
  <data name="net_http_request_invalid_char_encoding" xml:space="preserve">
    <value>Request headers must contain only ASCII characters.</value>
  </data>
  <data name="net_http_ssl_connection_failed" xml:space="preserve">
    <value>The SSL connection could not be established, see inner exception.</value>
  </data>
<<<<<<< HEAD
  <data name="net_http_unsupported_chunking" xml:space="preserve">
    <value>HTTP 1.0 does not support chunking.</value>
=======
  <data name="IO_SeekBeforeBegin" xml:space="preserve">
    <value>An attempt was made to move the position before the beginning of the stream.</value>
>>>>>>> f74844b5
  </data>
</root><|MERGE_RESOLUTION|>--- conflicted
+++ resolved
@@ -381,12 +381,10 @@
   <data name="net_http_ssl_connection_failed" xml:space="preserve">
     <value>The SSL connection could not be established, see inner exception.</value>
   </data>
-<<<<<<< HEAD
   <data name="net_http_unsupported_chunking" xml:space="preserve">
     <value>HTTP 1.0 does not support chunking.</value>
-=======
+  </data>
   <data name="IO_SeekBeforeBegin" xml:space="preserve">
     <value>An attempt was made to move the position before the beginning of the stream.</value>
->>>>>>> f74844b5
   </data>
 </root>