// Licensed to the .NET Foundation under one or more agreements.
// The .NET Foundation licenses this file to you under the MIT license.
// See the LICENSE file in the project root for more information.

using System.Collections.Generic;
using System.Diagnostics;
using System.Net.Security;
using System.Linq;
using System.Net.Test.Common;
using System.Text;
using System.Threading;
using System.Threading.Tasks;
using System.Text;

using Xunit;
using Xunit.Abstractions;

namespace System.Net.Http.Functional.Tests
{
    public abstract class HttpClientHandlerTest_Http2 : HttpClientHandlerTestBase
    {
        protected override bool UseSocketsHttpHandler => true;
        protected override bool UseHttp2 => true;

        public static bool SupportsAlpn => PlatformDetection.SupportsAlpn;

        public HttpClientHandlerTest_Http2(ITestOutputHelper output) : base(output) { }

        private async Task AssertProtocolErrorAsync(Task task, ProtocolErrors errorCode)
        {
            Exception e = await Assert.ThrowsAsync<HttpRequestException>(() => task);
            if (UseSocketsHttpHandler)
            {
                string text = e.ToString();
                Assert.Contains(((int)errorCode).ToString("x"), text);
                Assert.Contains(
                    Enum.IsDefined(typeof(ProtocolErrors), errorCode) ? errorCode.ToString() : ProtocolErrors.PROTOCOL_ERROR.ToString(),
                    text);
            }
        }

        public enum ProtocolErrors
        {
            NO_ERROR = 0x0,
            PROTOCOL_ERROR = 0x1,
            INTERNAL_ERROR = 0x2,
            FLOW_CONTROL_ERROR = 0x3,
            SETTINGS_TIMEOUT = 0x4,
            STREAM_CLOSED = 0x5,
            FRAME_SIZE_ERROR = 0x6,
            REFUSED_STREAM = 0x7,
            CANCEL = 0x8,
            COMPRESSION_ERROR = 0x9,
            CONNECT_ERROR = 0xa,
            ENHANCE_YOUR_CALM = 0xb,
            INADEQUATE_SECURITY = 0xc,
            HTTP_1_1_REQUIRED = 0xd
        }

        [Fact]
        public async Task Http2_ClientPreface_Sent()
        {
            using (var server = Http2LoopbackServer.CreateServer())
            using (HttpClient client = CreateHttpClient())
            {
                Task sendTask = client.GetAsync(server.Address);

                string connectionPreface = await server.AcceptConnectionAsync();

                Assert.Equal("PRI * HTTP/2.0\r\n\r\nSM\r\n\r\n", connectionPreface);
            }
        }

        [Fact]
        public async Task Http2_InitialSettings_SentAndAcked()
        {
            using (var server = Http2LoopbackServer.CreateServer())
            using (HttpClient client = CreateHttpClient())
            {
                Task sendTask = client.GetAsync(server.Address);

                await server.AcceptConnectionAsync();

                // Receive the initial client settings frame.
                Frame receivedFrame = await server.ReadFrameAsync(TimeSpan.FromSeconds(30));
                Assert.Equal(FrameType.Settings, receivedFrame.Type);

                // Send the initial server settings frame.
                Frame emptySettings = new Frame(0, FrameType.Settings, FrameFlags.None, 0);
                await server.WriteFrameAsync(emptySettings).ConfigureAwait(false);

                // Receive the server settings frame ACK.
                // This doesn't have to be the next frame, as the client is allowed to send before receiving our SETTINGS frame.
                // So, loop until we see it (or the timeout expires)
                while (true)
                {
                    receivedFrame = await server.ReadFrameAsync(TimeSpan.FromSeconds(30));
                    if (receivedFrame.Type == FrameType.Settings && receivedFrame.AckFlag)
                    {
                        break;
                    }
                }
            }
        }

        [Fact]
        public async Task Http2_DataSentBeforeServerPreface_ProtocolError()
        {
            using (var server = Http2LoopbackServer.CreateServer())
            using (HttpClient client = CreateHttpClient())
            {
                Task sendTask = client.GetAsync(server.Address);

                await server.AcceptConnectionAsync();

                // Send a frame despite not having sent the server connection preface.
                DataFrame invalidFrame = new DataFrame(new byte[10], FrameFlags.Padded, 10, 1);
                await server.WriteFrameAsync(invalidFrame);

                await AssertProtocolErrorAsync(sendTask, ProtocolErrors.PROTOCOL_ERROR);
            }
        }

        [Fact]
        public async Task Http2_NoResponseBody_Success()
        {
            using (var server = Http2LoopbackServer.CreateServer())
            using (HttpClient client = CreateHttpClient())
            {
                Task<HttpResponseMessage> sendTask = client.GetAsync(server.Address);

                await server.EstablishConnectionAsync();

                int streamId = await server.ReadRequestHeaderAsync();

                await server.SendDefaultResponseAsync(streamId);

                HttpResponseMessage response = await sendTask;
                Assert.Equal(HttpStatusCode.OK, response.StatusCode);
                Assert.Equal(0, (await response.Content.ReadAsByteArrayAsync()).Length);
            }
        }

        [ConditionalFact(nameof(SupportsAlpn))]
        public async Task Http2_ZeroLengthResponseBody_Success()
        {
            using (var server = Http2LoopbackServer.CreateServer())
            using (HttpClient client = CreateHttpClient())
            {
                Task<HttpResponseMessage> sendTask = client.GetAsync(server.Address);

                await server.EstablishConnectionAsync();

                int streamId = await server.ReadRequestHeaderAsync();

                await server.SendDefaultResponseHeadersAsync(streamId);

                // Send zero-length body
                var frame = new DataFrame(new byte[0], FrameFlags.EndStream, 0, streamId);
                await server.WriteFrameAsync(frame);

                HttpResponseMessage response = await sendTask;
                Assert.Equal(HttpStatusCode.OK, response.StatusCode);
                Assert.Equal(0, (await response.Content.ReadAsByteArrayAsync()).Length);
            }
        }

        [ConditionalFact(nameof(SupportsAlpn))]
        public async Task Http2_ServerSendsValidSettingsValues_Success()
        {
            using (var server = Http2LoopbackServer.CreateServer())
            using (HttpClient client = CreateHttpClient())
            {
                Task<HttpResponseMessage> sendTask = client.GetAsync(server.Address);

                // Send a bunch of valid SETTINGS values (that won't interfere with processing requests)
                await server.EstablishConnectionAsync(
                    new SettingsEntry { SettingId = SettingId.HeaderTableSize, Value = 0 },
                    new SettingsEntry { SettingId = SettingId.HeaderTableSize, Value = 1 },
                    new SettingsEntry { SettingId = SettingId.HeaderTableSize, Value = 345678 },
                    new SettingsEntry { SettingId = SettingId.InitialWindowSize, Value = 0 },
                    new SettingsEntry { SettingId = SettingId.InitialWindowSize, Value = 1 },
                    new SettingsEntry { SettingId = SettingId.InitialWindowSize, Value = 4567890 },
                    new SettingsEntry { SettingId = SettingId.MaxConcurrentStreams, Value = 1 },
                    new SettingsEntry { SettingId = SettingId.MaxFrameSize, Value = 16384 },
                    new SettingsEntry { SettingId = SettingId.MaxFrameSize, Value = 16777215 },
                    new SettingsEntry { SettingId = SettingId.MaxHeaderListSize, Value = 0 },
                    new SettingsEntry { SettingId = SettingId.MaxHeaderListSize, Value = 10000000 },
                    new SettingsEntry { SettingId = (SettingId)5678, Value = 1234 });

                int streamId = await server.ReadRequestHeaderAsync();

                await server.SendDefaultResponseAsync(streamId);

                HttpResponseMessage response = await sendTask;
                Assert.Equal(HttpStatusCode.OK, response.StatusCode);
            }
        }

        [ActiveIssue(35466)]
        [ConditionalTheory(nameof(SupportsAlpn))]
        [InlineData(SettingId.MaxFrameSize, 16383, ProtocolErrors.PROTOCOL_ERROR, true)]
        [InlineData(SettingId.MaxFrameSize, 162777216, ProtocolErrors.PROTOCOL_ERROR, true)]
        [InlineData(SettingId.InitialWindowSize, 0x80000000, ProtocolErrors.FLOW_CONTROL_ERROR, false)]
        public async Task Http2_ServerSendsInvalidSettingsValue_Error(SettingId settingId, uint value, ProtocolErrors expectedError, bool skipForWinHttp)
        {
            if (IsWinHttpHandler && skipForWinHttp)
            {
                // WinHTTP does not treat these as errors, it seems to ignore the invalid setting.
                return;
            }

            using (var server = Http2LoopbackServer.CreateServer())
            using (HttpClient client = CreateHttpClient())
            {
                Task<HttpResponseMessage> sendTask = client.GetAsync(server.Address);

                // Send invalid initial SETTINGS value
                await server.EstablishConnectionAsync(new SettingsEntry { SettingId = settingId, Value = value });

                await AssertProtocolErrorAsync(sendTask, expectedError);
            }
        }

        [ConditionalFact(nameof(SupportsAlpn))]
        public async Task Http2_StreamResetByServerBeforeHeadersSent_RequestFails()
        {
            if (IsWinHttpHandler)
            {
                // WinHTTP does not genenerate an exception here. 
                // It seems to ignore a RST_STREAM sent before headers are sent, and continue to wait for HEADERS.
                return;
            }

            using (var server = Http2LoopbackServer.CreateServer())
            using (HttpClient client = CreateHttpClient())
            {
                Task<HttpResponseMessage> sendTask = client.GetAsync(server.Address);

                await server.EstablishConnectionAsync();
                int streamId = await server.ReadRequestHeaderAsync();

                // Send a reset stream frame so that the stream moves to a terminal state.
                RstStreamFrame resetStream = new RstStreamFrame(FrameFlags.None, (int)ProtocolErrors.INTERNAL_ERROR, streamId);
                await server.WriteFrameAsync(resetStream);

                await AssertProtocolErrorAsync(sendTask, ProtocolErrors.INTERNAL_ERROR);
            }
        }

        [ConditionalFact(nameof(SupportsAlpn))]
        public async Task Http2_StreamResetByServerAfterHeadersSent_RequestFails()
        {
            using (var server = Http2LoopbackServer.CreateServer())
            using (HttpClient client = CreateHttpClient())
            {
                Task<HttpResponseMessage> sendTask = client.GetAsync(server.Address);

                await server.EstablishConnectionAsync();
                int streamId = await server.ReadRequestHeaderAsync();

                // Send response headers
                await server.SendDefaultResponseHeadersAsync(streamId);

                // Send a reset stream frame so that the stream moves to a terminal state.
                RstStreamFrame resetStream = new RstStreamFrame(FrameFlags.None, (int)ProtocolErrors.INTERNAL_ERROR, streamId);
                await server.WriteFrameAsync(resetStream);

                await AssertProtocolErrorAsync(sendTask, ProtocolErrors.INTERNAL_ERROR);
            }
        }

        [ConditionalFact(nameof(SupportsAlpn))]
        public async Task Http2_StreamResetByServerAfterPartialBodySent_RequestFails()
        {
            using (var server = Http2LoopbackServer.CreateServer())
            using (HttpClient client = CreateHttpClient())
            {
                Task<HttpResponseMessage> sendTask = client.GetAsync(server.Address);

                await server.EstablishConnectionAsync();
                int streamId = await server.ReadRequestHeaderAsync();

                // Send response headers and partial response body
                await server.SendDefaultResponseHeadersAsync(streamId);
                DataFrame dataFrame = new DataFrame(new byte[10], FrameFlags.None, 0, streamId);
                await server.WriteFrameAsync(dataFrame);

                // Send a reset stream frame so that the stream moves to a terminal state.
                RstStreamFrame resetStream = new RstStreamFrame(FrameFlags.None, (int)ProtocolErrors.INTERNAL_ERROR, streamId);
                await server.WriteFrameAsync(resetStream);

                await AssertProtocolErrorAsync(sendTask, ProtocolErrors.INTERNAL_ERROR);
            }
        }

        // This test is based on RFC 7540 section 6.1:
        // "If a DATA frame is received whose stream identifier field is 0x0, the recipient MUST
        // respond with a connection error (Section 5.4.1) of type PROTOCOL_ERROR."
        [ConditionalFact(nameof(SupportsAlpn))]
        public async Task DataFrame_NoStream_ConnectionError()
        {
            using (var server = Http2LoopbackServer.CreateServer())
            using (HttpClient client = CreateHttpClient())
            {
                Task sendTask = client.GetAsync(server.Address);

                await server.EstablishConnectionAsync();
                await server.ReadRequestHeaderAsync();

                // Send a malformed frame (streamId is 0)
                DataFrame invalidFrame = new DataFrame(new byte[10], FrameFlags.None, 0, 0);
                await server.WriteFrameAsync(invalidFrame);

                // As this is a connection level error, the client should see the request fail.
                await AssertProtocolErrorAsync(sendTask, ProtocolErrors.PROTOCOL_ERROR);

                // The client should close the connection as this is a fatal connection level error.
                Assert.Null(await server.ReadFrameAsync(TimeSpan.FromSeconds(30)));
            }
        }

        // This test is based on RFC 7540 section 5.1:
        // "Receiving any frame other than HEADERS or PRIORITY on a stream in this state MUST
        // be treated as a connection error (Section 5.4.1) of type PROTOCOL_ERROR."
        [ConditionalFact(nameof(SupportsAlpn))]
        public async Task DataFrame_IdleStream_ConnectionError()
        {
            if (IsWinHttpHandler)
            {
                // WinHTTP does not treat this as an error, it seems to ignore the invalid frame.
                return;
            }

            using (var server = Http2LoopbackServer.CreateServer())
            using (HttpClient client = CreateHttpClient())
            {
                Task<HttpResponseMessage> sendTask = client.GetAsync(server.Address);

                await server.EstablishConnectionAsync();
                await server.ReadRequestHeaderAsync();

                // Send a data frame on stream 5, which is in the idle state.
                DataFrame invalidFrame = new DataFrame(new byte[10], FrameFlags.None, 0, 5);
                await server.WriteFrameAsync(invalidFrame);

                // As this is a connection level error, the client should see the request fail.
                await AssertProtocolErrorAsync(sendTask, ProtocolErrors.PROTOCOL_ERROR);

                // The client should close the connection as this is a fatal connection level error.
                Assert.Null(await server.ReadFrameAsync(TimeSpan.FromSeconds(30)));
            }
        }

        // The spec does not clearly define how a client should behave when it receives unsolicited
        // headers from the server on an idle stream. We fall back to treating this as a connection
        // level error, as we do for other unexpected frames on idle streams.
        [ConditionalFact(nameof(SupportsAlpn))]
        public async Task HeadersFrame_IdleStream_ConnectionError()
        {
            if (IsWinHttpHandler)
            {
                // WinHTTP does not treat this as an error, it seems to ignore the HEADERS frame.
                return;
            }

            using (var server = Http2LoopbackServer.CreateServer())
            using (HttpClient client = CreateHttpClient())
            {
                Task sendTask = client.GetAsync(server.Address);

                await server.EstablishConnectionAsync();
                int streamId = await server.ReadRequestHeaderAsync();

                // Send a headers frame on stream 5, which is in the idle state.
                await server.SendDefaultResponseHeadersAsync(5);

                // As this is a connection level error, the client should see the request fail.
                await AssertProtocolErrorAsync(sendTask, ProtocolErrors.PROTOCOL_ERROR);

                // The client should close the connection as this is a fatal connection level error.
                Assert.Null(await server.ReadFrameAsync(TimeSpan.FromSeconds(30)));
            }
        }

        private static Frame MakeSimpleHeadersFrame(int streamId, bool endHeaders = false, bool endStream = false) =>
            new HeadersFrame(new byte[] { 0x88 },       // :status: 200 
                (endHeaders ? FrameFlags.EndHeaders : FrameFlags.None) | (endStream ? FrameFlags.EndStream : FrameFlags.None),
                0, 0, 0, streamId);

        private static Frame MakeSimpleContinuationFrame(int streamId, bool endHeaders = false) =>
            new ContinuationFrame(new byte[] { 0x88 },       // :status: 200 
                (endHeaders ? FrameFlags.EndHeaders : FrameFlags.None),
                0, 0, 0, streamId);

        private static Frame MakeSimpleDataFrame(int streamId, bool endStream = false) =>
            new DataFrame(new byte[] { 0x00 },
                (endStream ? FrameFlags.EndStream : FrameFlags.None),
                0, streamId);

        [ConditionalFact(nameof(SupportsAlpn))]
        public async Task ResponseStreamFrames_ContinuationBeforeHeaders_ConnectionError()
        {
            using (var server = Http2LoopbackServer.CreateServer())
            using (HttpClient client = CreateHttpClient())
            {
                Task sendTask = client.GetAsync(server.Address);
                await server.EstablishConnectionAsync();
                int streamId = await server.ReadRequestHeaderAsync();

                await server.WriteFrameAsync(MakeSimpleContinuationFrame(streamId));

                // As this is a connection level error, the client should see the request fail.
                await AssertProtocolErrorAsync(sendTask, ProtocolErrors.PROTOCOL_ERROR);

                // The client should close the connection as this is a fatal connection level error.
                Assert.Null(await server.ReadFrameAsync(TimeSpan.FromSeconds(30)));
            }
        }

        [ConditionalFact(nameof(SupportsAlpn))]
        public async Task ResponseStreamFrames_DataBeforeHeaders_ConnectionError()
        {
            using (var server = Http2LoopbackServer.CreateServer())
            using (HttpClient client = CreateHttpClient())
            {
                Task sendTask = client.GetAsync(server.Address);
                await server.EstablishConnectionAsync();
                int streamId = await server.ReadRequestHeaderAsync();

                await server.WriteFrameAsync(MakeSimpleDataFrame(streamId));

                // As this is a connection level error, the client should see the request fail.
                await AssertProtocolErrorAsync(sendTask, ProtocolErrors.PROTOCOL_ERROR);

                // The client should close the connection as this is a fatal connection level error.
                Assert.Null(await server.ReadFrameAsync(TimeSpan.FromSeconds(30)));
            }
        }

        [ConditionalFact(nameof(SupportsAlpn))]
        public async Task ResponseStreamFrames_HeadersAfterHeadersWithoutEndHeaders_ConnectionError()
        {
            using (var server = Http2LoopbackServer.CreateServer())
            using (HttpClient client = CreateHttpClient())
            {
                Task sendTask = client.GetAsync(server.Address);
                await server.EstablishConnectionAsync();
                int streamId = await server.ReadRequestHeaderAsync();

                await server.WriteFrameAsync(MakeSimpleHeadersFrame(streamId, endHeaders: false));
                await server.WriteFrameAsync(MakeSimpleHeadersFrame(streamId, endHeaders: false));

                // As this is a connection level error, the client should see the request fail.
                await AssertProtocolErrorAsync(sendTask, ProtocolErrors.PROTOCOL_ERROR);

                // The client should close the connection as this is a fatal connection level error.
                Assert.Null(await server.ReadFrameAsync(TimeSpan.FromSeconds(30)));
            }
        }

        [ConditionalFact(nameof(SupportsAlpn))]
        public async Task ResponseStreamFrames_HeadersAfterHeadersAndContinuationWithoutEndHeaders_ConnectionError()
        {
            using (var server = Http2LoopbackServer.CreateServer())
            using (HttpClient client = CreateHttpClient())
            {
                Task sendTask = client.GetAsync(server.Address);
                await server.EstablishConnectionAsync();
                int streamId = await server.ReadRequestHeaderAsync();

                await server.WriteFrameAsync(MakeSimpleHeadersFrame(streamId, endHeaders: false));
                await server.WriteFrameAsync(MakeSimpleContinuationFrame(streamId, endHeaders: false));
                await server.WriteFrameAsync(MakeSimpleHeadersFrame(streamId, endHeaders: false));

                // As this is a connection level error, the client should see the request fail.
                await AssertProtocolErrorAsync(sendTask, ProtocolErrors.PROTOCOL_ERROR);

                // The client should close the connection as this is a fatal connection level error.
                Assert.Null(await server.ReadFrameAsync(TimeSpan.FromSeconds(30)));
            }
        }

        [ConditionalFact(nameof(SupportsAlpn))]
        public async Task ResponseStreamFrames_DataAfterHeadersWithoutEndHeaders_ConnectionError()
        {
            using (var server = Http2LoopbackServer.CreateServer())
            using (HttpClient client = CreateHttpClient())
            {
                Task sendTask = client.GetAsync(server.Address);
                await server.EstablishConnectionAsync();
                int streamId = await server.ReadRequestHeaderAsync();

                await server.WriteFrameAsync(MakeSimpleHeadersFrame(streamId, endHeaders: false));
                await server.WriteFrameAsync(MakeSimpleDataFrame(streamId));

                // As this is a connection level error, the client should see the request fail.
                await AssertProtocolErrorAsync(sendTask, ProtocolErrors.PROTOCOL_ERROR);

                // The client should close the connection as this is a fatal connection level error.
                Assert.Null(await server.ReadFrameAsync(TimeSpan.FromSeconds(30)));
            }
        }

        [ConditionalFact(nameof(SupportsAlpn))]
        public async Task ResponseStreamFrames_DataAfterHeadersAndContinuationWithoutEndHeaders_ConnectionError()
        {
            using (var server = Http2LoopbackServer.CreateServer())
            using (HttpClient client = CreateHttpClient())
            {
                Task sendTask = client.GetAsync(server.Address);
                await server.EstablishConnectionAsync();
                int streamId = await server.ReadRequestHeaderAsync();

                await server.WriteFrameAsync(MakeSimpleHeadersFrame(streamId, endHeaders: false));
                await server.WriteFrameAsync(MakeSimpleContinuationFrame(streamId, endHeaders: false));
                await server.WriteFrameAsync(MakeSimpleDataFrame(streamId));

                // As this is a connection level error, the client should see the request fail.
                await AssertProtocolErrorAsync(sendTask, ProtocolErrors.PROTOCOL_ERROR);

                // The client should close the connection as this is a fatal connection level error.
                Assert.Null(await server.ReadFrameAsync(TimeSpan.FromSeconds(30)));
            }
        }

        // This test is based on RFC 7540 section 6.8:
        // "An endpoint MUST treat a GOAWAY frame with a stream identifier other than 0x0 as a
        // connection error (Section 5.4.1) of type PROTOCOL_ERROR."
        [ConditionalFact(nameof(SupportsAlpn))]
        public async Task GoAwayFrame_NonzeroStream_ConnectionError()
        {
            using (var server = Http2LoopbackServer.CreateServer())
            using (HttpClient client = CreateHttpClient())
            {
                Task sendTask = client.GetAsync(server.Address);

                await server.EstablishConnectionAsync();
                await server.ReadRequestHeaderAsync();

                // Send a GoAway frame on stream 1.
                GoAwayFrame invalidFrame = new GoAwayFrame(0, (int)ProtocolErrors.ENHANCE_YOUR_CALM, new byte[0], 1);
                await server.WriteFrameAsync(invalidFrame);

                // As this is a connection level error, the client should see the request fail.
                await AssertProtocolErrorAsync(sendTask, ProtocolErrors.PROTOCOL_ERROR);

                // The client should close the connection as this is a fatal connection level error.
                Assert.Null(await server.ReadFrameAsync(TimeSpan.FromSeconds(30)));
            }
        }

        [ConditionalFact(nameof(SupportsAlpn))]
        public async Task DataFrame_TooLong_ConnectionError()
        {
            using (var server = Http2LoopbackServer.CreateServer())
            using (HttpClient client = CreateHttpClient())
            {
                Task sendTask = client.GetAsync(server.Address);

                await server.EstablishConnectionAsync();
                await server.ReadRequestHeaderAsync();

                // Send a malformed frame.
                DataFrame invalidFrame = new DataFrame(new byte[Frame.MaxFrameLength + 1], FrameFlags.None, 0, 0);
                await server.WriteFrameAsync(invalidFrame);

                // As this is a connection level error, the client should see the request fail.
                await AssertProtocolErrorAsync(sendTask, ProtocolErrors.FRAME_SIZE_ERROR);
            }
        }

        [ConditionalFact(nameof(SupportsAlpn))]
        public async Task CompletedResponse_FrameReceived_ConnectionError()
        {
            using (var server = Http2LoopbackServer.CreateServer())
            using (HttpClient client = CreateHttpClient())
            {
                Task<HttpResponseMessage> sendTask = client.GetAsync(server.Address);

                await server.EstablishConnectionAsync();
                server.IgnoreWindowUpdates();
                int streamId = await server.ReadRequestHeaderAsync();

                // Send response and end stream.
                await server.SendDefaultResponseHeadersAsync(streamId);
                DataFrame dataFrame = new DataFrame(new byte[10], FrameFlags.EndStream, 0, streamId);
                await server.WriteFrameAsync(dataFrame);

                HttpResponseMessage response = await sendTask;
                Assert.Equal(HttpStatusCode.OK, response.StatusCode);

                // Send a frame on the now-closed stream.
                DataFrame invalidFrame = new DataFrame(new byte[10], FrameFlags.None, 0, streamId);
                await server.WriteFrameAsync(invalidFrame);

                if (!IsWinHttpHandler)
                {
                    // The client should close the connection as this is a fatal connection level error.
                    Assert.Null(await server.ReadFrameAsync(TimeSpan.FromSeconds(30)));
                }
            }
        }

        [ConditionalFact(nameof(SupportsAlpn))]
        public async Task EmptyResponse_FrameReceived_ConnectionError()
        {
            using (var server = Http2LoopbackServer.CreateServer())
            using (HttpClient client = CreateHttpClient())
            {
                Task<HttpResponseMessage> sendTask = client.GetAsync(server.Address);

                await server.EstablishConnectionAsync();
                int streamId = await server.ReadRequestHeaderAsync();

                // Send empty response.
                await server.SendDefaultResponseAsync(streamId);

                HttpResponseMessage response = await sendTask;
                Assert.Equal(HttpStatusCode.OK, response.StatusCode);

                // Send a frame on the now-closed stream.
                DataFrame invalidFrame = new DataFrame(new byte[10], FrameFlags.None, 0, streamId);
                await server.WriteFrameAsync(invalidFrame);

                if (!IsWinHttpHandler)
                {
                    // The client should close the connection as this is a fatal connection level error.
                    Assert.Null(await server.ReadFrameAsync(TimeSpan.FromSeconds(30)));
                }
            }
        }

        [ConditionalFact(nameof(SupportsAlpn))]
        public async Task CompletedResponse_WindowUpdateFrameReceived_Success()
        {
            using (var server = Http2LoopbackServer.CreateServer())
            using (HttpClient client = CreateHttpClient())
            {
                Task<HttpResponseMessage> sendTask = client.GetAsync(server.Address);

                await server.EstablishConnectionAsync();
                int streamId = await server.ReadRequestHeaderAsync();

                // Send empty response.
                await server.SendDefaultResponseAsync(streamId);

                HttpResponseMessage response = await sendTask;
                Assert.Equal(HttpStatusCode.OK, response.StatusCode);

                // Send a frame on the now-closed stream.
                WindowUpdateFrame invalidFrame = new WindowUpdateFrame(1, streamId);
                await server.WriteFrameAsync(invalidFrame);

                // The client should close the connection.
                await server.WaitForConnectionShutdownAsync();
            }
        }

        public static IEnumerable<object[]> ValidAndInvalidProtocolErrors() =>
            Enum.GetValues(typeof(ProtocolErrors))
            .Cast<ProtocolErrors>()
            .Concat(new[] { (ProtocolErrors)12345 })
            .Select(p => new object[] { p });

        [ConditionalTheory(nameof(SupportsAlpn))]
        [MemberData(nameof(ValidAndInvalidProtocolErrors))]
        public async Task ResetResponseStream_FrameReceived_ConnectionError(ProtocolErrors error)
        {
            using (var server = Http2LoopbackServer.CreateServer())
            using (HttpClient client = CreateHttpClient())
            {
                Task<HttpResponseMessage> sendTask = client.GetAsync(server.Address);

                await server.EstablishConnectionAsync();
                int streamId = await server.ReadRequestHeaderAsync();
                await server.SendDefaultResponseHeadersAsync(streamId);

                // Send a reset stream frame so that stream 1 moves to a terminal state.
                RstStreamFrame resetStream = new RstStreamFrame(FrameFlags.None, (int)error, streamId);
                await server.WriteFrameAsync(resetStream);

                await AssertProtocolErrorAsync(sendTask, error);

                // Send a frame on the now-closed stream.
                DataFrame invalidFrame = new DataFrame(new byte[10], FrameFlags.None, 0, streamId);
                await server.WriteFrameAsync(invalidFrame);

                if (!IsWinHttpHandler)
                {
                    // The client should close the connection as this is a fatal connection level error.
                    Assert.Null(await server.ReadFrameAsync(TimeSpan.FromSeconds(30)));
                }
            }
        }

        private static async Task<int> EstablishConnectionAndProcessOneRequestAsync(HttpClient client, Http2LoopbackServer server)
        {
            // Establish connection and send initial request/response to ensure connection is available for subsequent use
            Task<HttpResponseMessage> sendTask = client.GetAsync(server.Address);

            await server.EstablishConnectionAsync();

            int streamId = await server.ReadRequestHeaderAsync();
            await server.SendDefaultResponseAsync(streamId);

            HttpResponseMessage response = await sendTask;
            Assert.Equal(HttpStatusCode.OK, response.StatusCode);
            Assert.Equal(0, (await response.Content.ReadAsByteArrayAsync()).Length);

            return streamId;
        }

        [ConditionalFact(nameof(SupportsAlpn))]
        public async Task GoAwayFrame_NoPendingStreams_ConnectionClosed()
        {
            using (var server = Http2LoopbackServer.CreateServer())
            using (HttpClient client = CreateHttpClient())
            {
                int streamId = await EstablishConnectionAndProcessOneRequestAsync(client, server);

                // Send GOAWAY.
                GoAwayFrame goAwayFrame = new GoAwayFrame(streamId, 0, new byte[0], 0);
                await server.WriteFrameAsync(goAwayFrame);

                // The client should close the connection.
                await server.WaitForConnectionShutdownAsync();

                // New request should cause a new connection
                await EstablishConnectionAndProcessOneRequestAsync(client, server);
            }
        }

        [ConditionalFact(nameof(SupportsAlpn))]
        public async Task GoAwayFrame_AllPendingStreamsValid_RequestsSucceedAndConnectionClosed()
        {
            using (var server = Http2LoopbackServer.CreateServer())
            using (HttpClient client = CreateHttpClient())
            {
                await EstablishConnectionAndProcessOneRequestAsync(client, server);

                // Issue three requests
                Task<HttpResponseMessage> sendTask1 = client.GetAsync(server.Address);
                Task<HttpResponseMessage> sendTask2 = client.GetAsync(server.Address);
                Task<HttpResponseMessage> sendTask3 = client.GetAsync(server.Address);

                // Receive three requests
                int streamId1 = await server.ReadRequestHeaderAsync();
                int streamId2 = await server.ReadRequestHeaderAsync();
                int streamId3 = await server.ReadRequestHeaderAsync();

                Assert.True(streamId1 < streamId2);
                Assert.True(streamId2 < streamId3);

                // Send various partial responses

                // First response: Don't send anything yet

                // Second response: Send headers, no body yet
                await server.SendDefaultResponseHeadersAsync(streamId2);

                // Third response: Send headers, partial body
                await server.SendDefaultResponseHeadersAsync(streamId3);
                await server.SendResponseDataAsync(streamId3, new byte[5], endStream: false);

                // Send a GOAWAY frame that indicates that we will process all three streams
                GoAwayFrame goAwayFrame = new GoAwayFrame(streamId3, 0, new byte[0], 0);
                await server.WriteFrameAsync(goAwayFrame);

                // Finish sending responses
                await server.SendDefaultResponseHeadersAsync(streamId1);
                await server.SendResponseDataAsync(streamId1, new byte[10], endStream: true);
                await server.SendResponseDataAsync(streamId2, new byte[10], endStream: true);
                await server.SendResponseDataAsync(streamId3, new byte[5], endStream: true);

                // We will not send any more frames, so send EOF now, and ensure the client handles this properly.
                server.ShutdownSend();

                // Receive all responses
                HttpResponseMessage response1 = await sendTask1;
                Assert.Equal(HttpStatusCode.OK, response1.StatusCode);
                Assert.Equal(10, (await response1.Content.ReadAsByteArrayAsync()).Length);
                HttpResponseMessage response2 = await sendTask2;
                Assert.Equal(HttpStatusCode.OK, response2.StatusCode);
                Assert.Equal(10, (await response2.Content.ReadAsByteArrayAsync()).Length);
                HttpResponseMessage response3 = await sendTask3;
                Assert.Equal(HttpStatusCode.OK, response3.StatusCode);
                Assert.Equal(10, (await response3.Content.ReadAsByteArrayAsync()).Length);

                // Now that all pending responses have been sent, the client should close the connection.
                await server.WaitForConnectionShutdownAsync();

                // New request should cause a new connection
                await EstablishConnectionAndProcessOneRequestAsync(client, server);
            }
        }

        [ConditionalFact(nameof(SupportsAlpn))]
        public async Task GoAwayFrame_AbortAllPendingStreams_StreamFailWithExpectedException()
        {
            using (Http2LoopbackServer server = Http2LoopbackServer.CreateServer())
            using (HttpClient client = CreateHttpClient())
            {
                await EstablishConnectionAndProcessOneRequestAsync(client, server);

                // Issue three requests
                Task<HttpResponseMessage> sendTask1 = client.GetAsync(server.Address);
                Task<HttpResponseMessage> sendTask2 = client.GetAsync(server.Address);
                Task<HttpResponseMessage> sendTask3 = client.GetAsync(server.Address);

                // Receive three requests
                int streamId1 = await server.ReadRequestHeaderAsync();
                int streamId2 = await server.ReadRequestHeaderAsync();
                int streamId3 = await server.ReadRequestHeaderAsync();

                Assert.InRange(streamId1, int.MinValue, streamId2 - 1);
                Assert.InRange(streamId2, int.MinValue, streamId3 - 1);

                // Send various partial responses

                // First response: Don't send anything yet

                // Second response: Send headers, no body yet
                await server.SendDefaultResponseHeadersAsync(streamId2);

                // Third response: Send headers, partial body
                await server.SendDefaultResponseHeadersAsync(streamId3);
                await server.SendResponseDataAsync(streamId3, new byte[5], endStream: false);

                // Send a GOAWAY frame that indicates that we will abort all the requests.
                var goAwayFrame = new GoAwayFrame(0, (int)ProtocolErrors.ENHANCE_YOUR_CALM, new byte[0], 0);
                await server.WriteFrameAsync(goAwayFrame);

                // We will not send any more frames, so send EOF now, and ensure the client handles this properly.
                server.ShutdownSend();

                await AssertProtocolErrorAsync(sendTask1, ProtocolErrors.ENHANCE_YOUR_CALM);
                await AssertProtocolErrorAsync(sendTask2, ProtocolErrors.ENHANCE_YOUR_CALM);
                await AssertProtocolErrorAsync(sendTask3, ProtocolErrors.ENHANCE_YOUR_CALM);

                // Now that all pending responses have been sent, the client should close the connection.
                await server.WaitForConnectionShutdownAsync();

                // New request should cause a new connection
                await EstablishConnectionAndProcessOneRequestAsync(client, server);
            }
        }

        private static async Task<int> ReadToEndOfStream(Http2LoopbackServer server, int streamId)
        {
            int bytesReceived = 0;
            while (true)
            {
                Frame frame = await server.ReadFrameAsync(TimeSpan.FromSeconds(30));

                Assert.Equal(streamId, frame.StreamId);
                Assert.Equal(FrameType.Data, frame.Type);

                bytesReceived += frame.Length;

                if (frame.Flags == FrameFlags.EndStream)
                {
                    break;
                }

                Assert.Equal(FrameFlags.None, frame.Flags);
                Assert.True(frame.Length > 0);
            }

            return bytesReceived;
        }

        [OuterLoop("Uses Task.Delay")]
        [ConditionalFact(nameof(SupportsAlpn))]
        public async Task Http2_FlowControl_ClientDoesNotExceedWindows()
        {
            const int InitialWindowSize = 65535;
            const int ContentSize = 100_000;

            var content = new ByteArrayContent(TestHelper.GenerateRandomContent(ContentSize));

            using (var server = Http2LoopbackServer.CreateServer())
            using (HttpClient client = CreateHttpClient())
            {
                Task<HttpResponseMessage> clientTask = client.PostAsync(server.Address, content);

                await server.EstablishConnectionAsync();

                Frame frame = await server.ReadFrameAsync(TimeSpan.FromSeconds(30));
                int streamId = frame.StreamId;
                Assert.Equal(FrameType.Headers, frame.Type);
                Assert.Equal(FrameFlags.EndHeaders, frame.Flags);

                // Receive up to initial window size
                int bytesReceived = 0;
                while (bytesReceived < InitialWindowSize)
                {
                    frame = await server.ReadFrameAsync(TimeSpan.FromSeconds(30));
                    Assert.Equal(streamId, frame.StreamId);
                    Assert.Equal(FrameType.Data, frame.Type);
                    Assert.Equal(FrameFlags.None, frame.Flags);
                    Assert.True(frame.Length > 0);

                    bytesReceived += frame.Length;
                }

                Assert.Equal(InitialWindowSize, bytesReceived);

                // Issue another read. It shouldn't complete yet. Wait a brief period of time to ensure it doesn't complete.
                Task<Frame> readFrameTask = server.ReadFrameAsync(TimeSpan.FromSeconds(30));

                await Task.Delay(500);
                Assert.False(readFrameTask.IsCompleted);

                // Increase connection window by one. This should still not complete the read.
                await server.WriteFrameAsync(new WindowUpdateFrame(1, 0));

                await Task.Delay(500);

                Assert.False(readFrameTask.IsCompleted);

                // Increase stream window by two. This should complete the read with a single byte.
                await server.WriteFrameAsync(new WindowUpdateFrame(2, streamId));

                frame = await readFrameTask;
                Assert.Equal(1, frame.Length);
                bytesReceived++;

                // Issue another read and ensure it doesn't complete yet.
                readFrameTask = server.ReadFrameAsync(TimeSpan.FromSeconds(30));

                await Task.Delay(500);
                Assert.False(readFrameTask.IsCompleted);

                // Increase connection window by two. This should complete the read with a single byte.
                await server.WriteFrameAsync(new WindowUpdateFrame(2, 0));

                frame = await readFrameTask;
                Assert.Equal(1, frame.Length);
                bytesReceived++;

                // Issue another read and ensure it doesn't complete yet.
                readFrameTask = server.ReadFrameAsync(TimeSpan.FromSeconds(30));

                await Task.Delay(500);
                Assert.False(readFrameTask.IsCompleted);

                // Increase connection window to allow exactly the remaining request size. This should still not complete the read.
                await server.WriteFrameAsync(new WindowUpdateFrame(ContentSize - bytesReceived - 1, 0));

                await Task.Delay(500);
                Assert.False(readFrameTask.IsCompleted);

                // Increase stream window to allow exactly the remaining request size. This should allow the rest of the request to be sent.
                await server.WriteFrameAsync(new WindowUpdateFrame(ContentSize - bytesReceived, streamId));

                frame = await readFrameTask;
                Assert.Equal(streamId, frame.StreamId);
                Assert.Equal(FrameType.Data, frame.Type);
                Assert.Equal(FrameFlags.None, frame.Flags);
                Assert.True(frame.Length > 0);

                bytesReceived += frame.Length;

                // Read to end of stream
                bytesReceived += await ReadToEndOfStream(server, streamId);

                Assert.Equal(ContentSize, bytesReceived);

                await server.SendDefaultResponseAsync(streamId);

                HttpResponseMessage response = await clientTask;
                Assert.Equal(HttpStatusCode.OK, response.StatusCode);
            }
        }

        [OuterLoop("Uses Task.Delay")]
        [ConditionalFact(nameof(SupportsAlpn))]
        public async Task Http2_InitialWindowSize_ClientDoesNotExceedWindows()
        {
            const int DefaultInitialWindowSize = 65535;
            const int ContentSize = 100_000;

            var content = new ByteArrayContent(TestHelper.GenerateRandomContent(ContentSize));

            using (var server = Http2LoopbackServer.CreateServer())
            using (HttpClient client = CreateHttpClient())
            {
                Task<HttpResponseMessage> clientTask = client.PostAsync(server.Address, content);

                await server.EstablishConnectionAsync();

                // Bump connection window so it won't block the client.
                await server.WriteFrameAsync(new WindowUpdateFrame(ContentSize - DefaultInitialWindowSize, 0));

                Frame frame = await server.ReadFrameAsync(TimeSpan.FromSeconds(30));
                int streamId = frame.StreamId;
                Assert.Equal(FrameType.Headers, frame.Type);
                Assert.Equal(FrameFlags.EndHeaders, frame.Flags);

                // Receive up to initial window size
                int bytesReceived = 0;
                while (bytesReceived < DefaultInitialWindowSize)
                {
                    frame = await server.ReadFrameAsync(TimeSpan.FromSeconds(30));
                    Assert.Equal(streamId, frame.StreamId);
                    Assert.Equal(FrameType.Data, frame.Type);
                    Assert.Equal(FrameFlags.None, frame.Flags);
                    Assert.True(frame.Length > 0);

                    bytesReceived += frame.Length;
                }

                Assert.Equal(DefaultInitialWindowSize, bytesReceived);

                // Issue another read. It shouldn't complete yet. Wait a brief period of time to ensure it doesn't complete.
                Task<Frame> readFrameTask = server.ReadFrameAsync(TimeSpan.FromSeconds(30));

                await Task.Delay(500);
                Assert.False(readFrameTask.IsCompleted);

                // Change SETTINGS_INITIAL_WINDOW_SIZE to 0. This will make the client's credit go negative.
                server.ExpectSettingsAck();
                await server.WriteFrameAsync(new SettingsFrame(new SettingsEntry { SettingId = SettingId.InitialWindowSize, Value = 0 }));

                await Task.Delay(500);
                Assert.False(readFrameTask.IsCompleted);

                // Increase stream window by one. Client credit will still be negative.
                await server.WriteFrameAsync(new WindowUpdateFrame(1, streamId));

                await Task.Delay(500);
                Assert.False(readFrameTask.IsCompleted);

                // Change SETTINGS_INITIAL_WINDOW_SIZE to 1. Client credit will still be negative.
                server.ExpectSettingsAck();
                await server.WriteFrameAsync(new SettingsFrame(new SettingsEntry { SettingId = SettingId.InitialWindowSize, Value = 1 }));

                await Task.Delay(500);
                Assert.False(readFrameTask.IsCompleted);

                // Increase stream window so client credit will be 0.
                await server.WriteFrameAsync(new WindowUpdateFrame(DefaultInitialWindowSize - 2, streamId));

                await Task.Delay(500);
                Assert.False(readFrameTask.IsCompleted);

                // Increase stream window by one, so client can now send a single byte.
                await server.WriteFrameAsync(new WindowUpdateFrame(1, streamId));

                frame = await readFrameTask;
                Assert.Equal(FrameType.Data, frame.Type);
                Assert.Equal(1, frame.Length);
                bytesReceived++;

                // Issue another read and ensure it doesn't complete yet.
                readFrameTask = server.ReadFrameAsync(TimeSpan.FromSeconds(30));

                await Task.Delay(500);
                Assert.False(readFrameTask.IsCompleted);

                // Increase SETTINGS_INITIAL_WINDOW_SIZE to 2, so client can now send a single byte.
                server.ExpectSettingsAck();
                await server.WriteFrameAsync(new SettingsFrame(new SettingsEntry { SettingId = SettingId.InitialWindowSize, Value = 2 }));

                frame = await readFrameTask;
                Assert.Equal(FrameType.Data, frame.Type);
                Assert.Equal(1, frame.Length);
                bytesReceived++;

                // Issue another read and ensure it doesn't complete yet.
                readFrameTask = server.ReadFrameAsync(TimeSpan.FromSeconds(30));

                await Task.Delay(500);
                Assert.False(readFrameTask.IsCompleted);

                // Increase SETTINGS_INITIAL_WINDOW_SIZE to be enough that the client can send the rest of the content.
                server.ExpectSettingsAck();
                await server.WriteFrameAsync(new SettingsFrame(new SettingsEntry { SettingId = SettingId.InitialWindowSize, Value = ContentSize - (DefaultInitialWindowSize - 1) }));

                frame = await readFrameTask;
                Assert.Equal(streamId, frame.StreamId);
                Assert.Equal(FrameType.Data, frame.Type);
                Assert.Equal(FrameFlags.None, frame.Flags);
                Assert.True(frame.Length > 0);

                bytesReceived += frame.Length;

                // Read to end of stream
                bytesReceived += await ReadToEndOfStream(server, streamId);

                Assert.Equal(ContentSize, bytesReceived);

                await server.SendDefaultResponseAsync(streamId);

                HttpResponseMessage response = await clientTask;
                Assert.Equal(HttpStatusCode.OK, response.StatusCode);
            }
        }

        [OuterLoop("Uses Task.Delay")]
        [ConditionalFact(nameof(SupportsAlpn))]
        public async Task Http2_MaxConcurrentStreams_LimitEnforced()
        {
            using (var server = Http2LoopbackServer.CreateServer())
            using (HttpClient client = CreateHttpClient())
            {
                Task<HttpResponseMessage> sendTask = client.GetAsync(server.Address);

                await server.EstablishConnectionAsync();
                server.IgnoreWindowUpdates();

                // Process first request and send response.
                int streamId = await server.ReadRequestHeaderAsync();
                await server.SendDefaultResponseAsync(streamId);

                HttpResponseMessage response = await sendTask;
                Assert.Equal(HttpStatusCode.OK, response.StatusCode);

                // Change MaxConcurrentStreams setting and wait for ack.
                // (We don't want to send any new requests until we receive the ack, otherwise we may have a timing issue.)
                SettingsFrame settingsFrame = new SettingsFrame(new SettingsEntry { SettingId = SettingId.MaxConcurrentStreams, Value = 0 });
                await server.WriteFrameAsync(settingsFrame);
                Frame settingsAckFrame = await server.ReadFrameAsync(TimeSpan.FromSeconds(30));
                Assert.Equal(FrameType.Settings, settingsAckFrame.Type);
                Assert.Equal(FrameFlags.Ack, settingsAckFrame.Flags);

                // Issue two more requests. We shouldn't send either of them.
                sendTask = client.GetAsync(server.Address);
                Task<HttpResponseMessage> sendTask2 = client.GetAsync(server.Address);

                // Issue another read. It shouldn't complete yet. Wait a brief period of time to ensure it doesn't complete.
                Task<Frame> readFrameTask = server.ReadFrameAsync(TimeSpan.FromSeconds(30));
                await Task.Delay(500);
                Assert.False(readFrameTask.IsCompleted);

                // Change MaxConcurrentStreams again to allow a single request to come through.
                server.ExpectSettingsAck();
                settingsFrame = new SettingsFrame(new SettingsEntry { SettingId = SettingId.MaxConcurrentStreams, Value = 1 });
                await server.WriteFrameAsync(settingsFrame);

                // First request should be sent
                Frame frame = await readFrameTask;
                Assert.Equal(FrameType.Headers, frame.Type);
                streamId = frame.StreamId;

                // Issue another read. Second request should not be sent yet.
                readFrameTask = server.ReadFrameAsync(TimeSpan.FromSeconds(30));
                await Task.Delay(500);
                Assert.False(readFrameTask.IsCompleted);

                // Send response for first request
                await server.SendDefaultResponseAsync(streamId);
                response = await sendTask;
                Assert.Equal(HttpStatusCode.OK, response.StatusCode);

                // Second request should be sent now
                frame = await readFrameTask;
                Assert.Equal(FrameType.Headers, frame.Type);
                streamId = frame.StreamId;

                // Send response for second request
                await server.SendDefaultResponseAsync(streamId);
                response = await sendTask;
                Assert.Equal(HttpStatusCode.OK, response.StatusCode);
            }
        }

        [OuterLoop("Uses Task.Delay")]
        [ConditionalFact(nameof(SupportsAlpn))]
        public async Task Http2_WaitingForStream_Cancellation()
        {
            using (var server = Http2LoopbackServer.CreateServer())
            using (HttpClient client = CreateHttpClient())
            {
                Task<HttpResponseMessage> sendTask = client.GetAsync(server.Address);

                await server.EstablishConnectionAsync();
                server.IgnoreWindowUpdates();

                // Process first request and send response.
                int streamId = await server.ReadRequestHeaderAsync();
                await server.SendDefaultResponseAsync(streamId);

                HttpResponseMessage response = await sendTask;
                Assert.Equal(HttpStatusCode.OK, response.StatusCode);

                // Change MaxConcurrentStreams setting and wait for ack.
                // (We don't want to send any new requests until we receive the ack, otherwise we may have a timing issue.)
                SettingsFrame settingsFrame = new SettingsFrame(new SettingsEntry { SettingId = SettingId.MaxConcurrentStreams, Value = 0 });
                await server.WriteFrameAsync(settingsFrame);
                Frame settingsAckFrame = await server.ReadFrameAsync(TimeSpan.FromSeconds(30));
                Assert.Equal(FrameType.Settings, settingsAckFrame.Type);
                Assert.Equal(FrameFlags.Ack, settingsAckFrame.Flags);

                // Issue a new request, so that we can cancel it while it waits for a stream.
                var cts = new CancellationTokenSource();
                sendTask = client.GetAsync(server.Address, cts.Token);

                // Make sure that the request makes it to the point where it's waiting for a connection.
                // It's possible that we'll still initiate a cancellation before it makes it to the queue,
                // but it should still behave in the same way if so.
                await Task.Delay(500);

                Stopwatch stopwatch = Stopwatch.StartNew();
                cts.Cancel();

                await Assert.ThrowsAnyAsync<OperationCanceledException>(async () => await sendTask);

                // Ensure that the cancellation occurs promptly
                stopwatch.Stop();
                Assert.True(stopwatch.ElapsedMilliseconds < 30000);

                // As the client has not allocated a stream ID when the corresponding request is cancelled,
                // we do not send a RST stream frame.
            }
        }

        [ConditionalFact(nameof(SupportsAlpn))]
        public async Task Http2_WaitingOnWindowCredit_Cancellation()
        {
            // The goal of this test is to get the client into the state where it has sent the headers,
            // but is waiting on window credit before it will send the body. We then issue a cancellation
            // to ensure the request is cancelled as expected.
            const int InitialWindowSize = 65535;
            const int ContentSize = InitialWindowSize + 1;

            HttpClientHandler handler = CreateHttpClientHandler();
            handler.ServerCertificateCustomValidationCallback = TestHelper.AllowAllCertificates;

            var content = new ByteArrayContent(TestHelper.GenerateRandomContent(ContentSize));

            using (var server = Http2LoopbackServer.CreateServer())
            using (HttpClient client = CreateHttpClient(handler))
            {
                var cts = new CancellationTokenSource();
                Task<HttpResponseMessage> clientTask = client.PostAsync(server.Address, content, cts.Token);

                await server.EstablishConnectionAsync();

                Frame frame = await server.ReadFrameAsync(TimeSpan.FromSeconds(30));
                int streamId = frame.StreamId;
                Assert.Equal(FrameType.Headers, frame.Type);
                Assert.Equal(FrameFlags.EndHeaders, frame.Flags);

                // Receive up to initial window size
                int bytesReceived = 0;
                while (bytesReceived < InitialWindowSize)
                {
                    frame = await server.ReadFrameAsync(TimeSpan.FromSeconds(30));
                    Assert.Equal(streamId, frame.StreamId);
                    Assert.Equal(FrameType.Data, frame.Type);
                    Assert.Equal(FrameFlags.None, frame.Flags);
                    Assert.True(frame.Length > 0);

                    bytesReceived += frame.Length;
                }

                // The client is waiting for more credit in order to send the last byte of the
                // request body. Test cancellation at this point.
                Stopwatch stopwatch = Stopwatch.StartNew();

                cts.Cancel();
                await Assert.ThrowsAnyAsync<OperationCanceledException>(async () => await clientTask);

                // Ensure that the cancellation occurs promptly
                stopwatch.Stop();
                Assert.True(stopwatch.ElapsedMilliseconds < 30000);

                // The server should receive a RstStream frame.
                frame = await server.ReadFrameAsync(TimeSpan.FromSeconds(30));
                Assert.Equal(FrameType.RstStream, frame.Type);
            }
        }

        [OuterLoop("Uses Task.Delay")]
        [ConditionalFact(nameof(SupportsAlpn))]
        public async Task Http2_PendingSend_Cancellation()
        {
            // The goal of this test is to get the client into the state where it is sending content,
            // but the send pends because the TCP window is full.
            const int InitialWindowSize = 65535;
            const int ContentSize = InitialWindowSize * 2; // Double the default TCP window size.

            var content = new ByteArrayContent(TestHelper.GenerateRandomContent(ContentSize));

            using (var server = Http2LoopbackServer.CreateServer())
            using (HttpClient client = CreateHttpClient())
            {
                var cts = new CancellationTokenSource();

                Task<HttpResponseMessage> clientTask = client.PostAsync(server.Address, content, cts.Token);

                await server.EstablishConnectionAsync();

                Frame frame = await server.ReadFrameAsync(TimeSpan.FromSeconds(30));
                int streamId = frame.StreamId;
                Assert.Equal(FrameType.Headers, frame.Type);
                Assert.Equal(FrameFlags.EndHeaders, frame.Flags);

                // Increase the size of the HTTP/2 Window, so that it is large enough to fill the
                // TCP window when we do not perform any reads on the server side.
                await server.WriteFrameAsync(new WindowUpdateFrame(InitialWindowSize, streamId));

                // Give the client time to read the window update frame, and for the write to pend.
                await Task.Delay(1000);
                cts.Cancel();

                await Assert.ThrowsAnyAsync<OperationCanceledException>(async () => await clientTask);
            }
        }

<<<<<<< HEAD
        [Theory]
        [InlineData(true)]
        [InlineData(false)]
        public async Task PostAsyncExpect100Continue_SendRequest_Ok(bool send100Continue)
        {
            await Http2LoopbackServer.CreateClientAndServerAsync(async url =>
            {
                using (HttpClient client = CreateHttpClient())
                {
                    var request = new HttpRequestMessage(HttpMethod.Post, url);
                    request.Content = new StringContent(new string('*', 3000));
                    request.Headers.ExpectContinue = true;
                    request.Headers.Add("x-test", $"PostAsyncExpect100Continue_SendRequest_Ok({send100Continue}");

                    HttpResponseMessage response = await client.SendAsync(request);
                    Assert.Equal(HttpStatusCode.OK, response.StatusCode);
                }
            },
            async server =>
            {
                await server.EstablishConnectionAsync();

                (int streamId, HttpRequestData requestData) = await server.ReadAndParseRequestHeaderAsync(readBody : false);
                Assert.Equal("100-continue", requestData.GetSingleHeaderValue("Expect"));

                if (send100Continue)
                {
                    await server.SendResponseHeadersAsync(streamId, endStream: false, HttpStatusCode.Continue);
                }
                await server.ReadBodyAsync();
                await server.SendResponseHeadersAsync(streamId, endStream: false, HttpStatusCode.OK);
                await server.SendResponseBodyAsync(streamId, Encoding.ASCII.GetBytes("OK"));
                await server.SendGoAway(streamId);
                await server.WaitForConnectionShutdownAsync();
            });
=======
        [ConditionalFact(nameof(SupportsAlpn))]
        public async Task Http2_ProtocolMismatch_Throws()
        {
            HttpClientHandler handler = CreateHttpClientHandler();
            handler.ServerCertificateCustomValidationCallback = TestHelper.AllowAllCertificates;

            using (HttpClient client = CreateHttpClient())
            {
                // Create HTTP/1.1 loopback server and advertise HTTP2 via ALPN.
                await LoopbackServer.CreateServerAsync(async (server, uri) =>
                {
                    // Convert http to https as we are going to negotiate TLS.
                    Task<string> requestTask = client.GetStringAsync(uri.ToString().Replace("http://", "https://"));

                    await server.AcceptConnectionAsync(async connection =>
                    {
                        // negotiate TLS with ALPN H/2
                        var sslStream = new SslStream(connection.Stream, false, delegate { return true; });
                        SslServerAuthenticationOptions options = new SslServerAuthenticationOptions();
                        options.ServerCertificate = Net.Test.Common.Configuration.Certificates.GetServerCertificate();
                        options.ApplicationProtocols = new List<SslApplicationProtocol>() { SslApplicationProtocol.Http2 };
                        options.ApplicationProtocols.Add(SslApplicationProtocol.Http2);
                        // Negotiate TLS.
                        await sslStream.AuthenticateAsServerAsync(options, CancellationToken.None).ConfigureAwait(false);
                        // Send back HTTP/1.1 response
                        await sslStream.WriteAsync(Encoding.ASCII.GetBytes("HTTP/1.1 400 Unrecognized request\r\n\r\n"), CancellationToken.None);
                    });

                    try {
                        await requestTask;
                        throw new Exception("Should not be here");
                    }
                    catch (HttpRequestException e)
                    {
                        Assert.NotNull(e.InnerException);
                        // TBD expect Http2ProtocolException when/if exposed
                        Assert.False(e.InnerException is ObjectDisposedException);
                    }
                    //});
                });
        }
        
        // rfc7540 8.1.2.3.
        [ConditionalFact(nameof(SupportsAlpn))]
        public async Task Http2GetAsync_MultipleStatusHeaders_Throws()
        {
            using (var server = Http2LoopbackServer.CreateServer())
            using (HttpClient client = CreateHttpClient())
            {
                IList<HttpHeaderData> headers = new HttpHeaderData[] { new HttpHeaderData(":status", "300"), new HttpHeaderData("x-test", "Http2GetAsync_MultipleStatusHeaders_Throws") };
                Task<HttpResponseMessage> sendTask = client.GetAsync(server.Address);

                await server.EstablishConnectionAsync();
                int streamId = await server.ReadRequestHeaderAsync();
                await server.SendResponseHeadersAsync(streamId, endStream : true, headers: headers);
                await Assert.ThrowsAsync<HttpRequestException>(() => sendTask);
            }
        }

        // rfc7540 8.1.2.3.
        [ConditionalFact(nameof(SupportsAlpn))]
        public async Task Http2GetAsync_StatusHeaderNotFirst_Throws()
        {
            using (var server = Http2LoopbackServer.CreateServer())
            using (HttpClient client = CreateHttpClient())
            {
                IList<HttpHeaderData> headers = new HttpHeaderData[] { new HttpHeaderData("x-test", "Http2GetAsync_StatusHeaderNotFirst_Throws"), new HttpHeaderData(":status", "200") };
                Task<HttpResponseMessage> sendTask = client.GetAsync(server.Address);

                await server.EstablishConnectionAsync();
                int streamId = await server.ReadRequestHeaderAsync();
                await server.SendResponseHeadersAsync(streamId, endStream : true, isTrailingHeader : true, headers: headers);

                await Assert.ThrowsAsync<HttpRequestException>(() => sendTask);
            }
        }

        // rfc7540 8.1.2.3.
        [ConditionalFact(nameof(SupportsAlpn))]
        public async Task Http2GetAsync_TrailigPseudo_Throw()
        {
            using (var server = Http2LoopbackServer.CreateServer())
            using (HttpClient client = CreateHttpClient())
            {
                IList<HttpHeaderData> headers = new HttpHeaderData[] { new HttpHeaderData(":path", "http"), new HttpHeaderData("x-test", "Http2GetAsync_TrailigPseudo_Throw") };
                Task<HttpResponseMessage> sendTask = client.GetAsync(server.Address);

                await server.EstablishConnectionAsync();
                int streamId = await server.ReadRequestHeaderAsync();
                await server.SendDefaultResponseHeadersAsync(streamId);
                await server.SendResponseDataAsync(streamId, Encoding.ASCII.GetBytes("hello"), endStream: false);
                await server.SendResponseHeadersAsync(streamId, endStream : true, isTrailingHeader : true, headers: headers);

                await Assert.ThrowsAsync<HttpRequestException>(() => sendTask);
            }
>>>>>>> c412fa7d
        }
    }
}<|MERGE_RESOLUTION|>--- conflicted
+++ resolved
@@ -1310,7 +1310,6 @@
             }
         }
 
-<<<<<<< HEAD
         [Theory]
         [InlineData(true)]
         [InlineData(false)]
@@ -1346,7 +1345,8 @@
                 await server.SendGoAway(streamId);
                 await server.WaitForConnectionShutdownAsync();
             });
-=======
+        }
+
         [ConditionalFact(nameof(SupportsAlpn))]
         public async Task Http2_ProtocolMismatch_Throws()
         {
@@ -1442,7 +1442,6 @@
 
                 await Assert.ThrowsAsync<HttpRequestException>(() => sendTask);
             }
->>>>>>> c412fa7d
         }
     }
 }