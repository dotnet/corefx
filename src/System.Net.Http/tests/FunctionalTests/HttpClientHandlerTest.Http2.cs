// Licensed to the .NET Foundation under one or more agreements.
// The .NET Foundation licenses this file to you under the MIT license.
// See the LICENSE file in the project root for more information.

using System.Diagnostics;
using System.Net.Test.Common;
using System.Threading;
using System.Threading.Tasks;

using Xunit;
using Xunit.Abstractions;

namespace System.Net.Http.Functional.Tests
{
    public abstract class HttpClientHandlerTest_Http2 : HttpClientHandlerTestBase
    {
        protected override bool UseSocketsHttpHandler => true;
        protected override bool UseHttp2LoopbackServer => true;

        public static bool SupportsAlpn => PlatformDetection.SupportsAlpn;

<<<<<<< HEAD
        [Fact]
=======
        public HttpClientHandlerTest_Http2(ITestOutputHelper output) : base(output) { }

        [ConditionalFact(nameof(SupportsAlpn))]
>>>>>>> 2191763a
        public async Task Http2_ClientPreface_Sent()
        {
            using (var server = Http2LoopbackServer.CreateServer())
            using (var client = CreateHttpClient())
            {
                Task sendTask = client.GetAsync(server.Address);

                string connectionPreface = await server.AcceptConnectionAsync();

                Assert.Equal("PRI * HTTP/2.0\r\n\r\nSM\r\n\r\n", connectionPreface);
            }
        }

        [Fact]
        public async Task Http2_InitialSettings_SentAndAcked()
        {
            using (var server = Http2LoopbackServer.CreateServer())
            using (var client = CreateHttpClient())
            {
                Task sendTask = client.GetAsync(server.Address);

                await server.AcceptConnectionAsync();

                // Receive the initial client settings frame.
                Frame receivedFrame = await server.ReadFrameAsync(TimeSpan.FromSeconds(30));
                Assert.Equal(FrameType.Settings, receivedFrame.Type);

                // Send the initial server settings frame.
                Frame emptySettings = new Frame(0, FrameType.Settings, FrameFlags.None, 0);
                await server.WriteFrameAsync(emptySettings).ConfigureAwait(false);

                // Receive the server settings frame ACK.
                // This doesn't have to be the next frame, as the client is allowed to send before receiving our SETTINGS frame.
                // So, loop until we see it (or the timeout expires)
                while (true)
                {
                    receivedFrame = await server.ReadFrameAsync(TimeSpan.FromSeconds(30));
                    if (receivedFrame.Type == FrameType.Settings && receivedFrame.AckFlag)
                    {
                        break;
                    }
                }
            }
        }

        [Fact]
        public async Task Http2_DataSentBeforeServerPreface_ProtocolError()
        {
            using (var server = Http2LoopbackServer.CreateServer())
            using (var client = CreateHttpClient())
            {
                Task sendTask = client.GetAsync(server.Address);

                await server.AcceptConnectionAsync();

                // Send a frame despite not having sent the server connection preface.
                DataFrame invalidFrame = new DataFrame(new byte[10], FrameFlags.Padded, 10, 1);
                await server.WriteFrameAsync(invalidFrame);

                await Assert.ThrowsAsync<HttpRequestException>(async () => await sendTask);
            }
        }

        [Fact]
        public async Task Http2_NoResponseBody_Success()
        {
            using (var server = Http2LoopbackServer.CreateServer())
            using (var client = CreateHttpClient())
            {
                Task<HttpResponseMessage> sendTask = client.GetAsync(server.Address);

                await server.EstablishConnectionAsync();

                int streamId = await server.ReadRequestHeaderAsync();

                await server.SendDefaultResponseAsync(streamId);

                HttpResponseMessage response = await sendTask;
                Assert.Equal(HttpStatusCode.OK, response.StatusCode);
                Assert.Equal(0, (await response.Content.ReadAsByteArrayAsync()).Length);
            }
        }

        [ConditionalFact(nameof(SupportsAlpn))]
        public async Task Http2_ZeroLengthResponseBody_Success()
        {
            using (var server = Http2LoopbackServer.CreateServer())
            using (var client = CreateHttpClient())
            {
                Task<HttpResponseMessage> sendTask = client.GetAsync(server.Address);

                await server.EstablishConnectionAsync();

                int streamId = await server.ReadRequestHeaderAsync();

                await server.SendDefaultResponseHeadersAsync(streamId);

                // Send zero-length body
                var frame = new DataFrame(new byte[0], FrameFlags.EndStream, 0, streamId);
                await server.WriteFrameAsync(frame);

                HttpResponseMessage response = await sendTask;
                Assert.Equal(HttpStatusCode.OK, response.StatusCode);
                Assert.Equal(0, (await response.Content.ReadAsByteArrayAsync()).Length);
            }
        }

        [ConditionalFact(nameof(SupportsAlpn))]
        public async Task Http2_ServerSendsValidSettingsValues_Success()
        {
            using (var server = Http2LoopbackServer.CreateServer())
            using (var client = CreateHttpClient())
            {
                Task<HttpResponseMessage> sendTask = client.GetAsync(server.Address);

                // Send a bunch of valid SETTINGS values (that won't interfere with processing requests)
                await server.EstablishConnectionAsync(
                    new SettingsEntry { SettingId = SettingId.HeaderTableSize, Value = 0 },
                    new SettingsEntry { SettingId = SettingId.HeaderTableSize, Value = 1 },
                    new SettingsEntry { SettingId = SettingId.HeaderTableSize, Value = 345678 },
                    new SettingsEntry { SettingId = SettingId.InitialWindowSize, Value = 0 },
                    new SettingsEntry { SettingId = SettingId.InitialWindowSize, Value = 1 },
                    new SettingsEntry { SettingId = SettingId.InitialWindowSize, Value = 4567890 },
                    new SettingsEntry { SettingId = SettingId.MaxConcurrentStreams, Value = 1 },
                    new SettingsEntry { SettingId = SettingId.MaxFrameSize, Value = 16384 },
                    new SettingsEntry { SettingId = SettingId.MaxFrameSize, Value = 16777215 },
                    new SettingsEntry { SettingId = SettingId.MaxHeaderListSize, Value = 0 },
                    new SettingsEntry { SettingId = SettingId.MaxHeaderListSize, Value = 10000000 },
                    new SettingsEntry { SettingId = (SettingId)5678, Value = 1234 });

                int streamId = await server.ReadRequestHeaderAsync();

                await server.SendDefaultResponseAsync(streamId);

                HttpResponseMessage response = await sendTask;
                Assert.Equal(HttpStatusCode.OK, response.StatusCode);
            }
        }

        [ConditionalTheory(nameof(SupportsAlpn))]
        [InlineData(SettingId.MaxFrameSize, 16383, true)]
        [InlineData(SettingId.MaxFrameSize, 162777216, true)]
        [InlineData(SettingId.InitialWindowSize, 0x80000000, false)]
        public async Task Http2_ServerSendsInvalidSettingsValue_ProtocolError(SettingId settingId, uint value, bool skipForWinHttp)
        {
            if (IsWinHttpHandler && skipForWinHttp)
            {
                // WinHTTP does not treat these as errors, it seems to ignore the invalid setting.
                return;
            }

            using (var server = Http2LoopbackServer.CreateServer())
            using (var client = CreateHttpClient())
            {
                Task<HttpResponseMessage> sendTask = client.GetAsync(server.Address);

                // Send invalid initial SETTINGS value
                await server.EstablishConnectionAsync(new SettingsEntry { SettingId = settingId, Value = value });

                await Assert.ThrowsAsync<HttpRequestException>(async () => await sendTask);
            }
        }

        [ConditionalFact(nameof(SupportsAlpn))]
        public async Task Http2_StreamResetByServerBeforeHeadersSent_RequestFails()
        {
            if (IsWinHttpHandler)
            {
                // WinHTTP does not genenerate an exception here. 
                // It seems to ignore a RST_STREAM sent before headers are sent, and continue to wait for HEADERS.
                return;
            }

            using (var server = Http2LoopbackServer.CreateServer())
            using (var client = CreateHttpClient())
            {
                Task<HttpResponseMessage> sendTask = client.GetAsync(server.Address);

                await server.EstablishConnectionAsync();
                int streamId = await server.ReadRequestHeaderAsync();

                // Send a reset stream frame so that the stream moves to a terminal state.
                RstStreamFrame resetStream = new RstStreamFrame(FrameFlags.None, 0x2, streamId);
                await server.WriteFrameAsync(resetStream);

                await Assert.ThrowsAsync<HttpRequestException>(async () => await sendTask);
            }
        }

        [ConditionalFact(nameof(SupportsAlpn))]
        public async Task Http2_StreamResetByServerAfterHeadersSent_RequestFails()
        {
            using (var server = Http2LoopbackServer.CreateServer())
            using (var client = CreateHttpClient())
            {
                Task<HttpResponseMessage> sendTask = client.GetAsync(server.Address);

                await server.EstablishConnectionAsync();
                int streamId = await server.ReadRequestHeaderAsync();

                // Send response headers
                await server.SendDefaultResponseHeadersAsync(streamId);

                // Send a reset stream frame so that the stream moves to a terminal state.
                RstStreamFrame resetStream = new RstStreamFrame(FrameFlags.None, 0x2, streamId);
                await server.WriteFrameAsync(resetStream);

                await Assert.ThrowsAsync<HttpRequestException>(async () => await sendTask);
            }
        }

        [ConditionalFact(nameof(SupportsAlpn))]
        public async Task Http2_StreamResetByServerAfterPartialBodySent_RequestFails()
        {
            using (var server = Http2LoopbackServer.CreateServer())
            using (var client = CreateHttpClient())
            {
                Task<HttpResponseMessage> sendTask = client.GetAsync(server.Address);

                await server.EstablishConnectionAsync();
                int streamId = await server.ReadRequestHeaderAsync();

                // Send response headers and partial response body
                await server.SendDefaultResponseHeadersAsync(streamId);
                DataFrame dataFrame = new DataFrame(new byte[10], FrameFlags.None, 0, streamId);
                await server.WriteFrameAsync(dataFrame);

                // Send a reset stream frame so that the stream moves to a terminal state.
                RstStreamFrame resetStream = new RstStreamFrame(FrameFlags.None, 0x2, streamId);
                await server.WriteFrameAsync(resetStream);

                await Assert.ThrowsAsync<HttpRequestException>(async () => await sendTask);
            }
        }

        // This test is based on RFC 7540 section 6.1:
        // "If a DATA frame is received whose stream identifier field is 0x0, the recipient MUST
        // respond with a connection error (Section 5.4.1) of type PROTOCOL_ERROR."
        [ConditionalFact(nameof(SupportsAlpn))]
        public async Task DataFrame_NoStream_ConnectionError()
        {
            using (var server = Http2LoopbackServer.CreateServer())
            using (var client = CreateHttpClient())
            {
                Task sendTask = client.GetAsync(server.Address);

                await server.EstablishConnectionAsync();
                await server.ReadRequestHeaderAsync();

                // Send a malformed frame (streamId is 0)
                DataFrame invalidFrame = new DataFrame(new byte[10], FrameFlags.None, 0, 0);
                await server.WriteFrameAsync(invalidFrame);

                // As this is a connection level error, the client should see the request fail.
                await Assert.ThrowsAsync<HttpRequestException>(async () => await sendTask);

                // The client should close the connection as this is a fatal connection level error.
                Assert.Null(await server.ReadFrameAsync(TimeSpan.FromSeconds(30)));
            }
        }

        // This test is based on RFC 7540 section 5.1:
        // "Receiving any frame other than HEADERS or PRIORITY on a stream in this state MUST
        // be treated as a connection error (Section 5.4.1) of type PROTOCOL_ERROR."
        [ConditionalFact(nameof(SupportsAlpn))]
        public async Task DataFrame_IdleStream_ConnectionError()
        {
            if (IsWinHttpHandler)
            {
                // WinHTTP does not treat this as an error, it seems to ignore the invalid frame.
                return;
            }

            using (var server = Http2LoopbackServer.CreateServer())
            using (var client = CreateHttpClient())
            {
                Task<HttpResponseMessage> sendTask = client.GetAsync(server.Address);

                await server.EstablishConnectionAsync();
                await server.ReadRequestHeaderAsync();

                // Send a data frame on stream 5, which is in the idle state.
                DataFrame invalidFrame = new DataFrame(new byte[10], FrameFlags.None, 0, 5);
                await server.WriteFrameAsync(invalidFrame);

                // As this is a connection level error, the client should see the request fail.
                await Assert.ThrowsAsync<HttpRequestException>(async () => await sendTask);

                // The client should close the connection as this is a fatal connection level error.
                Assert.Null(await server.ReadFrameAsync(TimeSpan.FromSeconds(30)));
            }
        }

        // The spec does not clearly define how a client should behave when it receives unsolicited
        // headers from the server on an idle stream. We fall back to treating this as a connection
        // level error, as we do for other unexpected frames on idle streams.
        [ConditionalFact(nameof(SupportsAlpn))]
        public async Task HeadersFrame_IdleStream_ConnectionError()
        {
            if (IsWinHttpHandler)
            {
                // WinHTTP does not treat this as an error, it seems to ignore the HEADERS frame.
                return;
            }

            using (var server = Http2LoopbackServer.CreateServer())
            using (var client = CreateHttpClient())
            {
                Task sendTask = client.GetAsync(server.Address);

                await server.EstablishConnectionAsync();
                int streamId = await server.ReadRequestHeaderAsync();

                // Send a headers frame on stream 5, which is in the idle state.
                await server.SendDefaultResponseHeadersAsync(5);

                // As this is a connection level error, the client should see the request fail.
                await Assert.ThrowsAsync<HttpRequestException>(async () => await sendTask);

                // The client should close the connection as this is a fatal connection level error.
                Assert.Null(await server.ReadFrameAsync(TimeSpan.FromSeconds(30)));
            }
        }

        private static Frame MakeSimpleHeadersFrame(int streamId, bool endHeaders = false, bool endStream = false) =>
            new HeadersFrame(new byte[] { 0x88 },       // :status: 200 
                (endHeaders ? FrameFlags.EndHeaders : FrameFlags.None) | (endStream ? FrameFlags.EndStream : FrameFlags.None),
                0, 0, 0, streamId);

        private static Frame MakeSimpleContinuationFrame(int streamId, bool endHeaders = false) =>
            new ContinuationFrame(new byte[] { 0x88 },       // :status: 200 
                (endHeaders ? FrameFlags.EndHeaders : FrameFlags.None),
                0, 0, 0, streamId);

        private static Frame MakeSimpleDataFrame(int streamId, bool endStream = false) =>
            new DataFrame(new byte[] { 0x00 },
                (endStream ? FrameFlags.EndStream : FrameFlags.None),
                0, streamId);

        [ConditionalFact(nameof(SupportsAlpn))]
        public async Task ResponseStreamFrames_ContinuationBeforeHeaders_ConnectionError()
        {
            using (var server = Http2LoopbackServer.CreateServer())
            using (var client = CreateHttpClient())
            {
                Task sendTask = client.GetAsync(server.Address);
                await server.EstablishConnectionAsync();
                int streamId = await server.ReadRequestHeaderAsync();

                await server.WriteFrameAsync(MakeSimpleContinuationFrame(streamId));

                // As this is a connection level error, the client should see the request fail.
                await Assert.ThrowsAsync<HttpRequestException>(async () => await sendTask);

                // The client should close the connection as this is a fatal connection level error.
                Assert.Null(await server.ReadFrameAsync(TimeSpan.FromSeconds(30)));
            }
        }

        [ConditionalFact(nameof(SupportsAlpn))]
        public async Task ResponseStreamFrames_DataBeforeHeaders_ConnectionError()
        {
            using (var server = Http2LoopbackServer.CreateServer())
            using (var client = CreateHttpClient())
            {
                Task sendTask = client.GetAsync(server.Address);
                await server.EstablishConnectionAsync();
                int streamId = await server.ReadRequestHeaderAsync();

                await server.WriteFrameAsync(MakeSimpleDataFrame(streamId));

                // As this is a connection level error, the client should see the request fail.
                await Assert.ThrowsAsync<HttpRequestException>(async () => await sendTask);

                // The client should close the connection as this is a fatal connection level error.
                Assert.Null(await server.ReadFrameAsync(TimeSpan.FromSeconds(30)));
            }
        }

        [ConditionalFact(nameof(SupportsAlpn))]
        public async Task ResponseStreamFrames_HeadersAfterHeadersWithoutEndHeaders_ConnectionError()
        {
            using (var server = Http2LoopbackServer.CreateServer())
            using (var client = CreateHttpClient())
            {
                Task sendTask = client.GetAsync(server.Address);
                await server.EstablishConnectionAsync();
                int streamId = await server.ReadRequestHeaderAsync();

                await server.WriteFrameAsync(MakeSimpleHeadersFrame(streamId, endHeaders: false));
                await server.WriteFrameAsync(MakeSimpleHeadersFrame(streamId, endHeaders: false));

                // As this is a connection level error, the client should see the request fail.
                await Assert.ThrowsAsync<HttpRequestException>(async () => await sendTask);

                // The client should close the connection as this is a fatal connection level error.
                Assert.Null(await server.ReadFrameAsync(TimeSpan.FromSeconds(30)));
            }
        }

        [ConditionalFact(nameof(SupportsAlpn))]
        public async Task ResponseStreamFrames_HeadersAfterHeadersAndContinuationWithoutEndHeaders_ConnectionError()
        {
            using (var server = Http2LoopbackServer.CreateServer())
            using (var client = CreateHttpClient())
            {
                Task sendTask = client.GetAsync(server.Address);
                await server.EstablishConnectionAsync();
                int streamId = await server.ReadRequestHeaderAsync();

                await server.WriteFrameAsync(MakeSimpleHeadersFrame(streamId, endHeaders: false));
                await server.WriteFrameAsync(MakeSimpleContinuationFrame(streamId, endHeaders: false));
                await server.WriteFrameAsync(MakeSimpleHeadersFrame(streamId, endHeaders: false));

                // As this is a connection level error, the client should see the request fail.
                await Assert.ThrowsAsync<HttpRequestException>(async () => await sendTask);

                // The client should close the connection as this is a fatal connection level error.
                Assert.Null(await server.ReadFrameAsync(TimeSpan.FromSeconds(30)));
            }
        }

        [ConditionalFact(nameof(SupportsAlpn))]
        public async Task ResponseStreamFrames_HeadersAfterHeadersWithEndHeaders_ConnectionError()
        {
            using (var server = Http2LoopbackServer.CreateServer())
            using (var client = CreateHttpClient())
            {
                Task sendTask = client.GetAsync(server.Address);
                await server.EstablishConnectionAsync();
                int streamId = await server.ReadRequestHeaderAsync();

                await server.WriteFrameAsync(MakeSimpleHeadersFrame(streamId, endHeaders: true));
                await server.WriteFrameAsync(MakeSimpleHeadersFrame(streamId, endHeaders: false));

                // As this is a connection level error, the client should see the request fail.
                await Assert.ThrowsAsync<HttpRequestException>(async () => await sendTask);

                // The client should close the connection as this is a fatal connection level error.
                Assert.Null(await server.ReadFrameAsync(TimeSpan.FromSeconds(30)));
            }
        }

        [ConditionalFact(nameof(SupportsAlpn))]
        public async Task ResponseStreamFrames_HeadersAfterHeadersAndContinuationWithEndHeaders_ConnectionError()
        {
            using (var server = Http2LoopbackServer.CreateServer())
            using (var client = CreateHttpClient())
            {
                Task sendTask = client.GetAsync(server.Address);
                await server.EstablishConnectionAsync();
                int streamId = await server.ReadRequestHeaderAsync();

                await server.WriteFrameAsync(MakeSimpleHeadersFrame(streamId, endHeaders: false));
                await server.WriteFrameAsync(MakeSimpleContinuationFrame(streamId, endHeaders: true));
                await server.WriteFrameAsync(MakeSimpleHeadersFrame(streamId, endHeaders: false));

                // As this is a connection level error, the client should see the request fail.
                await Assert.ThrowsAsync<HttpRequestException>(async () => await sendTask);

                // The client should close the connection as this is a fatal connection level error.
                Assert.Null(await server.ReadFrameAsync(TimeSpan.FromSeconds(30)));
            }
        }

        [ConditionalFact(nameof(SupportsAlpn))]
        public async Task ResponseStreamFrames_DataAfterHeadersWithoutEndHeaders_ConnectionError()
        {
            using (var server = Http2LoopbackServer.CreateServer())
            using (var client = CreateHttpClient())
            {
                Task sendTask = client.GetAsync(server.Address);
                await server.EstablishConnectionAsync();
                int streamId = await server.ReadRequestHeaderAsync();

                await server.WriteFrameAsync(MakeSimpleHeadersFrame(streamId, endHeaders: false));
                await server.WriteFrameAsync(MakeSimpleDataFrame(streamId));

                // As this is a connection level error, the client should see the request fail.
                await Assert.ThrowsAsync<HttpRequestException>(async () => await sendTask);

                // The client should close the connection as this is a fatal connection level error.
                Assert.Null(await server.ReadFrameAsync(TimeSpan.FromSeconds(30)));
            }
        }

        [ConditionalFact(nameof(SupportsAlpn))]
        public async Task ResponseStreamFrames_DataAfterHeadersAndContinuationWithoutEndHeaders_ConnectionError()
        {
            using (var server = Http2LoopbackServer.CreateServer())
            using (var client = CreateHttpClient())
            {
                Task sendTask = client.GetAsync(server.Address);
                await server.EstablishConnectionAsync();
                int streamId = await server.ReadRequestHeaderAsync();

                await server.WriteFrameAsync(MakeSimpleHeadersFrame(streamId, endHeaders: false));
                await server.WriteFrameAsync(MakeSimpleContinuationFrame(streamId, endHeaders: false));
                await server.WriteFrameAsync(MakeSimpleDataFrame(streamId));

                // As this is a connection level error, the client should see the request fail.
                await Assert.ThrowsAsync<HttpRequestException>(async () => await sendTask);

                // The client should close the connection as this is a fatal connection level error.
                Assert.Null(await server.ReadFrameAsync(TimeSpan.FromSeconds(30)));
            }
        }

        // This test is based on RFC 7540 section 6.8:
        // "An endpoint MUST treat a GOAWAY frame with a stream identifier other than 0x0 as a
        // connection error (Section 5.4.1) of type PROTOCOL_ERROR."
        [ConditionalFact(nameof(SupportsAlpn))]
        public async Task GoAwayFrame_NonzeroStream_ConnectionError()
        {
            using (var server = Http2LoopbackServer.CreateServer())
            using (var client = CreateHttpClient())
            {
                Task sendTask = client.GetAsync(server.Address);

                await server.EstablishConnectionAsync();
                await server.ReadRequestHeaderAsync();

                // Send a GoAway frame on stream 1.
                GoAwayFrame invalidFrame = new GoAwayFrame(0, 0, new byte[0], 1);
                await server.WriteFrameAsync(invalidFrame);

                // As this is a connection level error, the client should see the request fail.
                await Assert.ThrowsAsync<HttpRequestException>(async () => await sendTask);

                // The client should close the connection as this is a fatal connection level error.
                Assert.Null(await server.ReadFrameAsync(TimeSpan.FromSeconds(30)));
            }
        }

        [ConditionalFact(nameof(SupportsAlpn))]
        public async Task DataFrame_TooLong_ConnectionError()
        {
            using (var server = Http2LoopbackServer.CreateServer())
            using (var client = CreateHttpClient())
            {
                Task sendTask = client.GetAsync(server.Address);

                await server.EstablishConnectionAsync();
                await server.ReadRequestHeaderAsync();

                // Send a malformed frame.
                DataFrame invalidFrame = new DataFrame(new byte[Frame.MaxFrameLength + 1], FrameFlags.None, 0, 0);
                await server.WriteFrameAsync(invalidFrame);

                // As this is a connection level error, the client should see the request fail.
                await Assert.ThrowsAsync<HttpRequestException>(async () => await sendTask);
            }
        }

        [ConditionalFact(nameof(SupportsAlpn))]
        public async Task CompletedResponse_FrameReceived_ConnectionError()
        {
            using (var server = Http2LoopbackServer.CreateServer())
            using (var client = CreateHttpClient())
            {
                Task<HttpResponseMessage> sendTask = client.GetAsync(server.Address);

                await server.EstablishConnectionAsync();
                server.IgnoreWindowUpdates();
                int streamId = await server.ReadRequestHeaderAsync();

                // Send response and end stream.
                await server.SendDefaultResponseHeadersAsync(streamId);
                DataFrame dataFrame = new DataFrame(new byte[10], FrameFlags.EndStream, 0, streamId);
                await server.WriteFrameAsync(dataFrame);

                HttpResponseMessage response = await sendTask;
                Assert.Equal(HttpStatusCode.OK, response.StatusCode);

                // Send a frame on the now-closed stream.
                DataFrame invalidFrame = new DataFrame(new byte[10], FrameFlags.None, 0, streamId);
                await server.WriteFrameAsync(invalidFrame);

                if (!IsWinHttpHandler)
                {
                    // The client should close the connection as this is a fatal connection level error.
                    Assert.Null(await server.ReadFrameAsync(TimeSpan.FromSeconds(30)));
                }
            }
        }

        [ConditionalFact(nameof(SupportsAlpn))]
        public async Task EmptyResponse_FrameReceived_ConnectionError()
        {
            using (var server = Http2LoopbackServer.CreateServer())
            using (var client = CreateHttpClient())
            {
                Task<HttpResponseMessage> sendTask = client.GetAsync(server.Address);

                await server.EstablishConnectionAsync();
                int streamId = await server.ReadRequestHeaderAsync();

                // Send empty response.
                await server.SendDefaultResponseAsync(streamId);

                HttpResponseMessage response = await sendTask;
                Assert.Equal(HttpStatusCode.OK, response.StatusCode);

                // Send a frame on the now-closed stream.
                DataFrame invalidFrame = new DataFrame(new byte[10], FrameFlags.None, 0, streamId);
                await server.WriteFrameAsync(invalidFrame);

                if (!IsWinHttpHandler)
                {
                    // The client should close the connection as this is a fatal connection level error.
                    Assert.Null(await server.ReadFrameAsync(TimeSpan.FromSeconds(30)));
                }
            }
        }

        [ConditionalFact(nameof(SupportsAlpn))]
        public async Task CompletedResponse_WindowUpdateFrameReceived_Success()
        {
            using (var server = Http2LoopbackServer.CreateServer())
            using (var client = CreateHttpClient())
            {
                Task<HttpResponseMessage> sendTask = client.GetAsync(server.Address);

                await server.EstablishConnectionAsync();
                int streamId = await server.ReadRequestHeaderAsync();

                // Send empty response.
                await server.SendDefaultResponseAsync(streamId);

                HttpResponseMessage response = await sendTask;
                Assert.Equal(HttpStatusCode.OK, response.StatusCode);

                // Send a frame on the now-closed stream.
                WindowUpdateFrame invalidFrame = new WindowUpdateFrame(1, streamId);
                await server.WriteFrameAsync(invalidFrame);

                // The client should close the connection.
                await server.WaitForConnectionShutdownAsync();
            }
        }

        [ConditionalFact(nameof(SupportsAlpn))]
        public async Task ResetResponseStream_FrameReceived_ConnectionError()
        {
            using (var server = Http2LoopbackServer.CreateServer())
            using (var client = CreateHttpClient())
            {
                Task<HttpResponseMessage> sendTask = client.GetAsync(server.Address);

                await server.EstablishConnectionAsync();
                int streamId = await server.ReadRequestHeaderAsync();
                await server.SendDefaultResponseHeadersAsync(streamId);

                // Send a reset stream frame so that stream 1 moves to a terminal state.
                RstStreamFrame resetStream = new RstStreamFrame(FrameFlags.None, 0x1, streamId);
                await server.WriteFrameAsync(resetStream);

                await Assert.ThrowsAsync<HttpRequestException>(async () => await sendTask);

                // Send a frame on the now-closed stream.
                DataFrame invalidFrame = new DataFrame(new byte[10], FrameFlags.None, 0, streamId);
                await server.WriteFrameAsync(invalidFrame);

                if (!IsWinHttpHandler)
                {
                    // The client should close the connection as this is a fatal connection level error.
                    Assert.Null(await server.ReadFrameAsync(TimeSpan.FromSeconds(30)));
                }
            }
        }

        private static async Task<int> EstablishConnectionAndProcessOneRequestAsync(HttpClient client, Http2LoopbackServer server)
        {
            // Establish connection and send initial request/response to ensure connection is available for subsequent use
            Task<HttpResponseMessage> sendTask = client.GetAsync(server.Address);

            await server.EstablishConnectionAsync();

            int streamId = await server.ReadRequestHeaderAsync();
            await server.SendDefaultResponseAsync(streamId);

            HttpResponseMessage response = await sendTask;
            Assert.Equal(HttpStatusCode.OK, response.StatusCode);
            Assert.Equal(0, (await response.Content.ReadAsByteArrayAsync()).Length);

            return streamId;
        }

        [ConditionalFact(nameof(SupportsAlpn))]
        public async Task GoAwayFrame_NoPendingStreams_ConnectionClosed()
        {
            using (var server = Http2LoopbackServer.CreateServer())
            using (var client = CreateHttpClient())
            {
                int streamId = await EstablishConnectionAndProcessOneRequestAsync(client, server);

                // Send GOAWAY.
                GoAwayFrame goAwayFrame = new GoAwayFrame(streamId, 0, new byte[0], 0);
                await server.WriteFrameAsync(goAwayFrame);

                // The client should close the connection.
                await server.WaitForConnectionShutdownAsync();

                // New request should cause a new connection
                await EstablishConnectionAndProcessOneRequestAsync(client, server);
            }
        }

        [ConditionalFact(nameof(SupportsAlpn))]
        public async Task GoAwayFrame_AllPendingStreamsValid_RequestsSucceedAndConnectionClosed()
        {
            using (var server = Http2LoopbackServer.CreateServer())
            using (var client = CreateHttpClient())
            {
                await EstablishConnectionAndProcessOneRequestAsync(client, server);

                // Issue three requests
                Task<HttpResponseMessage> sendTask1 = client.GetAsync(server.Address);
                Task<HttpResponseMessage> sendTask2 = client.GetAsync(server.Address);
                Task<HttpResponseMessage> sendTask3 = client.GetAsync(server.Address);

                // Receive three requests
                int streamId1 = await server.ReadRequestHeaderAsync();
                int streamId2 = await server.ReadRequestHeaderAsync();
                int streamId3 = await server.ReadRequestHeaderAsync();

                Assert.True(streamId1 < streamId2);
                Assert.True(streamId2 < streamId3);

                // Send various partial responses

                // First response: Don't send anything yet

                // Second response: Send headers, no body yet
                await server.SendDefaultResponseHeadersAsync(streamId2);

                // Third response: Send headers, partial body
                await server.SendDefaultResponseHeadersAsync(streamId3);
                await server.SendResponseDataAsync(streamId3, new byte[5], endStream: false);

                // Send a GOAWAY frame that indicates that we will process all three streams
                GoAwayFrame goAwayFrame = new GoAwayFrame(streamId3, 0, new byte[0], 0);
                await server.WriteFrameAsync(goAwayFrame);

                // Finish sending responses
                await server.SendDefaultResponseHeadersAsync(streamId1);
                await server.SendResponseDataAsync(streamId1, new byte[10], endStream: true);
                await server.SendResponseDataAsync(streamId2, new byte[10], endStream: true);
                await server.SendResponseDataAsync(streamId3, new byte[5], endStream: true);

                // We will not send any more frames, so send EOF now, and ensure the client handles this properly.
                server.ShutdownSend();

                // Receive all responses
                HttpResponseMessage response1 = await sendTask1;
                Assert.Equal(HttpStatusCode.OK, response1.StatusCode);
                Assert.Equal(10, (await response1.Content.ReadAsByteArrayAsync()).Length);
                HttpResponseMessage response2 = await sendTask2;
                Assert.Equal(HttpStatusCode.OK, response2.StatusCode);
                Assert.Equal(10, (await response2.Content.ReadAsByteArrayAsync()).Length);
                HttpResponseMessage response3 = await sendTask3;
                Assert.Equal(HttpStatusCode.OK, response3.StatusCode);
                Assert.Equal(10, (await response3.Content.ReadAsByteArrayAsync()).Length);

                // Now that all pending responses have been sent, the client should close the connection.
                await server.WaitForConnectionShutdownAsync();

                // New request should cause a new connection
                await EstablishConnectionAndProcessOneRequestAsync(client, server);
            }
        }

        private static async Task<int> ReadToEndOfStream(Http2LoopbackServer server, int streamId)
        {
            int bytesReceived = 0;
            while (true)
            {
                Frame frame = await server.ReadFrameAsync(TimeSpan.FromSeconds(30));

                Assert.Equal(streamId, frame.StreamId);
                Assert.Equal(FrameType.Data, frame.Type);

                bytesReceived += frame.Length;

                if (frame.Flags == FrameFlags.EndStream)
                {
                    break;
                }

                Assert.Equal(FrameFlags.None, frame.Flags);
                Assert.True(frame.Length > 0);
            }

            return bytesReceived;
        }

        [OuterLoop("Uses Task.Delay")]
        [ConditionalFact(nameof(SupportsAlpn))]
        public async Task Http2_FlowControl_ClientDoesNotExceedWindows()
        {
            const int InitialWindowSize = 65535;
            const int ContentSize = 100_000;

            var content = new ByteArrayContent(TestHelper.GenerateRandomContent(ContentSize));

            using (var server = Http2LoopbackServer.CreateServer())
            using (var client = CreateHttpClient())
            {
                Task<HttpResponseMessage> clientTask = client.PostAsync(server.Address, content);

                await server.EstablishConnectionAsync();

                Frame frame = await server.ReadFrameAsync(TimeSpan.FromSeconds(30));
                int streamId = frame.StreamId;
                Assert.Equal(FrameType.Headers, frame.Type);
                Assert.Equal(FrameFlags.EndHeaders, frame.Flags);

                // Receive up to initial window size
                int bytesReceived = 0;
                while (bytesReceived < InitialWindowSize)
                {
                    frame = await server.ReadFrameAsync(TimeSpan.FromSeconds(30));
                    Assert.Equal(streamId, frame.StreamId);
                    Assert.Equal(FrameType.Data, frame.Type);
                    Assert.Equal(FrameFlags.None, frame.Flags);
                    Assert.True(frame.Length > 0);

                    bytesReceived += frame.Length;
                }

                Assert.Equal(InitialWindowSize, bytesReceived);

                // Issue another read. It shouldn't complete yet. Wait a brief period of time to ensure it doesn't complete.
                Task<Frame> readFrameTask = server.ReadFrameAsync(TimeSpan.FromSeconds(30));

                await Task.Delay(500);
                Assert.False(readFrameTask.IsCompleted);

                // Increase connection window by one. This should still not complete the read.
                await server.WriteFrameAsync(new WindowUpdateFrame(1, 0));

                await Task.Delay(500);

                Assert.False(readFrameTask.IsCompleted);

                // Increase stream window by two. This should complete the read with a single byte.
                await server.WriteFrameAsync(new WindowUpdateFrame(2, streamId));

                frame = await readFrameTask;
                Assert.Equal(1, frame.Length);
                bytesReceived++;

                // Issue another read and ensure it doesn't complete yet.
                readFrameTask = server.ReadFrameAsync(TimeSpan.FromSeconds(30));

                await Task.Delay(500);
                Assert.False(readFrameTask.IsCompleted);

                // Increase connection window by two. This should complete the read with a single byte.
                await server.WriteFrameAsync(new WindowUpdateFrame(2, 0));

                frame = await readFrameTask;
                Assert.Equal(1, frame.Length);
                bytesReceived++;

                // Issue another read and ensure it doesn't complete yet.
                readFrameTask = server.ReadFrameAsync(TimeSpan.FromSeconds(30));

                await Task.Delay(500);
                Assert.False(readFrameTask.IsCompleted);

                // Increase connection window to allow exactly the remaining request size. This should still not complete the read.
                await server.WriteFrameAsync(new WindowUpdateFrame(ContentSize - bytesReceived - 1, 0));

                await Task.Delay(500);
                Assert.False(readFrameTask.IsCompleted);

                // Increase stream window to allow exactly the remaining request size. This should allow the rest of the request to be sent.
                await server.WriteFrameAsync(new WindowUpdateFrame(ContentSize - bytesReceived, streamId));

                frame = await readFrameTask;
                Assert.Equal(streamId, frame.StreamId);
                Assert.Equal(FrameType.Data, frame.Type);
                Assert.Equal(FrameFlags.None, frame.Flags);
                Assert.True(frame.Length > 0);

                bytesReceived += frame.Length;

                // Read to end of stream
                bytesReceived += await ReadToEndOfStream(server, streamId);

                Assert.Equal(ContentSize, bytesReceived);

                await server.SendDefaultResponseAsync(streamId);

                HttpResponseMessage response = await clientTask;
                Assert.Equal(HttpStatusCode.OK, response.StatusCode);
            }
        }

        [OuterLoop("Uses Task.Delay")]
        [ConditionalFact(nameof(SupportsAlpn))]
        public async Task Http2_InitialWindowSize_ClientDoesNotExceedWindows()
        {
            const int DefaultInitialWindowSize = 65535;
            const int ContentSize = 100_000;

            var content = new ByteArrayContent(TestHelper.GenerateRandomContent(ContentSize));

            using (var server = Http2LoopbackServer.CreateServer())
            using (var client = CreateHttpClient())
            {
                Task<HttpResponseMessage> clientTask = client.PostAsync(server.Address, content);

                await server.EstablishConnectionAsync();

                // Bump connection window so it won't block the client.
                await server.WriteFrameAsync(new WindowUpdateFrame(ContentSize - DefaultInitialWindowSize, 0));

                Frame frame = await server.ReadFrameAsync(TimeSpan.FromSeconds(30));
                int streamId = frame.StreamId;
                Assert.Equal(FrameType.Headers, frame.Type);
                Assert.Equal(FrameFlags.EndHeaders, frame.Flags);

                // Receive up to initial window size
                int bytesReceived = 0;
                while (bytesReceived < DefaultInitialWindowSize)
                {
                    frame = await server.ReadFrameAsync(TimeSpan.FromSeconds(30));
                    Assert.Equal(streamId, frame.StreamId);
                    Assert.Equal(FrameType.Data, frame.Type);
                    Assert.Equal(FrameFlags.None, frame.Flags);
                    Assert.True(frame.Length > 0);

                    bytesReceived += frame.Length;
                }

                Assert.Equal(DefaultInitialWindowSize, bytesReceived);

                // Issue another read. It shouldn't complete yet. Wait a brief period of time to ensure it doesn't complete.
                Task<Frame> readFrameTask = server.ReadFrameAsync(TimeSpan.FromSeconds(30));

                await Task.Delay(500);
                Assert.False(readFrameTask.IsCompleted);

                // Change SETTINGS_INITIAL_WINDOW_SIZE to 0. This will make the client's credit go negative.
                server.ExpectSettingsAck();
                await server.WriteFrameAsync(new SettingsFrame(new SettingsEntry { SettingId = SettingId.InitialWindowSize, Value = 0 }));

                await Task.Delay(500);
                Assert.False(readFrameTask.IsCompleted);

                // Increase stream window by one. Client credit will still be negative.
                await server.WriteFrameAsync(new WindowUpdateFrame(1, streamId));

                await Task.Delay(500);
                Assert.False(readFrameTask.IsCompleted);

                // Change SETTINGS_INITIAL_WINDOW_SIZE to 1. Client credit will still be negative.
                server.ExpectSettingsAck();
                await server.WriteFrameAsync(new SettingsFrame(new SettingsEntry { SettingId = SettingId.InitialWindowSize, Value = 1 }));

                await Task.Delay(500);
                Assert.False(readFrameTask.IsCompleted);

                // Increase stream window so client credit will be 0.
                await server.WriteFrameAsync(new WindowUpdateFrame(DefaultInitialWindowSize - 2, streamId));

                await Task.Delay(500);
                Assert.False(readFrameTask.IsCompleted);

                // Increase stream window by one, so client can now send a single byte.
                await server.WriteFrameAsync(new WindowUpdateFrame(1, streamId));

                frame = await readFrameTask;
                Assert.Equal(FrameType.Data, frame.Type);
                Assert.Equal(1, frame.Length);
                bytesReceived++;

                // Issue another read and ensure it doesn't complete yet.
                readFrameTask = server.ReadFrameAsync(TimeSpan.FromSeconds(30));

                await Task.Delay(500);
                Assert.False(readFrameTask.IsCompleted);

                // Increase SETTINGS_INITIAL_WINDOW_SIZE to 2, so client can now send a single byte.
                server.ExpectSettingsAck();
                await server.WriteFrameAsync(new SettingsFrame(new SettingsEntry { SettingId = SettingId.InitialWindowSize, Value = 2 }));

                frame = await readFrameTask;
                Assert.Equal(FrameType.Data, frame.Type);
                Assert.Equal(1, frame.Length);
                bytesReceived++;

                // Issue another read and ensure it doesn't complete yet.
                readFrameTask = server.ReadFrameAsync(TimeSpan.FromSeconds(30));

                await Task.Delay(500);
                Assert.False(readFrameTask.IsCompleted);

                // Increase SETTINGS_INITIAL_WINDOW_SIZE to be enough that the client can send the rest of the content.
                server.ExpectSettingsAck();
                await server.WriteFrameAsync(new SettingsFrame(new SettingsEntry { SettingId = SettingId.InitialWindowSize, Value = ContentSize - (DefaultInitialWindowSize - 1) }));

                frame = await readFrameTask;
                Assert.Equal(streamId, frame.StreamId);
                Assert.Equal(FrameType.Data, frame.Type);
                Assert.Equal(FrameFlags.None, frame.Flags);
                Assert.True(frame.Length > 0);

                bytesReceived += frame.Length;

                // Read to end of stream
                bytesReceived += await ReadToEndOfStream(server, streamId);

                Assert.Equal(ContentSize, bytesReceived);

                await server.SendDefaultResponseAsync(streamId);

                HttpResponseMessage response = await clientTask;
                Assert.Equal(HttpStatusCode.OK, response.StatusCode);
            }
        }

        [OuterLoop("Uses Task.Delay")]
        [ConditionalFact(nameof(SupportsAlpn))]
        public async Task Http2_MaxConcurrentStreams_LimitEnforced()
        {
            using (var server = Http2LoopbackServer.CreateServer())
            using (var client = CreateHttpClient())
            {
                Task<HttpResponseMessage> sendTask = client.GetAsync(server.Address);

                await server.EstablishConnectionAsync();
                server.IgnoreWindowUpdates();

                // Process first request and send response.
                int streamId = await server.ReadRequestHeaderAsync();
                await server.SendDefaultResponseAsync(streamId);

                HttpResponseMessage response = await sendTask;
                Assert.Equal(HttpStatusCode.OK, response.StatusCode);

                // Change MaxConcurrentStreams setting and wait for ack.
                // (We don't want to send any new requests until we receive the ack, otherwise we may have a timing issue.)
                SettingsFrame settingsFrame = new SettingsFrame(new SettingsEntry { SettingId = SettingId.MaxConcurrentStreams, Value = 0 });
                await server.WriteFrameAsync(settingsFrame);
                Frame settingsAckFrame = await server.ReadFrameAsync(TimeSpan.FromSeconds(30));
                Assert.Equal(FrameType.Settings, settingsAckFrame.Type);
                Assert.Equal(FrameFlags.Ack, settingsAckFrame.Flags);

                // Issue two more requests. We shouldn't send either of them.
                sendTask = client.GetAsync(server.Address);
                Task<HttpResponseMessage> sendTask2 = client.GetAsync(server.Address);

                // Issue another read. It shouldn't complete yet. Wait a brief period of time to ensure it doesn't complete.
                Task<Frame> readFrameTask = server.ReadFrameAsync(TimeSpan.FromSeconds(30));
                await Task.Delay(500);
                Assert.False(readFrameTask.IsCompleted);

                // Change MaxConcurrentStreams again to allow a single request to come through.
                server.ExpectSettingsAck();
                settingsFrame = new SettingsFrame(new SettingsEntry { SettingId = SettingId.MaxConcurrentStreams, Value = 1 });
                await server.WriteFrameAsync(settingsFrame);

                // First request should be sent
                Frame frame = await readFrameTask;
                Assert.Equal(FrameType.Headers, frame.Type);
                streamId = frame.StreamId;

                // Issue another read. Second request should not be sent yet.
                readFrameTask = server.ReadFrameAsync(TimeSpan.FromSeconds(30));
                await Task.Delay(500);
                Assert.False(readFrameTask.IsCompleted);

                // Send response for first request
                await server.SendDefaultResponseAsync(streamId);
                response = await sendTask;
                Assert.Equal(HttpStatusCode.OK, response.StatusCode);

                // Second request should be sent now
                frame = await readFrameTask;
                Assert.Equal(FrameType.Headers, frame.Type);
                streamId = frame.StreamId;

                // Send response for second request
                await server.SendDefaultResponseAsync(streamId);
                response = await sendTask;
                Assert.Equal(HttpStatusCode.OK, response.StatusCode);
            }
        }

        [OuterLoop("Uses Task.Delay")]
        [ConditionalFact(nameof(SupportsAlpn))]
        public async Task Http2_WaitingForStream_Cancellation()
        {
            HttpClientHandler handler = CreateHttpClientHandler();
            handler.ServerCertificateCustomValidationCallback = TestHelper.AllowAllCertificates;

            using (var server = Http2LoopbackServer.CreateServer())
            using (var client = new HttpClient(handler))
            {
                Task<HttpResponseMessage> sendTask = client.GetAsync(server.Address);

                await server.EstablishConnectionAsync();
                server.IgnoreWindowUpdates();

                // Process first request and send response.
                int streamId = await server.ReadRequestHeaderAsync();
                await server.SendDefaultResponseAsync(streamId);

                HttpResponseMessage response = await sendTask;
                Assert.Equal(HttpStatusCode.OK, response.StatusCode);

                // Change MaxConcurrentStreams setting and wait for ack.
                // (We don't want to send any new requests until we receive the ack, otherwise we may have a timing issue.)
                SettingsFrame settingsFrame = new SettingsFrame(new SettingsEntry { SettingId = SettingId.MaxConcurrentStreams, Value = 0 });
                await server.WriteFrameAsync(settingsFrame);
                Frame settingsAckFrame = await server.ReadFrameAsync(TimeSpan.FromSeconds(30));
                Assert.Equal(FrameType.Settings, settingsAckFrame.Type);
                Assert.Equal(FrameFlags.Ack, settingsAckFrame.Flags);

                // Issue a new request, so that we can cancel it while it waits for a stream.
                var cts = new CancellationTokenSource();
                sendTask = client.GetAsync(server.Address, cts.Token);

                // Make sure that the request makes it to the point where it's waiting for a connection.
                // It's possible that we'll still initiate a cancellation before it makes it to the queue,
                // but it should still behave in the same way if so.
                await Task.Delay(500);

                Stopwatch stopwatch = Stopwatch.StartNew();
                cts.Cancel();

                await Assert.ThrowsAnyAsync<OperationCanceledException>(async () => await sendTask);

                // Ensure that the cancellation occurs promptly
                stopwatch.Stop();
                Assert.True(stopwatch.ElapsedMilliseconds < 30000);

                // As the client has not allocated a stream ID when the corresponding request is cancelled,
                // we do not send a RST stream frame.
            }
        }

        [ConditionalFact(nameof(SupportsAlpn))]
        public async Task Http2_WaitingOnWindowCredit_Cancellation()
        {
            // The goal of this test is to get the client into the state where it has sent the headers,
            // but is waiting on window credit before it will send the body. We then issue a cancellation
            // to ensure the request is cancelled as expected.
            const int InitialWindowSize = 65535;
            const int ContentSize = InitialWindowSize + 1;

            HttpClientHandler handler = CreateHttpClientHandler();
            handler.ServerCertificateCustomValidationCallback = TestHelper.AllowAllCertificates;
            TestHelper.EnsureHttp2Feature(handler);

            var content = new ByteArrayContent(TestHelper.GenerateRandomContent(ContentSize));

            using (var server = Http2LoopbackServer.CreateServer())
            using (var client = new HttpClient(handler))
            {
                var cts = new CancellationTokenSource();
                Task<HttpResponseMessage> clientTask = client.PostAsync(server.Address, content, cts.Token);

                await server.EstablishConnectionAsync();

                Frame frame = await server.ReadFrameAsync(TimeSpan.FromSeconds(30));
                int streamId = frame.StreamId;
                Assert.Equal(FrameType.Headers, frame.Type);
                Assert.Equal(FrameFlags.EndHeaders, frame.Flags);

                // Receive up to initial window size
                int bytesReceived = 0;
                while (bytesReceived < InitialWindowSize)
                {
                    frame = await server.ReadFrameAsync(TimeSpan.FromSeconds(30));
                    Assert.Equal(streamId, frame.StreamId);
                    Assert.Equal(FrameType.Data, frame.Type);
                    Assert.Equal(FrameFlags.None, frame.Flags);
                    Assert.True(frame.Length > 0);

                    bytesReceived += frame.Length;
                }

                // The client is waiting for more credit in order to send the last byte of the
                // request body. Test cancellation at this point.
                Stopwatch stopwatch = Stopwatch.StartNew();

                cts.Cancel();
                await Assert.ThrowsAnyAsync<OperationCanceledException>(async () => await clientTask);

                // Ensure that the cancellation occurs promptly
                stopwatch.Stop();
                Assert.True(stopwatch.ElapsedMilliseconds < 30000);

                // The server should receive a RstStream frame.
                frame = await server.ReadFrameAsync(TimeSpan.FromSeconds(30));
                Assert.Equal(FrameType.RstStream, frame.Type);
            }
        }

        [OuterLoop("Uses Task.Delay")]
        [ConditionalFact(nameof(SupportsAlpn))]
        public async Task Http2_PendingSend_Cancellation()
        {
            // The goal of this test is to get the client into the state where it is sending content,
            // but the send pends because the TCP window is full.
            const int InitialWindowSize = 65535;
            const int ContentSize = InitialWindowSize * 2; // Double the default TCP window size.

            HttpClientHandler handler = CreateHttpClientHandler();
            handler.ServerCertificateCustomValidationCallback = TestHelper.AllowAllCertificates;
            TestHelper.EnsureHttp2Feature(handler);

            var content = new ByteArrayContent(TestHelper.GenerateRandomContent(ContentSize));

            using (var server = Http2LoopbackServer.CreateServer())
            using (var client = new HttpClient(handler))
            {
                var cts = new CancellationTokenSource();

                Task<HttpResponseMessage> clientTask = client.PostAsync(server.Address, content, cts.Token);

                await server.EstablishConnectionAsync();

                Frame frame = await server.ReadFrameAsync(TimeSpan.FromSeconds(30));
                int streamId = frame.StreamId;
                Assert.Equal(FrameType.Headers, frame.Type);
                Assert.Equal(FrameFlags.EndHeaders, frame.Flags);

                // Increase the size of the HTTP/2 Window, so that it is large enough to fill the
                // TCP window when we do not perform any reads on the server side.
                await server.WriteFrameAsync(new WindowUpdateFrame(InitialWindowSize, streamId));

                // Give the client time to read the window update frame, and for the write to pend.
                await Task.Delay(1000);
                cts.Cancel();

                await Assert.ThrowsAnyAsync<OperationCanceledException>(async () => await clientTask);
            }
        }
    }
}<|MERGE_RESOLUTION|>--- conflicted
+++ resolved
@@ -19,13 +19,9 @@
 
         public static bool SupportsAlpn => PlatformDetection.SupportsAlpn;
 
-<<<<<<< HEAD
+        public HttpClientHandlerTest_Http2(ITestOutputHelper output) : base(output) { }
+
         [Fact]
-=======
-        public HttpClientHandlerTest_Http2(ITestOutputHelper output) : base(output) { }
-
-        [ConditionalFact(nameof(SupportsAlpn))]
->>>>>>> 2191763a
         public async Task Http2_ClientPreface_Sent()
         {
             using (var server = Http2LoopbackServer.CreateServer())
