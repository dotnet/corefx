// Licensed to the .NET Foundation under one or more agreements.
// The .NET Foundation licenses this file to you under the MIT license.
// See the LICENSE file in the project root for more information.

using System.Collections.Generic;
using System.Diagnostics;
using System.Net.Security;
using System.Linq;
using System.Net.Test.Common;
using System.Text;
using System.Threading;
using System.Threading.Tasks;

using Xunit;
using Xunit.Abstractions;

namespace System.Net.Http.Functional.Tests
{
    public abstract class HttpClientHandlerTest_Http2 : HttpClientHandlerTestBase
    {
        protected override bool UseSocketsHttpHandler => true;
        protected override bool UseHttp2 => true;

        public static bool SupportsAlpn => PlatformDetection.SupportsAlpn;

        public HttpClientHandlerTest_Http2(ITestOutputHelper output) : base(output) { }

        private async Task AssertProtocolErrorAsync(Task task, ProtocolErrors errorCode)
        {
            Exception e = await Assert.ThrowsAsync<HttpRequestException>(() => task);
            if (UseSocketsHttpHandler)
            {
                string text = e.ToString();
                Assert.Contains(((int)errorCode).ToString("x"), text);
                Assert.Contains(
                    Enum.IsDefined(typeof(ProtocolErrors), errorCode) ? errorCode.ToString() : ProtocolErrors.PROTOCOL_ERROR.ToString(),
                    text);
            }
        }

        public enum ProtocolErrors
        {
            NO_ERROR = 0x0,
            PROTOCOL_ERROR = 0x1,
            INTERNAL_ERROR = 0x2,
            FLOW_CONTROL_ERROR = 0x3,
            SETTINGS_TIMEOUT = 0x4,
            STREAM_CLOSED = 0x5,
            FRAME_SIZE_ERROR = 0x6,
            REFUSED_STREAM = 0x7,
            CANCEL = 0x8,
            COMPRESSION_ERROR = 0x9,
            CONNECT_ERROR = 0xa,
            ENHANCE_YOUR_CALM = 0xb,
            INADEQUATE_SECURITY = 0xc,
            HTTP_1_1_REQUIRED = 0xd
        }

        [Fact]
        public async Task Http2_ClientPreface_Sent()
        {
            using (var server = Http2LoopbackServer.CreateServer())
            using (HttpClient client = CreateHttpClient())
            {
                Task sendTask = client.GetAsync(server.Address);

                string connectionPreface = await server.AcceptConnectionAsync();

                Assert.Equal("PRI * HTTP/2.0\r\n\r\nSM\r\n\r\n", connectionPreface);
            }
        }

        [Fact]
        public async Task Http2_InitialSettings_SentAndAcked()
        {
            using (var server = Http2LoopbackServer.CreateServer())
            using (HttpClient client = CreateHttpClient())
            {
                Task sendTask = client.GetAsync(server.Address);

                await server.AcceptConnectionAsync();

                // Receive the initial client settings frame.
                Frame receivedFrame = await server.ReadFrameAsync(TimeSpan.FromSeconds(30));
                Assert.Equal(FrameType.Settings, receivedFrame.Type);

                // Send the initial server settings frame.
                Frame emptySettings = new Frame(0, FrameType.Settings, FrameFlags.None, 0);
                await server.WriteFrameAsync(emptySettings).ConfigureAwait(false);

                // Receive the server settings frame ACK.
                // This doesn't have to be the next frame, as the client is allowed to send before receiving our SETTINGS frame.
                // So, loop until we see it (or the timeout expires)
                while (true)
                {
                    receivedFrame = await server.ReadFrameAsync(TimeSpan.FromSeconds(30));
                    if (receivedFrame.Type == FrameType.Settings && receivedFrame.AckFlag)
                    {
                        break;
                    }
                }
            }
        }

        [Fact]
        public async Task Http2_DataSentBeforeServerPreface_ProtocolError()
        {
            using (var server = Http2LoopbackServer.CreateServer())
            using (HttpClient client = CreateHttpClient())
            {
                Task sendTask = client.GetAsync(server.Address);

                await server.AcceptConnectionAsync();

                // Send a frame despite not having sent the server connection preface.
                DataFrame invalidFrame = new DataFrame(new byte[10], FrameFlags.Padded, 10, 1);
                await server.WriteFrameAsync(invalidFrame);

                await AssertProtocolErrorAsync(sendTask, ProtocolErrors.PROTOCOL_ERROR);
            }
        }

        [Fact]
        public async Task Http2_NoResponseBody_Success()
        {
            using (var server = Http2LoopbackServer.CreateServer())
            using (HttpClient client = CreateHttpClient())
            {
                Task<HttpResponseMessage> sendTask = client.GetAsync(server.Address);

                await server.EstablishConnectionAsync();

                int streamId = await server.ReadRequestHeaderAsync();

                await server.SendDefaultResponseAsync(streamId);

                HttpResponseMessage response = await sendTask;
                Assert.Equal(HttpStatusCode.OK, response.StatusCode);
                Assert.Equal(0, (await response.Content.ReadAsByteArrayAsync()).Length);
            }
        }

        [ConditionalFact(nameof(SupportsAlpn))]
        public async Task Http2_ZeroLengthResponseBody_Success()
        {
            using (var server = Http2LoopbackServer.CreateServer())
            using (HttpClient client = CreateHttpClient())
            {
                Task<HttpResponseMessage> sendTask = client.GetAsync(server.Address);

                await server.EstablishConnectionAsync();

                int streamId = await server.ReadRequestHeaderAsync();

                await server.SendDefaultResponseHeadersAsync(streamId);

                // Send zero-length body
                var frame = new DataFrame(new byte[0], FrameFlags.EndStream, 0, streamId);
                await server.WriteFrameAsync(frame);

                HttpResponseMessage response = await sendTask;
                Assert.Equal(HttpStatusCode.OK, response.StatusCode);
                Assert.Equal(0, (await response.Content.ReadAsByteArrayAsync()).Length);
            }
        }

        [ConditionalFact(nameof(SupportsAlpn))]
        public async Task Http2_ServerSendsValidSettingsValues_Success()
        {
            using (var server = Http2LoopbackServer.CreateServer())
            using (HttpClient client = CreateHttpClient())
            {
                Task<HttpResponseMessage> sendTask = client.GetAsync(server.Address);

                // Send a bunch of valid SETTINGS values (that won't interfere with processing requests)
                await server.EstablishConnectionAsync(
                    new SettingsEntry { SettingId = SettingId.HeaderTableSize, Value = 0 },
                    new SettingsEntry { SettingId = SettingId.HeaderTableSize, Value = 1 },
                    new SettingsEntry { SettingId = SettingId.HeaderTableSize, Value = 345678 },
                    new SettingsEntry { SettingId = SettingId.InitialWindowSize, Value = 0 },
                    new SettingsEntry { SettingId = SettingId.InitialWindowSize, Value = 1 },
                    new SettingsEntry { SettingId = SettingId.InitialWindowSize, Value = 4567890 },
                    new SettingsEntry { SettingId = SettingId.MaxConcurrentStreams, Value = 1 },
                    new SettingsEntry { SettingId = SettingId.MaxFrameSize, Value = 16384 },
                    new SettingsEntry { SettingId = SettingId.MaxFrameSize, Value = 16777215 },
                    new SettingsEntry { SettingId = SettingId.MaxHeaderListSize, Value = 0 },
                    new SettingsEntry { SettingId = SettingId.MaxHeaderListSize, Value = 10000000 },
                    new SettingsEntry { SettingId = (SettingId)5678, Value = 1234 });

                int streamId = await server.ReadRequestHeaderAsync();

                await server.SendDefaultResponseAsync(streamId);

                HttpResponseMessage response = await sendTask;
                Assert.Equal(HttpStatusCode.OK, response.StatusCode);
            }
        }

        [ActiveIssue(35466)]
        [ConditionalTheory(nameof(SupportsAlpn))]
        [InlineData(SettingId.MaxFrameSize, 16383, ProtocolErrors.PROTOCOL_ERROR, true)]
        [InlineData(SettingId.MaxFrameSize, 162777216, ProtocolErrors.PROTOCOL_ERROR, true)]
        [InlineData(SettingId.InitialWindowSize, 0x80000000, ProtocolErrors.FLOW_CONTROL_ERROR, false)]
        public async Task Http2_ServerSendsInvalidSettingsValue_Error(SettingId settingId, uint value, ProtocolErrors expectedError, bool skipForWinHttp)
        {
            if (IsWinHttpHandler && skipForWinHttp)
            {
                // WinHTTP does not treat these as errors, it seems to ignore the invalid setting.
                return;
            }

            using (var server = Http2LoopbackServer.CreateServer())
            using (HttpClient client = CreateHttpClient())
            {
                Task<HttpResponseMessage> sendTask = client.GetAsync(server.Address);

                // Send invalid initial SETTINGS value
                await server.EstablishConnectionAsync(new SettingsEntry { SettingId = settingId, Value = value });

                await AssertProtocolErrorAsync(sendTask, expectedError);
            }
        }

        [ConditionalFact(nameof(SupportsAlpn))]
        public async Task Http2_StreamResetByServerBeforeHeadersSent_RequestFails()
        {
            if (IsWinHttpHandler)
            {
                // WinHTTP does not genenerate an exception here. 
                // It seems to ignore a RST_STREAM sent before headers are sent, and continue to wait for HEADERS.
                return;
            }

            using (var server = Http2LoopbackServer.CreateServer())
            using (HttpClient client = CreateHttpClient())
            {
                Task<HttpResponseMessage> sendTask = client.GetAsync(server.Address);

                await server.EstablishConnectionAsync();
                int streamId = await server.ReadRequestHeaderAsync();

                // Send a reset stream frame so that the stream moves to a terminal state.
                RstStreamFrame resetStream = new RstStreamFrame(FrameFlags.None, (int)ProtocolErrors.INTERNAL_ERROR, streamId);
                await server.WriteFrameAsync(resetStream);

                await AssertProtocolErrorAsync(sendTask, ProtocolErrors.INTERNAL_ERROR);
            }
        }

        [ConditionalFact(nameof(SupportsAlpn))]
        public async Task Http2_StreamResetByServerAfterHeadersSent_RequestFails()
        {
            using (var server = Http2LoopbackServer.CreateServer())
            using (HttpClient client = CreateHttpClient())
            {
                Task<HttpResponseMessage> sendTask = client.GetAsync(server.Address);

                await server.EstablishConnectionAsync();
                int streamId = await server.ReadRequestHeaderAsync();

                // Send response headers
                await server.SendDefaultResponseHeadersAsync(streamId);

                // Send a reset stream frame so that the stream moves to a terminal state.
                RstStreamFrame resetStream = new RstStreamFrame(FrameFlags.None, (int)ProtocolErrors.INTERNAL_ERROR, streamId);
                await server.WriteFrameAsync(resetStream);

                await AssertProtocolErrorAsync(sendTask, ProtocolErrors.INTERNAL_ERROR);
            }
        }

        [ConditionalFact(nameof(SupportsAlpn))]
        public async Task Http2_StreamResetByServerAfterPartialBodySent_RequestFails()
        {
            using (var server = Http2LoopbackServer.CreateServer())
            using (HttpClient client = CreateHttpClient())
            {
                Task<HttpResponseMessage> sendTask = client.GetAsync(server.Address);

                await server.EstablishConnectionAsync();
                int streamId = await server.ReadRequestHeaderAsync();

                // Send response headers and partial response body
                await server.SendDefaultResponseHeadersAsync(streamId);
                DataFrame dataFrame = new DataFrame(new byte[10], FrameFlags.None, 0, streamId);
                await server.WriteFrameAsync(dataFrame);

                // Send a reset stream frame so that the stream moves to a terminal state.
                RstStreamFrame resetStream = new RstStreamFrame(FrameFlags.None, (int)ProtocolErrors.INTERNAL_ERROR, streamId);
                await server.WriteFrameAsync(resetStream);

                await AssertProtocolErrorAsync(sendTask, ProtocolErrors.INTERNAL_ERROR);
            }
        }

        // This test is based on RFC 7540 section 6.1:
        // "If a DATA frame is received whose stream identifier field is 0x0, the recipient MUST
        // respond with a connection error (Section 5.4.1) of type PROTOCOL_ERROR."
        [ConditionalFact(nameof(SupportsAlpn))]
        public async Task DataFrame_NoStream_ConnectionError()
        {
            using (var server = Http2LoopbackServer.CreateServer())
            using (HttpClient client = CreateHttpClient())
            {
                Task sendTask = client.GetAsync(server.Address);

                await server.EstablishConnectionAsync();
                await server.ReadRequestHeaderAsync();

                // Send a malformed frame (streamId is 0)
                DataFrame invalidFrame = new DataFrame(new byte[10], FrameFlags.None, 0, 0);
                await server.WriteFrameAsync(invalidFrame);

                // As this is a connection level error, the client should see the request fail.
                await AssertProtocolErrorAsync(sendTask, ProtocolErrors.PROTOCOL_ERROR);

                // The client should close the connection as this is a fatal connection level error.
                Assert.Null(await server.ReadFrameAsync(TimeSpan.FromSeconds(30)));
            }
        }

        // This test is based on RFC 7540 section 5.1:
        // "Receiving any frame other than HEADERS or PRIORITY on a stream in this state MUST
        // be treated as a connection error (Section 5.4.1) of type PROTOCOL_ERROR."
        [ConditionalFact(nameof(SupportsAlpn))]
        public async Task DataFrame_IdleStream_ConnectionError()
        {
            if (IsWinHttpHandler)
            {
                // WinHTTP does not treat this as an error, it seems to ignore the invalid frame.
                return;
            }

            using (var server = Http2LoopbackServer.CreateServer())
            using (HttpClient client = CreateHttpClient())
            {
                Task<HttpResponseMessage> sendTask = client.GetAsync(server.Address);

                await server.EstablishConnectionAsync();
                await server.ReadRequestHeaderAsync();

                // Send a data frame on stream 5, which is in the idle state.
                DataFrame invalidFrame = new DataFrame(new byte[10], FrameFlags.None, 0, 5);
                await server.WriteFrameAsync(invalidFrame);

                // As this is a connection level error, the client should see the request fail.
                await AssertProtocolErrorAsync(sendTask, ProtocolErrors.PROTOCOL_ERROR);

                // The client should close the connection as this is a fatal connection level error.
                Assert.Null(await server.ReadFrameAsync(TimeSpan.FromSeconds(30)));
            }
        }

        // The spec does not clearly define how a client should behave when it receives unsolicited
        // headers from the server on an idle stream. We fall back to treating this as a connection
        // level error, as we do for other unexpected frames on idle streams.
        [ConditionalFact(nameof(SupportsAlpn))]
        public async Task HeadersFrame_IdleStream_ConnectionError()
        {
            if (IsWinHttpHandler)
            {
                // WinHTTP does not treat this as an error, it seems to ignore the HEADERS frame.
                return;
            }

            using (var server = Http2LoopbackServer.CreateServer())
            using (HttpClient client = CreateHttpClient())
            {
                Task sendTask = client.GetAsync(server.Address);

                await server.EstablishConnectionAsync();
                int streamId = await server.ReadRequestHeaderAsync();

                // Send a headers frame on stream 5, which is in the idle state.
                await server.SendDefaultResponseHeadersAsync(5);

                // As this is a connection level error, the client should see the request fail.
                await AssertProtocolErrorAsync(sendTask, ProtocolErrors.PROTOCOL_ERROR);

                // The client should close the connection as this is a fatal connection level error.
                Assert.Null(await server.ReadFrameAsync(TimeSpan.FromSeconds(30)));
            }
        }

        private static Frame MakeSimpleHeadersFrame(int streamId, bool endHeaders = false, bool endStream = false) =>
            new HeadersFrame(new byte[] { 0x88 },       // :status: 200 
                (endHeaders ? FrameFlags.EndHeaders : FrameFlags.None) | (endStream ? FrameFlags.EndStream : FrameFlags.None),
                0, 0, 0, streamId);

        private static Frame MakeSimpleContinuationFrame(int streamId, bool endHeaders = false) =>
            new ContinuationFrame(new byte[] { 0x88 },       // :status: 200 
                (endHeaders ? FrameFlags.EndHeaders : FrameFlags.None),
                0, 0, 0, streamId);

        private static Frame MakeSimpleDataFrame(int streamId, bool endStream = false) =>
            new DataFrame(new byte[] { 0x00 },
                (endStream ? FrameFlags.EndStream : FrameFlags.None),
                0, streamId);

        [ConditionalFact(nameof(SupportsAlpn))]
        public async Task ResponseStreamFrames_ContinuationBeforeHeaders_ConnectionError()
        {
            using (var server = Http2LoopbackServer.CreateServer())
            using (HttpClient client = CreateHttpClient())
            {
                Task sendTask = client.GetAsync(server.Address);
                await server.EstablishConnectionAsync();
                int streamId = await server.ReadRequestHeaderAsync();

                await server.WriteFrameAsync(MakeSimpleContinuationFrame(streamId));

                // As this is a connection level error, the client should see the request fail.
                await AssertProtocolErrorAsync(sendTask, ProtocolErrors.PROTOCOL_ERROR);

                // The client should close the connection as this is a fatal connection level error.
                Assert.Null(await server.ReadFrameAsync(TimeSpan.FromSeconds(30)));
            }
        }

        [ConditionalFact(nameof(SupportsAlpn))]
        public async Task ResponseStreamFrames_DataBeforeHeaders_ConnectionError()
        {
            using (var server = Http2LoopbackServer.CreateServer())
            using (HttpClient client = CreateHttpClient())
            {
                Task sendTask = client.GetAsync(server.Address);
                await server.EstablishConnectionAsync();
                int streamId = await server.ReadRequestHeaderAsync();

                await server.WriteFrameAsync(MakeSimpleDataFrame(streamId));

                // As this is a connection level error, the client should see the request fail.
                await AssertProtocolErrorAsync(sendTask, ProtocolErrors.PROTOCOL_ERROR);

                // The client should close the connection as this is a fatal connection level error.
                Assert.Null(await server.ReadFrameAsync(TimeSpan.FromSeconds(30)));
            }
        }

        [ConditionalFact(nameof(SupportsAlpn))]
        public async Task ResponseStreamFrames_HeadersAfterHeadersWithoutEndHeaders_ConnectionError()
        {
            using (var server = Http2LoopbackServer.CreateServer())
            using (HttpClient client = CreateHttpClient())
            {
                Task sendTask = client.GetAsync(server.Address);
                await server.EstablishConnectionAsync();
                int streamId = await server.ReadRequestHeaderAsync();

                await server.WriteFrameAsync(MakeSimpleHeadersFrame(streamId, endHeaders: false));
                await server.WriteFrameAsync(MakeSimpleHeadersFrame(streamId, endHeaders: false));

                // As this is a connection level error, the client should see the request fail.
                await AssertProtocolErrorAsync(sendTask, ProtocolErrors.PROTOCOL_ERROR);

                // The client should close the connection as this is a fatal connection level error.
                Assert.Null(await server.ReadFrameAsync(TimeSpan.FromSeconds(30)));
            }
        }

        [ConditionalFact(nameof(SupportsAlpn))]
        public async Task ResponseStreamFrames_HeadersAfterHeadersAndContinuationWithoutEndHeaders_ConnectionError()
        {
            using (var server = Http2LoopbackServer.CreateServer())
            using (HttpClient client = CreateHttpClient())
            {
                Task sendTask = client.GetAsync(server.Address);
                await server.EstablishConnectionAsync();
                int streamId = await server.ReadRequestHeaderAsync();

                await server.WriteFrameAsync(MakeSimpleHeadersFrame(streamId, endHeaders: false));
                await server.WriteFrameAsync(MakeSimpleContinuationFrame(streamId, endHeaders: false));
                await server.WriteFrameAsync(MakeSimpleHeadersFrame(streamId, endHeaders: false));

                // As this is a connection level error, the client should see the request fail.
                await AssertProtocolErrorAsync(sendTask, ProtocolErrors.PROTOCOL_ERROR);

                // The client should close the connection as this is a fatal connection level error.
                Assert.Null(await server.ReadFrameAsync(TimeSpan.FromSeconds(30)));
            }
        }

        [ConditionalFact(nameof(SupportsAlpn))]
        public async Task ResponseStreamFrames_DataAfterHeadersWithoutEndHeaders_ConnectionError()
        {
            using (var server = Http2LoopbackServer.CreateServer())
            using (HttpClient client = CreateHttpClient())
            {
                Task sendTask = client.GetAsync(server.Address);
                await server.EstablishConnectionAsync();
                int streamId = await server.ReadRequestHeaderAsync();

                await server.WriteFrameAsync(MakeSimpleHeadersFrame(streamId, endHeaders: false));
                await server.WriteFrameAsync(MakeSimpleDataFrame(streamId));

                // As this is a connection level error, the client should see the request fail.
                await AssertProtocolErrorAsync(sendTask, ProtocolErrors.PROTOCOL_ERROR);

                // The client should close the connection as this is a fatal connection level error.
                Assert.Null(await server.ReadFrameAsync(TimeSpan.FromSeconds(30)));
            }
        }

        [ConditionalFact(nameof(SupportsAlpn))]
        public async Task ResponseStreamFrames_DataAfterHeadersAndContinuationWithoutEndHeaders_ConnectionError()
        {
            using (var server = Http2LoopbackServer.CreateServer())
            using (HttpClient client = CreateHttpClient())
            {
                Task sendTask = client.GetAsync(server.Address);
                await server.EstablishConnectionAsync();
                int streamId = await server.ReadRequestHeaderAsync();

                await server.WriteFrameAsync(MakeSimpleHeadersFrame(streamId, endHeaders: false));
                await server.WriteFrameAsync(MakeSimpleContinuationFrame(streamId, endHeaders: false));
                await server.WriteFrameAsync(MakeSimpleDataFrame(streamId));

                // As this is a connection level error, the client should see the request fail.
                await AssertProtocolErrorAsync(sendTask, ProtocolErrors.PROTOCOL_ERROR);

                // The client should close the connection as this is a fatal connection level error.
                Assert.Null(await server.ReadFrameAsync(TimeSpan.FromSeconds(30)));
            }
        }

        // This test is based on RFC 7540 section 6.8:
        // "An endpoint MUST treat a GOAWAY frame with a stream identifier other than 0x0 as a
        // connection error (Section 5.4.1) of type PROTOCOL_ERROR."
        [ConditionalFact(nameof(SupportsAlpn))]
        public async Task GoAwayFrame_NonzeroStream_ConnectionError()
        {
            using (var server = Http2LoopbackServer.CreateServer())
            using (HttpClient client = CreateHttpClient())
            {
                Task sendTask = client.GetAsync(server.Address);

                await server.EstablishConnectionAsync();
                await server.ReadRequestHeaderAsync();

                // Send a GoAway frame on stream 1.
                GoAwayFrame invalidFrame = new GoAwayFrame(0, (int)ProtocolErrors.ENHANCE_YOUR_CALM, new byte[0], 1);
                await server.WriteFrameAsync(invalidFrame);

                // As this is a connection level error, the client should see the request fail.
                await AssertProtocolErrorAsync(sendTask, ProtocolErrors.PROTOCOL_ERROR);

                // The client should close the connection as this is a fatal connection level error.
                Assert.Null(await server.ReadFrameAsync(TimeSpan.FromSeconds(30)));
            }
        }

        [ConditionalFact(nameof(SupportsAlpn))]
        public async Task DataFrame_TooLong_ConnectionError()
        {
            using (var server = Http2LoopbackServer.CreateServer())
            using (HttpClient client = CreateHttpClient())
            {
                Task sendTask = client.GetAsync(server.Address);

                await server.EstablishConnectionAsync();
                await server.ReadRequestHeaderAsync();

                // Send a malformed frame.
                DataFrame invalidFrame = new DataFrame(new byte[Frame.MaxFrameLength + 1], FrameFlags.None, 0, 0);
                await server.WriteFrameAsync(invalidFrame);

                // As this is a connection level error, the client should see the request fail.
                await AssertProtocolErrorAsync(sendTask, ProtocolErrors.FRAME_SIZE_ERROR);
            }
        }

        [ConditionalFact(nameof(SupportsAlpn))]
        public async Task CompletedResponse_FrameReceived_ConnectionError()
        {
            using (var server = Http2LoopbackServer.CreateServer())
            using (HttpClient client = CreateHttpClient())
            {
                Task<HttpResponseMessage> sendTask = client.GetAsync(server.Address);

                await server.EstablishConnectionAsync();
                server.IgnoreWindowUpdates();
                int streamId = await server.ReadRequestHeaderAsync();

                // Send response and end stream.
                await server.SendDefaultResponseHeadersAsync(streamId);
                DataFrame dataFrame = new DataFrame(new byte[10], FrameFlags.EndStream, 0, streamId);
                await server.WriteFrameAsync(dataFrame);

                HttpResponseMessage response = await sendTask;
                Assert.Equal(HttpStatusCode.OK, response.StatusCode);

                // Send a frame on the now-closed stream.
                DataFrame invalidFrame = new DataFrame(new byte[10], FrameFlags.None, 0, streamId);
                await server.WriteFrameAsync(invalidFrame);

                if (!IsWinHttpHandler)
                {
                    // The client should close the connection as this is a fatal connection level error.
                    Assert.Null(await server.ReadFrameAsync(TimeSpan.FromSeconds(30)));
                }
            }
        }

        [ConditionalFact(nameof(SupportsAlpn))]
        public async Task EmptyResponse_FrameReceived_ConnectionError()
        {
            using (var server = Http2LoopbackServer.CreateServer())
            using (HttpClient client = CreateHttpClient())
            {
                Task<HttpResponseMessage> sendTask = client.GetAsync(server.Address);

                await server.EstablishConnectionAsync();
                int streamId = await server.ReadRequestHeaderAsync();

                // Send empty response.
                await server.SendDefaultResponseAsync(streamId);

                HttpResponseMessage response = await sendTask;
                Assert.Equal(HttpStatusCode.OK, response.StatusCode);

                // Send a frame on the now-closed stream.
                DataFrame invalidFrame = new DataFrame(new byte[10], FrameFlags.None, 0, streamId);
                await server.WriteFrameAsync(invalidFrame);

                if (!IsWinHttpHandler)
                {
                    // The client should close the connection as this is a fatal connection level error.
                    Assert.Null(await server.ReadFrameAsync(TimeSpan.FromSeconds(30)));
                }
            }
        }

        [ConditionalFact(nameof(SupportsAlpn))]
        public async Task CompletedResponse_WindowUpdateFrameReceived_Success()
        {
            using (var server = Http2LoopbackServer.CreateServer())
            using (HttpClient client = CreateHttpClient())
            {
                Task<HttpResponseMessage> sendTask = client.GetAsync(server.Address);

                await server.EstablishConnectionAsync();
                int streamId = await server.ReadRequestHeaderAsync();

                // Send empty response.
                await server.SendDefaultResponseAsync(streamId);

                HttpResponseMessage response = await sendTask;
                Assert.Equal(HttpStatusCode.OK, response.StatusCode);

                // Send a frame on the now-closed stream.
                WindowUpdateFrame invalidFrame = new WindowUpdateFrame(1, streamId);
                await server.WriteFrameAsync(invalidFrame);

                // The client should close the connection.
                await server.WaitForConnectionShutdownAsync();
            }
        }

        public static IEnumerable<object[]> ValidAndInvalidProtocolErrors() =>
            Enum.GetValues(typeof(ProtocolErrors))
            .Cast<ProtocolErrors>()
            .Concat(new[] { (ProtocolErrors)12345 })
            .Select(p => new object[] { p });

        [ConditionalTheory(nameof(SupportsAlpn))]
        [MemberData(nameof(ValidAndInvalidProtocolErrors))]
        public async Task ResetResponseStream_FrameReceived_ConnectionError(ProtocolErrors error)
        {
            using (var server = Http2LoopbackServer.CreateServer())
            using (HttpClient client = CreateHttpClient())
            {
                Task<HttpResponseMessage> sendTask = client.GetAsync(server.Address);

                await server.EstablishConnectionAsync();
                int streamId = await server.ReadRequestHeaderAsync();
                await server.SendDefaultResponseHeadersAsync(streamId);

                // Send a reset stream frame so that stream 1 moves to a terminal state.
                RstStreamFrame resetStream = new RstStreamFrame(FrameFlags.None, (int)error, streamId);
                await server.WriteFrameAsync(resetStream);

                await AssertProtocolErrorAsync(sendTask, error);

                // Send a frame on the now-closed stream.
                DataFrame invalidFrame = new DataFrame(new byte[10], FrameFlags.None, 0, streamId);
                await server.WriteFrameAsync(invalidFrame);

                if (!IsWinHttpHandler)
                {
                    // The client should close the connection as this is a fatal connection level error.
                    Assert.Null(await server.ReadFrameAsync(TimeSpan.FromSeconds(30)));
                }
            }
        }

        private static async Task<int> EstablishConnectionAndProcessOneRequestAsync(HttpClient client, Http2LoopbackServer server)
        {
            // Establish connection and send initial request/response to ensure connection is available for subsequent use
            Task<HttpResponseMessage> sendTask = client.GetAsync(server.Address);

            await server.EstablishConnectionAsync();

            int streamId = await server.ReadRequestHeaderAsync();
            await server.SendDefaultResponseAsync(streamId);

            HttpResponseMessage response = await sendTask;
            Assert.Equal(HttpStatusCode.OK, response.StatusCode);
            Assert.Equal(0, (await response.Content.ReadAsByteArrayAsync()).Length);

            return streamId;
        }

        [ConditionalFact(nameof(SupportsAlpn))]
        public async Task GoAwayFrame_NoPendingStreams_ConnectionClosed()
        {
            using (var server = Http2LoopbackServer.CreateServer())
            using (HttpClient client = CreateHttpClient())
            {
                int streamId = await EstablishConnectionAndProcessOneRequestAsync(client, server);

                // Send GOAWAY.
                GoAwayFrame goAwayFrame = new GoAwayFrame(streamId, 0, new byte[0], 0);
                await server.WriteFrameAsync(goAwayFrame);

                // The client should close the connection.
                await server.WaitForConnectionShutdownAsync();

                // New request should cause a new connection
                await EstablishConnectionAndProcessOneRequestAsync(client, server);
            }
        }

        [ConditionalFact(nameof(SupportsAlpn))]
        public async Task GoAwayFrame_AllPendingStreamsValid_RequestsSucceedAndConnectionClosed()
        {
            using (var server = Http2LoopbackServer.CreateServer())
            using (HttpClient client = CreateHttpClient())
            {
                await EstablishConnectionAndProcessOneRequestAsync(client, server);

                // Issue three requests
                Task<HttpResponseMessage> sendTask1 = client.GetAsync(server.Address);
                Task<HttpResponseMessage> sendTask2 = client.GetAsync(server.Address);
                Task<HttpResponseMessage> sendTask3 = client.GetAsync(server.Address);

                // Receive three requests
                int streamId1 = await server.ReadRequestHeaderAsync();
                int streamId2 = await server.ReadRequestHeaderAsync();
                int streamId3 = await server.ReadRequestHeaderAsync();

                Assert.True(streamId1 < streamId2);
                Assert.True(streamId2 < streamId3);

                // Send various partial responses

                // First response: Don't send anything yet

                // Second response: Send headers, no body yet
                await server.SendDefaultResponseHeadersAsync(streamId2);

                // Third response: Send headers, partial body
                await server.SendDefaultResponseHeadersAsync(streamId3);
                await server.SendResponseDataAsync(streamId3, new byte[5], endStream: false);

                // Send a GOAWAY frame that indicates that we will process all three streams
                GoAwayFrame goAwayFrame = new GoAwayFrame(streamId3, 0, new byte[0], 0);
                await server.WriteFrameAsync(goAwayFrame);

                // Finish sending responses
                await server.SendDefaultResponseHeadersAsync(streamId1);
                await server.SendResponseDataAsync(streamId1, new byte[10], endStream: true);
                await server.SendResponseDataAsync(streamId2, new byte[10], endStream: true);
                await server.SendResponseDataAsync(streamId3, new byte[5], endStream: true);

                // We will not send any more frames, so send EOF now, and ensure the client handles this properly.
                server.ShutdownSend();

                // Receive all responses
                HttpResponseMessage response1 = await sendTask1;
                Assert.Equal(HttpStatusCode.OK, response1.StatusCode);
                Assert.Equal(10, (await response1.Content.ReadAsByteArrayAsync()).Length);
                HttpResponseMessage response2 = await sendTask2;
                Assert.Equal(HttpStatusCode.OK, response2.StatusCode);
                Assert.Equal(10, (await response2.Content.ReadAsByteArrayAsync()).Length);
                HttpResponseMessage response3 = await sendTask3;
                Assert.Equal(HttpStatusCode.OK, response3.StatusCode);
                Assert.Equal(10, (await response3.Content.ReadAsByteArrayAsync()).Length);

                // Now that all pending responses have been sent, the client should close the connection.
                await server.WaitForConnectionShutdownAsync();

                // New request should cause a new connection
                await EstablishConnectionAndProcessOneRequestAsync(client, server);
            }
        }

        [ConditionalFact(nameof(SupportsAlpn))]
        public async Task GoAwayFrame_AbortAllPendingStreams_StreamFailWithExpectedException()
        {
            using (Http2LoopbackServer server = Http2LoopbackServer.CreateServer())
            using (HttpClient client = CreateHttpClient())
            {
                await EstablishConnectionAndProcessOneRequestAsync(client, server);

                // Issue three requests
                Task<HttpResponseMessage> sendTask1 = client.GetAsync(server.Address);
                Task<HttpResponseMessage> sendTask2 = client.GetAsync(server.Address);
                Task<HttpResponseMessage> sendTask3 = client.GetAsync(server.Address);

                // Receive three requests
                int streamId1 = await server.ReadRequestHeaderAsync();
                int streamId2 = await server.ReadRequestHeaderAsync();
                int streamId3 = await server.ReadRequestHeaderAsync();

                Assert.InRange(streamId1, int.MinValue, streamId2 - 1);
                Assert.InRange(streamId2, int.MinValue, streamId3 - 1);

                // Send various partial responses

                // First response: Don't send anything yet

                // Second response: Send headers, no body yet
                await server.SendDefaultResponseHeadersAsync(streamId2);

                // Third response: Send headers, partial body
                await server.SendDefaultResponseHeadersAsync(streamId3);
                await server.SendResponseDataAsync(streamId3, new byte[5], endStream: false);

                // Send a GOAWAY frame that indicates that we will abort all the requests.
                var goAwayFrame = new GoAwayFrame(0, (int)ProtocolErrors.ENHANCE_YOUR_CALM, new byte[0], 0);
                await server.WriteFrameAsync(goAwayFrame);

                // We will not send any more frames, so send EOF now, and ensure the client handles this properly.
                server.ShutdownSend();

                await AssertProtocolErrorAsync(sendTask1, ProtocolErrors.ENHANCE_YOUR_CALM);
                await AssertProtocolErrorAsync(sendTask2, ProtocolErrors.ENHANCE_YOUR_CALM);
                await AssertProtocolErrorAsync(sendTask3, ProtocolErrors.ENHANCE_YOUR_CALM);

                // Now that all pending responses have been sent, the client should close the connection.
                await server.WaitForConnectionShutdownAsync();

                // New request should cause a new connection
                await EstablishConnectionAndProcessOneRequestAsync(client, server);
            }
        }

        private static async Task<int> ReadToEndOfStream(Http2LoopbackServer server, int streamId)
        {
            int bytesReceived = 0;
            while (true)
            {
                Frame frame = await server.ReadFrameAsync(TimeSpan.FromSeconds(30));

                Assert.Equal(streamId, frame.StreamId);
                Assert.Equal(FrameType.Data, frame.Type);

                bytesReceived += frame.Length;

                if (frame.Flags == FrameFlags.EndStream)
                {
                    break;
                }

                Assert.Equal(FrameFlags.None, frame.Flags);
                Assert.True(frame.Length > 0);
            }

            return bytesReceived;
        }

        [OuterLoop("Uses Task.Delay")]
        [ConditionalFact(nameof(SupportsAlpn))]
        public async Task Http2_FlowControl_ClientDoesNotExceedWindows()
        {
            const int InitialWindowSize = 65535;
            const int ContentSize = 100_000;

            var content = new ByteArrayContent(TestHelper.GenerateRandomContent(ContentSize));

            using (var server = Http2LoopbackServer.CreateServer())
            using (HttpClient client = CreateHttpClient())
            {
                Task<HttpResponseMessage> clientTask = client.PostAsync(server.Address, content);

                await server.EstablishConnectionAsync();

                Frame frame = await server.ReadFrameAsync(TimeSpan.FromSeconds(30));
                int streamId = frame.StreamId;
                Assert.Equal(FrameType.Headers, frame.Type);
                Assert.Equal(FrameFlags.EndHeaders, frame.Flags);

                // Receive up to initial window size
                int bytesReceived = 0;
                while (bytesReceived < InitialWindowSize)
                {
                    frame = await server.ReadFrameAsync(TimeSpan.FromSeconds(30));
                    Assert.Equal(streamId, frame.StreamId);
                    Assert.Equal(FrameType.Data, frame.Type);
                    Assert.Equal(FrameFlags.None, frame.Flags);
                    Assert.True(frame.Length > 0);

                    bytesReceived += frame.Length;
                }

                Assert.Equal(InitialWindowSize, bytesReceived);

                // Issue another read. It shouldn't complete yet. Wait a brief period of time to ensure it doesn't complete.
                Task<Frame> readFrameTask = server.ReadFrameAsync(TimeSpan.FromSeconds(30));

                await Task.Delay(500);
                Assert.False(readFrameTask.IsCompleted);

                // Increase connection window by one. This should still not complete the read.
                await server.WriteFrameAsync(new WindowUpdateFrame(1, 0));

                await Task.Delay(500);

                Assert.False(readFrameTask.IsCompleted);

                // Increase stream window by two. This should complete the read with a single byte.
                await server.WriteFrameAsync(new WindowUpdateFrame(2, streamId));

                frame = await readFrameTask;
                Assert.Equal(1, frame.Length);
                bytesReceived++;

                // Issue another read and ensure it doesn't complete yet.
                readFrameTask = server.ReadFrameAsync(TimeSpan.FromSeconds(30));

                await Task.Delay(500);
                Assert.False(readFrameTask.IsCompleted);

                // Increase connection window by two. This should complete the read with a single byte.
                await server.WriteFrameAsync(new WindowUpdateFrame(2, 0));

                frame = await readFrameTask;
                Assert.Equal(1, frame.Length);
                bytesReceived++;

                // Issue another read and ensure it doesn't complete yet.
                readFrameTask = server.ReadFrameAsync(TimeSpan.FromSeconds(30));

                await Task.Delay(500);
                Assert.False(readFrameTask.IsCompleted);

                // Increase connection window to allow exactly the remaining request size. This should still not complete the read.
                await server.WriteFrameAsync(new WindowUpdateFrame(ContentSize - bytesReceived - 1, 0));

                await Task.Delay(500);
                Assert.False(readFrameTask.IsCompleted);

                // Increase stream window to allow exactly the remaining request size. This should allow the rest of the request to be sent.
                await server.WriteFrameAsync(new WindowUpdateFrame(ContentSize - bytesReceived, streamId));

                frame = await readFrameTask;
                Assert.Equal(streamId, frame.StreamId);
                Assert.Equal(FrameType.Data, frame.Type);
                Assert.Equal(FrameFlags.None, frame.Flags);
                Assert.True(frame.Length > 0);

                bytesReceived += frame.Length;

                // Read to end of stream
                bytesReceived += await ReadToEndOfStream(server, streamId);

                Assert.Equal(ContentSize, bytesReceived);

                await server.SendDefaultResponseAsync(streamId);

                HttpResponseMessage response = await clientTask;
                Assert.Equal(HttpStatusCode.OK, response.StatusCode);
            }
        }

        [OuterLoop("Uses Task.Delay")]
        [ConditionalFact(nameof(SupportsAlpn))]
        public async Task Http2_InitialWindowSize_ClientDoesNotExceedWindows()
        {
            const int DefaultInitialWindowSize = 65535;
            const int ContentSize = 100_000;

            var content = new ByteArrayContent(TestHelper.GenerateRandomContent(ContentSize));

            using (var server = Http2LoopbackServer.CreateServer())
            using (HttpClient client = CreateHttpClient())
            {
                Task<HttpResponseMessage> clientTask = client.PostAsync(server.Address, content);

                await server.EstablishConnectionAsync();

                // Bump connection window so it won't block the client.
                await server.WriteFrameAsync(new WindowUpdateFrame(ContentSize - DefaultInitialWindowSize, 0));

                Frame frame = await server.ReadFrameAsync(TimeSpan.FromSeconds(30));
                int streamId = frame.StreamId;
                Assert.Equal(FrameType.Headers, frame.Type);
                Assert.Equal(FrameFlags.EndHeaders, frame.Flags);

                // Receive up to initial window size
                int bytesReceived = 0;
                while (bytesReceived < DefaultInitialWindowSize)
                {
                    frame = await server.ReadFrameAsync(TimeSpan.FromSeconds(30));
                    Assert.Equal(streamId, frame.StreamId);
                    Assert.Equal(FrameType.Data, frame.Type);
                    Assert.Equal(FrameFlags.None, frame.Flags);
                    Assert.True(frame.Length > 0);

                    bytesReceived += frame.Length;
                }

                Assert.Equal(DefaultInitialWindowSize, bytesReceived);

                // Issue another read. It shouldn't complete yet. Wait a brief period of time to ensure it doesn't complete.
                Task<Frame> readFrameTask = server.ReadFrameAsync(TimeSpan.FromSeconds(30));

                await Task.Delay(500);
                Assert.False(readFrameTask.IsCompleted);

                // Change SETTINGS_INITIAL_WINDOW_SIZE to 0. This will make the client's credit go negative.
                server.ExpectSettingsAck();
                await server.WriteFrameAsync(new SettingsFrame(new SettingsEntry { SettingId = SettingId.InitialWindowSize, Value = 0 }));

                await Task.Delay(500);
                Assert.False(readFrameTask.IsCompleted);

                // Increase stream window by one. Client credit will still be negative.
                await server.WriteFrameAsync(new WindowUpdateFrame(1, streamId));

                await Task.Delay(500);
                Assert.False(readFrameTask.IsCompleted);

                // Change SETTINGS_INITIAL_WINDOW_SIZE to 1. Client credit will still be negative.
                server.ExpectSettingsAck();
                await server.WriteFrameAsync(new SettingsFrame(new SettingsEntry { SettingId = SettingId.InitialWindowSize, Value = 1 }));

                await Task.Delay(500);
                Assert.False(readFrameTask.IsCompleted);

                // Increase stream window so client credit will be 0.
                await server.WriteFrameAsync(new WindowUpdateFrame(DefaultInitialWindowSize - 2, streamId));

                await Task.Delay(500);
                Assert.False(readFrameTask.IsCompleted);

                // Increase stream window by one, so client can now send a single byte.
                await server.WriteFrameAsync(new WindowUpdateFrame(1, streamId));

                frame = await readFrameTask;
                Assert.Equal(FrameType.Data, frame.Type);
                Assert.Equal(1, frame.Length);
                bytesReceived++;

                // Issue another read and ensure it doesn't complete yet.
                readFrameTask = server.ReadFrameAsync(TimeSpan.FromSeconds(30));

                await Task.Delay(500);
                Assert.False(readFrameTask.IsCompleted);

                // Increase SETTINGS_INITIAL_WINDOW_SIZE to 2, so client can now send a single byte.
                server.ExpectSettingsAck();
                await server.WriteFrameAsync(new SettingsFrame(new SettingsEntry { SettingId = SettingId.InitialWindowSize, Value = 2 }));

                frame = await readFrameTask;
                Assert.Equal(FrameType.Data, frame.Type);
                Assert.Equal(1, frame.Length);
                bytesReceived++;

                // Issue another read and ensure it doesn't complete yet.
                readFrameTask = server.ReadFrameAsync(TimeSpan.FromSeconds(30));

                await Task.Delay(500);
                Assert.False(readFrameTask.IsCompleted);

                // Increase SETTINGS_INITIAL_WINDOW_SIZE to be enough that the client can send the rest of the content.
                server.ExpectSettingsAck();
                await server.WriteFrameAsync(new SettingsFrame(new SettingsEntry { SettingId = SettingId.InitialWindowSize, Value = ContentSize - (DefaultInitialWindowSize - 1) }));

                frame = await readFrameTask;
                Assert.Equal(streamId, frame.StreamId);
                Assert.Equal(FrameType.Data, frame.Type);
                Assert.Equal(FrameFlags.None, frame.Flags);
                Assert.True(frame.Length > 0);

                bytesReceived += frame.Length;

                // Read to end of stream
                bytesReceived += await ReadToEndOfStream(server, streamId);

                Assert.Equal(ContentSize, bytesReceived);

                await server.SendDefaultResponseAsync(streamId);

                HttpResponseMessage response = await clientTask;
                Assert.Equal(HttpStatusCode.OK, response.StatusCode);
            }
        }

        [OuterLoop("Uses Task.Delay")]
        [ConditionalFact(nameof(SupportsAlpn))]
        public async Task Http2_MaxConcurrentStreams_LimitEnforced()
        {
            using (var server = Http2LoopbackServer.CreateServer())
            using (HttpClient client = CreateHttpClient())
            {
                Task<HttpResponseMessage> sendTask = client.GetAsync(server.Address);

                await server.EstablishConnectionAsync();
                server.IgnoreWindowUpdates();

                // Process first request and send response.
                int streamId = await server.ReadRequestHeaderAsync();
                await server.SendDefaultResponseAsync(streamId);

                HttpResponseMessage response = await sendTask;
                Assert.Equal(HttpStatusCode.OK, response.StatusCode);

                // Change MaxConcurrentStreams setting and wait for ack.
                // (We don't want to send any new requests until we receive the ack, otherwise we may have a timing issue.)
                SettingsFrame settingsFrame = new SettingsFrame(new SettingsEntry { SettingId = SettingId.MaxConcurrentStreams, Value = 0 });
                await server.WriteFrameAsync(settingsFrame);
                Frame settingsAckFrame = await server.ReadFrameAsync(TimeSpan.FromSeconds(30));
                Assert.Equal(FrameType.Settings, settingsAckFrame.Type);
                Assert.Equal(FrameFlags.Ack, settingsAckFrame.Flags);

                // Issue two more requests. We shouldn't send either of them.
                sendTask = client.GetAsync(server.Address);
                Task<HttpResponseMessage> sendTask2 = client.GetAsync(server.Address);

                // Issue another read. It shouldn't complete yet. Wait a brief period of time to ensure it doesn't complete.
                Task<Frame> readFrameTask = server.ReadFrameAsync(TimeSpan.FromSeconds(30));
                await Task.Delay(500);
                Assert.False(readFrameTask.IsCompleted);

                // Change MaxConcurrentStreams again to allow a single request to come through.
                server.ExpectSettingsAck();
                settingsFrame = new SettingsFrame(new SettingsEntry { SettingId = SettingId.MaxConcurrentStreams, Value = 1 });
                await server.WriteFrameAsync(settingsFrame);

                // First request should be sent
                Frame frame = await readFrameTask;
                Assert.Equal(FrameType.Headers, frame.Type);
                streamId = frame.StreamId;

                // Issue another read. Second request should not be sent yet.
                readFrameTask = server.ReadFrameAsync(TimeSpan.FromSeconds(30));
                await Task.Delay(500);
                Assert.False(readFrameTask.IsCompleted);

                // Send response for first request
                await server.SendDefaultResponseAsync(streamId);
                response = await sendTask;
                Assert.Equal(HttpStatusCode.OK, response.StatusCode);

                // Second request should be sent now
                frame = await readFrameTask;
                Assert.Equal(FrameType.Headers, frame.Type);
                streamId = frame.StreamId;

                // Send response for second request
                await server.SendDefaultResponseAsync(streamId);
                response = await sendTask;
                Assert.Equal(HttpStatusCode.OK, response.StatusCode);
            }
        }

        [OuterLoop("Uses Task.Delay")]
        [ConditionalFact(nameof(SupportsAlpn))]
        public async Task Http2_WaitingForStream_Cancellation()
        {
            using (var server = Http2LoopbackServer.CreateServer())
            using (HttpClient client = CreateHttpClient())
            {
                Task<HttpResponseMessage> sendTask = client.GetAsync(server.Address);

                await server.EstablishConnectionAsync();
                server.IgnoreWindowUpdates();

                // Process first request and send response.
                int streamId = await server.ReadRequestHeaderAsync();
                await server.SendDefaultResponseAsync(streamId);

                HttpResponseMessage response = await sendTask;
                Assert.Equal(HttpStatusCode.OK, response.StatusCode);

                // Change MaxConcurrentStreams setting and wait for ack.
                // (We don't want to send any new requests until we receive the ack, otherwise we may have a timing issue.)
                SettingsFrame settingsFrame = new SettingsFrame(new SettingsEntry { SettingId = SettingId.MaxConcurrentStreams, Value = 0 });
                await server.WriteFrameAsync(settingsFrame);
                Frame settingsAckFrame = await server.ReadFrameAsync(TimeSpan.FromSeconds(30));
                Assert.Equal(FrameType.Settings, settingsAckFrame.Type);
                Assert.Equal(FrameFlags.Ack, settingsAckFrame.Flags);

                // Issue a new request, so that we can cancel it while it waits for a stream.
                var cts = new CancellationTokenSource();
                sendTask = client.GetAsync(server.Address, cts.Token);

                // Make sure that the request makes it to the point where it's waiting for a connection.
                // It's possible that we'll still initiate a cancellation before it makes it to the queue,
                // but it should still behave in the same way if so.
                await Task.Delay(500);

                Stopwatch stopwatch = Stopwatch.StartNew();
                cts.Cancel();

                await Assert.ThrowsAnyAsync<OperationCanceledException>(async () => await sendTask);

                // Ensure that the cancellation occurs promptly
                stopwatch.Stop();
                Assert.True(stopwatch.ElapsedMilliseconds < 30000);

                // As the client has not allocated a stream ID when the corresponding request is cancelled,
                // we do not send a RST stream frame.
            }
        }

        [ConditionalFact(nameof(SupportsAlpn))]
        public async Task Http2_WaitingOnWindowCredit_Cancellation()
        {
            // The goal of this test is to get the client into the state where it has sent the headers,
            // but is waiting on window credit before it will send the body. We then issue a cancellation
            // to ensure the request is cancelled as expected.
            const int InitialWindowSize = 65535;
            const int ContentSize = InitialWindowSize + 1;

            HttpClientHandler handler = CreateHttpClientHandler();
            handler.ServerCertificateCustomValidationCallback = TestHelper.AllowAllCertificates;

            var content = new ByteArrayContent(TestHelper.GenerateRandomContent(ContentSize));

            using (var server = Http2LoopbackServer.CreateServer())
            using (HttpClient client = CreateHttpClient(handler))
            {
                var cts = new CancellationTokenSource();
                Task<HttpResponseMessage> clientTask = client.PostAsync(server.Address, content, cts.Token);

                await server.EstablishConnectionAsync();

                Frame frame = await server.ReadFrameAsync(TimeSpan.FromSeconds(30));
                int streamId = frame.StreamId;
                Assert.Equal(FrameType.Headers, frame.Type);
                Assert.Equal(FrameFlags.EndHeaders, frame.Flags);

                // Receive up to initial window size
                int bytesReceived = 0;
                while (bytesReceived < InitialWindowSize)
                {
                    frame = await server.ReadFrameAsync(TimeSpan.FromSeconds(30));
                    Assert.Equal(streamId, frame.StreamId);
                    Assert.Equal(FrameType.Data, frame.Type);
                    Assert.Equal(FrameFlags.None, frame.Flags);
                    Assert.True(frame.Length > 0);

                    bytesReceived += frame.Length;
                }

                // The client is waiting for more credit in order to send the last byte of the
                // request body. Test cancellation at this point.
                Stopwatch stopwatch = Stopwatch.StartNew();

                cts.Cancel();
                await Assert.ThrowsAnyAsync<OperationCanceledException>(async () => await clientTask);

                // Ensure that the cancellation occurs promptly
                stopwatch.Stop();
                Assert.True(stopwatch.ElapsedMilliseconds < 30000);

                // The server should receive a RstStream frame.
                frame = await server.ReadFrameAsync(TimeSpan.FromSeconds(30));
                Assert.Equal(FrameType.RstStream, frame.Type);
            }
        }

        [OuterLoop("Uses Task.Delay")]
        [ConditionalFact(nameof(SupportsAlpn))]
        public async Task Http2_PendingSend_Cancellation()
        {
            // The goal of this test is to get the client into the state where it is sending content,
            // but the send pends because the TCP window is full.
            const int InitialWindowSize = 65535;
            const int ContentSize = InitialWindowSize * 2; // Double the default TCP window size.

            var content = new ByteArrayContent(TestHelper.GenerateRandomContent(ContentSize));

            using (var server = Http2LoopbackServer.CreateServer())
            using (HttpClient client = CreateHttpClient())
            {
                var cts = new CancellationTokenSource();

                Task<HttpResponseMessage> clientTask = client.PostAsync(server.Address, content, cts.Token);

                await server.EstablishConnectionAsync();

                Frame frame = await server.ReadFrameAsync(TimeSpan.FromSeconds(30));
                int streamId = frame.StreamId;
                Assert.Equal(FrameType.Headers, frame.Type);
                Assert.Equal(FrameFlags.EndHeaders, frame.Flags);

                // Increase the size of the HTTP/2 Window, so that it is large enough to fill the
                // TCP window when we do not perform any reads on the server side.
                await server.WriteFrameAsync(new WindowUpdateFrame(InitialWindowSize, streamId));

                // Give the client time to read the window update frame, and for the write to pend.
                await Task.Delay(1000);
                cts.Cancel();

                await Assert.ThrowsAnyAsync<OperationCanceledException>(async () => await clientTask);
            }
        }

<<<<<<< HEAD
        [ConditionalFact(nameof(SupportsAlpn))]
        public async Task Http2_ProtocolMismatch_Throws()
        {
            HttpClientHandler handler = CreateHttpClientHandler();
            handler.ServerCertificateCustomValidationCallback = TestHelper.AllowAllCertificates;

            using (HttpClient client = CreateHttpClient())
            {
                // Create HTTP/1.1 loopback server and advertise HTTP2 via ALPN.
                await LoopbackServer.CreateServerAsync(async (server, uri) =>
                {
                    // Convert http to https as we are going to negotiate TLS.
                    Task<string> requestTask = client.GetStringAsync(uri.ToString().Replace("http://", "https://"));

                    await server.AcceptConnectionAsync(async connection =>
                    {
                        // negotiate TLS with ALPN H/2
                        var sslStream = new SslStream(connection.Stream, false, delegate { return true; });
                        SslServerAuthenticationOptions options = new SslServerAuthenticationOptions();
                        options.ServerCertificate = Net.Test.Common.Configuration.Certificates.GetServerCertificate();
                        options.ApplicationProtocols = new List<SslApplicationProtocol>() { SslApplicationProtocol.Http2 };
                        options.ApplicationProtocols.Add(SslApplicationProtocol.Http2);
                        // Negotiate TLS.
                        await sslStream.AuthenticateAsServerAsync(options, CancellationToken.None).ConfigureAwait(false);
                        // Send back HTTP/1.1 response
                        await sslStream.WriteAsync(Encoding.ASCII.GetBytes("HTTP/1.1 400 Unrecognized request\r\n\r\n"), CancellationToken.None);
                    });

                    try {
                        await requestTask;
                        throw new Exception("Should not be here");
                    }
                    catch (HttpRequestException e)
                    {
                        Assert.NotNull(e.InnerException);
                        // TBD expect Http2ProtocolException when/if exposed
                        Assert.False(e.InnerException is ObjectDisposedException);
                    }
                    //});
                });
=======
        // rfc7540 8.1.2.3.
        [ConditionalFact(nameof(SupportsAlpn))]
        public async Task Http2GetAsync_MultipleStatusHeaders_Throws()
        {
            using (var server = Http2LoopbackServer.CreateServer())
            using (HttpClient client = CreateHttpClient())
            {
                IList<HttpHeaderData> headers = new HttpHeaderData[] { new HttpHeaderData(":status", "300"), new HttpHeaderData("x-test", "Http2GetAsync_MultipleStatusHeaders_Throws") };
                Task<HttpResponseMessage> sendTask = client.GetAsync(server.Address);

                await server.EstablishConnectionAsync();
                int streamId = await server.ReadRequestHeaderAsync();
                await server.SendResponseHeadersAsync(streamId, endStream : true, headers: headers);
                await Assert.ThrowsAsync<HttpRequestException>(() => sendTask);
            }
        }

        // rfc7540 8.1.2.3.
        [ConditionalFact(nameof(SupportsAlpn))]
        public async Task Http2GetAsync_StatusHeaderNotFirst_Throws()
        {
            using (var server = Http2LoopbackServer.CreateServer())
            using (HttpClient client = CreateHttpClient())
            {
                IList<HttpHeaderData> headers = new HttpHeaderData[] { new HttpHeaderData("x-test", "Http2GetAsync_StatusHeaderNotFirst_Throws"), new HttpHeaderData(":status", "200") };
                Task<HttpResponseMessage> sendTask = client.GetAsync(server.Address);

                await server.EstablishConnectionAsync();
                int streamId = await server.ReadRequestHeaderAsync();
                await server.SendResponseHeadersAsync(streamId, endStream : true, isTrailingHeader : true, headers: headers);

                await Assert.ThrowsAsync<HttpRequestException>(() => sendTask);
            }
        }

        // rfc7540 8.1.2.3.
        [ConditionalFact(nameof(SupportsAlpn))]
        public async Task Http2GetAsync_TrailigPseudo_Throw()
        {
            using (var server = Http2LoopbackServer.CreateServer())
            using (HttpClient client = CreateHttpClient())
            {
                IList<HttpHeaderData> headers = new HttpHeaderData[] { new HttpHeaderData(":path", "http"), new HttpHeaderData("x-test", "Http2GetAsync_TrailigPseudo_Throw") };
                Task<HttpResponseMessage> sendTask = client.GetAsync(server.Address);

                await server.EstablishConnectionAsync();
                int streamId = await server.ReadRequestHeaderAsync();
                await server.SendDefaultResponseHeadersAsync(streamId);
                await server.SendResponseDataAsync(streamId, Encoding.ASCII.GetBytes("hello"), endStream: false);
                await server.SendResponseHeadersAsync(streamId, endStream : true, isTrailingHeader : true, headers: headers);

                await Assert.ThrowsAsync<HttpRequestException>(() => sendTask);
>>>>>>> 1f159018
            }
        }
    }
}<|MERGE_RESOLUTION|>--- conflicted
+++ resolved
@@ -1309,7 +1309,6 @@
             }
         }
 
-<<<<<<< HEAD
         [ConditionalFact(nameof(SupportsAlpn))]
         public async Task Http2_ProtocolMismatch_Throws()
         {
@@ -1350,7 +1349,8 @@
                     }
                     //});
                 });
-=======
+        }
+        
         // rfc7540 8.1.2.3.
         [ConditionalFact(nameof(SupportsAlpn))]
         public async Task Http2GetAsync_MultipleStatusHeaders_Throws()
@@ -1403,7 +1403,6 @@
                 await server.SendResponseHeadersAsync(streamId, endStream : true, isTrailingHeader : true, headers: headers);
 
                 await Assert.ThrowsAsync<HttpRequestException>(() => sendTask);
->>>>>>> 1f159018
             }
         }
     }
