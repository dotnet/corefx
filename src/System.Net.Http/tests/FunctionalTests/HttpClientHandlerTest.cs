// Licensed to the .NET Foundation under one or more agreements.
// The .NET Foundation licenses this file to you under the MIT license.
// See the LICENSE file in the project root for more information.

using System.Collections.Generic;
using System.Diagnostics;
using System.IO;
using System.Linq;
using System.Net.Sockets;
using System.Net.Security;
using System.Net.Test.Common;
using System.Runtime.InteropServices;
using System.Security.Authentication;
using System.Security.Authentication.ExtendedProtection;
using System.Security.Cryptography.X509Certificates;
using System.Text;
using System.Threading;
using System.Threading.Tasks;

using Xunit;
using Xunit.Abstractions;

namespace System.Net.Http.Functional.Tests
{
    using Configuration = System.Net.Test.Common.Configuration;

    // Note:  Disposing the HttpClient object automatically disposes the handler within. So, it is not necessary
    // to separately Dispose (or have a 'using' statement) for the handler.
    public class HttpClientHandlerTest : RemoteExecutorTestBase
    {
        readonly ITestOutputHelper _output;
        private const string ExpectedContent = "Test contest";
        private const string Username = "testuser";
        private const string Password = "password";

        private readonly NetworkCredential _credential = new NetworkCredential(Username, Password);

        public static bool IsNotWindows7 => !PlatformDetection.IsWindows7;

        public static readonly object[][] EchoServers = Configuration.Http.EchoServers;
        public static readonly object[][] VerifyUploadServers = Configuration.Http.VerifyUploadServers;
        public static readonly object[][] CompressedServers = Configuration.Http.CompressedServers;
        public static readonly object[][] HeaderValueAndUris = {
            new object[] { "X-CustomHeader", "x-value", Configuration.Http.RemoteEchoServer },
            new object[] { "X-CustomHeader", "x-value", Configuration.Http.RedirectUriForDestinationUri(
                secure:false,
                statusCode:302,
                destinationUri:Configuration.Http.RemoteEchoServer,
                hops:1) },
        };
        public static readonly object[][] HeaderWithEmptyValueAndUris = {
            new object[] { "X-Cust-Header-NoValue", "" , Configuration.Http.RemoteEchoServer },
            new object[] { "X-Cust-Header-NoValue", "" , Configuration.Http.RedirectUriForDestinationUri(
                secure:false,
                statusCode:302,
                destinationUri:Configuration.Http.RemoteEchoServer,
                hops:1) },
        };
        public static readonly object[][] Http2Servers = Configuration.Http.Http2Servers;
        public static readonly object[][] Http2NoPushServers = Configuration.Http.Http2NoPushServers;

        public static readonly object[][] RedirectStatusCodes = {
            new object[] { 300 },
            new object[] { 301 },
            new object[] { 302 },
            new object[] { 303 },
            new object[] { 307 }
        };

        public static readonly object[][] RedirectStatusCodesOldMethodsNewMethods = {
            new object[] { 300, "GET", "GET" },
            new object[] { 300, "POST", "GET" },
            new object[] { 300, "HEAD", "HEAD" },

            new object[] { 301, "GET", "GET" },
            new object[] { 301, "POST", "GET" },
            new object[] { 301, "HEAD", "HEAD" },

            new object[] { 302, "GET", "GET" },
            new object[] { 302, "POST", "GET" },
            new object[] { 302, "HEAD", "HEAD" },

            new object[] { 303, "GET", "GET" },
            new object[] { 303, "POST", "GET" },
            new object[] { 303, "HEAD", "HEAD" },

            new object[] { 307, "GET", "GET" },
            new object[] { 307, "POST", "POST" },
            new object[] { 307, "HEAD", "HEAD" },
        };

        // Standard HTTP methods defined in RFC7231: http://tools.ietf.org/html/rfc7231#section-4.3
        //     "GET", "HEAD", "POST", "PUT", "DELETE", "OPTIONS", "TRACE"
        public static readonly IEnumerable<object[]> HttpMethods =
            GetMethods("GET", "HEAD", "POST", "PUT", "DELETE", "OPTIONS", "TRACE", "CUSTOM1");
        public static readonly IEnumerable<object[]> HttpMethodsThatAllowContent =
            GetMethods("GET", "POST", "PUT", "DELETE", "OPTIONS", "CUSTOM1");
        public static readonly IEnumerable<object[]> HttpMethodsThatDontAllowContent =
            GetMethods("HEAD", "TRACE");

        private static bool IsWindows10Version1607OrGreater => PlatformDetection.IsWindows10Version1607OrGreater;

        private static IEnumerable<object[]> GetMethods(params string[] methods)
        {
            foreach (string method in methods)
            {
                foreach (bool secure in new[] { true, false })
                {
                    yield return new object[] { method, secure };
                }
            }
        }

        public HttpClientHandlerTest(ITestOutputHelper output)
        {
            _output = output;
            if (PlatformDetection.IsFullFramework)
            {
                // On .NET Framework, the default limit for connections/server is very low (2). 
                // On .NET Core, the default limit is higher. Since these tests run in parallel,
                // the limit needs to be increased to avoid timeouts when running the tests.
                System.Net.ServicePointManager.DefaultConnectionLimit = int.MaxValue;
            }
        }

        [Fact]
        public void Ctor_ExpectedDefaultPropertyValues_CommonPlatform()
        {
            using (var handler = new HttpClientHandler())
            {
                // Same as .NET Framework (Desktop).
                Assert.Equal(DecompressionMethods.None, handler.AutomaticDecompression);
                Assert.True(handler.AllowAutoRedirect);
                Assert.Equal(ClientCertificateOption.Manual, handler.ClientCertificateOptions);
                CookieContainer cookies = handler.CookieContainer;
                Assert.NotNull(cookies);
                Assert.Equal(0, cookies.Count);
                Assert.Null(handler.Credentials);
                Assert.Equal(50, handler.MaxAutomaticRedirections);
                Assert.NotNull(handler.Properties);
                Assert.Equal(null, handler.Proxy);
                Assert.True(handler.SupportsAutomaticDecompression);
                Assert.True(handler.UseCookies);
                Assert.False(handler.UseDefaultCredentials);
                Assert.True(handler.UseProxy);
            }
        }

        [SkipOnTargetFramework(TargetFrameworkMonikers.Uap)]
        [Fact]
        public void Ctor_ExpectedDefaultPropertyValues_NotUapPlatform()
        {
            using (var handler = new HttpClientHandler())
            {
                // Same as .NET Framework (Desktop).
                Assert.Equal(64, handler.MaxResponseHeadersLength);
                Assert.False(handler.PreAuthenticate);
                Assert.True(handler.SupportsProxy);
                Assert.True(handler.SupportsRedirectConfiguration);
                
                // Changes from .NET Framework (Desktop).
                if (!PlatformDetection.IsFullFramework)
                {
                    Assert.False(handler.CheckCertificateRevocationList);
                    Assert.Equal(0, handler.MaxRequestContentBufferSize);
                    Assert.Equal(SslProtocols.None, handler.SslProtocols);
                }
            }
        }

        [ConditionalFact(nameof(PlatformDetection) + "." + nameof(PlatformDetection.IsUap))]
        public void Ctor_ExpectedDefaultPropertyValues_UapPlatform()
        {
            using (var handler = new HttpClientHandler())
            {
                Assert.True(handler.CheckCertificateRevocationList);
                Assert.Equal(0, handler.MaxRequestContentBufferSize);
                Assert.Equal(-1, handler.MaxResponseHeadersLength);
                Assert.True(handler.PreAuthenticate);
                Assert.Equal(SslProtocols.None, handler.SslProtocols);
                Assert.False(handler.SupportsProxy);
                Assert.False(handler.SupportsRedirectConfiguration);
            }
        }

        [Fact]
        public void Credentials_SetGet_Roundtrips()
        {
            using (var handler = new HttpClientHandler())
            {
                var creds = new NetworkCredential("username", "password", "domain");

                handler.Credentials = null;
                Assert.Null(handler.Credentials);

                handler.Credentials = creds;
                Assert.Same(creds, handler.Credentials);

                handler.Credentials = CredentialCache.DefaultCredentials;
                Assert.Same(CredentialCache.DefaultCredentials, handler.Credentials);
            }
        }

        [Theory]
        [InlineData(-1)]
        [InlineData(0)]
        public void MaxAutomaticRedirections_InvalidValue_Throws(int redirects)
        {
            using (var handler = new HttpClientHandler())
            {
                Assert.Throws<ArgumentOutOfRangeException>(() => handler.MaxAutomaticRedirections = redirects);
            }
        }

        [Theory]
        [InlineData(-1)]
        [InlineData((long)int.MaxValue + (long)1)]
        public void MaxRequestContentBufferSize_SetInvalidValue_ThrowsArgumentOutOfRangeException(long value)
        {
            using (var handler = new HttpClientHandler())
            {
                Assert.Throws<ArgumentOutOfRangeException>(() => handler.MaxRequestContentBufferSize = value);
            }
        }

        [SkipOnTargetFramework(TargetFrameworkMonikers.Uap, "UAP will send default credentials based on other criteria.")]
        [Theory]
        [InlineData(false)]
        [InlineData(true)]
        public async Task UseDefaultCredentials_SetToFalseAndServerNeedsAuth_StatusCodeUnauthorized(bool useProxy)
        {
            var handler = new HttpClientHandler();
            handler.UseProxy = useProxy;
            handler.UseDefaultCredentials = false;
            using (var client = new HttpClient(handler))
            {
                Uri uri = Configuration.Http.NegotiateAuthUriForDefaultCreds(secure: false);
                _output.WriteLine("Uri: {0}", uri);
                using (HttpResponseMessage response = await client.GetAsync(uri))
                {
                    Assert.Equal(HttpStatusCode.Unauthorized, response.StatusCode);
                }
            }
        }

        [Fact]
        public void Properties_Get_CountIsZero()
        {
            using (var handler = new HttpClientHandler())
            {
                IDictionary<String, object> dict = handler.Properties;
                Assert.Same(dict, handler.Properties);
                Assert.Equal(0, dict.Count);
            }
        }

        [Fact]
        public void Properties_AddItemToDictionary_ItemPresent()
        {
            using (var handler = new HttpClientHandler())
            {
                IDictionary<String, object> dict = handler.Properties;

                var item = new Object();
                dict.Add("item", item);

                object value;
                Assert.True(dict.TryGetValue("item", out value));
                Assert.Equal(item, value);
            }
        }

        [OuterLoop] // TODO: Issue #11345
        [Theory, MemberData(nameof(EchoServers))]
        public async Task SendAsync_SimpleGet_Success(Uri remoteServer)
        {
            using (var client = new HttpClient())
            using (HttpResponseMessage response = await client.GetAsync(remoteServer))
            {
                string responseContent = await response.Content.ReadAsStringAsync();
                _output.WriteLine(responseContent);
                TestHelper.VerifyResponseBody(
                    responseContent,
                    response.Content.Headers.ContentMD5,
                    false,
                    null);
            }
        }

        [ActiveIssue(22158, TargetFrameworkMonikers.Uap)] 
        [OuterLoop] // TODO: Issue #11345
        [Fact]
        public async Task GetAsync_IPv6LinkLocalAddressUri_Success()
        {
            using (var client = new HttpClient())
            {
                var options = new LoopbackServer.Options { Address = LoopbackServer.GetIPv6LinkLocalAddress() };
                await LoopbackServer.CreateServerAsync(async (server, url) =>
                {
                    _output.WriteLine(url.ToString());
                    await TestHelper.WhenAllCompletedOrAnyFailed(
                        LoopbackServer.ReadRequestAndSendResponseAsync(server, options: options),
                        client.GetAsync(url));
                }, options);
            }
        }

        [OuterLoop] // TODO: Issue #11345
        [Theory]
        [MemberData(nameof(GetAsync_IPBasedUri_Success_MemberData))]
        public async Task GetAsync_IPBasedUri_Success(IPAddress address)
        {
            using (var client = new HttpClient())
            {
                var options = new LoopbackServer.Options { Address = address };
                await LoopbackServer.CreateServerAsync(async (server, url) =>
                {
                    _output.WriteLine(url.ToString());
                    await TestHelper.WhenAllCompletedOrAnyFailed(
                        LoopbackServer.ReadRequestAndSendResponseAsync(server, options: options),
                        client.GetAsync(url));
                }, options);
            }
        }

        public static IEnumerable<object[]> GetAsync_IPBasedUri_Success_MemberData()
        {
            foreach (var addr in new[] { IPAddress.Loopback, IPAddress.IPv6Loopback })
            {
                if (addr != null)
                {
                    yield return new object[] { addr };
                }
            }
        }

        [OuterLoop] // TODO: Issue #11345
        [Fact]
        public async Task SendAsync_MultipleRequestsReusingSameClient_Success()
        {
            using (var client = new HttpClient())
            {
                for (int i = 0; i < 3; i++)
                {
                    using (HttpResponseMessage response = await client.GetAsync(Configuration.Http.RemoteEchoServer))
                    {
                        Assert.Equal(HttpStatusCode.OK, response.StatusCode);
                    }
                }
            }
        }

        [OuterLoop] // TODO: Issue #11345
        [Fact]
        public async Task GetAsync_ResponseContentAfterClientAndHandlerDispose_Success()
        {
            using (var client = new HttpClient())
            using (HttpResponseMessage response = await client.GetAsync(Configuration.Http.SecureRemoteEchoServer))
            {
                client.Dispose();
                Assert.NotNull(response);
                string responseContent = await response.Content.ReadAsStringAsync();
                _output.WriteLine(responseContent);
                TestHelper.VerifyResponseBody(responseContent, response.Content.Headers.ContentMD5, false, null);
            }
        }

        [OuterLoop] // TODO: Issue #11345
        [Fact]
        public async Task SendAsync_Cancel_CancellationTokenPropagates()
        {
            var cts = new CancellationTokenSource();
            cts.Cancel();
            using (var client = new HttpClient())
            {
                var request = new HttpRequestMessage(HttpMethod.Post, Configuration.Http.RemoteEchoServer);
                OperationCanceledException ex = await Assert.ThrowsAnyAsync<OperationCanceledException>(() =>
                    client.SendAsync(request, cts.Token));
                Assert.True(cts.Token.IsCancellationRequested, "cts token IsCancellationRequested");
                if (!PlatformDetection.IsFullFramework)
                {
                    // .NET Framework has bug where it doesn't propagate token information.
                    Assert.True(ex.CancellationToken.IsCancellationRequested, "exception token IsCancellationRequested");
                }
            }
        }

        [OuterLoop] // TODO: Issue #11345
        [Theory, MemberData(nameof(CompressedServers))]
        public async Task GetAsync_SetAutomaticDecompression_ContentDecompressed(Uri server)
        {
            var handler = new HttpClientHandler();
            handler.AutomaticDecompression = DecompressionMethods.GZip | DecompressionMethods.Deflate;
            using (var client = new HttpClient(handler))
            {
                using (HttpResponseMessage response = await client.GetAsync(server))
                {
                    Assert.Equal(HttpStatusCode.OK, response.StatusCode);
                    string responseContent = await response.Content.ReadAsStringAsync();
                    _output.WriteLine(responseContent);
                    TestHelper.VerifyResponseBody(
                        responseContent,
                        response.Content.Headers.ContentMD5,
                        false,
                        null);
                }
            }
        }

        [OuterLoop] // TODO: Issue #11345
        [Theory, MemberData(nameof(CompressedServers))]
        public async Task GetAsync_SetAutomaticDecompression_HeadersRemoved(Uri server)
        {
            var handler = new HttpClientHandler();
            handler.AutomaticDecompression = DecompressionMethods.GZip | DecompressionMethods.Deflate;
            using (var client = new HttpClient(handler))
            using (HttpResponseMessage response = await client.GetAsync(server, HttpCompletionOption.ResponseHeadersRead))
            {
                Assert.Equal(HttpStatusCode.OK, response.StatusCode);

                Assert.False(response.Content.Headers.Contains("Content-Encoding"), "Content-Encoding unexpectedly found");
                Assert.False(response.Content.Headers.Contains("Content-Length"), "Content-Length unexpectedly found");
            }
        }

        [OuterLoop] // TODO: Issue #11345
        [Fact]
        public async Task GetAsync_ServerNeedsBasicAuthAndSetDefaultCredentials_StatusCodeUnauthorized()
        {
            var handler = new HttpClientHandler();
            handler.Credentials = CredentialCache.DefaultCredentials;
            using (var client = new HttpClient(handler))
            {
                Uri uri = Configuration.Http.BasicAuthUriForCreds(secure: false, userName: Username, password: Password);
                using (HttpResponseMessage response = await client.GetAsync(uri))
                {
                    Assert.Equal(HttpStatusCode.Unauthorized, response.StatusCode);
                }
            }
        }

        [OuterLoop] // TODO: Issue #11345
        [Fact]
        public async Task GetAsync_ServerNeedsAuthAndSetCredential_StatusCodeOK()
        {
            var handler = new HttpClientHandler();
            handler.Credentials = _credential;
            using (var client = new HttpClient(handler))
            {
                Uri uri = Configuration.Http.BasicAuthUriForCreds(secure: false, userName: Username, password: Password);
                using (HttpResponseMessage response = await client.GetAsync(uri))
                {
                    Assert.Equal(HttpStatusCode.OK, response.StatusCode);
                }
            }
        }

        [OuterLoop] // TODO: Issue #11345
        [Fact]
        public void GetAsync_ServerNeedsAuthAndNoCredential_StatusCodeUnauthorized()
        {
            // UAP HTTP stack caches connections per-process. This causes interference when these tests run in
            // the same process as the other tests. Each test needs to be isolated to its own process.
            // See dicussion: https://github.com/dotnet/corefx/issues/21945
            RemoteInvoke(async () =>
            {
                using (var client = new HttpClient())
                {
                    Uri uri = Configuration.Http.BasicAuthUriForCreds(secure: false, userName: Username, password: Password);
                    using (HttpResponseMessage response = await client.GetAsync(uri))
                    {
                        Assert.Equal(HttpStatusCode.Unauthorized, response.StatusCode);
                    }

                    return SuccessExitCode;
                }
            }).Dispose();
        }

        [OuterLoop] // TODO: Issue #11345
        [Theory]
        [InlineData("WWW-Authenticate: CustomAuth\r\n")]
        [InlineData("")] // RFC7235 requires servers to send this header with 401 but some servers don't.
        public async Task GetAsync_ServerNeedsNonStandardAuthAndSetCredential_StatusCodeUnauthorized(string authHeaders)
        {
            string responseHeaders =
                $"HTTP/1.1 401 Unauthorized\r\nDate: {DateTimeOffset.UtcNow:R}\r\n{authHeaders}Content-Length: 0\r\n\r\n";
            _output.WriteLine(responseHeaders);
            await LoopbackServer.CreateServerAsync(async (server, url) =>
            {
                var handler = new HttpClientHandler();
                handler.Credentials = new NetworkCredential("unused", "unused");
                using (var client = new HttpClient(handler))
                {
                    Task<HttpResponseMessage> getResponse = client.GetAsync(url);

                    await LoopbackServer.ReadRequestAndSendResponseAsync(server, responseHeaders);

                    using (HttpResponseMessage response = await getResponse)
                    {
                        Assert.Equal(HttpStatusCode.Unauthorized, response.StatusCode);
                    }
                }
            });
        }

        [OuterLoop] // TODO: Issue #11345
        [Theory, MemberData(nameof(RedirectStatusCodes))]
        public async Task GetAsync_AllowAutoRedirectFalse_RedirectFromHttpToHttp_StatusCodeRedirect(int statusCode)
        {
            var handler = new HttpClientHandler();
            handler.AllowAutoRedirect = false;
            using (var client = new HttpClient(handler))
            {
                Uri uri = Configuration.Http.RedirectUriForDestinationUri(
                    secure: false,
                    statusCode: statusCode,
                    destinationUri: Configuration.Http.RemoteEchoServer,
                    hops: 1);
                _output.WriteLine("Uri: {0}", uri);
                using (HttpResponseMessage response = await client.GetAsync(uri))
                {
                    Assert.Equal(statusCode, (int)response.StatusCode);
                    Assert.Equal(uri, response.RequestMessage.RequestUri);
                }
            }
        }

        [ActiveIssue(22707, TestPlatforms.AnyUnix)]
        [OuterLoop] // TODO: Issue #11345
        [Theory, MemberData(nameof(RedirectStatusCodesOldMethodsNewMethods))]
        public async Task AllowAutoRedirect_True_ValidateNewMethodUsedOnRedirection(
            int statusCode, string oldMethod, string newMethod)
        {
            if (ManagedHandlerTestHelpers.IsEnabled)
            {
                // TODO #22700: Managed handler not following RFC rules for method rewrites.
                return;
            }

            var handler = new HttpClientHandler() { AllowAutoRedirect = true };
            using (var client = new HttpClient(handler))
            {
                await LoopbackServer.CreateServerAsync(async (origServer, origUrl) =>
                {
                    var request = new HttpRequestMessage(new HttpMethod(oldMethod), origUrl);
                    Task<HttpResponseMessage> getResponse = client.SendAsync(request);

                    await LoopbackServer.ReadRequestAndSendResponseAsync(origServer,
                            $"HTTP/1.1 {statusCode} OK\r\n" +
                            $"Date: {DateTimeOffset.UtcNow:R}\r\n" +
                            $"Location: {origUrl}\r\n" +
                            "\r\n");

                    List<string> receivedRequest = await LoopbackServer.ReadRequestAndSendResponseAsync(origServer,
                            $"HTTP/1.1 200 OK\r\n" +
                            $"Date: {DateTimeOffset.UtcNow:R}\r\n" +
                            "\r\n");
                    string[] statusLineParts = receivedRequest[0].Split(' ');

                    using (HttpResponseMessage response = await getResponse)
                    {
                        Assert.Equal(200, (int)response.StatusCode);
                        Assert.Equal(newMethod, statusLineParts[0]);
                    }
                });
            }
        }

        [OuterLoop] // TODO: Issue #11345
        [Theory, MemberData(nameof(RedirectStatusCodes))]
        public async Task GetAsync_AllowAutoRedirectTrue_RedirectFromHttpToHttp_StatusCodeOK(int statusCode)
        {
            var handler = new HttpClientHandler();
            handler.AllowAutoRedirect = true;
            using (var client = new HttpClient(handler))
            {
                Uri uri = Configuration.Http.RedirectUriForDestinationUri(
                    secure: false,
                    statusCode: statusCode,
                    destinationUri: Configuration.Http.RemoteEchoServer,
                    hops: 1);
                _output.WriteLine("Uri: {0}", uri);
                using (HttpResponseMessage response = await client.GetAsync(uri))
                {
                    Assert.Equal(HttpStatusCode.OK, response.StatusCode);
                    Assert.Equal(Configuration.Http.RemoteEchoServer, response.RequestMessage.RequestUri);
                }
            }
        }

        [OuterLoop] // TODO: Issue #11345
        [Fact]
        public async Task GetAsync_AllowAutoRedirectTrue_RedirectFromHttpToHttps_StatusCodeOK()
        {
            var handler = new HttpClientHandler();
            handler.AllowAutoRedirect = true;
            using (var client = new HttpClient(handler))
            {
                Uri uri = Configuration.Http.RedirectUriForDestinationUri(
                    secure: false,
                    statusCode: 302,
                    destinationUri: Configuration.Http.SecureRemoteEchoServer,
                    hops: 1);
                _output.WriteLine("Uri: {0}", uri);
                using (HttpResponseMessage response = await client.GetAsync(uri))
                {
                    Assert.Equal(HttpStatusCode.OK, response.StatusCode);
                    Assert.Equal(Configuration.Http.SecureRemoteEchoServer, response.RequestMessage.RequestUri);
                }
            }
        }

        [SkipOnTargetFramework(TargetFrameworkMonikers.NetFramework, ".NET Framework allows HTTPS to HTTP redirection")]
        [OuterLoop] // TODO: Issue #11345
        [Fact]
        public async Task GetAsync_AllowAutoRedirectTrue_RedirectFromHttpsToHttp_StatusCodeRedirect()
        {
            var handler = new HttpClientHandler();
            handler.AllowAutoRedirect = true;
            using (var client = new HttpClient(handler))
            {
                Uri uri = Configuration.Http.RedirectUriForDestinationUri(
                    secure: true,
                    statusCode: 302,
                    destinationUri: Configuration.Http.RemoteEchoServer,
                    hops: 1);
                _output.WriteLine("Uri: {0}", uri);

                using (HttpResponseMessage response = await client.GetAsync(uri))
                {
                    Assert.Equal(HttpStatusCode.Redirect, response.StatusCode);
                    Assert.Equal(uri, response.RequestMessage.RequestUri);
                }
            }
        }

        [OuterLoop] // TODO: Issue #11345
        [Fact]
        public async Task GetAsync_AllowAutoRedirectTrue_RedirectToUriWithParams_RequestMsgUriSet()
        {
            var handler = new HttpClientHandler();
            handler.AllowAutoRedirect = true;
            Uri targetUri = Configuration.Http.BasicAuthUriForCreds(secure: false, userName: Username, password: Password);
            using (var client = new HttpClient(handler))
            {
                Uri uri = Configuration.Http.RedirectUriForDestinationUri(
                    secure: false,
                    statusCode: 302,
                    destinationUri: targetUri,
                    hops: 1);
                _output.WriteLine("Uri: {0}", uri);
                using (HttpResponseMessage response = await client.GetAsync(uri))
                {
                    Assert.Equal(HttpStatusCode.Unauthorized, response.StatusCode);
                    Assert.Equal(targetUri, response.RequestMessage.RequestUri);
                }
            }
        }

        [SkipOnTargetFramework(TargetFrameworkMonikers.Uap, "Not currently supported on UAP")]
        [OuterLoop] // TODO: Issue #11345
        [Theory]
        [InlineData(3, 2)]
        [InlineData(3, 3)]
        [InlineData(3, 4)]
        public async Task GetAsync_MaxAutomaticRedirectionsNServerHops_ThrowsIfTooMany(int maxHops, int hops)
        {
            if (PlatformDetection.IsWindows && !PlatformDetection.IsWindows10Version1703OrGreater)
            {
                // Skip this test if running on Windows but on a release prior to Windows 10 Creators Update.
                _output.WriteLine("Skipping test due to Windows 10 version prior to Version 1703.");
                return;
            }
            else if (PlatformDetection.IsFullFramework)
            {
                // Skip this test if running on .NET Framework. Exceeding max redirections will not throw
                // exception. Instead, it simply returns the 3xx response.
                _output.WriteLine("Skipping test on .NET Framework due to behavior difference.");
                return;
            }

            using (var client = new HttpClient(new HttpClientHandler() { MaxAutomaticRedirections = maxHops }))
            {
                Task<HttpResponseMessage> t = client.GetAsync(Configuration.Http.RedirectUriForDestinationUri(
                    secure: false,
                    statusCode: 302,
                    destinationUri: Configuration.Http.RemoteEchoServer,
                    hops: hops));

                if (hops <= maxHops)
                {
                    using (HttpResponseMessage response = await t)
                    {
                        Assert.Equal(HttpStatusCode.OK, response.StatusCode);
                        Assert.Equal(Configuration.Http.RemoteEchoServer, response.RequestMessage.RequestUri);
                    }
                }
                else
                {
                    await Assert.ThrowsAsync<HttpRequestException>(() => t);
                }
            }
        }

        [OuterLoop] // TODO: Issue #11345
        [Fact]
        public async Task GetAsync_AllowAutoRedirectTrue_RedirectWithRelativeLocation()
        {
            using (var client = new HttpClient(new HttpClientHandler() { AllowAutoRedirect = true }))
            {
                Uri uri = Configuration.Http.RedirectUriForDestinationUri(
                    secure: false,
                    statusCode: 302,
                    destinationUri: Configuration.Http.RemoteEchoServer,
                    hops: 1,
                    relative: true);
                _output.WriteLine("Uri: {0}", uri);

                using (HttpResponseMessage response = await client.GetAsync(uri))
                {
                    Assert.Equal(HttpStatusCode.OK, response.StatusCode);
                    Assert.Equal(Configuration.Http.RemoteEchoServer, response.RequestMessage.RequestUri);
                }
            }
        }

        [OuterLoop] // TODO: Issue #11345
        [Theory]
        [InlineData(200)]
        [InlineData(201)]
        [InlineData(400)]
        public async Task GetAsync_AllowAutoRedirectTrue_NonRedirectStatusCode_LocationHeader_NoRedirect(int statusCode)
        {
            using (var handler = new HttpClientHandler() { AllowAutoRedirect = true })
            using (var client = new HttpClient(handler))
            {
                await LoopbackServer.CreateServerAsync(async (origServer, origUrl) =>
                {
                    await LoopbackServer.CreateServerAsync(async (redirectServer, redirectUrl) =>
                    {
                        Task<HttpResponseMessage> getResponse = client.GetAsync(origUrl);

                        Task redirectTask = LoopbackServer.ReadRequestAndSendResponseAsync(redirectServer);

                        await LoopbackServer.ReadRequestAndSendResponseAsync(origServer,
                                $"HTTP/1.1 {statusCode} OK\r\n" +
                                $"Date: {DateTimeOffset.UtcNow:R}\r\n" +
                                $"Location: {redirectUrl}\r\n" +
                                "\r\n");

                        using (HttpResponseMessage response = await getResponse)
                        {
                            Assert.Equal(statusCode, (int)response.StatusCode);
                            Assert.Equal(origUrl, response.RequestMessage.RequestUri);
                            Assert.False(redirectTask.IsCompleted, "Should not have redirected to Location");
                        }
                    });
                });
            }
        }

        [OuterLoop] // TODO: Issue #11345
        [ConditionalTheory(nameof(IsNotWindows7))] // Skip test on Win7 since WinHTTP has bugs w/ fragments.
        [InlineData("#origFragment", "", "#origFragment", false)]
        [InlineData("#origFragment", "", "#origFragment", true)]
        [InlineData("", "#redirFragment", "#redirFragment", false)]
        [InlineData("", "#redirFragment", "#redirFragment", true)]
        [InlineData("#origFragment", "#redirFragment", "#redirFragment", false)]
        [InlineData("#origFragment", "#redirFragment", "#redirFragment", true)]
        public async Task GetAsync_AllowAutoRedirectTrue_RetainsOriginalFragmentIfAppropriate(
            string origFragment, string redirFragment, string expectedFragment, bool useRelativeRedirect)
        {
            using (var handler = new HttpClientHandler() { AllowAutoRedirect = true })
            using (var client = new HttpClient(handler))
            {
                await LoopbackServer.CreateServerAsync(async (origServer, origUrl) =>
                {
                    origUrl = new Uri(origUrl.ToString() + origFragment);
                    Uri redirectUrl = useRelativeRedirect ?
                        new Uri(origUrl.PathAndQuery + redirFragment, UriKind.Relative) :
                        new Uri(origUrl.ToString() + redirFragment);
                    Uri expectedUrl = new Uri(origUrl.ToString() + expectedFragment);

                    Task<HttpResponseMessage> getResponse = client.GetAsync(origUrl);
                    Task firstRequest = LoopbackServer.ReadRequestAndSendResponseAsync(origServer,
                            $"HTTP/1.1 302 OK\r\n" +
                            $"Date: {DateTimeOffset.UtcNow:R}\r\n" +
                            $"Location: {redirectUrl}\r\n" +
                            "\r\n");
                    Assert.Equal(firstRequest, await Task.WhenAny(firstRequest, getResponse));

                    Task secondRequest = LoopbackServer.ReadRequestAndSendResponseAsync(origServer,
                            $"HTTP/1.1 200 OK\r\n" +
                            $"Date: {DateTimeOffset.UtcNow:R}\r\n" +
                            "\r\n");
                    await TestHelper.WhenAllCompletedOrAnyFailed(secondRequest, getResponse);

                    using (HttpResponseMessage response = await getResponse)
                    {
                        Assert.Equal(200, (int)response.StatusCode);
                        Assert.Equal(expectedUrl, response.RequestMessage.RequestUri);
                    }
                });
            }
        }

        [OuterLoop] // TODO: Issue #11345
        [Fact]
        public async Task GetAsync_CredentialIsNetworkCredentialUriRedirect_StatusCodeUnauthorized()
        {
            if (ManagedHandlerTestHelpers.IsEnabled)
            {
                // TODO #21452: The managed handler is currently getting Ok when it should be getting Unauthorized.
                return;
            }

            var handler = new HttpClientHandler();
            handler.Credentials = _credential;
            using (var client = new HttpClient(handler))
            {
                Uri redirectUri = Configuration.Http.RedirectUriForCreds(
                    secure: false,
                    statusCode: 302,
                    userName: Username,
                    password: Password);
                using (HttpResponseMessage unAuthResponse = await client.GetAsync(redirectUri))
                {
                    Assert.Equal(HttpStatusCode.Unauthorized, unAuthResponse.StatusCode);
                }
            }
        }

        [OuterLoop] // TODO: Issue #11345
        [Theory, MemberData(nameof(RedirectStatusCodes))]
        public async Task GetAsync_CredentialIsCredentialCacheUriRedirect_StatusCodeOK(int statusCode)
        {
            Uri uri = Configuration.Http.BasicAuthUriForCreds(secure: false, userName: Username, password: Password);
            Uri redirectUri = Configuration.Http.RedirectUriForCreds(
                secure: false,
                statusCode: statusCode,
                userName: Username,
                password: Password);
            _output.WriteLine(uri.AbsoluteUri);
            _output.WriteLine(redirectUri.AbsoluteUri);
            var credentialCache = new CredentialCache();
            credentialCache.Add(uri, "Basic", _credential);

            var handler = new HttpClientHandler();
            if (PlatformDetection.IsUap)
            {
                // UAP does not support CredentialCache for Credentials.
                Assert.Throws<PlatformNotSupportedException>(() => handler.Credentials = credentialCache);
            }
            else
            {
                handler.Credentials = credentialCache;
                using (var client = new HttpClient(handler))
                {
                    using (HttpResponseMessage response = await client.GetAsync(redirectUri))
                    {
                        Assert.Equal(HttpStatusCode.OK, response.StatusCode);
                        Assert.Equal(uri, response.RequestMessage.RequestUri);
                    }
                }
            }
        }

        [OuterLoop] // TODO: Issue #11345
        [Fact]
        public async Task GetAsync_DefaultCoookieContainer_NoCookieSent()
        {
            using (HttpClient client = new HttpClient())
            {
                using (HttpResponseMessage httpResponse = await client.GetAsync(Configuration.Http.RemoteEchoServer))
                {
                    string responseText = await httpResponse.Content.ReadAsStringAsync();
                    _output.WriteLine(responseText);
                    Assert.False(TestHelper.JsonMessageContainsKey(responseText, "Cookie"));
                }
            }
        }

        [OuterLoop] // TODO: Issue #11345
        [Theory]
        [InlineData("cookieName1", "cookieValue1")]
        public async Task GetAsync_SetCookieContainer_CookieSent(string cookieName, string cookieValue)
        {
            var handler = new HttpClientHandler();
            var cookieContainer = new CookieContainer();
            cookieContainer.Add(Configuration.Http.RemoteEchoServer, new Cookie(cookieName, cookieValue));
            handler.CookieContainer = cookieContainer;
            using (var client = new HttpClient(handler))
            {
                using (HttpResponseMessage httpResponse = await client.GetAsync(Configuration.Http.RemoteEchoServer))
                {
                    Assert.Equal(HttpStatusCode.OK, httpResponse.StatusCode);
                    string responseText = await httpResponse.Content.ReadAsStringAsync();
                    _output.WriteLine(responseText);
                    Assert.True(TestHelper.JsonMessageContainsKeyValue(responseText, cookieName, cookieValue));
                }
            }
        }

        [OuterLoop] // TODO: Issue #11345
        [Theory]
        [InlineData("cookieName1", "cookieValue1")]
        public async Task GetAsync_RedirectResponseHasCookie_CookieSentToFinalUri(string cookieName, string cookieValue)
        {
            Uri uri = Configuration.Http.RedirectUriForDestinationUri(
                secure: false,
                statusCode: 302,
                destinationUri: Configuration.Http.RemoteEchoServer,
                hops: 1);
            using (HttpClient client = new HttpClient())
            {
                client.DefaultRequestHeaders.Add(
                    "X-SetCookie",
                    string.Format("{0}={1};Path=/", cookieName, cookieValue));
                using (HttpResponseMessage httpResponse = await client.GetAsync(uri))
                {
                    string responseText = await httpResponse.Content.ReadAsStringAsync();
                    _output.WriteLine(responseText);
                    Assert.True(TestHelper.JsonMessageContainsKeyValue(responseText, cookieName, cookieValue));
                }
            }
        }

        [ActiveIssue(22187, TargetFrameworkMonikers.Uap)]
        [OuterLoop] // TODO: Issue #11345
        [Theory, MemberData(nameof(HeaderWithEmptyValueAndUris))]
        public async Task GetAsync_RequestHeadersAddCustomHeaders_HeaderAndEmptyValueSent(string name, string value, Uri uri)
        {
            using (var client = new HttpClient())
            {
                _output.WriteLine($"name={name}, value={value}");
                client.DefaultRequestHeaders.Add(name, value);
                using (HttpResponseMessage httpResponse = await client.GetAsync(uri))
                {
                    Assert.Equal(HttpStatusCode.OK, httpResponse.StatusCode);
                    string responseText = await httpResponse.Content.ReadAsStringAsync();
                    _output.WriteLine(responseText);
                    Assert.True(TestHelper.JsonMessageContainsKeyValue(responseText, name, value));
                }
            }
        }

        [OuterLoop] // TODO: Issue #11345
        [Theory, MemberData(nameof(HeaderValueAndUris))]
        public async Task GetAsync_RequestHeadersAddCustomHeaders_HeaderAndValueSent(string name, string value, Uri uri)
        {
            using (var client = new HttpClient())
            {
                _output.WriteLine($"name={name}, value={value}");
                client.DefaultRequestHeaders.Add(name, value);
                using (HttpResponseMessage httpResponse = await client.GetAsync(uri))
                {
                    Assert.Equal(HttpStatusCode.OK, httpResponse.StatusCode);
                    string responseText = await httpResponse.Content.ReadAsStringAsync();
                    _output.WriteLine(responseText);
                    Assert.True(TestHelper.JsonMessageContainsKeyValue(responseText, name, value));
                }
            }
        }

        private static KeyValuePair<string, string> GenerateCookie(string name, char repeat, int overallHeaderValueLength)
        {
            string emptyHeaderValue = $"{name}=; Path=/";

            Debug.Assert(overallHeaderValueLength > emptyHeaderValue.Length);

            int valueCount = overallHeaderValueLength - emptyHeaderValue.Length;
            string value = new string(repeat, valueCount);

            return new KeyValuePair<string, string>(name, value);
        }

        public static object[][] CookieNameValues =
        {
            // WinHttpHandler calls WinHttpQueryHeaders to iterate through multiple Set-Cookie header values,
            // using an initial buffer size of 128 chars. If the buffer is not large enough, WinHttpQueryHeaders
            // returns an insufficient buffer error, allowing WinHttpHandler to try again with a larger buffer.
            // Sometimes when WinHttpQueryHeaders fails due to insufficient buffer, it still advances the
            // iteration index, which would cause header values to be missed if not handled correctly.
            //
            // In particular, WinHttpQueryHeader behaves as follows for the following header value lengths:
            //  * 0-127 chars: succeeds, index advances from 0 to 1.
            //  * 128-255 chars: fails due to insufficient buffer, index advances from 0 to 1.
            //  * 256+ chars: fails due to insufficient buffer, index stays at 0.
            //
            // The below overall header value lengths were chosen to exercise reading header values at these
            // edges, to ensure WinHttpHandler does not miss multiple Set-Cookie headers.

            new object[] { GenerateCookie(name: "foo", repeat: 'a', overallHeaderValueLength: 126) },
            new object[] { GenerateCookie(name: "foo", repeat: 'a', overallHeaderValueLength: 127) },
            new object[] { GenerateCookie(name: "foo", repeat: 'a', overallHeaderValueLength: 128) },
            new object[] { GenerateCookie(name: "foo", repeat: 'a', overallHeaderValueLength: 129) },

            new object[] { GenerateCookie(name: "foo", repeat: 'a', overallHeaderValueLength: 254) },
            new object[] { GenerateCookie(name: "foo", repeat: 'a', overallHeaderValueLength: 255) },
            new object[] { GenerateCookie(name: "foo", repeat: 'a', overallHeaderValueLength: 256) },
            new object[] { GenerateCookie(name: "foo", repeat: 'a', overallHeaderValueLength: 257) },

            new object[]
            {
                new KeyValuePair<string, string>(
                    ".AspNetCore.Antiforgery.Xam7_OeLcN4",
                    "CfDJ8NGNxAt7CbdClq3UJ8_6w_4661wRQZT1aDtUOIUKshbcV4P0NdS8klCL5qGSN-PNBBV7w23G6MYpQ81t0PMmzIN4O04fqhZ0u1YPv66mixtkX3iTi291DgwT3o5kozfQhe08-RAExEmXpoCbueP_QYM")
            }
        };

        [OuterLoop] // TODO: Issue #11345
        [Theory]
        [MemberData(nameof(CookieNameValues))]
        public async Task GetAsync_ResponseWithSetCookieHeaders_AllCookiesRead(KeyValuePair<string, string> cookie1)
        {
            var cookie2 = new KeyValuePair<string, string>(".AspNetCore.Session", "RAExEmXpoCbueP_QYM");
            var cookie3 = new KeyValuePair<string, string>("name", "value");

            await LoopbackServer.CreateServerAsync(async (server, url) =>
            {
                using (var handler = new HttpClientHandler())
                using (var client = new HttpClient(handler))
                {
                    Task<HttpResponseMessage> getResponse = client.GetAsync(url);

                    await LoopbackServer.ReadRequestAndSendResponseAsync(server,
                            $"HTTP/1.1 200 OK\r\n" +
                            $"Date: {DateTimeOffset.UtcNow:R}\r\n" +
                            $"Set-Cookie: {cookie1.Key}={cookie1.Value}; Path=/\r\n" +
                            $"Set-Cookie   : {cookie2.Key}={cookie2.Value}; Path=/\r\n" + // space before colon to verify header is trimmed and recognized
                            $"Set-Cookie: {cookie3.Key}={cookie3.Value}; Path=/\r\n" +
                            "\r\n");

                    using (HttpResponseMessage response = await getResponse)
                    {
                        Assert.Equal(HttpStatusCode.OK, response.StatusCode);
                        CookieCollection cookies = handler.CookieContainer.GetCookies(url);

                        Assert.Equal(3, cookies.Count);
                        Assert.Equal(cookie1.Value, cookies[cookie1.Key].Value);
                        Assert.Equal(cookie2.Value, cookies[cookie2.Key].Value);
                        Assert.Equal(cookie3.Value, cookies[cookie3.Key].Value);
                    }
                }
            });
        }

        [OuterLoop] // TODO: Issue #11345
        [ActiveIssue(17174, TestPlatforms.AnyUnix)] // https://github.com/curl/curl/issues/1354
        [Theory]
        [InlineData(false)]
        [InlineData(true)]
        public async Task GetAsync_TrailingHeaders_Ignored(bool includeTrailerHeader)
        {
            if (ManagedHandlerTestHelpers.IsEnabled)
            {
                // TODO #21452: The managed handler isn't correctly handling trailing headers.
                return;
            }

            await LoopbackServer.CreateServerAsync(async (server, url) =>
            {
                using (var handler = new HttpClientHandler())
                using (var client = new HttpClient(handler))
                {
                    Task<HttpResponseMessage> getResponse = client.GetAsync(url);

                    await LoopbackServer.ReadRequestAndSendResponseAsync(server,
                            "HTTP/1.1 200 OK\r\n" +
                            "Transfer-Encoding: chunked\r\n" +
                            (includeTrailerHeader ? "Trailer: MyCoolTrailerHeader\r\n" : "") +
                            "\r\n" +
                            "4\r\n" +
                            "data\r\n" +
                            "0\r\n" +
                            "MyCoolTrailerHeader: amazingtrailer\r\n" +
                            "\r\n");

                    using (HttpResponseMessage response = await getResponse)
                    {
                        Assert.Equal(HttpStatusCode.OK, response.StatusCode);
                        if (includeTrailerHeader)
                        {
                            Assert.Contains("MyCoolTrailerHeader", response.Headers.GetValues("Trailer"));
                        }
                        Assert.False(response.Headers.Contains("MyCoolTrailerHeader"), "Trailer should have been ignored");
                    }
                }
            });
        }

        [OuterLoop] // TODO: Issue #11345
        [Fact]
        public async Task GetAsync_ResponseHeadersRead_ReadFromEachIterativelyDoesntDeadlock()
        {
            using (var client = new HttpClient())
            {
                const int NumGets = 5;
                Task<HttpResponseMessage>[] responseTasks = (from _ in Enumerable.Range(0, NumGets)
                                                             select client.GetAsync(Configuration.Http.RemoteEchoServer, HttpCompletionOption.ResponseHeadersRead)).ToArray();
                for (int i = responseTasks.Length - 1; i >= 0; i--) // read backwards to increase likelihood that we wait on a different task than has data available
                {
                    using (HttpResponseMessage response = await responseTasks[i])
                    {
                        string responseContent = await response.Content.ReadAsStringAsync();
                        _output.WriteLine(responseContent);
                        TestHelper.VerifyResponseBody(
                            responseContent,
                            response.Content.Headers.ContentMD5,
                            false,
                            null);
                    }
                }
            }
        }

        [OuterLoop] // TODO: Issue #11345
        [Fact]
        public async Task SendAsync_HttpRequestMsgResponseHeadersRead_StatusCodeOK()
        {
            HttpRequestMessage request = new HttpRequestMessage(HttpMethod.Get, Configuration.Http.SecureRemoteEchoServer);
            using (var client = new HttpClient())
            {
                using (HttpResponseMessage response = await client.SendAsync(request, HttpCompletionOption.ResponseHeadersRead))
                {
                    string responseContent = await response.Content.ReadAsStringAsync();
                    _output.WriteLine(responseContent);
                    TestHelper.VerifyResponseBody(
                        responseContent,
                        response.Content.Headers.ContentMD5,
                        false,
                        null);
                }
            }
        }

        [SkipOnTargetFramework(TargetFrameworkMonikers.NetFramework, "netfx's ConnectStream.ReadAsync tries to read beyond data already buffered, causing hangs #18864")]
        [OuterLoop] // TODO: Issue #11345
        [Fact]
        public async Task SendAsync_ReadFromSlowStreamingServer_PartialDataReturned()
        {
            await LoopbackServer.CreateServerAsync(async (server, url) =>
            {
                using (var client = new HttpClient())
                {
                    Task<HttpResponseMessage> getResponse = client.GetAsync(url, HttpCompletionOption.ResponseHeadersRead);

                    await LoopbackServer.AcceptSocketAsync(server, async (s, stream, reader, writer) =>
                    {
                        while (!string.IsNullOrEmpty(reader.ReadLine())) ;
                        await writer.WriteAsync(
                            "HTTP/1.1 200 OK\r\n" +
                            $"Date: {DateTimeOffset.UtcNow:R}\r\n" +
                            "Content-Length: 16000\r\n" +
                            "\r\n" +
                            "less than 16000 bytes");

                        using (HttpResponseMessage response = await getResponse)
                        {
                            var buffer = new byte[8000];
                            using (Stream clientStream = await response.Content.ReadAsStreamAsync())
                            {
                                int bytesRead = await clientStream.ReadAsync(buffer, 0, buffer.Length);
                                _output.WriteLine($"Bytes read from stream: {bytesRead}");
                                Assert.True(bytesRead < buffer.Length, "bytesRead should be less than buffer.Length");
                            }
                        }

                        return null;
                    });
                }
            });
        }

        [OuterLoop] // TODO: Issue #11345
        [Fact]
        public async Task Dispose_DisposingHandlerCancelsActiveOperationsWithoutResponses()
        {
            if (ManagedHandlerTestHelpers.IsEnabled)
            {
                // TODO #21452: The ManagedHandler isn't correctly handling disposal of the handler.
                // It should cause the outstanding requests to be canceled with OperationCanceledExceptions,
                // whereas currently it's resulting in ObjectDisposedExceptions.
                return;
            }

            await LoopbackServer.CreateServerAsync(async (socket1, url1) =>
            {
                await LoopbackServer.CreateServerAsync(async (socket2, url2) =>
                {
                    await LoopbackServer.CreateServerAsync(async (socket3, url3) =>
                    {
                        var unblockServers = new TaskCompletionSource<bool>(TaskContinuationOptions.RunContinuationsAsynchronously);

                        // First server connects but doesn't send any response yet
                        Task server1 = LoopbackServer.AcceptSocketAsync(socket1, async (s, stream, reader, writer) =>
                        {
                            await unblockServers.Task;
                            return null;
                        });

                        // Second server connects and sends some but not all headers
                        Task server2 = LoopbackServer.AcceptSocketAsync(socket2, async (s, stream, reader, writer) =>
                        {
                            while (!string.IsNullOrEmpty(await reader.ReadLineAsync())) ;
                            await writer.WriteAsync($"HTTP/1.1 200 OK\r\n");
                            await unblockServers.Task;
                            return null;
                        });

                        // Third server connects and sends all headers and some but not all of the body
                        Task server3 = LoopbackServer.AcceptSocketAsync(socket3, async (s, stream, reader, writer) =>
                        {
                            while (!string.IsNullOrEmpty(await reader.ReadLineAsync())) ;
                            await writer.WriteAsync($"HTTP/1.1 200 OK\r\nDate: {DateTimeOffset.UtcNow:R}\r\nContent-Length: 20\r\n\r\n");
                            await writer.WriteAsync("1234567890");
                            await unblockServers.Task;
                            await writer.WriteAsync("1234567890");
                            s.Shutdown(SocketShutdown.Send);
                            return null;
                        });

                        // Make three requests
                        Task<HttpResponseMessage> get1, get2;
                        HttpResponseMessage response3;
                        using (var client = new HttpClient())
                        {
                            get1 = client.GetAsync(url1, HttpCompletionOption.ResponseHeadersRead);
                            get2 = client.GetAsync(url2, HttpCompletionOption.ResponseHeadersRead);
                            response3 = await client.GetAsync(url3, HttpCompletionOption.ResponseHeadersRead);
                        } // Dispose the handler while requests are still outstanding

                        // Requests 1 and 2 should be canceled as we haven't finished receiving their headers
                        await Assert.ThrowsAnyAsync<OperationCanceledException>(() => get1);
                        await Assert.ThrowsAnyAsync<OperationCanceledException>(() => get2);

                        // Request 3 should still be active, and we should be able to receive all of the data.
                        unblockServers.SetResult(true);
                        using (response3)
                        {
                            Assert.Equal("12345678901234567890", await response3.Content.ReadAsStringAsync());
                        }
                    });
                });
            });
        }

        [OuterLoop] // TODO: Issue #11345
        [Theory]
        [InlineData(200)]
        [InlineData(500)]
        [InlineData(600)]
        [InlineData(900)]
        [InlineData(999)]
        public async Task GetAsync_ExpectedStatusCode(int statusCode)
        {
            await LoopbackServer.CreateServerAsync(async (server, url) =>
            {
                using (var client = new HttpClient())
                {
                    Task<HttpResponseMessage> getResponse = client.GetAsync(url);
                    await LoopbackServer.ReadRequestAndSendResponseAsync(server,
                            $"HTTP/1.1 {statusCode}\r\n" +
                            $"Date: {DateTimeOffset.UtcNow:R}\r\n" +
                            "\r\n");
                    using (HttpResponseMessage response = await getResponse)
                    {
                        Assert.Equal(statusCode, (int)response.StatusCode);
                    }
                }
            });
        }

        [OuterLoop] // TODO: Issue #11345
        [Theory]
        [InlineData(99)]
        [InlineData(1000)]
        public async Task GetAsync_StatusCodeOutOfRange_ExpectedException(int statusCode)
        {
            if (PlatformDetection.IsUap && statusCode == 99)
            {
                // UAP platform allows this status code due to historical reasons.
                return;
            }
            
            await LoopbackServer.CreateServerAsync(async (server, url) =>
            {
                using (var client = new HttpClient())
                {
                    Task<HttpResponseMessage> getResponse = client.GetAsync(url);
                    await LoopbackServer.ReadRequestAndSendResponseAsync(server,
                            $"HTTP/1.1 {statusCode}\r\n" +
                            $"Date: {DateTimeOffset.UtcNow:R}\r\n" +
                            "\r\n");

                    await Assert.ThrowsAsync<HttpRequestException>(() => getResponse);
                }
            });
        }

        #region Post Methods Tests

        [OuterLoop] // TODO: Issue #11345
        [Theory, MemberData(nameof(VerifyUploadServers))]
        public async Task PostAsync_CallMethodTwice_StringContent(Uri remoteServer)
        {
            using (var client = new HttpClient())
            {
                string data = "Test String";
                var content = new StringContent(data, Encoding.UTF8);
                content.Headers.ContentMD5 = TestHelper.ComputeMD5Hash(data);
                HttpResponseMessage response;
                using (response = await client.PostAsync(remoteServer, content))
                {
                    Assert.Equal(HttpStatusCode.OK, response.StatusCode);
                }

                // Repeat call.
                content = new StringContent(data, Encoding.UTF8);
                content.Headers.ContentMD5 = TestHelper.ComputeMD5Hash(data);
                using (response = await client.PostAsync(remoteServer, content))
                {
                    Assert.Equal(HttpStatusCode.OK, response.StatusCode);
                }
            }
        }

        [OuterLoop] // TODO: Issue #11345
        [Theory, MemberData(nameof(VerifyUploadServers))]
        public async Task PostAsync_CallMethod_UnicodeStringContent(Uri remoteServer)
        {
            using (var client = new HttpClient())
            {
                string data = "\ub4f1\uffc7\u4e82\u67ab4\uc6d4\ud1a0\uc694\uc77c\uffda3\u3155\uc218\uffdb";
                var content = new StringContent(data, Encoding.UTF8);
                content.Headers.ContentMD5 = TestHelper.ComputeMD5Hash(data);

                using (HttpResponseMessage response = await client.PostAsync(remoteServer, content))
                {
                    Assert.Equal(HttpStatusCode.OK, response.StatusCode);
                }
            }
        }

        [OuterLoop] // TODO: Issue #11345
        [Theory, MemberData(nameof(VerifyUploadServersStreamsAndExpectedData))]
        public async Task PostAsync_CallMethod_StreamContent(Uri remoteServer, HttpContent content, byte[] expectedData)
        {
            using (var client = new HttpClient())
            {
                content.Headers.ContentMD5 = TestHelper.ComputeMD5Hash(expectedData);

                using (HttpResponseMessage response = await client.PostAsync(remoteServer, content))
                {
                    Assert.Equal(HttpStatusCode.OK, response.StatusCode);
                }
            }
        }

        private sealed class StreamContentWithSyncAsyncCopy : StreamContent
        {
            private readonly Stream _stream;
            private readonly bool _syncCopy;

            public StreamContentWithSyncAsyncCopy(Stream stream, bool syncCopy) : base(stream)
            {
                _stream = stream;
                _syncCopy = syncCopy;
            }

            protected override Task SerializeToStreamAsync(Stream stream, TransportContext context)
            {
                if (_syncCopy)
                {
                    try
                    {
                        _stream.CopyTo(stream, 128); // arbitrary size likely to require multiple read/writes
                        return Task.CompletedTask;
                    }
                    catch (Exception exc)
                    {
                        return Task.FromException(exc);
                    }
                }

                return base.SerializeToStreamAsync(stream, context);
            }
        }

        public static IEnumerable<object[]> VerifyUploadServersStreamsAndExpectedData
        {
            get
            {
                foreach (object[] serverArr in VerifyUploadServers) // target server
                    foreach (bool syncCopy in new[] { true, false }) // force the content copy to happen via Read/Write or ReadAsync/WriteAsync
                    {
                        Uri server = (Uri)serverArr[0];

                        byte[] data = new byte[1234];
                        new Random(42).NextBytes(data);

                        // A MemoryStream
                        {
                            var memStream = new MemoryStream(data, writable: false);
                            yield return new object[] { server, new StreamContentWithSyncAsyncCopy(memStream, syncCopy: syncCopy), data };
                        }

                        // A multipart content that provides its own stream from CreateContentReadStreamAsync
                        {
                            var mc = new MultipartContent();
                            mc.Add(new ByteArrayContent(data));
                            var memStream = new MemoryStream();
                            mc.CopyToAsync(memStream).GetAwaiter().GetResult();
                            yield return new object[] { server, mc, memStream.ToArray() };
                        }

                        // A stream that provides the data synchronously and has a known length
                        {
                            var wrappedMemStream = new MemoryStream(data, writable: false);
                            var syncKnownLengthStream = new DelegateStream(
                                canReadFunc: () => wrappedMemStream.CanRead,
                                canSeekFunc: () => wrappedMemStream.CanSeek,
                                lengthFunc: () => wrappedMemStream.Length,
                                positionGetFunc: () => wrappedMemStream.Position,
                                positionSetFunc: p => wrappedMemStream.Position = p,
                                readFunc: (buffer, offset, count) => wrappedMemStream.Read(buffer, offset, count),
                                readAsyncFunc: (buffer, offset, count, token) => wrappedMemStream.ReadAsync(buffer, offset, count, token));
                            yield return new object[] { server, new StreamContentWithSyncAsyncCopy(syncKnownLengthStream, syncCopy: syncCopy), data };
                        }

                        // A stream that provides the data synchronously and has an unknown length
                        {
                            int syncUnknownLengthStreamOffset = 0;

                            Func<byte[], int, int, int> readFunc = (buffer, offset, count) =>
                            {
                                int bytesRemaining = data.Length - syncUnknownLengthStreamOffset;
                                int bytesToCopy = Math.Min(bytesRemaining, count);
                                Array.Copy(data, syncUnknownLengthStreamOffset, buffer, offset, bytesToCopy);
                                syncUnknownLengthStreamOffset += bytesToCopy;
                                return bytesToCopy;
                            };

                            var syncUnknownLengthStream = new DelegateStream(
                                canReadFunc: () => true,
                                canSeekFunc: () => false,
                                readFunc: readFunc,
                                readAsyncFunc: (buffer, offset, count, token) => Task.FromResult(readFunc(buffer, offset, count)));
                            yield return new object[] { server, new StreamContentWithSyncAsyncCopy(syncUnknownLengthStream, syncCopy: syncCopy), data };
                        }

                        // A stream that provides the data asynchronously
                        {
                            int asyncStreamOffset = 0, maxDataPerRead = 100;

                            Func<byte[], int, int, int> readFunc = (buffer, offset, count) =>
                            {
                                int bytesRemaining = data.Length - asyncStreamOffset;
                                int bytesToCopy = Math.Min(bytesRemaining, Math.Min(maxDataPerRead, count));
                                Array.Copy(data, asyncStreamOffset, buffer, offset, bytesToCopy);
                                asyncStreamOffset += bytesToCopy;
                                return bytesToCopy;
                            };

                            var asyncStream = new DelegateStream(
                                canReadFunc: () => true,
                                canSeekFunc: () => false,
                                readFunc: readFunc,
                                readAsyncFunc: async (buffer, offset, count, token) =>
                                {
                                    await Task.Delay(1).ConfigureAwait(false);
                                    return readFunc(buffer, offset, count);
                                });
                            yield return new object[] { server, new StreamContentWithSyncAsyncCopy(asyncStream, syncCopy: syncCopy), data };
                        }

                        // Providing data from a FormUrlEncodedContent's stream
                        {
                            var formContent = new FormUrlEncodedContent(new[] { new KeyValuePair<string, string>("key", "val") });
                            yield return new object[] { server, formContent, Encoding.GetEncoding("iso-8859-1").GetBytes("key=val") };
                        }
                    }
            }
        }

        [OuterLoop] // TODO: Issue #11345
        [Theory, MemberData(nameof(EchoServers))]
        public async Task PostAsync_CallMethod_NullContent(Uri remoteServer)
        {
            using (var client = new HttpClient())
            {
                using (HttpResponseMessage response = await client.PostAsync(remoteServer, null))
                {
                    Assert.Equal(HttpStatusCode.OK, response.StatusCode);

                    string responseContent = await response.Content.ReadAsStringAsync();
                    _output.WriteLine(responseContent);
                    TestHelper.VerifyResponseBody(
                        responseContent,
                        response.Content.Headers.ContentMD5,
                        false,
                        string.Empty);
                }
            }
        }

        [OuterLoop] // TODO: Issue #11345
        [Theory, MemberData(nameof(EchoServers))]
        public async Task PostAsync_CallMethod_EmptyContent(Uri remoteServer)
        {
            using (var client = new HttpClient())
            {
                var content = new StringContent(string.Empty);
                using (HttpResponseMessage response = await client.PostAsync(remoteServer, content))
                {
                    Assert.Equal(HttpStatusCode.OK, response.StatusCode);

                    string responseContent = await response.Content.ReadAsStringAsync();
                    _output.WriteLine(responseContent);
                    TestHelper.VerifyResponseBody(
                        responseContent,
                        response.Content.Headers.ContentMD5,
                        false,
                        string.Empty);
                }
            }
        }

        [OuterLoop] // TODO: Issue #11345
        [Theory]
        [InlineData(false)]
        [InlineData(true)]
        public async Task PostAsync_Redirect_ResultingGetFormattedCorrectly(bool secure)
        {
            const string ContentString = "This is the content string.";
            var content = new StringContent(ContentString);
            Uri redirectUri = Configuration.Http.RedirectUriForDestinationUri(
                secure,
                302,
                secure ? Configuration.Http.SecureRemoteEchoServer : Configuration.Http.RemoteEchoServer,
                1);

            using (var client = new HttpClient())
            using (HttpResponseMessage response = await client.PostAsync(redirectUri, content))
            {
                Assert.Equal(HttpStatusCode.OK, response.StatusCode);
                string responseContent = await response.Content.ReadAsStringAsync();
                Assert.DoesNotContain(ContentString, responseContent);
                Assert.DoesNotContain("Content-Length", responseContent);
            }
        }

        [ActiveIssue(22191, TargetFrameworkMonikers.Uap)]
        [OuterLoop] // takes several seconds
        [Fact]
        public async Task PostAsync_RedirectWith307_LargePayload()
        {
            await PostAsync_Redirect_LargePayload_Helper(307, true);
        }

        [OuterLoop] // takes several seconds
        [Fact]
        public async Task PostAsync_RedirectWith302_LargePayload()
        {
            await PostAsync_Redirect_LargePayload_Helper(302, false);
        }

        public async Task PostAsync_Redirect_LargePayload_Helper(int statusCode, bool expectRedirectToPost)
        {
            using (var fs = new FileStream(Path.Combine(Path.GetTempPath(), Path.GetTempFileName()), FileMode.Create, FileAccess.ReadWrite, FileShare.None, 0x1000, FileOptions.DeleteOnClose))
            {
                string contentString = string.Join("", Enumerable.Repeat("Content", 100000));
                byte[] contentBytes = Encoding.UTF32.GetBytes(contentString);
                fs.Write(contentBytes, 0, contentBytes.Length);
                fs.Flush(flushToDisk: true);
                fs.Position = 0;

                Uri redirectUri = Configuration.Http.RedirectUriForDestinationUri(false, statusCode, Configuration.Http.SecureRemoteEchoServer, 1);

                using (var client = new HttpClient())
                using (HttpResponseMessage response = await client.PostAsync(redirectUri, new StreamContent(fs)))
                {
                    Assert.Equal(HttpStatusCode.OK, response.StatusCode);
                    if (expectRedirectToPost)
                    {
                        Assert.InRange(response.Content.Headers.ContentLength.GetValueOrDefault(), contentBytes.Length, int.MaxValue);
                    }
                }
            }
        }

        [OuterLoop] // TODO: Issue #11345
        [Theory, MemberData(nameof(EchoServers))] // NOTE: will not work for in-box System.Net.Http.dll due to disposal of request content
        public async Task PostAsync_ReuseRequestContent_Success(Uri remoteServer)
        {
            const string ContentString = "This is the content string.";
            using (var client = new HttpClient())
            {
                var content = new StringContent(ContentString);
                for (int i = 0; i < 2; i++)
                {
                    using (HttpResponseMessage response = await client.PostAsync(remoteServer, content))
                    {
                        Assert.Equal(HttpStatusCode.OK, response.StatusCode);
                        Assert.Contains(ContentString, await response.Content.ReadAsStringAsync());
                    }
                }
            }
        }

        [OuterLoop] // TODO: Issue #11345
        [Theory]
        [InlineData(HttpStatusCode.MethodNotAllowed, "Custom description")]
        [InlineData(HttpStatusCode.MethodNotAllowed, "")]
        public async Task GetAsync_CallMethod_ExpectedStatusLine(HttpStatusCode statusCode, string reasonPhrase)
        {
            using (var client = new HttpClient())
            {
                using (HttpResponseMessage response = await client.GetAsync(Configuration.Http.StatusCodeUri(
                    false,
                    (int)statusCode,
                    reasonPhrase)))
                {
                    Assert.Equal(statusCode, response.StatusCode);
                    Assert.Equal(reasonPhrase, response.ReasonPhrase);
                }
            }
        }

        #endregion

        #region Various HTTP Method Tests

        [ActiveIssue(22161, TargetFrameworkMonikers.Uap)]
        [OuterLoop] // TODO: Issue #11345
        [Theory, MemberData(nameof(HttpMethods))]
        public async Task SendAsync_SendRequestUsingMethodToEchoServerWithNoContent_MethodCorrectlySent(
            string method,
            bool secureServer)
        {
            using (var client = new HttpClient())
            {
                var request = new HttpRequestMessage(
                    new HttpMethod(method),
                    secureServer ? Configuration.Http.SecureRemoteEchoServer : Configuration.Http.RemoteEchoServer);
                using (HttpResponseMessage response = await client.SendAsync(request))
                {
                    Assert.Equal(HttpStatusCode.OK, response.StatusCode);
                    TestHelper.VerifyRequestMethod(response, method);
                }
            }
        }

        [OuterLoop] // TODO: Issue #11345
        [Theory, MemberData(nameof(HttpMethodsThatAllowContent))]
        public async Task SendAsync_SendRequestUsingMethodToEchoServerWithContent_Success(
            string method,
            bool secureServer)
        {
            if (PlatformDetection.IsFullFramework && method == "GET")
            {
                // .NET Framework doesn't allow a content body with this HTTP verb.
                // It will throw a System.Net.ProtocolViolation exception.
                return;
            }

            using (var client = new HttpClient())
            {
                var request = new HttpRequestMessage(
                    new HttpMethod(method),
                    secureServer ? Configuration.Http.SecureRemoteEchoServer : Configuration.Http.RemoteEchoServer);
                request.Content = new StringContent(ExpectedContent);
                using (HttpResponseMessage response = await client.SendAsync(request))
                {
                    Assert.Equal(HttpStatusCode.OK, response.StatusCode);
                    TestHelper.VerifyRequestMethod(response, method);
                    string responseContent = await response.Content.ReadAsStringAsync();
                    _output.WriteLine(responseContent);

                    Assert.Contains($"\"Content-Length\": \"{request.Content.Headers.ContentLength.Value}\"", responseContent);
                    TestHelper.VerifyResponseBody(
                        responseContent,
                        response.Content.Headers.ContentMD5,
                        false,
                        ExpectedContent);
                }
            }
        }

        [ActiveIssue(20010, TargetFrameworkMonikers.Uap)] // Test hangs. But this test seems invalid. An HttpRequestMessage can only be sent once.
        [OuterLoop] // TODO: Issue #11345
        [Theory]
        [InlineData("12345678910", 0)]
        [InlineData("12345678910", 5)]
        public async Task SendAsync_SendSameRequestMultipleTimesDirectlyOnHandler_Success(string stringContent, int startingPosition)
        {
            using (var handler = new HttpMessageInvoker(new HttpClientHandler()))
            {
                byte[] byteContent = Encoding.ASCII.GetBytes(stringContent);
                var content = new MemoryStream();
                content.Write(byteContent, 0, byteContent.Length);
                content.Position = startingPosition;
                var request = new HttpRequestMessage(HttpMethod.Post, Configuration.Http.RemoteEchoServer) { Content = new StreamContent(content) };

                for (int iter = 0; iter < 2; iter++)
                {
                    using (HttpResponseMessage response = await handler.SendAsync(request, CancellationToken.None))
                    {
                        Assert.Equal(HttpStatusCode.OK, response.StatusCode);

                        string responseContent = await response.Content.ReadAsStringAsync();

                        Assert.Contains($"\"Content-Length\": \"{request.Content.Headers.ContentLength.Value}\"", responseContent);

                        Assert.Contains(stringContent.Substring(startingPosition), responseContent);
                        if (startingPosition != 0)
                        {
                            Assert.DoesNotContain(stringContent.Substring(0, startingPosition), responseContent);
                        }
                    }
                }
            }
        }

        [OuterLoop] // TODO: Issue #11345
        [Theory, MemberData(nameof(HttpMethodsThatDontAllowContent))]
        public async Task SendAsync_SendRequestUsingNoBodyMethodToEchoServerWithContent_NoBodySent(
            string method,
            bool secureServer)
        {
            if (PlatformDetection.IsFullFramework && method == "HEAD")
            {
                // .NET Framework doesn't allow a content body with this HTTP verb.
                // It will throw a System.Net.ProtocolViolation exception.
                return;
            }

            if (PlatformDetection.IsUap && method == "TRACE")
            {
                // UAP platform doesn't allow a content body with this HTTP verb.
                // It will throw an exception HttpRequestException/COMException
                // with "The requested operation is invalid" message.
                return;
            }

            using (var client = new HttpClient())
            {
                var request = new HttpRequestMessage(
                    new HttpMethod(method),
                    secureServer ? Configuration.Http.SecureRemoteEchoServer : Configuration.Http.RemoteEchoServer)
                {
                    Content = new StringContent(ExpectedContent)
                };

                using (HttpResponseMessage response = await client.SendAsync(request))
                {
                    if (method == "TRACE" && (RuntimeInformation.IsOSPlatform(OSPlatform.Windows) || ManagedHandlerTestHelpers.IsEnabled))
                    {
                        // .NET Framework also allows the HttpWebRequest and HttpClient APIs to send a request using 'TRACE' 
                        // verb and a request body. The usual response from a server is "400 Bad Request".
                        // See here for more info: https://github.com/dotnet/corefx/issues/9023
                        Assert.Equal(HttpStatusCode.BadRequest, response.StatusCode);
                    }
                    else
                    {
                        Assert.Equal(HttpStatusCode.OK, response.StatusCode);
                        TestHelper.VerifyRequestMethod(response, method);
                        string responseContent = await response.Content.ReadAsStringAsync();
                        Assert.False(responseContent.Contains(ExpectedContent));
                    }
                }
            }
        }
        #endregion

        #region Version tests
        [SkipOnTargetFramework(TargetFrameworkMonikers.Uap, "UAP does not allow HTTP/1.0 requests.")]
        [OuterLoop] // TODO: Issue #11345
        [Fact]
        public async Task SendAsync_RequestVersion10_ServerReceivesVersion10Request()
        {
            if (ManagedHandlerTestHelpers.IsEnabled)
            {
                // TODO #21452: The test is hanging with the managed handler.
                return;
            }

            Version receivedRequestVersion = await SendRequestAndGetRequestVersionAsync(new Version(1, 0));
            Assert.Equal(new Version(1, 0), receivedRequestVersion);
        }

        [OuterLoop] // TODO: Issue #11345
        [Fact]
        public async Task SendAsync_RequestVersion11_ServerReceivesVersion11Request()
        {
            Version receivedRequestVersion = await SendRequestAndGetRequestVersionAsync(new Version(1, 1));
            Assert.Equal(new Version(1, 1), receivedRequestVersion);
        }

        [SkipOnTargetFramework(TargetFrameworkMonikers.NetFramework, "Throws exception sending request using Version(0,0)")]
        [OuterLoop] // TODO: Issue #11345
        [Fact]
        public async Task SendAsync_RequestVersionNotSpecified_ServerReceivesVersion11Request()
        {
            if (ManagedHandlerTestHelpers.IsEnabled)
            {
                // TODO #21452: The test is hanging with the managed handler.
                return;
            }

            // The default value for HttpRequestMessage.Version is Version(1,1).
            // So, we need to set something different (0,0), to test the "unknown" version.
            Version receivedRequestVersion = await SendRequestAndGetRequestVersionAsync(new Version(0, 0));
            Assert.Equal(new Version(1, 1), receivedRequestVersion);
        }

        [SkipOnTargetFramework(TargetFrameworkMonikers.NetFramework, "Specifying Version(2,0) throws exception on netfx")]
        [OuterLoop] // TODO: Issue #11345
        [Theory]
        [MemberData(nameof(Http2Servers))]
        public async Task SendAsync_RequestVersion20_ResponseVersion20IfHttp2Supported(Uri server)
        {
            if (PlatformDetection.IsWindows && !PlatformDetection.IsWindows10Version1703OrGreater)
            {
                // Skip this test if running on Windows but on a release prior to Windows 10 Creators Update.
                _output.WriteLine("Skipping test due to Windows 10 version prior to Version 1703.");
                return;
            }
            if (ManagedHandlerTestHelpers.IsEnabled)
            {
                // TODO #21452: The managed handler doesn't yet support HTTP/2.
                return;
            }

            // We don't currently have a good way to test whether HTTP/2 is supported without
            // using the same mechanism we're trying to test, so for now we allow both 2.0 and 1.1 responses.
            var request = new HttpRequestMessage(HttpMethod.Get, server);
            request.Version = new Version(2, 0);

            using (var handler = new HttpClientHandler())
            using (var client = new HttpClient(handler, false))
            {
                // It is generally expected that the test hosts will be trusted, so we don't register a validation
                // callback in the usual case.
                // 
                // However, on our Debian 8 test machines, a combination of a server side TLS chain,
                // the client chain processor, and the distribution's CA bundle results in an incomplete/untrusted
                // certificate chain. See https://github.com/dotnet/corefx/issues/9244 for more details.
                if (PlatformDetection.IsDebian8)
                {
                    // Func<HttpRequestMessage, X509Certificate2, X509Chain, SslPolicyErrors, bool>
                    handler.ServerCertificateCustomValidationCallback = (msg, cert, chain, errors) =>
                    {
                        Assert.InRange(chain.ChainStatus.Length, 0, 1);

                        if (chain.ChainStatus.Length > 0)
                        {
                            Assert.Equal(X509ChainStatusFlags.PartialChain, chain.ChainStatus[0].Status);
                        }

                        return true;
                    };
                }

                using (HttpResponseMessage response = await client.SendAsync(request))
                {
                    Assert.Equal(HttpStatusCode.OK, response.StatusCode);
                    Assert.True(
                        response.Version == new Version(2, 0) ||
                        response.Version == new Version(1, 1),
                        "Response version " + response.Version);
                }
            }
        }

<<<<<<< HEAD
        [ActiveIssue(22735)]
=======
>>>>>>> a671d624
        [SkipOnTargetFramework(TargetFrameworkMonikers.NetFramework, "Specifying Version(2,0) throws exception on netfx")]
        [OuterLoop] // TODO: Issue #11345
        [ConditionalTheory(nameof(IsWindows10Version1607OrGreater)), MemberData(nameof(Http2NoPushServers))]
        public async Task SendAsync_RequestVersion20_ResponseVersion20(Uri server)
        {
            if (ManagedHandlerTestHelpers.IsEnabled)
            {
                // TODO #21452: The managed handler doesn't yet support HTTP/2.
                return;
            }

            _output.WriteLine(server.AbsoluteUri.ToString());
            var request = new HttpRequestMessage(HttpMethod.Get, server);
            request.Version = new Version(2, 0);

            var handler = new HttpClientHandler();
            using (var client = new HttpClient(handler))
            {
                using (HttpResponseMessage response = await client.SendAsync(request))
                {
                    Assert.Equal(HttpStatusCode.OK, response.StatusCode);
                    Assert.Equal(new Version(2, 0), response.Version);
                }
            }
        }

        private async Task<Version> SendRequestAndGetRequestVersionAsync(Version requestVersion)
        {
            Version receivedRequestVersion = null;

            await LoopbackServer.CreateServerAsync(async (server, url) =>
            {
                var request = new HttpRequestMessage(HttpMethod.Get, url);
                request.Version = requestVersion;

                using (var client = new HttpClient())
                {
                    Task<HttpResponseMessage> getResponse = client.SendAsync(request);

                    List<string> receivedRequest = await LoopbackServer.ReadRequestAndSendResponseAsync(server);

                    using (HttpResponseMessage response = await getResponse)
                    {
                        Assert.Equal(HttpStatusCode.OK, response.StatusCode);
                    }

                    string statusLine = receivedRequest[0];
                    if (statusLine.Contains("/1.0"))
                    {
                        receivedRequestVersion = new Version(1, 0);
                    }
                    else if (statusLine.Contains("/1.1"))
                    {
                        receivedRequestVersion = new Version(1, 1);
                    }
                    else
                    {
                        Assert.True(false, "Invalid HTTP request version");
                    }

                }
            });

            return receivedRequestVersion;
        }
        #endregion

        #region Proxy tests
        [SkipOnTargetFramework(TargetFrameworkMonikers.Uap, "UAP does not support custom proxies.")]
        [OuterLoop] // TODO: Issue #11345
        [Theory]
        [MemberData(nameof(CredentialsForProxy))]
        public void Proxy_BypassFalse_GetRequestGoesThroughCustomProxy(ICredentials creds, bool wrapCredsInCache)
        {
            if (ManagedHandlerTestHelpers.IsEnabled)
            {
                // TODO #21452: The test is hanging with the managed handler for some of the theory inputs.
                return;
            }

            int port;
            Task<LoopbackGetRequestHttpProxy.ProxyResult> proxyTask = LoopbackGetRequestHttpProxy.StartAsync(
                out port,
                requireAuth: creds != null && creds != CredentialCache.DefaultCredentials,
                expectCreds: true);
            Uri proxyUrl = new Uri($"http://localhost:{port}");

            const string BasicAuth = "Basic";
            if (wrapCredsInCache)
            {
                Assert.IsAssignableFrom<NetworkCredential>(creds);
                var cache = new CredentialCache();
                cache.Add(proxyUrl, BasicAuth, (NetworkCredential)creds);
                creds = cache;
            }

            using (var handler = new HttpClientHandler() { Proxy = new UseSpecifiedUriWebProxy(proxyUrl, creds) })
            using (var client = new HttpClient(handler))
            {
                Task<HttpResponseMessage> responseTask = client.GetAsync(Configuration.Http.RemoteEchoServer);
                Task<string> responseStringTask = responseTask.ContinueWith(t => t.Result.Content.ReadAsStringAsync(), TaskScheduler.Default).Unwrap();
                Task.WaitAll(proxyTask, responseTask, responseStringTask);

                using (responseTask.Result)
                {
                    TestHelper.VerifyResponseBody(responseStringTask.Result, responseTask.Result.Content.Headers.ContentMD5, false, null);
                    Assert.Equal(Encoding.ASCII.GetString(proxyTask.Result.ResponseContent), responseStringTask.Result);

                    NetworkCredential nc = creds?.GetCredential(proxyUrl, BasicAuth);
                    string expectedAuth =
                        nc == null || nc == CredentialCache.DefaultCredentials ? null :
                        string.IsNullOrEmpty(nc.Domain) ? $"{nc.UserName}:{nc.Password}" :
                        $"{nc.Domain}\\{nc.UserName}:{nc.Password}";
                    Assert.Equal(expectedAuth, proxyTask.Result.AuthenticationHeaderValue);
                }
            }
        }

        [SkipOnTargetFramework(TargetFrameworkMonikers.Uap, "UAP does not support custom proxies.")]
        [OuterLoop] // TODO: Issue #11345
        [Theory]
        [MemberData(nameof(BypassedProxies))]
        public async Task Proxy_BypassTrue_GetRequestDoesntGoesThroughCustomProxy(IWebProxy proxy)
        {
            using (var client = new HttpClient(new HttpClientHandler() { Proxy = proxy }))
            using (HttpResponseMessage response = await client.GetAsync(Configuration.Http.RemoteEchoServer))
            {
                TestHelper.VerifyResponseBody(
                    await response.Content.ReadAsStringAsync(),
                    response.Content.Headers.ContentMD5,
                    false,
                    null);
            }
        }

        [SkipOnTargetFramework(TargetFrameworkMonikers.Uap, "UAP does not support custom proxies.")]
        [OuterLoop] // TODO: Issue #11345
        [Fact]
        public void Proxy_HaveNoCredsAndUseAuthenticatedCustomProxy_ProxyAuthenticationRequiredStatusCode()
        {
            int port;
            Task<LoopbackGetRequestHttpProxy.ProxyResult> proxyTask = LoopbackGetRequestHttpProxy.StartAsync(
                out port,
                requireAuth: true,
                expectCreds: false);
            Uri proxyUrl = new Uri($"http://localhost:{port}");

            using (var handler = new HttpClientHandler() { Proxy = new UseSpecifiedUriWebProxy(proxyUrl, null) })
            using (var client = new HttpClient(handler))
            {
                Task<HttpResponseMessage> responseTask = client.GetAsync(Configuration.Http.RemoteEchoServer);
                Task.WaitAll(proxyTask, responseTask);
                using (responseTask.Result)
                {
                    Assert.Equal(HttpStatusCode.ProxyAuthenticationRequired, responseTask.Result.StatusCode);
                }
            }
        }

        private static IEnumerable<object[]> BypassedProxies()
        {
            yield return new object[] { null };
            yield return new object[] { new UseSpecifiedUriWebProxy(new Uri($"http://{Guid.NewGuid().ToString().Substring(0, 15)}:12345"), bypass: true) };
        }

        private static IEnumerable<object[]> CredentialsForProxy()
        {
            yield return new object[] { null, false };
            foreach (bool wrapCredsInCache in new[] { true, false })
            {
                yield return new object[] { new NetworkCredential("user:name", "password"), wrapCredsInCache };
                yield return new object[] { new NetworkCredential("username", "password", "dom:\\ain"), wrapCredsInCache };
            }
        }
        #endregion

        #region Uri wire transmission encoding tests
        [OuterLoop] // TODO: Issue #11345
        [Fact]
        public async Task SendRequest_UriPathHasReservedChars_ServerReceivedExpectedPath()
        {
            await LoopbackServer.CreateServerAsync(async (server, rootUrl) =>
            {
                var uri = new Uri($"http://{rootUrl.Host}:{rootUrl.Port}/test[]");
                _output.WriteLine(uri.AbsoluteUri.ToString());
                var request = new HttpRequestMessage(HttpMethod.Get, uri);
                string statusLine = string.Empty;

                using (var client = new HttpClient())
                {
                    Task<HttpResponseMessage> getResponse = client.SendAsync(request);

                    List<string> receivedRequest = await LoopbackServer.ReadRequestAndSendResponseAsync(server);

                    using (HttpResponseMessage response = await getResponse)
                    {
                        Assert.Equal(HttpStatusCode.OK, response.StatusCode);
                        Assert.True(receivedRequest[0].Contains(uri.PathAndQuery), $"statusLine should contain {uri.PathAndQuery}");
                    }
                }
            });
        }
        #endregion
    }
}<|MERGE_RESOLUTION|>--- conflicted
+++ resolved
@@ -1874,10 +1874,6 @@
             }
         }
 
-<<<<<<< HEAD
-        [ActiveIssue(22735)]
-=======
->>>>>>> a671d624
         [SkipOnTargetFramework(TargetFrameworkMonikers.NetFramework, "Specifying Version(2,0) throws exception on netfx")]
         [OuterLoop] // TODO: Issue #11345
         [ConditionalTheory(nameof(IsWindows10Version1607OrGreater)), MemberData(nameof(Http2NoPushServers))]
