--- conflicted
+++ resolved
@@ -2616,30 +2616,6 @@
         }
         #endregion
 
-<<<<<<< HEAD
-        [Fact]
-        public async Task SendAsync_UserAgent_CorrectlyWritten()
-        {
-            string userAgent = "Mozilla/5.0 (Macintosh; Intel Mac OS X 10_11_3) AppleWebKit/537.36 (KHTML, like Gecko) Chrome/63.0.3239.18 Safari/537.36";
-
-            await LoopbackServerFactory.CreateClientAndServerAsync(async uri =>
-            {
-                using (var client = CreateHttpClient())
-                {
-                    var message = new HttpRequestMessage(HttpMethod.Get, uri);
-                    message.Headers.TryAddWithoutValidation("User-Agent", userAgent);
-                    (await client.SendAsync(message).ConfigureAwait(false)).Dispose();
-                }
-            },
-            async server =>
-            {
-                HttpRequestData requestData = await server.HandleRequestAsync(HttpStatusCode.OK);
-
-                string agent = requestData.GetSingleHeaderValue("User-Agent");
-                Assert.Equal(userAgent, agent);
-            });
-        }
-
         [Theory]
         [InlineData("\u05D1\u05F1")]
         [InlineData("jp\u30A5")]
@@ -2674,8 +2650,6 @@
             });
         }
 
-=======
->>>>>>> 4e3b46c2
         [ConditionalFact(typeof(PlatformDetection), nameof(PlatformDetection.IsNotWindowsSubsystemForLinux))] // [ActiveIssue(11057)]
         public async Task GetAsync_InvalidUrl_ExpectedExceptionThrown()
         {
