--- conflicted
+++ resolved
@@ -586,9 +586,9 @@
         }
 
         [Theory]
-        [InlineData("WWW-Authenticate: CustomAuth\r\n")]
-        [InlineData("")] // RFC7235 requires servers to send this header with 401 but some servers don't.
-        public async Task GetAsync_ServerNeedsNonStandardAuthAndSetCredential_StatusCodeUnauthorized(string authHeaders)
+        [InlineData("WWW-Authenticate", "CustomAuth")]
+        [InlineData("", "")] // RFC7235 requires servers to send this header with 401 but some servers don't.
+        public async Task GetAsync_ServerNeedsNonStandardAuthAndSetCredential_StatusCodeUnauthorized(string authHeadrName, string authHeaderValue)
         {
             await LoopbackServerFactory.CreateServerAsync(async (server, url) =>
             {
@@ -597,11 +597,8 @@
                 using (HttpClient client = CreateHttpClient(handler))
                 {
                     Task<HttpResponseMessage> getResponseTask = client.GetAsync(url);
-<<<<<<< HEAD
-                    Task<HttpRequestData> serverTask = server.AcceptConnectionSendResponseAndCloseAsync(HttpStatusCode.Unauthorized);
-=======
-                    Task<List<string>> serverTask = server.AcceptConnectionSendResponseAndCloseAsync(HttpStatusCode.Unauthorized, additionalHeaders: authHeaders);
->>>>>>> 7d94c798
+
+                    Task<HttpRequestData> serverTask = server.AcceptConnectionSendResponseAndCloseAsync(HttpStatusCode.Unauthorized, additionalHeaders: string.IsNullOrEmpty(authHeadrName) ? null : new HttpHeaderData[] { new HttpHeaderData(authHeadrName, authHeaderValue) });
 
                     await TestHelper.WhenAllCompletedOrAnyFailed(getResponseTask, serverTask);
                     using (HttpResponseMessage response = await getResponseTask)
@@ -1954,7 +1951,7 @@
                 await server.AcceptConnectionAsync(async connection =>
                 {
                     HttpRequestData requestData = await connection.ReadRequestDataAsync();
-                    Assert.Equal(requestData.GetSingleHeaderValue("Expect"), "100-continue");
+                    Assert.Equal("100-continue", requestData.GetSingleHeaderValue("Expect"));
 
                     await connection.SendResponseAsync(HttpStatusCode.Continue, isFinal: false);
                     await connection.SendResponseAsync(HttpStatusCode.OK, new HttpHeaderData[] { new HttpHeaderData("Content-Length", ExpectedContent.Length.ToString()) }, isFinal: false);
