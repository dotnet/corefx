--- conflicted
+++ resolved
@@ -64,34 +64,20 @@
                     Task<HttpResponseMessage> responseTask = client.GetAsync("http://notatrealserver.com/");
                     await proxyServer.AcceptConnectionAsync(async connection =>
                     {
-<<<<<<< HEAD
-                        //List<string> headers = await connection.ReadRequestHeaderAsync().ConfigureAwait(false);
                         List<string> headers = await connection.ReadRequestHeaderAsync();
-=======
-                        List<string> headers = await connection.ReadRequestHeaderAsync().ConfigureAwait(false);
->>>>>>> 45e4f11d
                         // Curl sends Basic auth without asking, other handlers wait for 407.
                         if (!IsCurlHandler)
                         {
                             await connection.SendResponseAsync(HttpStatusCode.ProxyAuthenticationRequired, "Proxy-Authenticate: Basic\r\n");
-<<<<<<< HEAD
                             headers = await connection.ReadRequestHeaderAsync();
-=======
-                            headers = await connection.ReadRequestHeaderAsync().ConfigureAwait(false);
->>>>>>> 45e4f11d
                         }
                         // Verify that we got explicitProxyCreds.
                         Assert.Equal(expectCreds, LoopbackServer.GetRequestHeaderValue(headers, "Proxy-Authorization"));
 
                         Task serverTask = connection.SendResponseAsync(HttpStatusCode.OK);
 
-<<<<<<< HEAD
                         await TestHelper.WhenAllCompletedOrAnyFailed(serverTask, responseTask);
                         HttpResponseMessage response = responseTask.Result;
-=======
-                        await TestHelper.WhenAllCompletedOrAnyFailed(serverTask, responseTask).ConfigureAwait(false);
-                        HttpResponseMessage response = await responseTask.ConfigureAwait(false);
->>>>>>> 45e4f11d
 
                         Assert.Equal(response.StatusCode, HttpStatusCode.OK);
                     });
