﻿<?xml version="1.0" encoding="utf-8"?>
<Project ToolsVersion="14.0" DefaultTargets="Build" xmlns="http://schemas.microsoft.com/developer/msbuild/2003">
  <Import Project="$([MSBuild]::GetDirectoryNameOfFileAbove($(MSBuildThisFileDirectory), dir.props))\dir.props" />
  <PropertyGroup>
    <ProjectGuid>{C85CF035-7804-41FF-9557-48B7C948B58D}</ProjectGuid>
    <DefineConstants Condition="'$(TargetGroup)'=='netcoreapp'">$(DefineConstants);netcoreapp</DefineConstants>
<<<<<<< HEAD
    <DefineConstants Condition="'$(TargetsWindows)'=='true'">$(DefineConstants);TargetsWindows</DefineConstants>
=======
>>>>>>> a671d624
  </PropertyGroup>
  <PropertyGroup Condition="'$(Configuration)|$(Platform)' == 'netcoreapp-Unix-Debug|AnyCPU'" />
  <PropertyGroup Condition="'$(Configuration)|$(Platform)' == 'netcoreapp-Unix-Release|AnyCPU'" />
  <PropertyGroup Condition="'$(Configuration)|$(Platform)' == 'netcoreapp-Windows_NT-Debug|AnyCPU'" />
  <PropertyGroup Condition="'$(Configuration)|$(Platform)' == 'netcoreapp-Windows_NT-Release|AnyCPU'" />
  <PropertyGroup Condition="'$(Configuration)|$(Platform)' == 'netstandard-Unix-Debug|AnyCPU'" />
  <PropertyGroup Condition="'$(Configuration)|$(Platform)' == 'netstandard-Unix-Release|AnyCPU'" />
  <PropertyGroup Condition="'$(Configuration)|$(Platform)' == 'netstandard-Windows_NT-Debug|AnyCPU'" />
  <PropertyGroup Condition="'$(Configuration)|$(Platform)' == 'netstandard-Windows_NT-Release|AnyCPU'" />
  <PropertyGroup Condition="'$(Configuration)|$(Platform)' == 'uap-Windows_NT-Debug|AnyCPU'" />
  <PropertyGroup Condition="'$(Configuration)|$(Platform)' == 'uap-Windows_NT-Release|AnyCPU'" />
  <ItemGroup>
    <Compile Include="$(CommonTestPath)\System\PlatformDetection.cs">
      <Link>Common\System\PlatformDetection.cs</Link>
    </Compile>
    <Compile Include="$(CommonTestPath)\System\Diagnostics\Tracing\TestEventListener.cs">
      <Link>Common\System\Diagnostics\Tracing\TestEventListener.cs</Link>
    </Compile>
    <Compile Include="$(CommonTestPath)\System\IO\DelegateStream.cs">
      <Link>Common\System\IO\DelegateStream.cs</Link>
    </Compile>
    <Compile Include="$(CommonTestPath)\System\Net\Configuration.Certificates.cs">
      <Link>Common\System\Net\Configuration.Certificates.cs</Link>
    </Compile>
    <Compile Include="$(CommonTestPath)\System\Net\EventSourceTestLogging.cs">
      <Link>Common\System\Net\EventSourceTestLogging.cs</Link>
    </Compile>
    <Compile Include="$(CommonTestPath)\System\Net\HttpsTestServer.cs">
      <Link>Common\System\Net\HttpsTestServer.cs</Link>
    </Compile>
    <Compile Include="$(CommonTestPath)\System\Net\Capability.Security.cs">
      <Link>Common\System\Net\Capability.Security.cs</Link>
    </Compile>
    <Compile Include="$(CommonTestPath)\System\Net\Configuration.cs">
      <Link>Common\System\Net\Configuration.cs</Link>
    </Compile>
    <Compile Include="$(CommonTestPath)\System\Net\Configuration.Http.cs">
      <Link>Common\System\Net\Configuration.Http.cs</Link>
    </Compile>
    <Compile Include="$(CommonTestPath)\System\Net\Configuration.Security.cs">
      <Link>Common\System\Net\Configuration.Security.cs</Link>
    </Compile>
    <Compile Include="$(CommonTestPath)\System\Net\TestWebProxies.cs">
      <Link>Common\System\Net\TestWebProxies.cs</Link>
    </Compile>
    <Compile Include="$(CommonTestPath)\System\Net\VerboseTestLogging.cs">
      <Link>Common\System\Net\VerboseTestLogging.cs</Link>
    </Compile>
    <Compile Include="$(CommonTestPath)\System\Net\Http\LoopbackServer.cs">
      <Link>Common\System\Net\Http\LoopbackServer.cs</Link>
    </Compile>
    <Compile Include="$(CommonTestPath)\System\Threading\Tasks\TaskTimeoutExtensions.cs">
      <Link>Common\System\Threading\Tasks\TaskTimeoutExtensions.cs</Link>
    </Compile>
    <Compile Include="ByteArrayContentTest.cs" />
    <Compile Include="CancellationTest.cs" />
    <Compile Include="ChannelBindingAwareContent.cs" />
    <Compile Include="CustomContent.cs" />
    <Compile Include="DelegatingHandlerTest.cs" />
    <Compile Include="FakeDiagnosticSourceListenerObserver.cs" />
    <Compile Include="FormUrlEncodedContentTest.cs" />
    <Compile Include="HttpClientHandlerTest.cs" />
    <Compile Include="HttpClientHandlerTest.ClientCertificates.cs" />
    <Compile Include="HttpClientHandlerTest.DefaultProxyCredentials.cs" />
    <Compile Include="HttpClientHandlerTest.MaxConnectionsPerServer.cs" />
    <Compile Include="HttpClientHandlerTest.MaxResponseHeadersLength.cs" />
    <Compile Include="HttpClientHandlerTest.ServerCertificates.cs" />
    <Compile Include="HttpClientHandlerTest.ServerCertificates.Unix.cs" Condition="'$(TargetsUnix)' == 'true'" />
    <Compile Include="HttpClientHandlerTest.ServerCertificates.Windows.cs" Condition="'$(TargetsWindows)' == 'true'" />
    <Compile Include="HttpClientHandlerTest.SslProtocols.cs" />
    <Compile Include="HttpClientHandlerTest.SslProtocols.Unix.cs" Condition="'$(TargetsUnix)' == 'true'" />
    <Compile Include="HttpClientHandlerTest.SslProtocols.Windows.cs" Condition="'$(TargetsWindows)' == 'true'" />
    <Compile Include="DiagnosticsTests.cs" />
    <Compile Include="HttpClientTest.cs" />
    <Compile Include="HttpClientEKUTest.cs" />
    <Compile Include="HttpClientMiniStressTest.cs" />
    <Compile Include="HttpContentTest.cs" />
    <Compile Include="HttpMessageInvokerTest.cs" />
    <Compile Include="HttpMethodTest.cs" />
    <Compile Include="HttpRequestMessageTest.cs" />
    <Compile Include="HttpResponseMessageTest.cs" />
    <Compile Include="LoopbackGetRequestHttpProxy.cs" />
    <Compile Include="MessageProcessingHandlerTest.cs" />
    <Compile Include="MultipartContentTest.cs" />
    <Compile Include="MultipartFormDataContentTest.cs" />
    <Compile Include="PostScenarioTest.cs" />
    <Compile Include="RepeatedFlushContent.cs" />
    <Compile Include="ResponseStreamTest.cs" />
    <Compile Include="SchSendAuxRecordHttpTest.cs" />
    <Compile Include="StreamContentTest.cs" />
    <Compile Include="StringContentTest.cs" />
    <Compile Include="SyncBlockingContent.cs" />
    <Compile Include="TestHelper.cs" />
    <Compile Include="ManagedHandlerTestHelpers.cs" />
  </ItemGroup>
  <ItemGroup Condition=" '$(TargetsWindows)' == 'true' ">
    <Compile Include="DefaultCredentialsTest.cs" />
  </ItemGroup>
  <ItemGroup Condition="'$(TargetGroup)' == 'netcoreapp'">
<<<<<<< HEAD
    <Compile Include="ManagedHandlerTest.cs" />
    <Compile Include="HttpClientHandlerTest.AcceptAllCerts.cs" />
  </ItemGroup>
  <ItemGroup Condition="'$(TargetGroup)' == 'uap'">
    <Reference Include="Windows" />
    <Compile Include="MultiInterfaceNonRewindableReadOnlyStream.cs" />
    <Compile Include="MultiInterfaceReadOnlyStream.cs" />
    <Compile Include="MultiInterfaceStreamContent.cs" />
    <Compile Include="PostScenarioUWPTest.cs" />
  </ItemGroup>
=======
    <Compile Include="HttpClientHandlerTest.AcceptAllCerts.cs" />
  </ItemGroup>
>>>>>>> a671d624
  <ItemGroup>
    <ProjectReference Include="$(CommonTestPath)\System\Diagnostics\RemoteExecutorConsoleApp\RemoteExecutorConsoleApp.csproj">
      <Project>{69e46a6f-9966-45a5-8945-2559fe337827}</Project>
      <Name>RemoteExecutorConsoleApp</Name>
    </ProjectReference>
  </ItemGroup>
  <ItemGroup>
    <SupplementalTestData Include="$(PackagesDir)system.net.testdata\1.0.0-prerelease\content\**\*.*" />
  </ItemGroup>
  <Import Project="$([MSBuild]::GetDirectoryNameOfFileAbove($(MSBuildThisFileDirectory), dir.targets))\dir.targets" />
</Project><|MERGE_RESOLUTION|>--- conflicted
+++ resolved
@@ -4,10 +4,6 @@
   <PropertyGroup>
     <ProjectGuid>{C85CF035-7804-41FF-9557-48B7C948B58D}</ProjectGuid>
     <DefineConstants Condition="'$(TargetGroup)'=='netcoreapp'">$(DefineConstants);netcoreapp</DefineConstants>
-<<<<<<< HEAD
-    <DefineConstants Condition="'$(TargetsWindows)'=='true'">$(DefineConstants);TargetsWindows</DefineConstants>
-=======
->>>>>>> a671d624
   </PropertyGroup>
   <PropertyGroup Condition="'$(Configuration)|$(Platform)' == 'netcoreapp-Unix-Debug|AnyCPU'" />
   <PropertyGroup Condition="'$(Configuration)|$(Platform)' == 'netcoreapp-Unix-Release|AnyCPU'" />
@@ -107,21 +103,8 @@
     <Compile Include="DefaultCredentialsTest.cs" />
   </ItemGroup>
   <ItemGroup Condition="'$(TargetGroup)' == 'netcoreapp'">
-<<<<<<< HEAD
-    <Compile Include="ManagedHandlerTest.cs" />
     <Compile Include="HttpClientHandlerTest.AcceptAllCerts.cs" />
   </ItemGroup>
-  <ItemGroup Condition="'$(TargetGroup)' == 'uap'">
-    <Reference Include="Windows" />
-    <Compile Include="MultiInterfaceNonRewindableReadOnlyStream.cs" />
-    <Compile Include="MultiInterfaceReadOnlyStream.cs" />
-    <Compile Include="MultiInterfaceStreamContent.cs" />
-    <Compile Include="PostScenarioUWPTest.cs" />
-  </ItemGroup>
-=======
-    <Compile Include="HttpClientHandlerTest.AcceptAllCerts.cs" />
-  </ItemGroup>
->>>>>>> a671d624
   <ItemGroup>
     <ProjectReference Include="$(CommonTestPath)\System\Diagnostics\RemoteExecutorConsoleApp\RemoteExecutorConsoleApp.csproj">
       <Project>{69e46a6f-9966-45a5-8945-2559fe337827}</Project>
