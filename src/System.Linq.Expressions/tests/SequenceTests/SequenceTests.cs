--- conflicted
+++ resolved
@@ -1774,8 +1774,6 @@
                 Console.WriteLine();
             }
 
-            Assert.Equal(Enumerable.Empty<string>(), list.Select(mi => mi.Name));
-
             List<MethodInfo> list2 = GetMissingExtensionMethods(
                 typeof(System.Linq.Queryable),
                 typeof(System.Linq.Enumerable),
@@ -1792,11 +1790,7 @@
                     Console.WriteLine(m);
                 }
             }
-<<<<<<< HEAD
-
-=======
             Assert.Equal(Enumerable.Empty<string>(), list.Select(mi => mi.Name));
->>>>>>> e382c23e
             Assert.Equal(Enumerable.Empty<string>(), list2.Select(mi => mi.Name));
             Assert.True(list.Count == 0 && list2.Count == 0);
         }
