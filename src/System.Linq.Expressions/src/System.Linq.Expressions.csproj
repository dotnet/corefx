﻿<?xml version="1.0" encoding="utf-8"?>
<Project ToolsVersion="12.0" DefaultTargets="Build" xmlns="http://schemas.microsoft.com/developer/msbuild/2003">
  <Import Project="$([MSBuild]::GetDirectoryNameOfFileAbove($(MSBuildThisFileDirectory), dir.props))\dir.props" />
  <PropertyGroup>
    <!-- Enabling the interpreter for RC1 in all builds, see https://github.com/dotnet/corefx/issues/4033 -->
    <FeatureInterpret>true</FeatureInterpret>
  </PropertyGroup>
  <PropertyGroup>
    <ProjectGuid>{AEF718E9-D4FC-418F-A7AE-ED6B2C7B3787}</ProjectGuid>
    <AssemblyName>System.Linq.Expressions</AssemblyName>
    <RootNamespace>System.Linq.Expressions</RootNamespace>
    <AssemblyVersion Condition="'$(TargetGroup)'=='netstandard1.6' Or '$(TargetGroup)'=='netstandard1.6'">4.1.1.0</AssemblyVersion>
    <ContractProject Condition="'$(AssemblyVersion)'=='4.1.1.0'">../ref/4.1.0/System.Linq.Expressions.depproj</ContractProject>
    <IsInterpreting Condition="'$(PackageTargetFramework)' == 'netcore50'">true</IsInterpreting>
    <DefineConstants Condition=" '$(IsInterpreting)' != 'true' ">$(DefineConstants);FEATURE_COMPILE</DefineConstants>
    <DefineConstants Condition=" '$(FeatureInterpret)' == 'true' ">$(DefineConstants);FEATURE_INTERPRET</DefineConstants>
    <IsPartialFacadeAssembly Condition="'$(TargetGroup)' == 'net463'">true</IsPartialFacadeAssembly>
    <ResourcesSourceOutputDirectory Condition="'$(TargetGroup)' == 'net463'">None</ResourcesSourceOutputDirectory>
    <NuGetTargetMoniker Condition="'$(TargetGroup)' == ''">.NETStandard,Version=v1.7</NuGetTargetMoniker>
  </PropertyGroup>
  <!-- Default configurations to help VS understand the configurations -->
  <PropertyGroup Condition="'$(Configuration)|$(Platform)' == 'Debug|AnyCPU'" />
  <PropertyGroup Condition="'$(Configuration)|$(Platform)' == 'Release|AnyCPU'" />
  <PropertyGroup Condition="'$(Configuration)|$(Platform)' == 'netstandard1.6_Debug|AnyCPU'" />
  <PropertyGroup Condition="'$(Configuration)|$(Platform)' == 'netstandard1.6_Release|AnyCPU'" />
  <PropertyGroup Condition="'$(Configuration)|$(Platform)' == 'netcore50aot_Debug|AnyCPU'" />
  <PropertyGroup Condition="'$(Configuration)|$(Platform)' == 'netcore50aot_Release|AnyCPU'" />
  <PropertyGroup Condition="'$(Configuration)|$(Platform)' == 'netcore50_Debug|AnyCPU'" />
  <PropertyGroup Condition="'$(Configuration)|$(Platform)' == 'netcore50_Release|AnyCPU'" />
  <PropertyGroup Condition="'$(Configuration)|$(Platform)' == 'net463_Debug|AnyCPU'" />
  <PropertyGroup Condition="'$(Configuration)|$(Platform)' == 'net463_Release|AnyCPU'" />
  <!-- netcore50 project.json fork is shared for both netcore50 and netcore50aot. This redirects netcore50aot. -->
  <PropertyGroup Condition="'$(TargetGroup)' == 'netcore50aot'">
    <ProjectJson>netcore50/project.json</ProjectJson>
    <ProjectLockJson>netcore50/project.lock.json</ProjectLockJson>
    <DefineConstants>$(DefineConstants);FEATURE_DYNAMIC_DELEGATE</DefineConstants>
  </PropertyGroup>
  <ItemGroup Condition="'$(TargetGroup)' == 'netcore50aot'">
    <EmbeddedResource Include="Resources\$(AssemblyName).rd.xml" />
    <TargetingPackReference Include="System.Private.CoreLib.DynamicDelegate" />
  </ItemGroup>
  <ItemGroup Condition="'$(TargetGroup)' != 'net463'">
    <Compile Include="$(CommonPath)\System\Collections\Generic\EnumerableHelpers.cs">
      <Link>Common\System\Collections\Generic\EnumerableHelpers.cs</Link>
    </Compile>
    <Compile Include="$(CommonPath)\System\Diagnostics\CodeAnalysis\ExcludeFromCodeCoverageAttribute.cs">
      <Link>Common\System\Diagnostics\CodeAnalysis\ExcludeFromCodeCoverageAttribute.cs</Link>
    </Compile>
    <Compile Include="$(CommonPath)\System\Dynamic\Utils\CacheDict.cs">
      <Link>Common\System\Dynamic\Utils\CacheDict.cs</Link>
    </Compile>
    <Compile Include="$(CommonPath)\System\Dynamic\Utils\CollectionExtensions.cs">
      <Link>Common\System\Dynamic\Utils\CollectionExtensions.cs</Link>
    </Compile>
    <Compile Include="$(CommonPath)\System\Dynamic\Utils\CollectionExtensions.Map.cs">
      <Link>Common\System\Dynamic\Utils\CollectionExtensions.Map.cs</Link>
    </Compile>
    <Compile Include="$(CommonPath)\System\Dynamic\Utils\ContractUtils.cs">
      <Link>Common\System\Dynamic\Utils\ContractUtils.cs</Link>
    </Compile>
    <Compile Include="$(CommonPath)\System\Dynamic\Utils\EmptyReadOnlyCollection.cs">
      <Link>Common\System\Dynamic\Utils\EmptyReadOnlyCollection.cs</Link>
    </Compile>
    <Compile Include="$(CommonPath)\System\Dynamic\Utils\Error.cs">
      <Link>Common\System\Dynamic\Utils\Error.cs</Link>
    </Compile>
    <Compile Include="$(CommonPath)\System\Dynamic\Utils\ExpressionUtils.cs">
      <Link>Common\System\Dynamic\Utils\ExpressionUtils.cs</Link>
    </Compile>
    <Compile Include="$(CommonPath)\System\Dynamic\Utils\ExpressionVisitorUtils.cs">
      <Link>Common\System\Dynamic\Utils\ExpressionVisitorUtils.cs</Link>
    </Compile>
    <Compile Include="$(CommonPath)\System\Dynamic\Utils\ListArgumentProvider.cs">
      <Link>Common\System\Dynamic\Utils\ListArgumentProvider.cs</Link>
    </Compile>
    <Compile Include="$(CommonPath)\System\Dynamic\Utils\Strings.cs">
      <Link>Common\System\Dynamic\Utils\Strings.cs</Link>
    </Compile>
    <Compile Include="$(CommonPath)\System\Dynamic\Utils\TypeExtensions.cs">
      <Link>Common\System\Dynamic\Utils\TypeExtensions.cs</Link>
    </Compile>
    <Compile Include="$(CommonPath)\System\Dynamic\Utils\TypeUtils.cs">
      <Link>Common\System\Dynamic\Utils\TypeUtils.cs</Link>
    </Compile>
    <Compile Include="$(CommonPath)\System\Linq\Expressions\Compiler\DelegateHelpers.cs">
      <Link>Common\System\Linq\Expressions\Compiler\DelegateHelpers.cs</Link>
    </Compile>
    <Compile Include="$(CommonPath)\System\Linq\Expressions\Compiler\DelegateHelpers.Generated.cs">
      <Link>Common\System\Linq\Expressions\Compiler\DelegateHelpers.Generated.cs</Link>
    </Compile>
    <Compile Include="$(CommonPath)\System\NotImplemented.cs">
      <Link>Common\System\NotImplemented.cs</Link>
    </Compile>
    <Compile Include="$(CommonPath)\System\Runtime\CompilerServices\TrueReadOnlyCollection.cs">
      <Link>Common\System\Runtime\CompilerServices\TrueReadOnlyCollection.cs</Link>
    </Compile>
    <Compile Include="System\Dynamic\Utils\ExpressionVisitorUtils.cs" />
    <Compile Include="System\Dynamic\Utils\TypeExtensions.cs" />
    <Compile Include="System\Dynamic\Utils\TypeUtils.cs" />
    <Compile Include="System\Linq\Expressions\Common\ConstantCheck.cs" />
    <Compile Include="System\Linq\Expressions\BinaryExpression.cs" />
    <Compile Include="System\Linq\Expressions\BlockExpression.cs" />
    <Compile Include="System\Linq\Expressions\CatchBlock.cs" />
    <Compile Include="System\Linq\Expressions\ConditionalExpression.cs" />
    <Compile Include="System\Linq\Expressions\ConstantExpression.cs" />
    <Compile Include="System\Linq\Expressions\DebugInfoExpression.cs" />
    <Compile Include="System\Linq\Expressions\DebugViewWriter.cs" />
    <Compile Include="System\Linq\Expressions\DefaultExpression.cs" />
    <Compile Include="System\Linq\Expressions\ElementInit.cs" />
    <Compile Include="System\Linq\Expressions\Error.cs" />
    <Compile Include="System\Linq\Expressions\Expression.cs" />
    <Compile Include="System\Linq\Expressions\Expression.DebuggerProxy.cs" />
    <Compile Include="System\Linq\Expressions\ExpressionStringBuilder.cs" />
    <Compile Include="System\Linq\Expressions\ExpressionType.cs" />
    <Compile Include="System\Linq\Expressions\ExpressionVisitor.cs" />
    <Compile Include="System\Linq\Expressions\GotoExpression.cs" />
    <Compile Include="System\Linq\Expressions\IArgumentProvider.cs" />
    <Compile Include="System\Linq\Expressions\IDynamicExpression.cs" />
    <Compile Include="System\Linq\Expressions\IndexExpression.cs" />
    <Compile Include="System\Linq\Expressions\InvocationExpression.cs" />
    <Compile Include="System\Linq\Expressions\LabelExpression.cs" />
    <Compile Include="System\Linq\Expressions\LabelTarget.cs" />
    <Compile Include="System\Linq\Expressions\LambdaExpression.cs" />
    <Compile Include="System\Linq\Expressions\ListInitExpression.cs" />
    <Compile Include="System\Linq\Expressions\LoopExpression.cs" />
    <Compile Include="System\Linq\Expressions\MemberAssignment.cs" />
    <Compile Include="System\Linq\Expressions\MemberBinding.cs" />
    <Compile Include="System\Linq\Expressions\MemberExpression.cs" />
    <Compile Include="System\Linq\Expressions\MemberInitExpression.cs" />
    <Compile Include="System\Linq\Expressions\MemberListBinding.cs" />
    <Compile Include="System\Linq\Expressions\MemberMemberBinding.cs" />
    <Compile Include="System\Linq\Expressions\MethodCallExpression.cs" />
    <Compile Include="System\Linq\Expressions\NewArrayExpression.cs" />
    <Compile Include="System\Linq\Expressions\NewExpression.cs" />
    <Compile Include="System\Linq\Expressions\ParameterExpression.cs" />
    <Compile Include="System\Linq\Expressions\RuntimeVariablesExpression.cs" />
    <Compile Include="System\Linq\Expressions\Strings.cs" />
    <Compile Include="System\Linq\Expressions\SwitchCase.cs" />
    <Compile Include="System\Linq\Expressions\SwitchExpression.cs" />
    <Compile Include="System\Linq\Expressions\SymbolDocumentInfo.cs" />
    <Compile Include="System\Linq\Expressions\TryExpression.cs" />
    <Compile Include="System\Linq\Expressions\TypeBinaryExpression.cs" />
    <Compile Include="System\Linq\Expressions\UnaryExpression.cs" />
    <Compile Include="System\Linq\Expressions\Utils.cs" />
    <Compile Include="System\Linq\Expressions\StackGuard.cs" />
    <Compile Include="System\Linq\IQueryable.cs" />
    <Compile Include="System\Runtime\CompilerServices\IRuntimeVariables.cs" />
<<<<<<< HEAD
    <Compile Include="System\Runtime\CompilerServices\RuntimeOps.RuntimeVariables.cs" />
    <Compile Include="System\Runtime\CompilerServices\RuntimeOps.MergedRuntimeVariables.cs" />
=======
    <Compile Include="System\Linq\Expressions\Common\ArrayBuilder.cs" />
    <Compile Include="System\Linq\Expressions\Common\ConstantCheck.cs" />
    <Compile Include="System\Linq\Expressions\Common\CachedReflectionInfo.cs" />
    <Compile Include="System\Runtime\CompilerServices\ReadOnlyCollectionBuilder.cs" />
>>>>>>> c2c0d275
    <None Include="project.json" />
  </ItemGroup>
  <ItemGroup Condition=" '$(IsInterpreting)' != 'true' And '$(TargetGroup)' != 'net463'">
    <Compile Include="$(CommonPath)\System\Collections\Generic\ReferenceEqualityComparer.cs">
      <Link>Common\System\Collections\Generic\ReferenceEqualityComparer.cs</Link>
    </Compile>
    <Compile Include="$(CommonPath)\System\Dynamic\Utils\CollectionExtensions.AddFirst.cs">
      <Link>Common\System\Dynamic\Utils\CollectionExtensions.AddFirst.cs</Link>
    </Compile>
    <Compile Include="$(CommonPath)\System\Dynamic\Utils\ContractUtils.RequiresArrayRange.cs">
      <Link>Common\System\Dynamic\Utils\ContractUtils.RequiresArrayRange.cs</Link>
    </Compile>
    <Compile Include="$(CommonPath)\System\Linq\Expressions\Compiler\AssemblyGen.cs">
      <Link>Common\System\Linq\Expressions\Compiler\AssemblyGen.cs</Link>
    </Compile>
    <Compile Include="System\Dynamic\Utils\Helpers.cs" />
    <Compile Include="System\Linq\Expressions\Compiler\AnalyzedTree.cs" />
    <Compile Include="System\Linq\Expressions\Compiler\BoundConstants.cs" />
    <Compile Include="System\Linq\Expressions\Compiler\CompilerScope.cs" />
    <Compile Include="System\Linq\Expressions\Compiler\CompilerScope.Storage.cs" />
    <Compile Include="System\Linq\Expressions\Compiler\HoistedLocals.cs" />
    <Compile Include="System\Linq\Expressions\Compiler\ILGen.cs" />
    <Compile Include="System\Linq\Expressions\Compiler\KeyedQueue.cs" />
    <Compile Include="System\Linq\Expressions\Compiler\LabelInfo.cs" />
    <Compile Include="System\Linq\Expressions\Compiler\LambdaCompiler.Address.cs" />
    <Compile Include="System\Linq\Expressions\Compiler\LambdaCompiler.Binary.cs" />
    <Compile Include="System\Linq\Expressions\Compiler\LambdaCompiler.ControlFlow.cs" />
    <Compile Include="System\Linq\Expressions\Compiler\LambdaCompiler.cs" />
    <Compile Include="System\Linq\Expressions\Compiler\LambdaCompiler.Expressions.cs" />
    <Compile Include="System\Linq\Expressions\Compiler\LambdaCompiler.Generated.cs" />
    <Compile Include="System\Linq\Expressions\Compiler\LambdaCompiler.Lambda.cs" />
    <Compile Include="System\Linq\Expressions\Compiler\LambdaCompiler.Logical.cs" />
    <Compile Include="System\Linq\Expressions\Compiler\LambdaCompiler.Statements.cs" />
    <Compile Include="System\Linq\Expressions\Compiler\LambdaCompiler.Unary.cs" />
    <Compile Include="System\Linq\Expressions\Compiler\StackSpiller.Bindings.cs" />
    <Compile Include="System\Linq\Expressions\Compiler\StackSpiller.cs" />
    <Compile Include="System\Linq\Expressions\Compiler\StackSpiller.Generated.cs" />
    <Compile Include="System\Linq\Expressions\Compiler\StackSpiller.Temps.cs" />
    <Compile Include="System\Linq\Expressions\Compiler\VariableBinder.cs" />
    <Compile Include="System\Runtime\CompilerServices\Closure.cs" />
    <Compile Include="System\Runtime\CompilerServices\RuntimeOps.ExpressionQuoter.cs" />
    <Compile Include="System\Runtime\CompilerServices\RuntimeOps.RuntimeVariableList.cs" />
  </ItemGroup>
  <ItemGroup Condition=" ('$(IsInterpreting)' == 'true' Or '$(FeatureInterpret)' == 'true') And '$(TargetGroup)' != 'net463' ">
    <Compile Include="$(CommonPath)\System\Dynamic\Utils\DelegateHelpers.cs">
      <Link>Common\System\Dynamic\Utils\DelegateHelpers.cs</Link>
    </Compile>
    <Compile Include="System\Linq\Expressions\Interpreter\AddInstruction.cs" />
    <Compile Include="System\Linq\Expressions\Interpreter\ArrayOperations.cs" />
    <Compile Include="System\Linq\Expressions\Interpreter\BranchLabel.cs" />
    <Compile Include="System\Linq\Expressions\Interpreter\CallInstruction.cs" />
    <Compile Include="System\Linq\Expressions\Interpreter\CallInstruction.Generated.cs" />
    <Compile Include="System\Linq\Expressions\Interpreter\ControlFlowInstructions.cs" />
    <Compile Include="System\Linq\Expressions\Interpreter\DivInstruction.cs" />
    <Compile Include="System\Linq\Expressions\Interpreter\EqualInstruction.cs" />
    <Compile Include="System\Linq\Expressions\Interpreter\FieldOperations.cs" />
    <Compile Include="System\Linq\Expressions\Interpreter\GreaterThanInstruction.cs" />
    <Compile Include="System\Linq\Expressions\Interpreter\Instruction.cs" />
    <Compile Include="System\Linq\Expressions\Interpreter\InstructionList.cs" />
    <Compile Include="System\Linq\Expressions\Interpreter\InterpretedFrame.cs" />
    <Compile Include="System\Linq\Expressions\Interpreter\Interpreter.cs" />
    <Compile Include="System\Linq\Expressions\Interpreter\LabelInfo.cs" />
    <Compile Include="System\Linq\Expressions\Interpreter\LessThanInstruction.cs" />
    <Compile Include="System\Linq\Expressions\Interpreter\LightCompiler.cs" />
    <Compile Include="System\Linq\Expressions\Interpreter\LightDelegateCreator.cs" />
    <Compile Include="System\Linq\Expressions\Interpreter\LightLambda.cs" />
    <Compile Include="System\Linq\Expressions\Interpreter\LightLambda.Generated.cs" />
    <Compile Include="System\Linq\Expressions\Interpreter\LocalAccess.cs" />
    <Compile Include="System\Linq\Expressions\Interpreter\LocalVariables.cs" />
    <Compile Include="System\Linq\Expressions\Interpreter\MulInstruction.cs" />
    <Compile Include="System\Linq\Expressions\Interpreter\NotEqualInstruction.cs" />
    <Compile Include="System\Linq\Expressions\Interpreter\NumericConvertInstruction.cs" />
    <Compile Include="System\Linq\Expressions\Interpreter\RuntimeVariables.cs" />
    <Compile Include="System\Linq\Expressions\Interpreter\StackOperations.cs" />
    <Compile Include="System\Linq\Expressions\Interpreter\SubInstruction.cs" />
    <Compile Include="System\Linq\Expressions\Interpreter\TypeOperations.cs" />
    <Compile Include="System\Linq\Expressions\Interpreter\Utilities.cs" />
    <Compile Include="System\Linq\Expressions\Compiler\DelegateHelpers.Generated.cs" />
  </ItemGroup>
  <ItemGroup Condition="'$(TargetGroup)' == 'net463'">
    <TargetingPackReference Include="mscorlib" />
    <TargetingPackReference Include="System.Core" />
  </ItemGroup>
  <Import Project="$([MSBuild]::GetDirectoryNameOfFileAbove($(MSBuildThisFileDirectory), dir.targets))\dir.targets" />
</Project><|MERGE_RESOLUTION|>--- conflicted
+++ resolved
@@ -97,7 +97,9 @@
     <Compile Include="System\Dynamic\Utils\ExpressionVisitorUtils.cs" />
     <Compile Include="System\Dynamic\Utils\TypeExtensions.cs" />
     <Compile Include="System\Dynamic\Utils\TypeUtils.cs" />
+    <Compile Include="System\Linq\Expressions\Common\ArrayBuilder.cs" />
     <Compile Include="System\Linq\Expressions\Common\ConstantCheck.cs" />
+    <Compile Include="System\Linq\Expressions\Common\CachedReflectionInfo.cs" />
     <Compile Include="System\Linq\Expressions\BinaryExpression.cs" />
     <Compile Include="System\Linq\Expressions\BlockExpression.cs" />
     <Compile Include="System\Linq\Expressions\CatchBlock.cs" />
@@ -145,15 +147,9 @@
     <Compile Include="System\Linq\Expressions\StackGuard.cs" />
     <Compile Include="System\Linq\IQueryable.cs" />
     <Compile Include="System\Runtime\CompilerServices\IRuntimeVariables.cs" />
-<<<<<<< HEAD
     <Compile Include="System\Runtime\CompilerServices\RuntimeOps.RuntimeVariables.cs" />
     <Compile Include="System\Runtime\CompilerServices\RuntimeOps.MergedRuntimeVariables.cs" />
-=======
-    <Compile Include="System\Linq\Expressions\Common\ArrayBuilder.cs" />
-    <Compile Include="System\Linq\Expressions\Common\ConstantCheck.cs" />
-    <Compile Include="System\Linq\Expressions\Common\CachedReflectionInfo.cs" />
     <Compile Include="System\Runtime\CompilerServices\ReadOnlyCollectionBuilder.cs" />
->>>>>>> c2c0d275
     <None Include="project.json" />
   </ItemGroup>
   <ItemGroup Condition=" '$(IsInterpreting)' != 'true' And '$(TargetGroup)' != 'net463'">
