// Licensed to the .NET Foundation under one or more agreements.
// The .NET Foundation licenses this file to you under the MIT license.
// See the LICENSE file in the project root for more information.

using System.Collections.Generic;
using System.Collections.ObjectModel;
using System.Diagnostics;
using System.Dynamic.Utils;
using System.Reflection;
using System.Runtime.CompilerServices;

namespace System.Linq.Expressions
{
    /// <summary>
    /// Represents a constructor call.
    /// </summary>
    [DebuggerTypeProxy(typeof(NewExpressionProxy))]
    public class NewExpression : Expression, IArgumentProvider
    {
<<<<<<< HEAD
        private readonly ConstructorInfo _constructor;
        private IReadOnlyList<Expression> _arguments;
        private readonly ReadOnlyCollection<MemberInfo> _members;
=======
        private IList<Expression> _arguments;
>>>>>>> 7567c783

        internal NewExpression(ConstructorInfo constructor, IReadOnlyList<Expression> arguments, ReadOnlyCollection<MemberInfo> members)
        {
            Constructor = constructor;
            _arguments = arguments;
            Members = members;
        }

        /// <summary>
        /// Gets the static type of the expression that this <see cref="Expression"/> represents. (Inherited from <see cref="Expression"/>.)
        /// </summary>
        /// <returns>The <see cref="System.Type"/> that represents the static type of the expression.</returns>
        public override Type Type => Constructor.DeclaringType;

        /// <summary>
        /// Returns the node type of this <see cref="Expression"/>. (Inherited from <see cref="Expression"/>.)
        /// </summary>
        /// <returns>The <see cref="ExpressionType"/> that represents this expression.</returns>
        public sealed override ExpressionType NodeType => ExpressionType.New;

        /// <summary>
        /// Gets the called constructor.
        /// </summary>
        public ConstructorInfo Constructor { get; }

        /// <summary>
        /// Gets the arguments to the constructor.
        /// </summary>
        public ReadOnlyCollection<Expression> Arguments => ReturnReadOnly(ref _arguments);

        /// <summary>
        /// Gets the argument expression with the specified <paramref name="index"/>.
        /// </summary>
        /// <param name="index">The index of the argument expression to get.</param>
        /// <returns>The expression representing the argument at the specified <paramref name="index"/>.</returns>
        public Expression GetArgument(int index) => _arguments[index];

        /// <summary>
        /// Gets the number of argument expressions of the node.
        /// </summary>
        public int ArgumentCount => _arguments.Count;

        /// <summary>
        /// Gets the members that can retrieve the values of the fields that were initialized with constructor arguments.
        /// </summary>
        public ReadOnlyCollection<MemberInfo> Members { get; }

        /// <summary>
        /// Dispatches to the specific visit method for this node type.
        /// </summary>
        protected internal override Expression Accept(ExpressionVisitor visitor)
        {
            return visitor.VisitNew(this);
        }

        /// <summary>
        /// Creates a new expression that is like this one, but using the
        /// supplied children. If all of the children are the same, it will
        /// return this expression.
        /// </summary>
        /// <param name="arguments">The <see cref="NewExpression.Arguments"/> property of the result.</param>
        /// <returns>This expression if no children changed, or an expression with the updated children.</returns>
        public NewExpression Update(IEnumerable<Expression> arguments)
        {
            if (arguments == Arguments)
            {
                return this;
            }
            if (Members != null)
            {
                return Expression.New(Constructor, arguments, Members);
            }
            return Expression.New(Constructor, arguments);
        }
    }

    internal sealed class NewValueTypeExpression : NewExpression
    {
        internal NewValueTypeExpression(Type type, ReadOnlyCollection<Expression> arguments, ReadOnlyCollection<MemberInfo> members)
            : base(null, arguments, members)
        {
            Type = type;
        }

        public sealed override Type Type { get; }
    }

    public partial class Expression
    {
        /// <summary>
        /// Creates a new <see cref="NewExpression"/> that represents calling the specified constructor that takes no arguments.
        /// </summary>
        /// <param name="constructor">The <see cref="ConstructorInfo"/> to set the <see cref="NewExpression.Constructor"/> property equal to.</param>
        /// <returns>A <see cref="NewExpression"/> that has the <see cref="NodeType"/> property equal to <see cref="ExpressionType.New"/> and the <see cref="NewExpression.Constructor"/> property set to the specified value.</returns>
        public static NewExpression New(ConstructorInfo constructor)
        {
            return New(constructor, (IEnumerable<Expression>)null);
        }
        
        /// <summary>
        /// Creates a new <see cref="NewExpression"/> that represents calling the specified constructor that takes no arguments.
        /// </summary>
        /// <param name="constructor">The <see cref="ConstructorInfo"/> to set the <see cref="NewExpression.Constructor"/> property equal to.</param>
        /// <param name="arguments">An array of <see cref="Expression"/> objects to use to populate the Arguments collection.</param>
        /// <returns>A <see cref="NewExpression"/> that has the <see cref="NodeType"/> property equal to <see cref="ExpressionType.New"/> and the <see cref="NewExpression.Constructor"/> and <see cref="NewExpression.Arguments"/> properties set to the specified value.</returns>
        public static NewExpression New(ConstructorInfo constructor, params Expression[] arguments)
        {
            return New(constructor, (IEnumerable<Expression>)arguments);
        }
        
        /// <summary>
        /// Creates a new <see cref="NewExpression"/> that represents calling the specified constructor that takes no arguments.
        /// </summary>
        /// <param name="constructor">The <see cref="ConstructorInfo"/> to set the <see cref="NewExpression.Constructor"/> property equal to.</param>
        /// <param name="arguments">An <see cref="IEnumerable{T}"/> of <see cref="Expression"/> objects to use to populate the <see cref="NewExpression.Arguments"/> collection.</param>
        /// <returns>A <see cref="NewExpression"/> that has the <see cref="NodeType"/> property equal to <see cref="ExpressionType.New"/> and the <see cref="NewExpression.Constructor"/> and <see cref="NewExpression.Arguments"/> properties set to the specified value.</returns>
        public static NewExpression New(ConstructorInfo constructor, IEnumerable<Expression> arguments)
        {
            ContractUtils.RequiresNotNull(constructor, nameof(constructor));
            ContractUtils.RequiresNotNull(constructor.DeclaringType, nameof(constructor) + "." + nameof(constructor.DeclaringType));
            TypeUtils.ValidateType(constructor.DeclaringType, nameof(constructor));
            ValidateConstructor(constructor, nameof(constructor));
            ReadOnlyCollection<Expression> argList = arguments.ToReadOnly();
            ValidateArgumentTypes(constructor, ExpressionType.New, ref argList, nameof(constructor));

            return new NewExpression(constructor, argList, null);
        }
        
        /// <summary>
        /// Creates a new <see cref="NewExpression"/> that represents calling the specified constructor with the specified arguments. The members that access the constructor initialized fields are specified.
        /// </summary>
        /// <param name="constructor">The <see cref="ConstructorInfo"/> to set the <see cref="NewExpression.Constructor"/> property equal to.</param>
        /// <param name="arguments">An <see cref="IEnumerable{T}"/> of <see cref="Expression"/> objects to use to populate the <see cref="NewExpression.Arguments"/> collection.</param>
        /// <param name="members">An <see cref="IEnumerable{T}"/> of <see cref="MemberInfo"/> objects to use to populate the <see cref="NewExpression.Members"/> collection.</param>
        /// <returns>A <see cref="NewExpression"/> that has the <see cref="NodeType"/> property equal to <see cref="ExpressionType.New"/> and the <see cref="NewExpression.Constructor"/>, <see cref="NewExpression.Arguments"/> and <see cref="NewExpression.Members"/> properties set to the specified value.</returns>
        public static NewExpression New(ConstructorInfo constructor, IEnumerable<Expression> arguments, IEnumerable<MemberInfo> members)
        {
            ContractUtils.RequiresNotNull(constructor, nameof(constructor));
            ContractUtils.RequiresNotNull(constructor.DeclaringType, nameof(constructor) + "." + nameof(constructor.DeclaringType));
            TypeUtils.ValidateType(constructor.DeclaringType, nameof(constructor));
            ValidateConstructor(constructor, nameof(constructor));
            ReadOnlyCollection<MemberInfo> memberList = members.ToReadOnly();
            ReadOnlyCollection<Expression> argList = arguments.ToReadOnly();
            ValidateNewArgs(constructor, ref argList, ref memberList);
            return new NewExpression(constructor, argList, memberList);
        }

        /// <summary>
        /// Creates a new <see cref="NewExpression"/> that represents calling the specified constructor with the specified arguments. The members that access the constructor initialized fields are specified.
        /// </summary>
        /// <param name="constructor">The <see cref="ConstructorInfo"/> to set the <see cref="NewExpression.Constructor"/> property equal to.</param>
        /// <param name="arguments">An <see cref="IEnumerable{T}"/> of <see cref="Expression"/> objects to use to populate the <see cref="NewExpression.Arguments"/> collection.</param>
        /// <param name="members">An Array of <see cref="MemberInfo"/> objects to use to populate the <see cref="NewExpression.Members"/> collection.</param>
        /// <returns>A <see cref="NewExpression"/> that has the <see cref="NodeType"/> property equal to <see cref="ExpressionType.New"/> and the <see cref="NewExpression.Constructor"/>, <see cref="NewExpression.Arguments"/> and <see cref="NewExpression.Members"/> properties set to the specified value.</returns>
        public static NewExpression New(ConstructorInfo constructor, IEnumerable<Expression> arguments, params MemberInfo[] members)
        {
            return New(constructor, arguments, (IEnumerable<MemberInfo>)members);
        }
        
        /// <summary>
        /// Creates a <see cref="NewExpression"/> that represents calling the parameterless constructor of the specified type.
        /// </summary>
        /// <param name="type">A <see cref="Type"/> that has a constructor that takes no arguments.</param>
        /// <returns>A <see cref="NewExpression"/> that has the <see cref="NodeType"/> property equal to <see cref="ExpressionType.New"/> and the <see cref="NewExpression.Constructor"/> property set to the <see cref="ConstructorInfo"/> that represents the parameterless constructor of the specified type.</returns>
        public static NewExpression New(Type type)
        {
            ContractUtils.RequiresNotNull(type, nameof(type));
            if (type == typeof(void))
            {
                throw Error.ArgumentCannotBeOfTypeVoid(nameof(type));
            }
            ConstructorInfo ci = null;
            if (!type.GetTypeInfo().IsValueType)
            {
                ci = type.GetConstructors(BindingFlags.Instance | BindingFlags.Public | BindingFlags.NonPublic).SingleOrDefault(c => c.GetParameters().Length == 0);
                if (ci == null)
                {
                    throw Error.TypeMissingDefaultConstructor(type, nameof(type));
                }
                return New(ci);
            }
            return new NewValueTypeExpression(type, EmptyReadOnlyCollection<Expression>.Instance, null);
        }
        
        [System.Diagnostics.CodeAnalysis.SuppressMessage("Microsoft.Maintainability", "CA1502:AvoidExcessiveComplexity")]
        private static void ValidateNewArgs(ConstructorInfo constructor, ref ReadOnlyCollection<Expression> arguments, ref ReadOnlyCollection<MemberInfo> members)
        {
            ParameterInfo[] pis;
            if ((pis = constructor.GetParametersCached()).Length > 0)
            {
                if (arguments.Count != pis.Length)
                {
                    throw Error.IncorrectNumberOfConstructorArguments();
                }
                if (arguments.Count != members.Count)
                {
                    throw Error.IncorrectNumberOfArgumentsForMembers();
                }
                Expression[] newArguments = null;
                MemberInfo[] newMembers = null;
                for (int i = 0, n = arguments.Count; i < n; i++)
                {
                    Expression arg = arguments[i];
                    RequiresCanRead(arg, nameof(arguments), i);
                    MemberInfo member = members[i];
                    ContractUtils.RequiresNotNull(member, nameof(members), i);
                    if (!TypeUtils.AreEquivalent(member.DeclaringType, constructor.DeclaringType))
                    {
                        throw Error.ArgumentMemberNotDeclOnType(member.Name, constructor.DeclaringType.Name, nameof(members), i);
                    }
                    Type memberType;
                    ValidateAnonymousTypeMember(ref member, out memberType, nameof(members), i);
                    if (!TypeUtils.AreReferenceAssignable(memberType, arg.Type))
                    {
                        if (!TryQuote(memberType, ref arg))
                        {
                            throw Error.ArgumentTypeDoesNotMatchMember(arg.Type, memberType, nameof(arguments), i);
                        }
                    }
                    ParameterInfo pi = pis[i];
                    Type pType = pi.ParameterType;
                    if (pType.IsByRef)
                    {
                        pType = pType.GetElementType();
                    }
                    if (!TypeUtils.AreReferenceAssignable(pType, arg.Type))
                    {
                        if (!TryQuote(pType, ref arg))
                        {
                            throw Error.ExpressionTypeDoesNotMatchConstructorParameter(arg.Type, pType, nameof(arguments), i);
                        }
                    }
                    if (newArguments == null && arg != arguments[i])
                    {
                        newArguments = new Expression[arguments.Count];
                        for (int j = 0; j < i; j++)
                        {
                            newArguments[j] = arguments[j];
                        }
                    }
                    if (newArguments != null)
                    {
                        newArguments[i] = arg;
                    }

                    if (newMembers == null && member != members[i])
                    {
                        newMembers = new MemberInfo[members.Count];
                        for (int j = 0; j < i; j++)
                        {
                            newMembers[j] = members[j];
                        }
                    }
                    if (newMembers != null)
                    {
                        newMembers[i] = member;
                    }
                }
                if (newArguments != null)
                {
                    arguments = new TrueReadOnlyCollection<Expression>(newArguments);
                }
                if (newMembers != null)
                {
                    members = new TrueReadOnlyCollection<MemberInfo>(newMembers);
                }
            }
            else if (arguments != null && arguments.Count > 0)
            {
                throw Error.IncorrectNumberOfConstructorArguments();
            }
            else if (members != null && members.Count > 0)
            {
                throw Error.IncorrectNumberOfMembersForGivenConstructor();
            }
        }

        private static void ValidateAnonymousTypeMember(ref MemberInfo member, out Type memberType, string paramName, int index)
        {
            FieldInfo field = member as FieldInfo;
            if (field != null)
            {
                if (field.IsStatic)
                {
                    throw Error.ArgumentMustBeInstanceMember(paramName, index);
                }
                memberType = field.FieldType;
                return;
            }

            PropertyInfo pi = member as PropertyInfo;
            if (pi != null)
            {
                if (!pi.CanRead)
                {
                    throw Error.PropertyDoesNotHaveGetter(pi, paramName, index);
                }
                if (pi.GetGetMethod().IsStatic)
                {
                    throw Error.ArgumentMustBeInstanceMember(paramName, index);
                }
                memberType = pi.PropertyType;
                return;
            }

            MethodInfo method = member as MethodInfo;
            if (method != null)
            {
                if (method.IsStatic)
                {
                    throw Error.ArgumentMustBeInstanceMember(paramName, index);
                }

                PropertyInfo prop = GetProperty(method, paramName, index);
                member = prop;
                memberType = prop.PropertyType;
                return;
            }
            throw Error.ArgumentMustBeFieldInfoOrPropertyInfoOrMethod(paramName, index);
        }

        private static void ValidateConstructor(ConstructorInfo constructor, string paramName)
        {
            if (constructor.IsStatic)
                throw Error.NonStaticConstructorRequired(paramName);
        }
    }
}<|MERGE_RESOLUTION|>--- conflicted
+++ resolved
@@ -17,13 +17,7 @@
     [DebuggerTypeProxy(typeof(NewExpressionProxy))]
     public class NewExpression : Expression, IArgumentProvider
     {
-<<<<<<< HEAD
-        private readonly ConstructorInfo _constructor;
         private IReadOnlyList<Expression> _arguments;
-        private readonly ReadOnlyCollection<MemberInfo> _members;
-=======
-        private IList<Expression> _arguments;
->>>>>>> 7567c783
 
         internal NewExpression(ConstructorInfo constructor, IReadOnlyList<Expression> arguments, ReadOnlyCollection<MemberInfo> members)
         {
