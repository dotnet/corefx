// Licensed to the .NET Foundation under one or more agreements.
// The .NET Foundation licenses this file to you under the MIT license.
// See the LICENSE file in the project root for more information.

using System.Collections.ObjectModel;
using System.Diagnostics;
using System.Dynamic.Utils;
using System.Reflection;
using System.Runtime.CompilerServices;

namespace System.Linq.Expressions.Compiler
{
    /// <summary>
    /// Expression rewriting to spill the CLR stack into temporary variables
    /// in order to guarantee some properties of code generation, for
    /// example that we always enter try block on empty stack.
    /// </summary>
    internal sealed partial class StackSpiller
    {
        /// <summary>
        /// Indicates whether the evaluation stack is empty.
        /// </summary>
        private enum Stack
        {
            Empty,
            NonEmpty,
        };

        /// <summary>
        /// Should the parent nodes be rewritten, and in what way?
        /// </summary>
        /// <remarks>
        /// Designed so bitwise-or produces the correct result when merging two
        /// subtrees. In particular, SpillStack is preferred over Copy which is
        /// preferred over None.
        /// </remarks>
        [Flags]
        private enum RewriteAction
        {
            /// <summary>
            /// No rewrite needed.
            /// </summary>
            None = 0,

            /// <summary>
            /// Copy into a new node.
            /// </summary>
            Copy = 1,

            /// <summary>
            /// Spill stack into temps.
            /// </summary>
            SpillStack = 3,
        }

        /// <summary>
        /// Result of a rewrite operation. Always contains an action and a node.
        /// </summary>
        private struct Result
        {
            internal readonly RewriteAction Action;
            internal readonly Expression Node;

            internal Result(RewriteAction action, Expression node)
            {
                Action = action;
                Node = node;
            }
        }

        /// <summary>
        /// Initial stack state. Normally empty, but when inlining the lambda
        /// we might have a non-empty starting stack state.
        /// </summary>
        private readonly Stack _startingStack;

        /// <summary>
        /// Lambda rewrite result. We need this for inlined lambdas to figure
        /// out whether we need to guarantee it an empty stack.
        /// </summary>
        private RewriteAction _lambdaRewrite;

        /// <summary>
        /// Analyzes a lambda, producing a new one that has correct invariants
        /// for codegen. In particular, it spills the IL stack to temps in
        /// places where it's invalid to have a non-empty stack (for example,
        /// entering a try statement).
        /// </summary>
        internal static LambdaExpression AnalyzeLambda(LambdaExpression lambda)
        {
            return lambda.Accept(new StackSpiller(Stack.Empty));
        }

        private StackSpiller(Stack stack)
        {
            _startingStack = stack;
        }

        // Called by Expression<T>.Accept(StackSpiller).
        internal Expression<T> Rewrite<T>(Expression<T> lambda)
        {
            VerifyTemps();

            // Lambda starts with an empty stack.
            Result body = RewriteExpressionFreeTemps(lambda.Body, _startingStack);
            _lambdaRewrite = body.Action;

            VerifyTemps();

            if (body.Action != RewriteAction.None)
            {
                // Create a new scope for temps.
                // Note that none of these will be hoisted so there is no closure impact.
                Expression newBody = body.Node;
                if (_tm.Temps.Count > 0)
                {
                    newBody = Expression.Block(_tm.Temps, newBody);
                }

                // Clone the lambda, replacing the body and variables.
                return new Expression<T>(newBody, lambda.Name, lambda.TailCall, lambda.Parameters);
            }

            return lambda;
        }

        #region Expressions

        [Conditional("DEBUG")]
        private static void VerifyRewrite(Result result, Expression node)
        {
            Debug.Assert(result.Node != null);

            // (result.Action == RewriteAction.None) if and only if (node == result.Node)
            Debug.Assert((result.Action == RewriteAction.None) ^ (node != result.Node), "rewrite action does not match node object identity");

            // if the original node is an extension node, it should have been rewritten
            Debug.Assert(result.Node.NodeType != ExpressionType.Extension, "extension nodes must be rewritten");

            // if we have Copy, then node type must match
            Debug.Assert(
                result.Action != RewriteAction.Copy || node.NodeType == result.Node.NodeType || node.CanReduce,
                "rewrite action does not match node object kind"
            );

            // New type must be reference assignable to the old type
            // (our rewrites preserve type exactly, but the rules for rewriting
            // an extension node are more lenient, see Expression.ReduceAndCheck())
            Debug.Assert(
                TypeUtils.AreReferenceAssignable(node.Type, result.Node.Type),
                "rewritten object must be reference assignable to the original type"
            );
        }

        private Result RewriteExpressionFreeTemps(Expression expression, Stack stack)
        {
            int mark = Mark();
            Result result = RewriteExpression(expression, stack);
            Free(mark);
            return result;
        }

        private Result RewriteDynamicExpression(Expression expr)
        {
            var node = (IDynamicExpression)expr;

            // CallSite is on the stack.
            var cr = new ChildRewriter(this, Stack.NonEmpty, node.ArgumentCount);

            cr.AddArguments(node);

            if (cr.Action == RewriteAction.SpillStack)
            {
                RequireNoRefArgs(node.DelegateType.GetMethod("Invoke"));
            }

            return cr.Finish(cr.Rewrite ? node.Rewrite(cr[0, -1]) : expr);
        }

        private Result RewriteIndexAssignment(BinaryExpression node, Stack stack)
        {
            var index = (IndexExpression)node.Left;

            var cr = new ChildRewriter(this, stack, 2 + index.ArgumentCount);

            cr.Add(index.Object);
            cr.AddArguments(index);
            cr.Add(node.Right);

            if (cr.Action == RewriteAction.SpillStack)
            {
                RequireNotRefInstance(index.Object);
            }

            if (cr.Rewrite)
            {
                node = new AssignBinaryExpression(
                    new IndexExpression(
                        cr[0],                              // Object
                        index.Indexer,
                        cr[1, -2]                           // arguments
                    ),
                    cr[-1]                                  // value
                );
            }

            return cr.Finish(node);
        }

        // BinaryExpression: AndAlso, OrElse
        private Result RewriteLogicalBinaryExpression(Expression expr, Stack stack)
        {
            var node = (BinaryExpression)expr;

            // Left expression runs on a stack as left by parent
            Result left = RewriteExpression(node.Left, stack);
            // ... and so does the right one
            Result right = RewriteExpression(node.Right, stack);
            //conversion is a lambda. stack state will be ignored.
            Result conversion = RewriteExpression(node.Conversion, stack);

            RewriteAction action = left.Action | right.Action | conversion.Action;

            if (action != RewriteAction.None)
            {
                // We don't have to worry about byref parameters here, because the
                // factory doesn't allow it (it requires identical parameters and
                // return type from the AndAlso/OrElse method)

                expr = BinaryExpression.Create(
                    node.NodeType,
                    left.Node,
                    right.Node,
                    node.Type,
                    node.Method,
                    (LambdaExpression)conversion.Node
                );
            }

            return new Result(action, expr);
        }

        private Result RewriteReducibleExpression(Expression expr, Stack stack)
        {
            Result result = RewriteExpression(expr.Reduce(), stack);

            // It's at least Copy because we reduced the node.
            return new Result(result.Action | RewriteAction.Copy, result.Node);
        }

        private Result RewriteBinaryExpression(Expression expr, Stack stack)
        {
            var node = (BinaryExpression)expr;

            var cr = new ChildRewriter(this, stack, 3);
            // Left expression executes on the stack as left by parent
            cr.Add(node.Left);
            // Right expression always has non-empty stack (left is on it)
            cr.Add(node.Right);
            // conversion is a lambda, stack state will be ignored
            cr.Add(node.Conversion);

            if (cr.Action == RewriteAction.SpillStack)
            {
                RequireNoRefArgs(node.Method);
            }

            return cr.Finish(cr.Rewrite ?
                                    BinaryExpression.Create(
                                            node.NodeType,
                                            cr[0],
                                            cr[1],
                                            node.Type,
                                            node.Method,
                                            (LambdaExpression)cr[2]) :
                                    expr);
        }

        private Result RewriteVariableAssignment(BinaryExpression node, Stack stack)
        {
            // Expression is evaluated on a stack in current state.
            Result right = RewriteExpression(node.Right, stack);

            if (right.Action != RewriteAction.None)
            {
                node = new AssignBinaryExpression(node.Left, right.Node);
            }

            return new Result(right.Action, node);
        }

        private Result RewriteAssignBinaryExpression(Expression expr, Stack stack)
        {
            var node = (BinaryExpression)expr;

            switch (node.Left.NodeType)
            {
                case ExpressionType.Index:
                    return RewriteIndexAssignment(node, stack);
                case ExpressionType.MemberAccess:
                    return RewriteMemberAssignment(node, stack);
                case ExpressionType.Parameter:
                    return RewriteVariableAssignment(node, stack);
                case ExpressionType.Extension:
                    return RewriteExtensionAssignment(node, stack);
                default:
                    throw Error.InvalidLvalue(node.Left.NodeType);
            }
        }

        private Result RewriteExtensionAssignment(BinaryExpression node, Stack stack)
        {
            node = new AssignBinaryExpression(node.Left.ReduceExtensions(), node.Right);

            Result result = RewriteAssignBinaryExpression(node, stack);
            
            // it's at least Copy because we reduced the node
            return new Result(result.Action | RewriteAction.Copy, result.Node);
        }

        private static Result RewriteLambdaExpression(Expression expr)
        {
            var node = (LambdaExpression)expr;

            // Call back into the rewriter
            expr = AnalyzeLambda(node);

            // If the lambda gets rewritten, we don't need to spill the stack,
            // but we do need to rebuild the tree above us so it includes the new node.
            RewriteAction action = (expr == node) ? RewriteAction.None : RewriteAction.Copy;

            return new Result(action, expr);
        }

        private Result RewriteConditionalExpression(Expression expr, Stack stack)
        {
            var node = (ConditionalExpression)expr;

            // Test executes at the stack as left by parent.
            Result test = RewriteExpression(node.Test, stack);
            // The test is popped by conditional jump so branches execute
            // at the stack as left by parent too.
            Result ifTrue = RewriteExpression(node.IfTrue, stack);
            Result ifFalse = RewriteExpression(node.IfFalse, stack);

            RewriteAction action = test.Action | ifTrue.Action | ifFalse.Action;
            if (action != RewriteAction.None)
            {
                expr = ConditionalExpression.Make(test.Node, ifTrue.Node, ifFalse.Node, node.Type);
            }

            return new Result(action, expr);
        }

        private Result RewriteMemberAssignment(BinaryExpression node, Stack stack)
        {
            var lvalue = (MemberExpression)node.Left;

            var cr = new ChildRewriter(this, stack, 2);

            // If there's an instance, it executes on the stack in current state
            // and rest is executed on non-empty stack.
            // Otherwise the stack is left unchanged.
            cr.Add(lvalue.Expression);

            cr.Add(node.Right);

            if (cr.Action == RewriteAction.SpillStack)
            {
                RequireNotRefInstance(lvalue.Expression);
            }

            if (cr.Rewrite)
            {
                return cr.Finish(
                    new AssignBinaryExpression(
                        MemberExpression.Make(cr[0], lvalue.Member),
                        cr[1]
                    )
                );
            }

            return new Result(RewriteAction.None, node);
        }

        private Result RewriteMemberExpression(Expression expr, Stack stack)
        {
            var node = (MemberExpression)expr;

            // Expression is emitted on top of the stack in current state.
            Result expression = RewriteExpression(node.Expression, stack);

            if (expression.Action != RewriteAction.None)
            {
                if (expression.Action == RewriteAction.SpillStack &&
                    node.Member is PropertyInfo)
                {
                    // Only need to validate properties because reading a field
                    // is always side-effect free.
                    RequireNotRefInstance(node.Expression);
                }
                expr = MemberExpression.Make(expression.Node, node.Member);
            }

            return new Result(expression.Action, expr);
        }

        private Result RewriteIndexExpression(Expression expr, Stack stack)
        {
            var node = (IndexExpression)expr;

            var cr = new ChildRewriter(this, stack, node.ArgumentCount + 1);

            // For instance methods, the instance executes on the
            // stack as is, but stays on the stack, making it non-empty.
            cr.Add(node.Object);
            cr.AddArguments(node);

            if (cr.Action == RewriteAction.SpillStack)
            {
                RequireNotRefInstance(node.Object);
            }

            if (cr.Rewrite)
            {
                expr = new IndexExpression(
                    cr[0],
                    node.Indexer,
                    cr[1, -1]
                );
            }

            return cr.Finish(expr);
        }

        private Result RewriteMethodCallExpression(Expression expr, Stack stack)
        {
            MethodCallExpression node = (MethodCallExpression)expr;

            var cr = new ChildRewriter(this, stack, node.ArgumentCount + 1);

            // For instance methods, the instance executes on the
            // stack as is, but stays on the stack, making it non-empty.
            cr.Add(node.Object);

            cr.AddArguments(node);

            if (cr.Action == RewriteAction.SpillStack)
            {
                RequireNotRefInstance(node.Object);
                RequireNoRefArgs(node.Method);
            }

            if (cr.Rewrite)
            {
                if (node.Object != null)
                {
                    expr = new InstanceMethodCallExpressionN(node.Method, cr[0], cr[1, -1]);
                }
                else
                {
                    expr = new MethodCallExpressionN(node.Method, cr[1, -1]);
                }
            }

            return cr.Finish(expr);
        }

        private Result RewriteNewArrayExpression(Expression expr, Stack stack)
        {
            var node = (NewArrayExpression)expr;

            if (node.NodeType == ExpressionType.NewArrayInit)
            {
                // In a case of array construction with element initialization
                // the element expressions are never emitted on an empty stack because
                // the array reference and the index are on the stack.
                stack = Stack.NonEmpty;
            }
            else
            {
                // In a case of NewArrayBounds we make no modifications to the stack
                // before emitting bounds expressions.
            }

            var cr = new ChildRewriter(this, stack, node.Expressions.Count);
            cr.Add(node.Expressions);

            if (cr.Rewrite)
            {
                expr = NewArrayExpression.Make(node.NodeType, node.Type, new TrueReadOnlyCollection<Expression>(cr[0, -1]));
            }

            return cr.Finish(expr);
        }

        private Result RewriteInvocationExpression(Expression expr, Stack stack)
        {
            var node = (InvocationExpression)expr;

            ChildRewriter cr;

            // See if the lambda will be inlined.
            LambdaExpression lambda = node.LambdaOperand;
            if (lambda != null)
            {
                // Arguments execute on current stack.
                cr = new ChildRewriter(this, stack, node.ArgumentCount);
                cr.AddArguments(node);

                if (cr.Action == RewriteAction.SpillStack)
                {
                    RequireNoRefArgs(Expression.GetInvokeMethod(node.Expression));
                }

<<<<<<< HEAD
                // Lambda body also executes on current stack.
=======
                // Lambda body also executes on current stack
>>>>>>> ece35f92
                var spiller = new StackSpiller(stack);
                lambda = lambda.Accept(spiller);

                if (cr.Rewrite || spiller._lambdaRewrite != RewriteAction.None)
                {
                    node = new InvocationExpressionN(lambda, cr[0, -1], node.Type);
                }

                Result result = cr.Finish(node);
                return new Result(result.Action | spiller._lambdaRewrite, result.Node);
            }

            cr = new ChildRewriter(this, stack, node.ArgumentCount + 1);

            // First argument starts on stack as provided.
            cr.Add(node.Expression);

            // Rest of arguments have non-empty stack (the delegate instance is on the stack).
            cr.AddArguments(node);

            if (cr.Action == RewriteAction.SpillStack)
            {
                RequireNoRefArgs(Expression.GetInvokeMethod(node.Expression));
            }

            return cr.Finish(cr.Rewrite ? new InvocationExpressionN(cr[0], cr[1, -1], node.Type) : expr);
        }

        private Result RewriteNewExpression(Expression expr, Stack stack)
        {
            var node = (NewExpression)expr;

            // The first expression starts on a stack as provided by parent,
            // rest are definitely non-empty (which ChildRewriter guarantees).
            var cr = new ChildRewriter(this, stack, node.ArgumentCount);
            cr.AddArguments(node);

            if (cr.Action == RewriteAction.SpillStack)
            {
                RequireNoRefArgs(node.Constructor);
            }

            return cr.Finish(cr.Rewrite ? new NewExpression(node.Constructor, cr[0, -1], node.Members) : expr);
        }

        private Result RewriteTypeBinaryExpression(Expression expr, Stack stack)
        {
            var node = (TypeBinaryExpression)expr;

            // The expression is emitted on top of current stack.
            Result expression = RewriteExpression(node.Expression, stack);

            if (expression.Action != RewriteAction.None)
            {
                expr = new TypeBinaryExpression(expression.Node, node.TypeOperand, node.NodeType);
            }

            return new Result(expression.Action, expr);
        }

        private Result RewriteThrowUnaryExpression(Expression expr, Stack stack)
        {
            var node = (UnaryExpression)expr;

            // Throw statement itself does not care about the stack
            // but it will empty the stack and it may cause stack imbalance
            // it so we need to restore stack after unconditional throw to make JIT happy
            // this has an effect of executing Throw on an empty stack.

            Result value = RewriteExpressionFreeTemps(node.Operand, Stack.Empty);

            RewriteAction action = value.Action;

            if (stack != Stack.Empty)
            {
                action = RewriteAction.SpillStack;
            }

            if (action != RewriteAction.None)
            {
                expr = new UnaryExpression(ExpressionType.Throw, value.Node, node.Type, null);
            }

            return new Result(action, expr);
        }

        private Result RewriteUnaryExpression(Expression expr, Stack stack)
        {
            var node = (UnaryExpression)expr;

            Debug.Assert(node.NodeType != ExpressionType.Quote, "unexpected Quote");
            Debug.Assert(node.NodeType != ExpressionType.Throw, "unexpected Throw");

            // Operand is emitted on top of the stack as-is.
            Result expression = RewriteExpression(node.Operand, stack);

            if (expression.Action == RewriteAction.SpillStack)
            {
                RequireNoRefArgs(node.Method);
            }

            if (expression.Action != RewriteAction.None)
            {
                expr = new UnaryExpression(node.NodeType, expression.Node, node.Type, node.Method);
            }

            return new Result(expression.Action, expr);
        }

        private Result RewriteListInitExpression(Expression expr, Stack stack)
        {
            var node = (ListInitExpression)expr;

            // Constructor runs on initial stack.
            Result newResult = RewriteExpression(node.NewExpression, stack);
            Expression rewrittenNew = newResult.Node;
            RewriteAction action = newResult.Action;

            ReadOnlyCollection<ElementInit> inits = node.Initializers;

            ChildRewriter[] cloneCrs = new ChildRewriter[inits.Count];

            for (int i = 0; i < inits.Count; i++)
            {
                ElementInit init = inits[i];

                // Initializers all run on non-empty stack (the list instance is on it).
                var cr = new ChildRewriter(this, Stack.NonEmpty, init.Arguments.Count);
                cr.Add(init.Arguments);

                action |= cr.Action;
                cloneCrs[i] = cr;
            }

            switch (action)
            {
                case RewriteAction.None:
                    break;
                case RewriteAction.Copy:
                    ElementInit[] newInits = new ElementInit[inits.Count];
                    for (int i = 0; i < inits.Count; i++)
                    {
                        var cr = cloneCrs[i];
                        if (cr.Action == RewriteAction.None)
                        {
                            newInits[i] = inits[i];
                        }
                        else
                        {
                            newInits[i] = new ElementInit(inits[i].AddMethod, new TrueReadOnlyCollection<Expression>(cr[0, -1]));
                        }
                    }
                    expr = new ListInitExpression((NewExpression)rewrittenNew, new TrueReadOnlyCollection<ElementInit>(newInits));
                    break;
                case RewriteAction.SpillStack:
                    RequireNotRefInstance(node.NewExpression);

                    ParameterExpression tempNew = MakeTemp(rewrittenNew.Type);
                    Expression[] comma = new Expression[inits.Count + 2];
                    comma[0] = new AssignBinaryExpression(tempNew, rewrittenNew);

                    for (int i = 0; i < inits.Count; i++)
                    {
                        var cr = cloneCrs[i];
                        Result add = cr.Finish(new InstanceMethodCallExpressionN(inits[i].AddMethod, tempNew, cr[0, -1]));
                        comma[i + 1] = add.Node;
                    }
                    comma[inits.Count + 1] = tempNew;
                    expr = MakeBlock(comma);
                    break;
                default:
                    throw ContractUtils.Unreachable;
            }

            return new Result(action, expr);
        }

        private Result RewriteMemberInitExpression(Expression expr, Stack stack)
        {
            var node = (MemberInitExpression)expr;

            // Constructor runs on initial stack.
            Result result = RewriteExpression(node.NewExpression, stack);
            Expression rewrittenNew = result.Node;
            RewriteAction action = result.Action;

            ReadOnlyCollection<MemberBinding> bindings = node.Bindings;

            BindingRewriter[] bindingRewriters = new BindingRewriter[bindings.Count];

            for (int i = 0; i < bindings.Count; i++)
            {
                MemberBinding binding = bindings[i];

                // Bindings run on non-empty stack (the object instance is on it).
                BindingRewriter rewriter = BindingRewriter.Create(binding, this, Stack.NonEmpty);
                bindingRewriters[i] = rewriter;

                action |= rewriter.Action;
            }

            switch (action)
            {
                case RewriteAction.None:
                    break;
                case RewriteAction.Copy:
                    MemberBinding[] newBindings = new MemberBinding[bindings.Count];
                    for (int i = 0; i < bindings.Count; i++)
                    {
                        newBindings[i] = bindingRewriters[i].AsBinding();
                    }
                    expr = new MemberInitExpression((NewExpression)rewrittenNew, new TrueReadOnlyCollection<MemberBinding>(newBindings));
                    break;
                case RewriteAction.SpillStack:
                    RequireNotRefInstance(node.NewExpression);

                    ParameterExpression tempNew = MakeTemp(rewrittenNew.Type);
                    Expression[] comma = new Expression[bindings.Count + 2];
                    comma[0] = new AssignBinaryExpression(tempNew, rewrittenNew);
                    for (int i = 0; i < bindings.Count; i++)
                    {
                        BindingRewriter cr = bindingRewriters[i];
                        Expression initExpr = cr.AsExpression(tempNew);
                        comma[i + 1] = initExpr;
                    }
                    comma[bindings.Count + 1] = tempNew;
                    expr = MakeBlock(comma);
                    break;
                default:
                    throw ContractUtils.Unreachable;
            }
            return new Result(action, expr);
        }

        #endregion

        #region Statements

        private Result RewriteBlockExpression(Expression expr, Stack stack)
        {
            var node = (BlockExpression)expr;

            int count = node.ExpressionCount;
            RewriteAction action = RewriteAction.None;
            Expression[] clone = null;
            for (int i = 0; i < count; i++)
            {
                Expression expression = node.GetExpression(i);

                // All statements within the block execute at the
                // same stack state.
                Result rewritten = RewriteExpression(expression, stack);
                action |= rewritten.Action;

                if (clone == null && rewritten.Action != RewriteAction.None)
                {
                    clone = Clone(node.Expressions, i);
                }

                if (clone != null)
                {
                    clone[i] = rewritten.Node;
                }
            }

            if (action != RewriteAction.None)
            {
                // Okay to wrap since we know no one can mutate the clone array.
                expr = node.Rewrite(null, clone);
            }

            return new Result(action, expr);
        }

        private Result RewriteLabelExpression(Expression expr, Stack stack)
        {
            var node = (LabelExpression)expr;

            Result expression = RewriteExpression(node.DefaultValue, stack);
            if (expression.Action != RewriteAction.None)
            {
                expr = new LabelExpression(node.Target, expression.Node);
            }

            return new Result(expression.Action, expr);
        }

        private Result RewriteLoopExpression(Expression expr, Stack stack)
        {
            var node = (LoopExpression)expr;

            // The loop statement requires empty stack for itself, so it
            // can guarantee it to the child nodes.
            Result body = RewriteExpression(node.Body, Stack.Empty);

            RewriteAction action = body.Action;

            // However, the loop itself requires that it executes on an empty stack
            // so we need to rewrite if the stack is not empty.
            if (stack != Stack.Empty)
            {
                action = RewriteAction.SpillStack;
            }

            if (action != RewriteAction.None)
            {
                expr = new LoopExpression(body.Node, node.BreakLabel, node.ContinueLabel);
            }

            return new Result(action, expr);
        }

        // Note: goto does not necessarily need an empty stack. We could always
        // emit it as a "leave" which would clear the stack for us. That would
        // prevent us from doing certain optimizations we might want to do,
        // however, like the switch-case-goto pattern. For now, be conservative.
        private Result RewriteGotoExpression(Expression expr, Stack stack)
        {
            var node = (GotoExpression)expr;

            // Goto requires empty stack to execute so the expression is
            // going to execute on an empty stack.
            Result value = RewriteExpressionFreeTemps(node.Value, Stack.Empty);

            // However, the statement itself needs an empty stack for itself
            // so if stack is not empty, rewrite to empty the stack.
            RewriteAction action = value.Action;
            if (stack != Stack.Empty)
            {
                action = RewriteAction.SpillStack;
            }

            if (action != RewriteAction.None)
            {
                expr = Expression.MakeGoto(node.Kind, node.Target, value.Node, node.Type);
            }

            return new Result(action, expr);
        }

        private Result RewriteSwitchExpression(Expression expr, Stack stack)
        {
            var node = (SwitchExpression)expr;

            // The switch statement test is emitted on the stack in current state.
            Result switchValue = RewriteExpressionFreeTemps(node.SwitchValue, stack);

            RewriteAction action = switchValue.Action;
            ReadOnlyCollection<SwitchCase> cases = node.Cases;
            SwitchCase[] clone = null;
            for (int i = 0; i < cases.Count; i++)
            {
                SwitchCase @case = cases[i];

                Expression[] cloneTests = null;
                ReadOnlyCollection<Expression> testValues = @case.TestValues;
                for (int j = 0; j < testValues.Count; j++)
                {
                    // All tests execute at the same stack state as the switch.
                    // This is guaranteed by the compiler (to simplify spilling).
                    Result test = RewriteExpression(testValues[j], stack);
                    action |= test.Action;

                    if (cloneTests == null && test.Action != RewriteAction.None)
                    {
                        cloneTests = Clone(testValues, j);
                    }

                    if (cloneTests != null)
                    {
                        cloneTests[j] = test.Node;
                    }
                }

                // And all the cases also run on the same stack level.
                Result body = RewriteExpression(@case.Body, stack);
                action |= body.Action;

                if (body.Action != RewriteAction.None || cloneTests != null)
                {
                    if (cloneTests != null)
                    {
                        testValues = new ReadOnlyCollection<Expression>(cloneTests);
                    }

                    @case = new SwitchCase(body.Node, testValues);

                    if (clone == null)
                    {
                        clone = Clone(cases, i);
                    }
                }

                if (clone != null)
                {
                    clone[i] = @case;
                }
            }

            // default body also runs on initial stack
            Result defaultBody = RewriteExpression(node.DefaultBody, stack);
            action |= defaultBody.Action;

            if (action != RewriteAction.None)
            {
                if (clone != null)
                {
                    // okay to wrap because we aren't modifying the array
                    cases = new ReadOnlyCollection<SwitchCase>(clone);
                }

                expr = new SwitchExpression(node.Type, switchValue.Node, defaultBody.Node, node.Comparison, cases);
            }

            return new Result(action, expr);
        }

        private Result RewriteTryExpression(Expression expr, Stack stack)
        {
            var node = (TryExpression)expr;

            // Try statement definitely needs an empty stack so its
            // child nodes execute at empty stack.
            Result body = RewriteExpression(node.Body, Stack.Empty);
            ReadOnlyCollection<CatchBlock> handlers = node.Handlers;
            CatchBlock[] clone = null;

            RewriteAction action = body.Action;
            if (handlers != null)
            {
                for (int i = 0; i < handlers.Count; i++)
                {
                    RewriteAction curAction = body.Action;

                    CatchBlock handler = handlers[i];

                    Expression filter = handler.Filter;
                    if (handler.Filter != null)
                    {
                        // Our code gen saves the incoming filter value and provides it as a variable so the stack is empty
                        Result rfault = RewriteExpression(handler.Filter, Stack.Empty);
                        action |= rfault.Action;
                        curAction |= rfault.Action;
                        filter = rfault.Node;
                    }

                    // Catch block starts with an empty stack (guaranteed by TryStatement).
                    Result rbody = RewriteExpression(handler.Body, Stack.Empty);
                    action |= rbody.Action;
                    curAction |= rbody.Action;

                    if (curAction != RewriteAction.None)
                    {
                        handler = Expression.MakeCatchBlock(handler.Test, handler.Variable, rbody.Node, filter);

                        if (clone == null)
                        {
                            clone = Clone(handlers, i);
                        }
                    }

                    if (clone != null)
                    {
                        clone[i] = handler;
                    }
                }
            }

            Result fault = RewriteExpression(node.Fault, Stack.Empty);
            action |= fault.Action;

            Result @finally = RewriteExpression(node.Finally, Stack.Empty);
            action |= @finally.Action;

            // If the stack is initially not empty, rewrite to spill the stack
            if (stack != Stack.Empty)
            {
                action = RewriteAction.SpillStack;
            }

            if (action != RewriteAction.None)
            {
                if (clone != null)
                {
                    // Okay to wrap because we aren't modifying the array.
                    handlers = new ReadOnlyCollection<CatchBlock>(clone);
                }

                expr = new TryExpression(node.Type, body.Node, @finally.Node, fault.Node, handlers);
            }

            return new Result(action, expr);
        }

        private Result RewriteExtensionExpression(Expression expr, Stack stack)
        {
            Result result = RewriteExpression(expr.ReduceExtensions(), stack);
            // it's at least Copy because we reduced the node
            return new Result(result.Action | RewriteAction.Copy, result.Node);
        }

        #endregion

        #region Cloning

        /// <summary>
        /// Will clone an IList into an array of the same size, and copy
        /// all values up to (and NOT including) the max index.
        /// </summary>
        /// <returns>The cloned array.</returns>
        private static T[] Clone<T>(ReadOnlyCollection<T> original, int max)
        {
            Debug.Assert(original != null);
            Debug.Assert(max < original.Count);

            T[] clone = new T[original.Count];
            for (int j = 0; j < max; j++)
            {
                clone[j] = original[j];
            }
            return clone;
        }

        #endregion

        /// <summary>
        /// If we are spilling, requires that there are no byref arguments to
        /// the method call.
        ///
        /// Used for:
        ///   NewExpression,
        ///   MethodCallExpression,
        ///   InvocationExpression,
        ///   DynamicExpression,
        ///   UnaryExpression,
        ///   BinaryExpression.
        /// </summary>
        /// <remarks>
        /// We could support this if spilling happened later in the compiler.
        /// Other expressions that can emit calls with arguments (such as
        /// ListInitExpression and IndexExpression) don't allow byref arguments.
        /// </remarks>
        private static void RequireNoRefArgs(MethodBase method)
        {
            if (method != null && method.GetParametersCached().Any(p => p.ParameterType.IsByRef))
            {
                throw Error.TryNotSupportedForMethodsWithRefArgs(method);
            }
        }

        /// <summary>
        /// Requires that the instance is not a value type (primitive types are
        /// okay because they're immutable).
        ///
        /// Used for:
        ///  MethodCallExpression,
        ///  MemberExpression (for properties),
        ///  IndexExpression,
        ///  ListInitExpression,
        ///  MemberInitExpression,
        ///  assign to MemberExpression,
        ///  assign to IndexExpression.
        /// </summary>
        /// <remarks>
        /// We could support this if spilling happened later in the compiler.
        /// </remarks>
        private static void RequireNotRefInstance(Expression instance)
        {
            // Primitive value types are okay because they are all readonly,
            // but we can't rely on this for non-primitive types. So we throw
            // NotSupported.
            if (instance != null && instance.Type.GetTypeInfo().IsValueType && instance.Type.GetTypeCode() == TypeCode.Object)
            {
                throw Error.TryNotSupportedForValueTypeInstances(instance.Type);
            }
        }
    }
}<|MERGE_RESOLUTION|>--- conflicted
+++ resolved
@@ -513,11 +513,7 @@
                     RequireNoRefArgs(Expression.GetInvokeMethod(node.Expression));
                 }
 
-<<<<<<< HEAD
                 // Lambda body also executes on current stack.
-=======
-                // Lambda body also executes on current stack
->>>>>>> ece35f92
                 var spiller = new StackSpiller(stack);
                 lambda = lambda.Accept(spiller);
 
