// Licensed to the .NET Foundation under one or more agreements.
// The .NET Foundation licenses this file to you under the MIT license.
// See the LICENSE file in the project root for more information.

using System.Collections.ObjectModel;
using System.Diagnostics;
using System.Dynamic.Utils;
using System.Reflection;
using System.Runtime.CompilerServices;

namespace System.Linq.Expressions.Compiler
{
    /// <summary>
    /// Expression rewriting to spill the CLR stack into temporary variables
    /// in order to guarantee some properties of code generation, for
    /// example that we always enter try block on empty stack.
    /// </summary>
    internal sealed partial class StackSpiller
    {
        /// <summary>
        /// Indicates whether the evaluation stack is empty.
        /// </summary>
        private enum Stack
        {
            Empty,
            NonEmpty,
        };

        /// <summary>
        /// Should the parent nodes be rewritten, and in what way?
        /// </summary>
        /// <remarks>
        /// Designed so bitwise-or produces the correct result when merging two
        /// subtrees. In particular, SpillStack is preferred over Copy which is
        /// preferred over None.
        /// </remarks>
        [Flags]
        private enum RewriteAction
        {
            /// <summary>
            /// No rewrite needed.
            /// </summary>
            None = 0,

            /// <summary>
            /// Copy into a new node.
            /// </summary>
            Copy = 1,

            /// <summary>
            /// Spill stack into temps.
            /// </summary>
            SpillStack = 3,
        }

        /// <summary>
        /// Result of a rewrite operation. Always contains an action and a node.
        /// </summary>
        private struct Result
        {
            internal readonly RewriteAction Action;
            internal readonly Expression Node;

            internal Result(RewriteAction action, Expression node)
            {
                Action = action;
                Node = node;
            }
        }

        /// <summary>
        /// Initial stack state. Normally empty, but when inlining the lambda
        /// we might have a non-empty starting stack state.
        /// </summary>
        private readonly Stack _startingStack;

        /// <summary>
        /// Lambda rewrite result. We need this for inlined lambdas to figure
        /// out whether we need to guarantee it an empty stack.
        /// </summary>
        private RewriteAction _lambdaRewrite;

        /// <summary>
        /// Analyzes a lambda, producing a new one that has correct invariants
        /// for codegen. In particular, it spills the IL stack to temps in
        /// places where it's invalid to have a non-empty stack (for example,
        /// entering a try statement).
        /// </summary>
        internal static LambdaExpression AnalyzeLambda(LambdaExpression lambda)
        {
            return lambda.Accept(new StackSpiller(Stack.Empty));
        }

        private StackSpiller(Stack stack)
        {
            _startingStack = stack;
        }

        // Called by Expression<T>.Accept(StackSpiller).
        internal Expression<T> Rewrite<T>(Expression<T> lambda)
        {
            VerifyTemps();

            // Lambda starts with an empty stack.
            Result body = RewriteExpressionFreeTemps(lambda.Body, _startingStack);
            _lambdaRewrite = body.Action;

            VerifyTemps();

            if (body.Action != RewriteAction.None)
            {
                // Create a new scope for temps.
                // Note that none of these will be hoisted so there is no closure impact.
                Expression newBody = body.Node;
                if (_tm.Temps.Count > 0)
                {
                    newBody = Expression.Block(_tm.Temps, newBody);
                }

<<<<<<< HEAD
                // Clone the lambda, replacing the body & variables
                return Expression<T>.Create(newBody, lambda.Name, lambda.TailCall, new ParameterList(lambda));
=======
                // Clone the lambda, replacing the body and variables.
                return new Expression<T>(newBody, lambda.Name, lambda.TailCall, lambda.Parameters);
>>>>>>> fde03d52
            }

            return lambda;
        }

        #region Expressions

        [Conditional("DEBUG")]
        private static void VerifyRewrite(Result result, Expression node)
        {
            Debug.Assert(result.Node != null);

            // (result.Action == RewriteAction.None) if and only if (node == result.Node)
            Debug.Assert((result.Action == RewriteAction.None) ^ (node != result.Node), "rewrite action does not match node object identity");

            // if the original node is an extension node, it should have been rewritten
            Debug.Assert(result.Node.NodeType != ExpressionType.Extension, "extension nodes must be rewritten");

            // if we have Copy, then node type must match
            Debug.Assert(
                result.Action != RewriteAction.Copy || node.NodeType == result.Node.NodeType || node.CanReduce,
                "rewrite action does not match node object kind"
            );

            // New type must be reference assignable to the old type
            // (our rewrites preserve type exactly, but the rules for rewriting
            // an extension node are more lenient, see Expression.ReduceAndCheck())
            Debug.Assert(
                TypeUtils.AreReferenceAssignable(node.Type, result.Node.Type),
                "rewritten object must be reference assignable to the original type"
            );
        }

        private Result RewriteExpressionFreeTemps(Expression expression, Stack stack)
        {
            int mark = Mark();
            Result result = RewriteExpression(expression, stack);
            Free(mark);
            return result;
        }

        private Result RewriteDynamicExpression(Expression expr)
        {
            var node = (IDynamicExpression)expr;

            // CallSite is on the stack.
            var cr = new ChildRewriter(this, Stack.NonEmpty, node.ArgumentCount);

            cr.AddArguments(node);

            if (cr.Action == RewriteAction.SpillStack)
            {
                RequireNoRefArgs(node.DelegateType.GetMethod("Invoke"));
            }

            return cr.Finish(cr.Rewrite ? node.Rewrite(cr[0, -1]) : expr);
        }

        private Result RewriteIndexAssignment(BinaryExpression node, Stack stack)
        {
            var index = (IndexExpression)node.Left;

            var cr = new ChildRewriter(this, stack, 2 + index.ArgumentCount);

            cr.Add(index.Object);
            cr.AddArguments(index);
            cr.Add(node.Right);

            if (cr.Action == RewriteAction.SpillStack)
            {
                RequireNotRefInstance(index.Object);
            }

            if (cr.Rewrite)
            {
                node = new AssignBinaryExpression(
                    new IndexExpression(
                        cr[0],                              // Object
                        index.Indexer,
                        cr[1, -2]                           // arguments
                    ),
                    cr[-1]                                  // value
                );
            }

            return cr.Finish(node);
        }

        // BinaryExpression: AndAlso, OrElse
        private Result RewriteLogicalBinaryExpression(Expression expr, Stack stack)
        {
            var node = (BinaryExpression)expr;

            // Left expression runs on a stack as left by parent
            Result left = RewriteExpression(node.Left, stack);
            // ... and so does the right one
            Result right = RewriteExpression(node.Right, stack);
            //conversion is a lambda. stack state will be ignored.
            Result conversion = RewriteExpression(node.Conversion, stack);

            RewriteAction action = left.Action | right.Action | conversion.Action;

            if (action != RewriteAction.None)
            {
                // We don't have to worry about byref parameters here, because the
                // factory doesn't allow it (it requires identical parameters and
                // return type from the AndAlso/OrElse method)

                expr = BinaryExpression.Create(
                    node.NodeType,
                    left.Node,
                    right.Node,
                    node.Type,
                    node.Method,
                    (LambdaExpression)conversion.Node
                );
            }

            return new Result(action, expr);
        }

        private Result RewriteReducibleExpression(Expression expr, Stack stack)
        {
            Result result = RewriteExpression(expr.Reduce(), stack);

            // It's at least Copy because we reduced the node.
            return new Result(result.Action | RewriteAction.Copy, result.Node);
        }

        private Result RewriteBinaryExpression(Expression expr, Stack stack)
        {
            var node = (BinaryExpression)expr;

            var cr = new ChildRewriter(this, stack, 3);
            // Left expression executes on the stack as left by parent
            cr.Add(node.Left);
            // Right expression always has non-empty stack (left is on it)
            cr.Add(node.Right);
            // conversion is a lambda, stack state will be ignored
            cr.Add(node.Conversion);

            if (cr.Action == RewriteAction.SpillStack)
            {
                RequireNoRefArgs(node.Method);
            }

            return cr.Finish(cr.Rewrite ?
                                    BinaryExpression.Create(
                                            node.NodeType,
                                            cr[0],
                                            cr[1],
                                            node.Type,
                                            node.Method,
                                            (LambdaExpression)cr[2]) :
                                    expr);
        }

        private Result RewriteVariableAssignment(BinaryExpression node, Stack stack)
        {
            // Expression is evaluated on a stack in current state.
            Result right = RewriteExpression(node.Right, stack);

            if (right.Action != RewriteAction.None)
            {
                node = new AssignBinaryExpression(node.Left, right.Node);
            }

            return new Result(right.Action, node);
        }

        private Result RewriteAssignBinaryExpression(Expression expr, Stack stack)
        {
            var node = (BinaryExpression)expr;

            switch (node.Left.NodeType)
            {
                case ExpressionType.Index:
                    return RewriteIndexAssignment(node, stack);
                case ExpressionType.MemberAccess:
                    return RewriteMemberAssignment(node, stack);
                case ExpressionType.Parameter:
                    return RewriteVariableAssignment(node, stack);
                case ExpressionType.Extension:
                    return RewriteExtensionAssignment(node, stack);
                default:
                    throw Error.InvalidLvalue(node.Left.NodeType);
            }
        }

        private Result RewriteExtensionAssignment(BinaryExpression node, Stack stack)
        {
            node = new AssignBinaryExpression(node.Left.ReduceExtensions(), node.Right);

            Result result = RewriteAssignBinaryExpression(node, stack);
            
            // it's at least Copy because we reduced the node
            return new Result(result.Action | RewriteAction.Copy, result.Node);
        }

        private static Result RewriteLambdaExpression(Expression expr)
        {
            var node = (LambdaExpression)expr;

            // Call back into the rewriter
            expr = AnalyzeLambda(node);

            // If the lambda gets rewritten, we don't need to spill the stack,
            // but we do need to rebuild the tree above us so it includes the new node.
            RewriteAction action = (expr == node) ? RewriteAction.None : RewriteAction.Copy;

            return new Result(action, expr);
        }

        private Result RewriteConditionalExpression(Expression expr, Stack stack)
        {
            var node = (ConditionalExpression)expr;

            // Test executes at the stack as left by parent.
            Result test = RewriteExpression(node.Test, stack);
            // The test is popped by conditional jump so branches execute
            // at the stack as left by parent too.
            Result ifTrue = RewriteExpression(node.IfTrue, stack);
            Result ifFalse = RewriteExpression(node.IfFalse, stack);

            RewriteAction action = test.Action | ifTrue.Action | ifFalse.Action;
            if (action != RewriteAction.None)
            {
                expr = ConditionalExpression.Make(test.Node, ifTrue.Node, ifFalse.Node, node.Type);
            }

            return new Result(action, expr);
        }

        private Result RewriteMemberAssignment(BinaryExpression node, Stack stack)
        {
            var lvalue = (MemberExpression)node.Left;

            var cr = new ChildRewriter(this, stack, 2);

            // If there's an instance, it executes on the stack in current state
            // and rest is executed on non-empty stack.
            // Otherwise the stack is left unchanged.
            cr.Add(lvalue.Expression);

            cr.Add(node.Right);

            if (cr.Action == RewriteAction.SpillStack)
            {
                RequireNotRefInstance(lvalue.Expression);
            }

            if (cr.Rewrite)
            {
                return cr.Finish(
                    new AssignBinaryExpression(
                        MemberExpression.Make(cr[0], lvalue.Member),
                        cr[1]
                    )
                );
            }

            return new Result(RewriteAction.None, node);
        }

        private Result RewriteMemberExpression(Expression expr, Stack stack)
        {
            var node = (MemberExpression)expr;

            // Expression is emitted on top of the stack in current state.
            Result expression = RewriteExpression(node.Expression, stack);

            if (expression.Action != RewriteAction.None)
            {
                if (expression.Action == RewriteAction.SpillStack &&
                    node.Member is PropertyInfo)
                {
                    // Only need to validate properties because reading a field
                    // is always side-effect free.
                    RequireNotRefInstance(node.Expression);
                }
                expr = MemberExpression.Make(expression.Node, node.Member);
            }

            return new Result(expression.Action, expr);
        }

        private Result RewriteIndexExpression(Expression expr, Stack stack)
        {
            var node = (IndexExpression)expr;

            var cr = new ChildRewriter(this, stack, node.ArgumentCount + 1);

            // For instance methods, the instance executes on the
            // stack as is, but stays on the stack, making it non-empty.
            cr.Add(node.Object);
            cr.AddArguments(node);

            if (cr.Action == RewriteAction.SpillStack)
            {
                RequireNotRefInstance(node.Object);
            }

            if (cr.Rewrite)
            {
                expr = new IndexExpression(
                    cr[0],
                    node.Indexer,
                    cr[1, -1]
                );
            }

            return cr.Finish(expr);
        }

        private Result RewriteMethodCallExpression(Expression expr, Stack stack)
        {
            MethodCallExpression node = (MethodCallExpression)expr;

            var cr = new ChildRewriter(this, stack, node.ArgumentCount + 1);

            // For instance methods, the instance executes on the
            // stack as is, but stays on the stack, making it non-empty.
            cr.Add(node.Object);

            cr.AddArguments(node);

            if (cr.Action == RewriteAction.SpillStack)
            {
                RequireNotRefInstance(node.Object);
                RequireNoRefArgs(node.Method);
            }

            if (cr.Rewrite)
            {
                if (node.Object != null)
                {
                    expr = new InstanceMethodCallExpressionN(node.Method, cr[0], cr[1, -1]);
                }
                else
                {
                    expr = new MethodCallExpressionN(node.Method, cr[1, -1]);
                }
            }

            return cr.Finish(expr);
        }

        private Result RewriteNewArrayExpression(Expression expr, Stack stack)
        {
            var node = (NewArrayExpression)expr;

            if (node.NodeType == ExpressionType.NewArrayInit)
            {
                // In a case of array construction with element initialization
                // the element expressions are never emitted on an empty stack because
                // the array reference and the index are on the stack.
                stack = Stack.NonEmpty;
            }
            else
            {
                // In a case of NewArrayBounds we make no modifications to the stack
                // before emitting bounds expressions.
            }

            var cr = new ChildRewriter(this, stack, node.Expressions.Count);
            cr.Add(node.Expressions);

            if (cr.Rewrite)
            {
                expr = NewArrayExpression.Make(node.NodeType, node.Type, new TrueReadOnlyCollection<Expression>(cr[0, -1]));
            }

            return cr.Finish(expr);
        }

        private Result RewriteInvocationExpression(Expression expr, Stack stack)
        {
            var node = (InvocationExpression)expr;

            ChildRewriter cr;

            // See if the lambda will be inlined.
            LambdaExpression lambda = node.LambdaOperand;
            if (lambda != null)
            {
                // Arguments execute on current stack.
                cr = new ChildRewriter(this, stack, node.ArgumentCount);
                cr.AddArguments(node);

                if (cr.Action == RewriteAction.SpillStack)
                {
                    RequireNoRefArgs(Expression.GetInvokeMethod(node.Expression));
                }

                // Lambda body also executes on current stack.
                var spiller = new StackSpiller(stack);
                lambda = lambda.Accept(spiller);

                if (cr.Rewrite || spiller._lambdaRewrite != RewriteAction.None)
                {
                    node = new InvocationExpressionN(lambda, cr[0, -1], node.Type);
                }

                Result result = cr.Finish(node);
                return new Result(result.Action | spiller._lambdaRewrite, result.Node);
            }

            cr = new ChildRewriter(this, stack, node.ArgumentCount + 1);

            // First argument starts on stack as provided.
            cr.Add(node.Expression);

            // Rest of arguments have non-empty stack (the delegate instance is on the stack).
            cr.AddArguments(node);

            if (cr.Action == RewriteAction.SpillStack)
            {
                RequireNoRefArgs(Expression.GetInvokeMethod(node.Expression));
            }

            return cr.Finish(cr.Rewrite ? new InvocationExpressionN(cr[0], cr[1, -1], node.Type) : expr);
        }

        private Result RewriteNewExpression(Expression expr, Stack stack)
        {
            var node = (NewExpression)expr;

            // The first expression starts on a stack as provided by parent,
            // rest are definitely non-empty (which ChildRewriter guarantees).
            var cr = new ChildRewriter(this, stack, node.ArgumentCount);
            cr.AddArguments(node);

            if (cr.Action == RewriteAction.SpillStack)
            {
                RequireNoRefArgs(node.Constructor);
            }

            return cr.Finish(cr.Rewrite ? new NewExpression(node.Constructor, cr[0, -1], node.Members) : expr);
        }

        private Result RewriteTypeBinaryExpression(Expression expr, Stack stack)
        {
            var node = (TypeBinaryExpression)expr;

            // The expression is emitted on top of current stack.
            Result expression = RewriteExpression(node.Expression, stack);

            if (expression.Action != RewriteAction.None)
            {
                expr = new TypeBinaryExpression(expression.Node, node.TypeOperand, node.NodeType);
            }

            return new Result(expression.Action, expr);
        }

        private Result RewriteThrowUnaryExpression(Expression expr, Stack stack)
        {
            var node = (UnaryExpression)expr;

            // Throw statement itself does not care about the stack
            // but it will empty the stack and it may cause stack imbalance
            // it so we need to restore stack after unconditional throw to make JIT happy
            // this has an effect of executing Throw on an empty stack.

            Result value = RewriteExpressionFreeTemps(node.Operand, Stack.Empty);

            RewriteAction action = value.Action;

            if (stack != Stack.Empty)
            {
                action = RewriteAction.SpillStack;
            }

            if (action != RewriteAction.None)
            {
                expr = new UnaryExpression(ExpressionType.Throw, value.Node, node.Type, null);
            }

            return new Result(action, expr);
        }

        private Result RewriteUnaryExpression(Expression expr, Stack stack)
        {
            var node = (UnaryExpression)expr;

            Debug.Assert(node.NodeType != ExpressionType.Quote, "unexpected Quote");
            Debug.Assert(node.NodeType != ExpressionType.Throw, "unexpected Throw");

            // Operand is emitted on top of the stack as-is.
            Result expression = RewriteExpression(node.Operand, stack);

            if (expression.Action == RewriteAction.SpillStack)
            {
                RequireNoRefArgs(node.Method);
            }

            if (expression.Action != RewriteAction.None)
            {
                expr = new UnaryExpression(node.NodeType, expression.Node, node.Type, node.Method);
            }

            return new Result(expression.Action, expr);
        }

        private Result RewriteListInitExpression(Expression expr, Stack stack)
        {
            var node = (ListInitExpression)expr;

            // Constructor runs on initial stack.
            Result newResult = RewriteExpression(node.NewExpression, stack);
            Expression rewrittenNew = newResult.Node;
            RewriteAction action = newResult.Action;

            ReadOnlyCollection<ElementInit> inits = node.Initializers;

            ChildRewriter[] cloneCrs = new ChildRewriter[inits.Count];

            for (int i = 0; i < inits.Count; i++)
            {
                ElementInit init = inits[i];

                // Initializers all run on non-empty stack (the list instance is on it).
                var cr = new ChildRewriter(this, Stack.NonEmpty, init.Arguments.Count);
                cr.Add(init.Arguments);

                action |= cr.Action;
                cloneCrs[i] = cr;
            }

            switch (action)
            {
                case RewriteAction.None:
                    break;
                case RewriteAction.Copy:
                    ElementInit[] newInits = new ElementInit[inits.Count];
                    for (int i = 0; i < inits.Count; i++)
                    {
                        var cr = cloneCrs[i];
                        if (cr.Action == RewriteAction.None)
                        {
                            newInits[i] = inits[i];
                        }
                        else
                        {
                            newInits[i] = new ElementInit(inits[i].AddMethod, new TrueReadOnlyCollection<Expression>(cr[0, -1]));
                        }
                    }
                    expr = new ListInitExpression((NewExpression)rewrittenNew, new TrueReadOnlyCollection<ElementInit>(newInits));
                    break;
                case RewriteAction.SpillStack:
                    RequireNotRefInstance(node.NewExpression);

                    ParameterExpression tempNew = MakeTemp(rewrittenNew.Type);
                    Expression[] comma = new Expression[inits.Count + 2];
                    comma[0] = new AssignBinaryExpression(tempNew, rewrittenNew);

                    for (int i = 0; i < inits.Count; i++)
                    {
                        var cr = cloneCrs[i];
                        Result add = cr.Finish(new InstanceMethodCallExpressionN(inits[i].AddMethod, tempNew, cr[0, -1]));
                        comma[i + 1] = add.Node;
                    }
                    comma[inits.Count + 1] = tempNew;
                    expr = MakeBlock(comma);
                    break;
                default:
                    throw ContractUtils.Unreachable;
            }

            return new Result(action, expr);
        }

        private Result RewriteMemberInitExpression(Expression expr, Stack stack)
        {
            var node = (MemberInitExpression)expr;

            // Constructor runs on initial stack.
            Result result = RewriteExpression(node.NewExpression, stack);
            Expression rewrittenNew = result.Node;
            RewriteAction action = result.Action;

            ReadOnlyCollection<MemberBinding> bindings = node.Bindings;

            BindingRewriter[] bindingRewriters = new BindingRewriter[bindings.Count];

            for (int i = 0; i < bindings.Count; i++)
            {
                MemberBinding binding = bindings[i];

                // Bindings run on non-empty stack (the object instance is on it).
                BindingRewriter rewriter = BindingRewriter.Create(binding, this, Stack.NonEmpty);
                bindingRewriters[i] = rewriter;

                action |= rewriter.Action;
            }

            switch (action)
            {
                case RewriteAction.None:
                    break;
                case RewriteAction.Copy:
                    MemberBinding[] newBindings = new MemberBinding[bindings.Count];
                    for (int i = 0; i < bindings.Count; i++)
                    {
                        newBindings[i] = bindingRewriters[i].AsBinding();
                    }
                    expr = new MemberInitExpression((NewExpression)rewrittenNew, new TrueReadOnlyCollection<MemberBinding>(newBindings));
                    break;
                case RewriteAction.SpillStack:
                    RequireNotRefInstance(node.NewExpression);

                    ParameterExpression tempNew = MakeTemp(rewrittenNew.Type);
                    Expression[] comma = new Expression[bindings.Count + 2];
                    comma[0] = new AssignBinaryExpression(tempNew, rewrittenNew);
                    for (int i = 0; i < bindings.Count; i++)
                    {
                        BindingRewriter cr = bindingRewriters[i];
                        Expression initExpr = cr.AsExpression(tempNew);
                        comma[i + 1] = initExpr;
                    }
                    comma[bindings.Count + 1] = tempNew;
                    expr = MakeBlock(comma);
                    break;
                default:
                    throw ContractUtils.Unreachable;
            }
            return new Result(action, expr);
        }

        #endregion

        #region Statements

        private Result RewriteBlockExpression(Expression expr, Stack stack)
        {
            var node = (BlockExpression)expr;

            int count = node.ExpressionCount;
            RewriteAction action = RewriteAction.None;
            Expression[] clone = null;
            for (int i = 0; i < count; i++)
            {
                Expression expression = node.GetExpression(i);

                // All statements within the block execute at the
                // same stack state.
                Result rewritten = RewriteExpression(expression, stack);
                action |= rewritten.Action;

                if (clone == null && rewritten.Action != RewriteAction.None)
                {
                    clone = Clone(node.Expressions, i);
                }

                if (clone != null)
                {
                    clone[i] = rewritten.Node;
                }
            }

            if (action != RewriteAction.None)
            {
                // Okay to wrap since we know no one can mutate the clone array.
                expr = node.Rewrite(null, clone);
            }

            return new Result(action, expr);
        }

        private Result RewriteLabelExpression(Expression expr, Stack stack)
        {
            var node = (LabelExpression)expr;

            Result expression = RewriteExpression(node.DefaultValue, stack);
            if (expression.Action != RewriteAction.None)
            {
                expr = new LabelExpression(node.Target, expression.Node);
            }

            return new Result(expression.Action, expr);
        }

        private Result RewriteLoopExpression(Expression expr, Stack stack)
        {
            var node = (LoopExpression)expr;

            // The loop statement requires empty stack for itself, so it
            // can guarantee it to the child nodes.
            Result body = RewriteExpression(node.Body, Stack.Empty);

            RewriteAction action = body.Action;

            // However, the loop itself requires that it executes on an empty stack
            // so we need to rewrite if the stack is not empty.
            if (stack != Stack.Empty)
            {
                action = RewriteAction.SpillStack;
            }

            if (action != RewriteAction.None)
            {
                expr = new LoopExpression(body.Node, node.BreakLabel, node.ContinueLabel);
            }

            return new Result(action, expr);
        }

        // Note: goto does not necessarily need an empty stack. We could always
        // emit it as a "leave" which would clear the stack for us. That would
        // prevent us from doing certain optimizations we might want to do,
        // however, like the switch-case-goto pattern. For now, be conservative.
        private Result RewriteGotoExpression(Expression expr, Stack stack)
        {
            var node = (GotoExpression)expr;

            // Goto requires empty stack to execute so the expression is
            // going to execute on an empty stack.
            Result value = RewriteExpressionFreeTemps(node.Value, Stack.Empty);

            // However, the statement itself needs an empty stack for itself
            // so if stack is not empty, rewrite to empty the stack.
            RewriteAction action = value.Action;
            if (stack != Stack.Empty)
            {
                action = RewriteAction.SpillStack;
            }

            if (action != RewriteAction.None)
            {
                expr = Expression.MakeGoto(node.Kind, node.Target, value.Node, node.Type);
            }

            return new Result(action, expr);
        }

        private Result RewriteSwitchExpression(Expression expr, Stack stack)
        {
            var node = (SwitchExpression)expr;

            // The switch statement test is emitted on the stack in current state.
            Result switchValue = RewriteExpressionFreeTemps(node.SwitchValue, stack);

            RewriteAction action = switchValue.Action;
            ReadOnlyCollection<SwitchCase> cases = node.Cases;
            SwitchCase[] clone = null;
            for (int i = 0; i < cases.Count; i++)
            {
                SwitchCase @case = cases[i];

                Expression[] cloneTests = null;
                ReadOnlyCollection<Expression> testValues = @case.TestValues;
                for (int j = 0; j < testValues.Count; j++)
                {
                    // All tests execute at the same stack state as the switch.
                    // This is guaranteed by the compiler (to simplify spilling).
                    Result test = RewriteExpression(testValues[j], stack);
                    action |= test.Action;

                    if (cloneTests == null && test.Action != RewriteAction.None)
                    {
                        cloneTests = Clone(testValues, j);
                    }

                    if (cloneTests != null)
                    {
                        cloneTests[j] = test.Node;
                    }
                }

                // And all the cases also run on the same stack level.
                Result body = RewriteExpression(@case.Body, stack);
                action |= body.Action;

                if (body.Action != RewriteAction.None || cloneTests != null)
                {
                    if (cloneTests != null)
                    {
                        testValues = new ReadOnlyCollection<Expression>(cloneTests);
                    }

                    @case = new SwitchCase(body.Node, testValues);

                    if (clone == null)
                    {
                        clone = Clone(cases, i);
                    }
                }

                if (clone != null)
                {
                    clone[i] = @case;
                }
            }

            // default body also runs on initial stack
            Result defaultBody = RewriteExpression(node.DefaultBody, stack);
            action |= defaultBody.Action;

            if (action != RewriteAction.None)
            {
                if (clone != null)
                {
                    // okay to wrap because we aren't modifying the array
                    cases = new ReadOnlyCollection<SwitchCase>(clone);
                }

                expr = new SwitchExpression(node.Type, switchValue.Node, defaultBody.Node, node.Comparison, cases);
            }

            return new Result(action, expr);
        }

        private Result RewriteTryExpression(Expression expr, Stack stack)
        {
            var node = (TryExpression)expr;

            // Try statement definitely needs an empty stack so its
            // child nodes execute at empty stack.
            Result body = RewriteExpression(node.Body, Stack.Empty);
            ReadOnlyCollection<CatchBlock> handlers = node.Handlers;
            CatchBlock[] clone = null;

            RewriteAction action = body.Action;
            if (handlers != null)
            {
                for (int i = 0; i < handlers.Count; i++)
                {
                    RewriteAction curAction = body.Action;

                    CatchBlock handler = handlers[i];

                    Expression filter = handler.Filter;
                    if (handler.Filter != null)
                    {
                        // Our code gen saves the incoming filter value and provides it as a variable so the stack is empty
                        Result rfault = RewriteExpression(handler.Filter, Stack.Empty);
                        action |= rfault.Action;
                        curAction |= rfault.Action;
                        filter = rfault.Node;
                    }

                    // Catch block starts with an empty stack (guaranteed by TryStatement).
                    Result rbody = RewriteExpression(handler.Body, Stack.Empty);
                    action |= rbody.Action;
                    curAction |= rbody.Action;

                    if (curAction != RewriteAction.None)
                    {
                        handler = Expression.MakeCatchBlock(handler.Test, handler.Variable, rbody.Node, filter);

                        if (clone == null)
                        {
                            clone = Clone(handlers, i);
                        }
                    }

                    if (clone != null)
                    {
                        clone[i] = handler;
                    }
                }
            }

            Result fault = RewriteExpression(node.Fault, Stack.Empty);
            action |= fault.Action;

            Result @finally = RewriteExpression(node.Finally, Stack.Empty);
            action |= @finally.Action;

            // If the stack is initially not empty, rewrite to spill the stack
            if (stack != Stack.Empty)
            {
                action = RewriteAction.SpillStack;
            }

            if (action != RewriteAction.None)
            {
                if (clone != null)
                {
                    // Okay to wrap because we aren't modifying the array.
                    handlers = new ReadOnlyCollection<CatchBlock>(clone);
                }

                expr = new TryExpression(node.Type, body.Node, @finally.Node, fault.Node, handlers);
            }

            return new Result(action, expr);
        }

        private Result RewriteExtensionExpression(Expression expr, Stack stack)
        {
            Result result = RewriteExpression(expr.ReduceExtensions(), stack);
            // it's at least Copy because we reduced the node
            return new Result(result.Action | RewriteAction.Copy, result.Node);
        }

        #endregion

        #region Cloning

        /// <summary>
        /// Will clone an IList into an array of the same size, and copy
        /// all values up to (and NOT including) the max index.
        /// </summary>
        /// <returns>The cloned array.</returns>
        private static T[] Clone<T>(ReadOnlyCollection<T> original, int max)
        {
            Debug.Assert(original != null);
            Debug.Assert(max < original.Count);

            T[] clone = new T[original.Count];
            for (int j = 0; j < max; j++)
            {
                clone[j] = original[j];
            }
            return clone;
        }

        #endregion

        /// <summary>
        /// If we are spilling, requires that there are no byref arguments to
        /// the method call.
        ///
        /// Used for:
        ///   NewExpression,
        ///   MethodCallExpression,
        ///   InvocationExpression,
        ///   DynamicExpression,
        ///   UnaryExpression,
        ///   BinaryExpression.
        /// </summary>
        /// <remarks>
        /// We could support this if spilling happened later in the compiler.
        /// Other expressions that can emit calls with arguments (such as
        /// ListInitExpression and IndexExpression) don't allow byref arguments.
        /// </remarks>
        private static void RequireNoRefArgs(MethodBase method)
        {
            if (method != null && method.GetParametersCached().Any(p => p.ParameterType.IsByRef))
            {
                throw Error.TryNotSupportedForMethodsWithRefArgs(method);
            }
        }

        /// <summary>
        /// Requires that the instance is not a value type (primitive types are
        /// okay because they're immutable).
        ///
        /// Used for:
        ///  MethodCallExpression,
        ///  MemberExpression (for properties),
        ///  IndexExpression,
        ///  ListInitExpression,
        ///  MemberInitExpression,
        ///  assign to MemberExpression,
        ///  assign to IndexExpression.
        /// </summary>
        /// <remarks>
        /// We could support this if spilling happened later in the compiler.
        /// </remarks>
        private static void RequireNotRefInstance(Expression instance)
        {
            // Primitive value types are okay because they are all readonly,
            // but we can't rely on this for non-primitive types. So we throw
            // NotSupported.
            if (instance != null && instance.Type.GetTypeInfo().IsValueType && instance.Type.GetTypeCode() == TypeCode.Object)
            {
                throw Error.TryNotSupportedForValueTypeInstances(instance.Type);
            }
        }
    }
}<|MERGE_RESOLUTION|>--- conflicted
+++ resolved
@@ -117,13 +117,8 @@
                     newBody = Expression.Block(_tm.Temps, newBody);
                 }
 
-<<<<<<< HEAD
-                // Clone the lambda, replacing the body & variables
+                // Clone the lambda, replacing the body & variables.
                 return Expression<T>.Create(newBody, lambda.Name, lambda.TailCall, new ParameterList(lambda));
-=======
-                // Clone the lambda, replacing the body and variables.
-                return new Expression<T>(newBody, lambda.Name, lambda.TailCall, lambda.Parameters);
->>>>>>> fde03d52
             }
 
             return lambda;
