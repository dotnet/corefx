--- conflicted
+++ resolved
@@ -28,13 +28,8 @@
                     frame.Push(null);
                     return 1;
                 }
-<<<<<<< HEAD
-                frame.Push((sbyte)(((sbyte)left) ^ ((sbyte)right)));
+                frame.Push((sbyte)((sbyte)left ^ (sbyte)right));
                 return 1;
-=======
-                frame.Push((sbyte)((sbyte)left ^ (sbyte)right));
-                return +1;
->>>>>>> 94780d59
             }
         }
 
@@ -49,13 +44,8 @@
                     frame.Push(null);
                     return 1;
                 }
-<<<<<<< HEAD
-                frame.Push((short)(((short)left) ^ ((short)right)));
+                frame.Push((short)((short)left ^ (short)right));
                 return 1;
-=======
-                frame.Push((short)((short)left ^ (short)right));
-                return +1;
->>>>>>> 94780d59
             }
         }
 
@@ -70,13 +60,8 @@
                     frame.Push(null);
                     return 1;
                 }
-<<<<<<< HEAD
-                frame.Push(((int)left) ^ ((int)right));
+                frame.Push((int)left ^ (int)right);
                 return 1;
-=======
-                frame.Push((int)left ^ (int)right);
-                return +1;
->>>>>>> 94780d59
             }
         }
 
@@ -91,13 +76,8 @@
                     frame.Push(null);
                     return 1;
                 }
-<<<<<<< HEAD
-                frame.Push(((long)left) ^ ((long)right));
+                frame.Push((long)left ^ (long)right);
                 return 1;
-=======
-                frame.Push((long)left ^ (long)right);
-                return +1;
->>>>>>> 94780d59
             }
         }
 
@@ -112,13 +92,8 @@
                     frame.Push(null);
                     return 1;
                 }
-<<<<<<< HEAD
-                frame.Push((byte)(((byte)left) ^ ((byte)right)));
+                frame.Push((byte)((byte)left ^ (byte)right));
                 return 1;
-=======
-                frame.Push((byte)((byte)left ^ (byte)right));
-                return +1;
->>>>>>> 94780d59
             }
         }
 
@@ -133,13 +108,8 @@
                     frame.Push(null);
                     return 1;
                 }
-<<<<<<< HEAD
-                frame.Push((ushort)(((ushort)left) ^ ((ushort)right)));
+                frame.Push((ushort)((ushort)left ^ (ushort)right));
                 return 1;
-=======
-                frame.Push((ushort)((ushort)left ^ (ushort)right));
-                return +1;
->>>>>>> 94780d59
             }
         }
 
@@ -154,13 +124,8 @@
                     frame.Push(null);
                     return 1;
                 }
-<<<<<<< HEAD
-                frame.Push(((uint)left) ^ ((uint)right));
+                frame.Push((uint)left ^ (uint)right);
                 return 1;
-=======
-                frame.Push((uint)left ^ (uint)right);
-                return +1;
->>>>>>> 94780d59
             }
         }
 
@@ -175,13 +140,8 @@
                     frame.Push(null);
                     return 1;
                 }
-<<<<<<< HEAD
-                frame.Push(((ulong)left) ^ ((ulong)right));
+                frame.Push((ulong)left ^ (ulong)right);
                 return 1;
-=======
-                frame.Push((ulong)left ^ (ulong)right);
-                return +1;
->>>>>>> 94780d59
             }
         }
 
@@ -196,13 +156,8 @@
                     frame.Push(null);
                     return 1;
                 }
-<<<<<<< HEAD
-                frame.Push(((bool)left) ^ ((bool)right));
+                frame.Push((bool)left ^ (bool)right);
                 return 1;
-=======
-                frame.Push((bool)left ^ (bool)right);
-                return +1;
->>>>>>> 94780d59
             }
         }
 
