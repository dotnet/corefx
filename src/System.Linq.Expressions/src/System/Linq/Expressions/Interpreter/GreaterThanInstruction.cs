--- conflicted
+++ resolved
@@ -323,323 +323,4 @@
 
         public override string ToString() => "GreaterThan()";
     }
-<<<<<<< HEAD
-
-    internal abstract class GreaterThanOrEqualInstruction : Instruction
-    {
-        private readonly object _nullValue;
-        private static Instruction s_SByte, s_Int16, s_Char, s_Int32, s_Int64, s_Byte, s_UInt16, s_UInt32, s_UInt64, s_Single, s_Double;
-        private static Instruction s_liftedToNullSByte, s_liftedToNullInt16, s_liftedToNullChar, s_liftedToNullInt32, s_liftedToNullInt64, s_liftedToNullByte, s_liftedToNullUInt16, s_liftedToNullUInt32, s_liftedToNullUInt64, s_liftedToNullSingle, s_liftedToNullDouble;
-
-        public override int ConsumedStack => 2;
-        public override int ProducedStack => 1;
-        public override string InstructionName => "GreaterThanOrEqual";
-
-        private GreaterThanOrEqualInstruction(object nullValue)
-        {
-            _nullValue = nullValue;
-        }
-
-        private sealed class GreaterThanOrEqualSByte : GreaterThanOrEqualInstruction
-        {
-            public GreaterThanOrEqualSByte(object nullValue)
-                : base(nullValue)
-            {
-            }
-
-            public override int Run(InterpretedFrame frame)
-            {
-                object right = frame.Pop();
-                object left = frame.Pop();
-                if (left == null || right == null)
-                {
-                    frame.Push(_nullValue);
-                }
-                else
-                {
-                    frame.Push(((sbyte)left) >= (sbyte)right);
-                }
-                return 1;
-            }
-        }
-
-        private sealed class GreaterThanOrEqualInt16 : GreaterThanOrEqualInstruction
-        {
-            public GreaterThanOrEqualInt16(object nullValue)
-                : base(nullValue)
-            {
-            }
-
-            public override int Run(InterpretedFrame frame)
-            {
-                object right = frame.Pop();
-                object left = frame.Pop();
-                if (left == null || right == null)
-                {
-                    frame.Push(_nullValue);
-                }
-                else
-                {
-                    frame.Push(((short)left) >= (short)right);
-                }
-                return 1;
-            }
-        }
-
-        private sealed class GreaterThanOrEqualChar : GreaterThanOrEqualInstruction
-        {
-            public GreaterThanOrEqualChar(object nullValue)
-                : base(nullValue)
-            {
-            }
-
-            public override int Run(InterpretedFrame frame)
-            {
-                object right = frame.Pop();
-                object left = frame.Pop();
-                if (left == null || right == null)
-                {
-                    frame.Push(_nullValue);
-                }
-                else
-                {
-                    frame.Push(((char)left) >= (char)right);
-                }
-                return 1;
-            }
-        }
-
-        private sealed class GreaterThanOrEqualInt32 : GreaterThanOrEqualInstruction
-        {
-            public GreaterThanOrEqualInt32(object nullValue)
-                : base(nullValue)
-            {
-            }
-
-            public override int Run(InterpretedFrame frame)
-            {
-                object right = frame.Pop();
-                object left = frame.Pop();
-                if (left == null || right == null)
-                {
-                    frame.Push(_nullValue);
-                }
-                else
-                {
-                    frame.Push(((int)left) >= (int)right);
-                }
-                return 1;
-            }
-        }
-
-        private sealed class GreaterThanOrEqualInt64 : GreaterThanOrEqualInstruction
-        {
-            public GreaterThanOrEqualInt64(object nullValue)
-                : base(nullValue)
-            {
-            }
-
-            public override int Run(InterpretedFrame frame)
-            {
-                object right = frame.Pop();
-                object left = frame.Pop();
-                if (left == null || right == null)
-                {
-                    frame.Push(_nullValue);
-                }
-                else
-                {
-                    frame.Push(((long)left) >= (long)right);
-                }
-                return 1;
-            }
-        }
-
-        private sealed class GreaterThanOrEqualByte : GreaterThanOrEqualInstruction
-        {
-            public GreaterThanOrEqualByte(object nullValue)
-                : base(nullValue)
-            {
-            }
-
-            public override int Run(InterpretedFrame frame)
-            {
-                object right = frame.Pop();
-                object left = frame.Pop();
-                if (left == null || right == null)
-                {
-                    frame.Push(_nullValue);
-                }
-                else
-                {
-                    frame.Push(((byte)left) >= (byte)right);
-                }
-                return 1;
-            }
-        }
-
-        private sealed class GreaterThanOrEqualUInt16 : GreaterThanOrEqualInstruction
-        {
-            public GreaterThanOrEqualUInt16(object nullValue)
-                : base(nullValue)
-            {
-            }
-
-            public override int Run(InterpretedFrame frame)
-            {
-                object right = frame.Pop();
-                object left = frame.Pop();
-                if (left == null || right == null)
-                {
-                    frame.Push(_nullValue);
-                }
-                else
-                {
-                    frame.Push(((ushort)left) >= (ushort)right);
-                }
-                return 1;
-            }
-        }
-
-        private sealed class GreaterThanOrEqualUInt32 : GreaterThanOrEqualInstruction
-        {
-            public GreaterThanOrEqualUInt32(object nullValue)
-                : base(nullValue)
-            {
-            }
-
-            public override int Run(InterpretedFrame frame)
-            {
-                object right = frame.Pop();
-                object left = frame.Pop();
-                if (left == null || right == null)
-                {
-                    frame.Push(_nullValue);
-                }
-                else
-                {
-                    frame.Push(((uint)left) >= (uint)right);
-                }
-                return 1;
-            }
-        }
-
-        private sealed class GreaterThanOrEqualUInt64 : GreaterThanOrEqualInstruction
-        {
-            public GreaterThanOrEqualUInt64(object nullValue)
-                : base(nullValue)
-            {
-            }
-
-            public override int Run(InterpretedFrame frame)
-            {
-                object right = frame.Pop();
-                object left = frame.Pop();
-                if (left == null || right == null)
-                {
-                    frame.Push(_nullValue);
-                }
-                else
-                {
-                    frame.Push(((ulong)left) >= (ulong)right);
-                }
-                return 1;
-            }
-        }
-
-        private sealed class GreaterThanOrEqualSingle : GreaterThanOrEqualInstruction
-        {
-            public GreaterThanOrEqualSingle(object nullValue)
-                : base(nullValue)
-            {
-            }
-
-            public override int Run(InterpretedFrame frame)
-            {
-                object right = frame.Pop();
-                object left = frame.Pop();
-                if (left == null || right == null)
-                {
-                    frame.Push(_nullValue);
-                }
-                else
-                {
-                    frame.Push(((float)left) >= (float)right);
-                }
-                return 1;
-            }
-        }
-
-        private sealed class GreaterThanOrEqualDouble : GreaterThanOrEqualInstruction
-        {
-            public GreaterThanOrEqualDouble(object nullValue)
-                : base(nullValue)
-            {
-            }
-
-            public override int Run(InterpretedFrame frame)
-            {
-                object right = frame.Pop();
-                object left = frame.Pop();
-                if (left == null || right == null)
-                {
-                    frame.Push(_nullValue);
-                }
-                else
-                {
-                    frame.Push(((double)left) >= (double)right);
-                }
-                return 1;
-            }
-        }
-
-        public static Instruction Create(Type type, bool liftedToNull = false)
-        {
-            Debug.Assert(!type.GetTypeInfo().IsEnum);
-            if (liftedToNull)
-            {
-                switch (type.GetNonNullableType().GetTypeCode())
-                {
-                    case TypeCode.SByte: return s_liftedToNullSByte ?? (s_liftedToNullSByte = new GreaterThanOrEqualSByte(null));
-                    case TypeCode.Byte: return s_liftedToNullByte ?? (s_liftedToNullByte = new GreaterThanOrEqualByte(null));
-                    case TypeCode.Char: return s_liftedToNullChar ?? (s_liftedToNullChar = new GreaterThanOrEqualChar(null));
-                    case TypeCode.Int16: return s_liftedToNullInt16 ?? (s_liftedToNullInt16 = new GreaterThanOrEqualInt16(null));
-                    case TypeCode.Int32: return s_liftedToNullInt32 ?? (s_liftedToNullInt32 = new GreaterThanOrEqualInt32(null));
-                    case TypeCode.Int64: return s_liftedToNullInt64 ?? (s_liftedToNullInt64 = new GreaterThanOrEqualInt64(null));
-                    case TypeCode.UInt16: return s_liftedToNullUInt16 ?? (s_liftedToNullUInt16 = new GreaterThanOrEqualUInt16(null));
-                    case TypeCode.UInt32: return s_liftedToNullUInt32 ?? (s_liftedToNullUInt32 = new GreaterThanOrEqualUInt32(null));
-                    case TypeCode.UInt64: return s_liftedToNullUInt64 ?? (s_liftedToNullUInt64 = new GreaterThanOrEqualUInt64(null));
-                    case TypeCode.Single: return s_liftedToNullSingle ?? (s_liftedToNullSingle = new GreaterThanOrEqualSingle(null));
-                    case TypeCode.Double: return s_liftedToNullDouble ?? (s_liftedToNullDouble = new GreaterThanOrEqualDouble(null));
-
-                    default:
-                        throw Error.ExpressionNotSupportedForType("GreaterThanOrEqual", type);
-                }
-            }
-            else
-            {
-                switch (type.GetNonNullableType().GetTypeCode())
-                {
-                    case TypeCode.SByte: return s_SByte ?? (s_SByte = new GreaterThanOrEqualSByte(Utils.BoxedFalse));
-                    case TypeCode.Byte: return s_Byte ?? (s_Byte = new GreaterThanOrEqualByte(Utils.BoxedFalse));
-                    case TypeCode.Char: return s_Char ?? (s_Char = new GreaterThanOrEqualChar(Utils.BoxedFalse));
-                    case TypeCode.Int16: return s_Int16 ?? (s_Int16 = new GreaterThanOrEqualInt16(Utils.BoxedFalse));
-                    case TypeCode.Int32: return s_Int32 ?? (s_Int32 = new GreaterThanOrEqualInt32(Utils.BoxedFalse));
-                    case TypeCode.Int64: return s_Int64 ?? (s_Int64 = new GreaterThanOrEqualInt64(Utils.BoxedFalse));
-                    case TypeCode.UInt16: return s_UInt16 ?? (s_UInt16 = new GreaterThanOrEqualUInt16(Utils.BoxedFalse));
-                    case TypeCode.UInt32: return s_UInt32 ?? (s_UInt32 = new GreaterThanOrEqualUInt32(Utils.BoxedFalse));
-                    case TypeCode.UInt64: return s_UInt64 ?? (s_UInt64 = new GreaterThanOrEqualUInt64(Utils.BoxedFalse));
-                    case TypeCode.Single: return s_Single ?? (s_Single = new GreaterThanOrEqualSingle(Utils.BoxedFalse));
-                    case TypeCode.Double: return s_Double ?? (s_Double = new GreaterThanOrEqualDouble(Utils.BoxedFalse));
-
-                    default:
-                        throw Error.ExpressionNotSupportedForType("GreaterThanOrEqual", type);
-                }
-            }
-        }
-
-        public override string ToString() => "GreaterThanOrEqual()";
-    }
-=======
->>>>>>> 94780d59
 }