// Licensed to the .NET Foundation under one or more agreements.
// The .NET Foundation licenses this file to you under the MIT license.
// See the LICENSE file in the project root for more information.

using System.Collections.Generic;
using System.Collections.ObjectModel;
using System.Diagnostics;
using System.Dynamic.Utils;
using System.Globalization;
using System.Reflection;
using System.Runtime.CompilerServices;
using System.Threading;

namespace System.Linq.Expressions
{
    /// <summary>
    /// The base type for all nodes in Expression Trees.
    /// </summary>
    [System.Diagnostics.CodeAnalysis.SuppressMessage("Microsoft.Maintainability", "CA1506:AvoidExcessiveClassCoupling")]
    public abstract partial class Expression
    {
        private static readonly CacheDict<Type, MethodInfo> s_lambdaDelegateCache = new CacheDict<Type, MethodInfo>(40);
        private static volatile CacheDict<Type, Func<Expression, string, bool, ReadOnlyCollection<ParameterExpression>, LambdaExpression>> s_lambdaFactories;

        // For 4.0, many frequently used Expression nodes have had their memory
        // footprint reduced by removing the Type and NodeType fields. This has
        // large performance benefits to all users of Expression Trees.
        //
        // To support the 3.5 protected constructor, we store the fields that
        // used to be here in a ConditionalWeakTable.

        private class ExtensionInfo
        {
            public ExtensionInfo(ExpressionType nodeType, Type type)
            {
                NodeType = nodeType;
                Type = type;
            }

            internal readonly ExpressionType NodeType;
            internal readonly Type Type;
        }

        private static ConditionalWeakTable<Expression, ExtensionInfo> s_legacyCtorSupportTable;

        /// <summary>
        /// Constructs a new instance of <see cref="Expression"/>.
        /// </summary>
        /// <param name="nodeType">The <see ctype="ExpressionType"/> of the <see cref="Expression"/>.</param>
        /// <param name="type">The <see cref="Type"/> of the <see cref="Expression"/>.</param>
        [Obsolete("use a different constructor that does not take ExpressionType. Then override NodeType and Type properties to provide the values that would be specified to this constructor.")]
        protected Expression(ExpressionType nodeType, Type type)
        {
            // Can't enforce anything that V1 didn't
            if (s_legacyCtorSupportTable == null)
            {
                Interlocked.CompareExchange(
                    ref s_legacyCtorSupportTable,
                    new ConditionalWeakTable<Expression, ExtensionInfo>(),
comparand: null
                );
            }

            s_legacyCtorSupportTable.Add(this, new ExtensionInfo(nodeType, type));
        }

        /// <summary>
        /// Constructs a new instance of <see cref="Expression"/>.
        /// </summary>
        protected Expression()
        {
        }

        /// <summary>
        /// The <see cref="ExpressionType"/> of the <see cref="Expression"/>.
        /// </summary>
        public virtual ExpressionType NodeType
        {
            get
            {
                ExtensionInfo extInfo;
                if (s_legacyCtorSupportTable != null && s_legacyCtorSupportTable.TryGetValue(this, out extInfo))
                {
                    return extInfo.NodeType;
                }

                // the extension expression failed to override NodeType
                throw Error.ExtensionNodeMustOverrideProperty("Expression.NodeType");
            }
        }


        /// <summary>
        /// The <see cref="Type"/> of the value represented by this <see cref="Expression"/>.
        /// </summary>
        [System.Diagnostics.CodeAnalysis.SuppressMessage("Microsoft.Naming", "CA1721:PropertyNamesShouldNotMatchGetMethods")]
        public virtual Type Type
        {
            get
            {
                ExtensionInfo extInfo;
                if (s_legacyCtorSupportTable != null && s_legacyCtorSupportTable.TryGetValue(this, out extInfo))
                {
                    return extInfo.Type;
                }

                // the extension expression failed to override Type
                throw Error.ExtensionNodeMustOverrideProperty("Expression.Type");
            }
        }

        /// <summary>
        /// Indicates that the node can be reduced to a simpler node. If this
        /// returns true, Reduce() can be called to produce the reduced form.
        /// </summary>
        public virtual bool CanReduce => false;

        /// <summary>
        /// Reduces this node to a simpler expression. If CanReduce returns
        /// true, this should return a valid expression. This method is
        /// allowed to return another node which itself must be reduced.
        /// </summary>
        /// <returns>The reduced expression.</returns>
        public virtual Expression Reduce()
        {
            if (CanReduce) throw Error.ReducibleMustOverrideReduce();
            return this;
        }

        /// <summary>
        /// Reduces the node and then calls the <see cref="ExpressionVisitor.Visit(Expression)"/> method passing the reduced expression.
        /// Throws an exception if the node isn't reducible.
        /// </summary>
        /// <param name="visitor">An instance of <see cref="ExpressionVisitor"/>.</param>
        /// <returns>The expression being visited, or an expression which should replace it in the tree.</returns>
        /// <remarks>
        /// Override this method to provide logic to walk the node's children.
        /// A typical implementation will call visitor.Visit on each of its
        /// children, and if any of them change, should return a new copy of
        /// itself with the modified children.
        /// </remarks>
        protected internal virtual Expression VisitChildren(ExpressionVisitor visitor)
        {
            if (!CanReduce) throw Error.MustBeReducible();
            return visitor.Visit(ReduceAndCheck());
        }

        /// <summary>
        /// Dispatches to the specific visit method for this node type. For
        /// example, <see cref="MethodCallExpression"/> will call into
        /// <see cref="ExpressionVisitor.VisitMethodCall"/>.
        /// </summary>
        /// <param name="visitor">The visitor to visit this node with.</param>
        /// <returns>The result of visiting this node.</returns>
        /// <remarks>
        /// This default implementation for <see cref="ExpressionType.Extension"/>
        /// nodes will call <see cref="ExpressionVisitor.VisitExtension"/>.
        /// Override this method to call into a more specific method on a derived
        /// visitor class of ExprressionVisitor. However, it should still
        /// support unknown visitors by calling VisitExtension.
        /// </remarks>
        protected internal virtual Expression Accept(ExpressionVisitor visitor)
        {
            return visitor.VisitExtension(this);
        }

        /// <summary>
        /// Reduces this node to a simpler expression. If CanReduce returns
        /// true, this should return a valid expression. This method is
        /// allowed to return another node which itself must be reduced.
        /// </summary>
        /// <returns>The reduced expression.</returns>
        /// <remarks >
        /// Unlike Reduce, this method checks that the reduced node satisfies
        /// certain invariants.
        /// </remarks>
        public Expression ReduceAndCheck()
        {
            if (!CanReduce) throw Error.MustBeReducible();

            Expression newNode = Reduce();

            // 1. Reduction must return a new, non-null node
            // 2. Reduction must return a new node whose result type can be assigned to the type of the original node
            if (newNode == null || newNode == this) throw Error.MustReduceToDifferent();
            if (!TypeUtils.AreReferenceAssignable(Type, newNode.Type)) throw Error.ReducedNotCompatible();
            return newNode;
        }

        /// <summary>
        /// Reduces the expression to a known node type (i.e. not an Extension node)
        /// or simply returns the expression if it is already a known type.
        /// </summary>
        /// <returns>The reduced expression.</returns>
        public Expression ReduceExtensions()
        {
            Expression node = this;
            while (node.NodeType == ExpressionType.Extension)
            {
                node = node.ReduceAndCheck();
            }
            return node;
        }

        /// <summary>
        /// Creates a <see cref="String"/> representation of the Expression.
        /// </summary>
        /// <returns>A <see cref="String"/> representation of the Expression.</returns>
        public override string ToString()
        {
            return ExpressionStringBuilder.ExpressionToString(this);
        }

        /// <summary>
        /// Creates a <see cref="String"/> representation of the Expression.
        /// </summary>
        /// <returns>A <see cref="String"/> representation of the Expression.</returns>
        private string DebugView
        {
            // Note that this property is often accessed using reflection. As such it will have more dependencies than one
            // might surmise from its being internal, and removing it requires greater caution than with other internal methods.
            get
            {
                using (System.IO.StringWriter writer = new System.IO.StringWriter(CultureInfo.CurrentCulture))
                {
                    DebugViewWriter.WriteTo(this, writer);
                    return writer.ToString();
                }
            }
        }

        /// <summary>
        /// Helper used for ensuring we only return 1 instance of a ReadOnlyCollection of T.
        ///
        /// This is called from various methods where we internally hold onto an IList of T
        /// or a readonly collection of T.  We check to see if we've already returned a
        /// readonly collection of T and if so simply return the other one.  Otherwise we do
        /// a thread-safe replacement of the list w/ a readonly collection which wraps it.
        ///
        /// Ultimately this saves us from having to allocate a ReadOnlyCollection for our
        /// data types because the compiler is capable of going directly to the IList of T.
        /// </summary>
        internal static ReadOnlyCollection<T> ReturnReadOnly<T>(ref IReadOnlyList<T> collection)
        {
            return ExpressionUtils.ReturnReadOnly<T>(ref collection);
        }

        /// <summary>
        /// Helper used for ensuring we only return 1 instance of a ReadOnlyCollection of T.
        ///
        /// This is similar to the ReturnReadOnly of T. This version supports nodes which hold
        /// onto multiple Expressions where one is typed to object.  That object field holds either
        /// an expression or a ReadOnlyCollection of Expressions.  When it holds a ReadOnlyCollection
        /// the IList which backs it is a ListArgumentProvider which uses the Expression which
        /// implements IArgumentProvider to get 2nd and additional values.  The ListArgumentProvider
        /// continues to hold onto the 1st expression.
        ///
        /// This enables users to get the ReadOnlyCollection w/o it consuming more memory than if
        /// it was just an array.  Meanwhile The DLR internally avoids accessing  which would force
        /// the readonly collection to be created resulting in a typical memory savings.
        /// </summary>
        internal static ReadOnlyCollection<Expression> ReturnReadOnly(IArgumentProvider provider, ref object collection)
        {
            return ExpressionUtils.ReturnReadOnly(provider, ref collection);
        }

        /// <summary>
<<<<<<< HEAD
        /// See overload with <see cref="IArgumentProvider"/> for more information. 
        /// </summary>
        internal static ReadOnlyCollection<ParameterExpression> ReturnReadOnly(IParameterProvider provider, ref object collection)
        {
            return ExpressionUtils.ReturnReadOnly(provider, ref collection);
        }

        /// <summary>
        /// Helper which is used for specialized subtypes which use ReturnReadOnly(ref object, ...). 
=======
        /// Helper which is used for specialized subtypes which use ReturnReadOnly(ref object, ...).
>>>>>>> ece35f92
        /// This is the reverse version of ReturnReadOnly which takes an IArgumentProvider.
        ///
        /// This is used to return the 1st argument.  The 1st argument is typed as object and either
        /// contains a ReadOnlyCollection or the Expression.  We check for the Expression and if it's
        /// present we return that, otherwise we return the 1st element of the ReadOnlyCollection.
        /// </summary>
        internal static T ReturnObject<T>(object collectionOrT) where T : class
        {
            return ExpressionUtils.ReturnObject<T>(collectionOrT);
        }

        private static void RequiresCanRead(Expression expression, string paramName)
        {
            ExpressionUtils.RequiresCanRead(expression, paramName, -1);
        }

        private static void RequiresCanRead(Expression expression, string paramName, int index)
        {
            ExpressionUtils.RequiresCanRead(expression, paramName, index);
        }

        private static void RequiresCanRead(IReadOnlyList<Expression> items, string paramName)
        {
            Debug.Assert(items != null);
            // this is called a lot, avoid allocating an enumerator if we can...
            for (int i = 0, n = items.Count; i < n; i++)
            {
                RequiresCanRead(items[i], paramName, i);
            }
        }

        private static void RequiresCanWrite(Expression expression, string paramName)
        {
            if (expression == null)
            {
                throw new ArgumentNullException(paramName);
            }

            switch (expression.NodeType)
            {
                case ExpressionType.Index:
                    PropertyInfo indexer = ((IndexExpression)expression).Indexer;
                    if (indexer == null || indexer.CanWrite)
                    {
                        return;
                    }
                    break;
                case ExpressionType.MemberAccess:
                    MemberInfo member = ((MemberExpression)expression).Member;
                    PropertyInfo prop = member as PropertyInfo;
                    if (prop != null)
                    {
                        if(prop.CanWrite)
                        {
                            return;
                        }
                    }
                    else
                    {
                        Debug.Assert(member is FieldInfo);
                        FieldInfo field = (FieldInfo)member;
                        if (!(field.IsInitOnly || field.IsLiteral))
                        {
                            return;
                        }
                    }
                    break;
                case ExpressionType.Parameter:
                    return;
            }

            throw Error.ExpressionMustBeWriteable(paramName);
        }
    }
}<|MERGE_RESOLUTION|>--- conflicted
+++ resolved
@@ -265,7 +265,6 @@
         }
 
         /// <summary>
-<<<<<<< HEAD
         /// See overload with <see cref="IArgumentProvider"/> for more information. 
         /// </summary>
         internal static ReadOnlyCollection<ParameterExpression> ReturnReadOnly(IParameterProvider provider, ref object collection)
@@ -274,10 +273,7 @@
         }
 
         /// <summary>
-        /// Helper which is used for specialized subtypes which use ReturnReadOnly(ref object, ...). 
-=======
         /// Helper which is used for specialized subtypes which use ReturnReadOnly(ref object, ...).
->>>>>>> ece35f92
         /// This is the reverse version of ReturnReadOnly which takes an IArgumentProvider.
         ///
         /// This is used to return the 1st argument.  The 1st argument is typed as object and either
