--- conflicted
+++ resolved
@@ -19,11 +19,7 @@
     /// Lambda expressions take input through parameters and are expected to be fully bound.
     /// </remarks>
     [DebuggerTypeProxy(typeof(LambdaExpressionProxy))]
-<<<<<<< HEAD
-    public abstract class LambdaExpression : Expression, IParameterProvider
-=======
-    public abstract partial class LambdaExpression : Expression
->>>>>>> ece35f92
+    public abstract partial class LambdaExpression : Expression, IParameterProvider
     {
         private readonly Expression _body;
 
@@ -157,11 +153,7 @@
     /// <remarks>
     /// Lambda expressions take input through parameters and are expected to be fully bound.
     /// </remarks>
-<<<<<<< HEAD
-    public class Expression<TDelegate> : LambdaExpression
-=======
-    public sealed partial class Expression<TDelegate> : LambdaExpression
->>>>>>> ece35f92
+    public partial class Expression<TDelegate> : LambdaExpression
     {
         internal Expression(Expression body)
             : base(body)
