// Licensed to the .NET Foundation under one or more agreements.
// The .NET Foundation licenses this file to you under the MIT license.
// See the LICENSE file in the project root for more information.

using System.Diagnostics;

namespace System.Linq.Expressions
{
    /// <summary>
    /// Represents a label, which can be placed in any <see cref="Expression"/> context. If
    /// it is jumped to, it will get the value provided by the corresponding
    /// <see cref="GotoExpression"/>. Otherwise, it gets the value in <see cref="DefaultValue"/>. If the
    /// <see cref="Type"/> equals System.Void, no value should be provided.
    /// </summary>
    [DebuggerTypeProxy(typeof(LabelExpressionProxy))]
    public sealed class LabelExpression : Expression
    {
        private readonly Expression _defaultValue;
        private readonly LabelTarget _target;

        internal LabelExpression(LabelTarget label, Expression defaultValue)
        {
            _target = label;
            _defaultValue = defaultValue;
        }

        /// <summary>
        /// Gets the static type of the expression that this <see cref="Expression"/> represents. (Inherited from <see cref="Expression"/>.)
        /// </summary>
<<<<<<< HEAD
        /// <returns>The <see cref="System.Type"/> that represents the static type of the expression.</returns>
        public sealed override Type Type
        {
            get { return _target.Type; }
        }
=======
        /// <returns>The <see cref="Type"/> that represents the static type of the expression.</returns>
        public sealed override Type Type => _target.Type;
>>>>>>> 19f52680

        /// <summary>
        /// Returns the node type of this <see cref="Expression"/>. (Inherited from <see cref="Expression"/>.)
        /// </summary>
        /// <returns>The <see cref="ExpressionType"/> that represents this expression.</returns>
        public sealed override ExpressionType NodeType => ExpressionType.Label;

        /// <summary>
        /// The <see cref="LabelTarget"/> which this label is associated with.
        /// </summary>
        public LabelTarget Target => _target;

        /// <summary>
        /// The value of the <see cref="LabelExpression"/> when the label is reached through
        /// normal control flow (e.g. is not jumped to).
        /// </summary>
        public Expression DefaultValue => _defaultValue;

        /// <summary>
        /// Dispatches to the specific visit method for this node type.
        /// </summary>
        protected internal override Expression Accept(ExpressionVisitor visitor)
        {
            return visitor.VisitLabel(this);
        }

        /// <summary>
        /// Creates a new expression that is like this one, but using the
        /// supplied children. If all of the children are the same, it will
        /// return this expression.
        /// </summary>
        /// <param name="target">The <see cref="Target"/> property of the result.</param>
        /// <param name="defaultValue">The <see cref="DefaultValue"/> property of the result.</param>
        /// <returns>This expression if no children changed, or an expression with the updated children.</returns>
        public LabelExpression Update(LabelTarget target, Expression defaultValue)
        {
            if (target == Target && defaultValue == DefaultValue)
            {
                return this;
            }
            return Expression.Label(target, defaultValue);
        }
    }

    public partial class Expression
    {
        /// <summary>
        /// Creates a <see cref="LabelExpression"/> representing a label with no default value.
        /// </summary>
        /// <param name="target">The <see cref="LabelTarget"/> which this <see cref="LabelExpression"/> will be associated with.</param>
        /// <returns>A <see cref="LabelExpression"/> with no default value.</returns>
        public static LabelExpression Label(LabelTarget target)
        {
            return Label(target, null);
        }

        /// <summary>
        /// Creates a <see cref="LabelExpression"/> representing a label with the given default value.
        /// </summary>
        /// <param name="target">The <see cref="LabelTarget"/> which this <see cref="LabelExpression"/> will be associated with.</param>
        /// <param name="defaultValue">The value of this <see cref="LabelExpression"/> when the label is reached through normal control flow.</param>
        /// <returns>A <see cref="LabelExpression"/> with the given default value.</returns>
        public static LabelExpression Label(LabelTarget target, Expression defaultValue)
        {
            ValidateGoto(target, ref defaultValue, nameof(target), nameof(defaultValue), null);
            return new LabelExpression(target, defaultValue);
        }
    }
}<|MERGE_RESOLUTION|>--- conflicted
+++ resolved
@@ -27,16 +27,8 @@
         /// <summary>
         /// Gets the static type of the expression that this <see cref="Expression"/> represents. (Inherited from <see cref="Expression"/>.)
         /// </summary>
-<<<<<<< HEAD
         /// <returns>The <see cref="System.Type"/> that represents the static type of the expression.</returns>
-        public sealed override Type Type
-        {
-            get { return _target.Type; }
-        }
-=======
-        /// <returns>The <see cref="Type"/> that represents the static type of the expression.</returns>
         public sealed override Type Type => _target.Type;
->>>>>>> 19f52680
 
         /// <summary>
         /// Returns the node type of this <see cref="Expression"/>. (Inherited from <see cref="Expression"/>.)
