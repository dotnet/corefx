--- conflicted
+++ resolved
@@ -24,11 +24,7 @@
         /// <summary>
         /// The result type of the operation.
         /// </summary>
-<<<<<<< HEAD
-        public override sealed Type ReturnType => typeof(void);
-=======
         public override sealed Type ReturnType => typeof(object);
->>>>>>> d417b095
         
         /// <summary>
         /// Gets the signature of the arguments at the call site.
