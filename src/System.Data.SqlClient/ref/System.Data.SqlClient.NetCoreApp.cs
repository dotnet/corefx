--- conflicted
+++ resolved
@@ -11,7 +11,19 @@
     {
         public System.Collections.ObjectModel.ReadOnlyCollection<System.Data.Common.DbColumn> GetColumnSchema() { throw null; }
     }
-<<<<<<< HEAD
+
+    public enum PoolBlockingPeriod
+    {
+        Auto = 0,
+        AlwaysBlock = 1,
+        NeverBlock = 2,
+    }
+    
+    public sealed partial class SqlConnectionStringBuilder : System.Data.Common.DbConnectionStringBuilder
+    {
+        public PoolBlockingPeriod PoolBlockingPeriod { get { throw null; } set { } }
+    }
+
 }
 
 namespace System.Data.SqlTypes
@@ -33,19 +45,4 @@
         public override void SetLength(long value) { throw null; }
         public override void Write(byte[] buffer, int offset, int count) { throw null; }
     }
-=======
-
-    public enum PoolBlockingPeriod
-    {
-        Auto = 0,
-        AlwaysBlock = 1,
-        NeverBlock = 2,
-    }
-    
-    public sealed partial class SqlConnectionStringBuilder : System.Data.Common.DbConnectionStringBuilder
-    {
-        public PoolBlockingPeriod PoolBlockingPeriod { get { throw null; } set { } }
-    }
-
->>>>>>> f487a4c8
 }