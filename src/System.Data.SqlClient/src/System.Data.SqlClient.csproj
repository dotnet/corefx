--- conflicted
+++ resolved
@@ -235,7 +235,6 @@
     <Compile Include="Interop\SNINativeMethodWrapper.Common.cs" />
     <Compile Include="System\Data\SqlClient\SqlCredential.cs" />
   </ItemGroup>
-<<<<<<< HEAD
   <!-- SqlFileStream Unix Netcoreapp only -->
   <ItemGroup Condition="'$(TargetGroup)' == 'netcoreapp' AND '$(TargetsUnix)' == 'true'">
     <Compile Include="System\Data\SqlClient\SqlFileStream.Unsupported.cs" />
@@ -289,7 +288,7 @@
     </Compile>
     <Compile Include="System\Data\SqlClient\SqlFileStream.Windows.cs" />
   </ItemGroup>
-=======
+
   <ItemGroup  Condition="'$(IsPartialFacadeAssembly)' != 'true' AND '$(OSGroup)' != 'AnyOS' AND '$(TargetGroup)' == 'netcoreapp'">
     <Compile Include="System\Data\Common\DbConnectionStringCommon.NetCoreApp.cs"/>
     <Compile Include="System\Data\ProviderBase\DbConnectionPool.NetCoreApp.cs" />
@@ -297,7 +296,6 @@
     <Compile Include="System\Data\SqlClient\SqlConnectionStringBuilder.NetCoreApp.cs" />
   </ItemGroup>
   <!-- Manage the SNI toggle for Windows netstandard and UWP -->
->>>>>>> f487a4c8
   <ItemGroup Condition="('$(TargetGroup)' == 'netstandard' OR '$(TargetGroup)' == 'netcoreapp') AND '$(TargetsWindows)' == 'true'">
   <!-- Manage the SNI toggle for Windows netstandard and UWP -->
     <Compile Include="System\Data\SqlClient\TdsParserStateObjectFactory.Windows.cs" />
