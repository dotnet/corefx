--- conflicted
+++ resolved
@@ -1296,7 +1296,26 @@
   <data name="SQL_ChangePasswordUseOfUnallowedKey" xml:space="preserve">
     <value>The keyword '{0}' must not be specified in the connectionString argument to ChangePassword.</value>
   </data>
-<<<<<<< HEAD
+  <data name="SQL_ParsingErrorWithState" xml:space="preserve">
+    <value>Internal connection fatal error. Error state: {0}.</value>
+  </data>
+  <data name="SQL_ParsingErrorValue" xml:space="preserve">
+    <value>Internal connection fatal error. Error state: {0}, Value: {1}.</value>
+  </data>
+  <data name="ADP_InvalidMixedUsageOfAccessTokenAndIntegratedSecurity" xml:space="preserve">
+    <value>Cannot set the AccessToken property if the 'Integrated Security' connection string keyword has been set to 'true' or 'SSPI'.</value>
+  </data>
+  <data name="ADP_InvalidMixedUsageOfAccessTokenAndUserIDPassword" xml:space="preserve">
+    <value>Cannot set the AccessToken property if 'UserID', 'UID', 'Password', or 'PWD' has been specified in connection string.</value>
+  </data>
+  <data name="ADP_InvalidMixedUsageOfCredentialAndAccessToken" xml:space="preserve">
+    <value>Cannot set the Credential property if the AccessToken property is already set.</value>
+  </data>
+ <data name="SQL_ParsingErrorFeatureId" xml:space="preserve"> 
+    <value>Internal connection fatal error. Error state: {0}, Feature Id: {1}.</value>
+  </data>
+  <data name="SQL_ParsingErrorAuthLibraryType" xml:space="preserve"> 
+    <value>Internal connection fatal error. Error state: {0}, Authentication Library Type: {1}.</value>
   <data name="SqlFileStream_InvalidPath" xml:space="preserve">
     <value>The path name is not valid.</value>
   </data>
@@ -1311,27 +1330,5 @@
   </data>
   <data name="SqlFileStream_NotSupported" xml:space="preserve">
     <value>SqlFileStream is not supported on this platform.</value>
-=======
-  <data name="SQL_ParsingErrorWithState" xml:space="preserve">
-    <value>Internal connection fatal error. Error state: {0}.</value>
-  </data>
-  <data name="SQL_ParsingErrorValue" xml:space="preserve">
-    <value>Internal connection fatal error. Error state: {0}, Value: {1}.</value>
-  </data>
-  <data name="ADP_InvalidMixedUsageOfAccessTokenAndIntegratedSecurity" xml:space="preserve">
-    <value>Cannot set the AccessToken property if the 'Integrated Security' connection string keyword has been set to 'true' or 'SSPI'.</value>
-  </data>
-  <data name="ADP_InvalidMixedUsageOfAccessTokenAndUserIDPassword" xml:space="preserve">
-    <value>Cannot set the AccessToken property if 'UserID', 'UID', 'Password', or 'PWD' has been specified in connection string.</value>
-  </data>
-  <data name="ADP_InvalidMixedUsageOfCredentialAndAccessToken" xml:space="preserve">
-    <value>Cannot set the Credential property if the AccessToken property is already set.</value>
-  </data>
- <data name="SQL_ParsingErrorFeatureId" xml:space="preserve"> 
-    <value>Internal connection fatal error. Error state: {0}, Feature Id: {1}.</value>
-  </data>
-  <data name="SQL_ParsingErrorAuthLibraryType" xml:space="preserve"> 
-    <value>Internal connection fatal error. Error state: {0}, Authentication Library Type: {1}.</value>
->>>>>>> 7012adcf
   </data>
 </root>