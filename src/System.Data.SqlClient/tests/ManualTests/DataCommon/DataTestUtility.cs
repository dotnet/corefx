// Licensed to the .NET Foundation under one or more agreements.
// The .NET Foundation licenses this file to you under the MIT license.
// See the LICENSE file in the project root for more information.

using System.Globalization;
using System.Reflection;
using System.Threading.Tasks;
using Xunit;

namespace System.Data.SqlClient.ManualTesting.Tests
{
    public static class DataTestUtility
    {
        public static readonly string NpConnStr = null;
        public static readonly string TcpConnStr = null;
        private static readonly Assembly s_systemDotData = typeof(System.Data.SqlClient.SqlConnection).GetTypeInfo().Assembly;
        private static readonly Type s_tdsParserStateObjectFactory = s_systemDotData?.GetType("System.Data.SqlClient.TdsParserStateObjectFactory");
        private static readonly PropertyInfo s_useManagedSNI = s_tdsParserStateObjectFactory?.GetProperty("UseManagedSNI", BindingFlags.Static | BindingFlags.Public);

        private static readonly string[] s_azureSqlServerEndpoints = {".database.windows.net",
                                                                     ".database.cloudapi.de",
                                                                     ".database.usgovcloudapi.net",
                                                                     ".database.chinacloudapi.cn"};
        static DataTestUtility()
        {
            NpConnStr = Environment.GetEnvironmentVariable("TEST_NP_CONN_STR");
            TcpConnStr = Environment.GetEnvironmentVariable("TEST_TCP_CONN_STR");
        }

        public static bool AreConnStringsSetup()
        {
            return !string.IsNullOrEmpty(NpConnStr) && !string.IsNullOrEmpty(TcpConnStr);
        }

        public static bool IsUsingManagedSNI() => (bool)(s_useManagedSNI?.GetValue(null) ?? false);

        // the name length will be no more then (16 + prefix.Length + escapeLeft.Length + escapeRight.Length)
        // some providers does not support names (Oracle supports up to 30)
        public static string GetUniqueName(string prefix, string escapeLeft, string escapeRight)
        {
            string uniqueName = string.Format("{0}{1}_{2}_{3}{4}",
                escapeLeft,
                prefix,
                DateTime.Now.Ticks.ToString("X", CultureInfo.InvariantCulture), // up to 8 characters
                Guid.NewGuid().ToString().Substring(0, 6), // take the first 6 characters only
                escapeRight);
            return uniqueName;
        }

        // SQL Server supports long names (up to 128 characters), add extra info for troubleshooting
        public static string GetUniqueNameForSqlServer(string prefix)
        {
            string extendedPrefix = string.Format(
                "{0}_{1}@{2}",
                prefix,
                Environment.UserName,
                Environment.MachineName,
                DateTime.Now.ToString("yyyy_MM_dd", CultureInfo.InvariantCulture));
            string name = GetUniqueName(extendedPrefix, "[", "]");
            if (name.Length > 128)
            {
                throw new ArgumentOutOfRangeException("the name is too long - SQL Server names are limited to 128");
            }
            return name;
        }

        public static bool IsLocalDBInstalled() => int.TryParse(Environment.GetEnvironmentVariable("TEST_LOCALDB_INSTALLED"), out int result) ? result == 1 : false;

        public static bool IsIntegratedSecuritySetup() => int.TryParse(Environment.GetEnvironmentVariable("TEST_INTEGRATEDSECURITY_SETUP"), out int result) ? result == 1 : false;

<<<<<<< HEAD
        public static bool IsFileStreamSetup() => int.TryParse(Environment.GetEnvironmentVariable("TEST_FILESTREAM_SETUP"), out int result) ? result == 1 : false;
=======
        public static string getAccessToken()
        {
            return Environment.GetEnvironmentVariable("TEST_ACCESSTOKEN_SETUP");
        }

        public static bool IsAccessTokenSetup() => string.IsNullOrEmpty(getAccessToken()) ? false : true;

        // This method assumes dataSource parameter is in TCP connection string format.
        public static bool IsAzureSqlServer(string dataSource)
        {
            int i = dataSource.LastIndexOf(',');
            if (i >= 0)
            {
                dataSource = dataSource.Substring(0, i);
            }

            i = dataSource.LastIndexOf('\\');
            if (i >= 0)
            {
                dataSource = dataSource.Substring(0, i);
            }

            // trim redundant whitespace
            dataSource = dataSource.Trim();

            // check if servername end with any azure endpoints
            for (i = 0; i < s_azureSqlServerEndpoints.Length; i++)
            {
                if (dataSource.EndsWith(s_azureSqlServerEndpoints[i], StringComparison.OrdinalIgnoreCase))
                {
                    return true;
                }
            }
            return false;
        }
>>>>>>> 7012adcf

        private static bool CheckException<TException>(Exception ex, string exceptionMessage, bool innerExceptionMustBeNull) where TException : Exception
        {
            return ((ex != null) && (ex is TException) &&
                ((string.IsNullOrEmpty(exceptionMessage)) || (ex.Message.Contains(exceptionMessage))) &&
                ((!innerExceptionMustBeNull) || (ex.InnerException == null)));
        }

        public static void AssertEqualsWithDescription(object expectedValue, object actualValue, string failMessage)
        {
            if (expectedValue == null || actualValue == null)
            {
                var msg = string.Format("{0}\nExpected: {1}\nActual: {2}", failMessage, expectedValue, actualValue);
                Assert.True(expectedValue == actualValue, msg);
            }
            else
            {
                var msg = string.Format("{0}\nExpected: {1} ({2})\nActual: {3} ({4})", failMessage, expectedValue, expectedValue.GetType(), actualValue, actualValue.GetType());
                Assert.True(expectedValue.Equals(actualValue), msg);
            }
        }

        public static TException AssertThrowsWrapper<TException>(Action actionThatFails, string exceptionMessage = null, bool innerExceptionMustBeNull = false, Func<TException, bool> customExceptionVerifier = null) where TException : Exception
        {
            TException ex = Assert.Throws<TException>(actionThatFails);
            if (exceptionMessage != null)
            {
                Assert.True(ex.Message.Contains(exceptionMessage),
                    string.Format("FAILED: Exception did not contain expected message.\nExpected: {0}\nActual: {1}", exceptionMessage, ex.Message));
            }

            if (innerExceptionMustBeNull)
            {
                Assert.True(ex.InnerException == null, "FAILED: Expected InnerException to be null.");
            }

            if (customExceptionVerifier != null)
            {
                Assert.True(customExceptionVerifier(ex), "FAILED: Custom exception verifier returned false for this exception.");
            }

            return ex;
        }

        public static TException AssertThrowsWrapper<TException, TInnerException>(Action actionThatFails, string exceptionMessage = null, string innerExceptionMessage = null, bool innerExceptionMustBeNull = false, Func<TException, bool> customExceptionVerifier = null) where TException : Exception
        {
            TException ex = AssertThrowsWrapper<TException>(actionThatFails, exceptionMessage, innerExceptionMustBeNull, customExceptionVerifier);

            if (innerExceptionMessage != null)
            {
                Assert.True(ex.InnerException != null, "FAILED: Cannot check innerExceptionMessage because InnerException is null.");
                Assert.True(ex.InnerException.Message.Contains(innerExceptionMessage),
                    string.Format("FAILED: Inner Exception did not contain expected message.\nExpected: {0}\nActual: {1}", innerExceptionMessage, ex.InnerException.Message));
            }

            return ex;
        }

        public static TException AssertThrowsWrapper<TException, TInnerException, TInnerInnerException>(Action actionThatFails, string exceptionMessage = null, string innerExceptionMessage = null, string innerInnerExceptionMessage = null, bool innerInnerInnerExceptionMustBeNull = false) where TException : Exception where TInnerException : Exception where TInnerInnerException : Exception
        {
            TException ex = AssertThrowsWrapper<TException, TInnerException>(actionThatFails, exceptionMessage, innerExceptionMessage);
            if (innerInnerInnerExceptionMustBeNull)
            {
                Assert.True(ex.InnerException != null, "FAILED: Cannot check innerInnerInnerExceptionMustBeNull since InnerException is null");
                Assert.True(ex.InnerException.InnerException == null, "FAILED: Expected InnerInnerException to be null.");
            }

            if (innerInnerExceptionMessage != null)
            {
                Assert.True(ex.InnerException != null, "FAILED: Cannot check innerInnerExceptionMessage since InnerException is null");
                Assert.True(ex.InnerException.InnerException != null, "FAILED: Cannot check innerInnerExceptionMessage since InnerInnerException is null");
                Assert.True(ex.InnerException.InnerException.Message.Contains(innerInnerExceptionMessage),
                    string.Format("FAILED: Inner Exception did not contain expected message.\nExpected: {0}\nActual: {1}", innerInnerExceptionMessage, ex.InnerException.InnerException.Message));
            }

            return ex;
        }

        public static TException ExpectFailure<TException>(Action actionThatFails, string[] exceptionMessages, bool innerExceptionMustBeNull = false, Func<TException, bool> customExceptionVerifier = null) where TException : Exception
        {
            try
            {
                actionThatFails();
                Console.WriteLine("ERROR: Did not get expected exception");
                return null;
            }
            catch (Exception ex)
            {
                foreach (string exceptionMessage in exceptionMessages)
                {
                    if ((CheckException<TException>(ex, exceptionMessage, innerExceptionMustBeNull)) && ((customExceptionVerifier == null) || (customExceptionVerifier(ex as TException))))
                    {
                        return (ex as TException);
                    }
                }
                throw;
            }
        }

        public static TException ExpectFailure<TException, TInnerException>(Action actionThatFails, string exceptionMessage = null, string innerExceptionMessage = null, bool innerInnerExceptionMustBeNull = false) where TException : Exception where TInnerException : Exception
        {
            try
            {
                actionThatFails();
                Console.WriteLine("ERROR: Did not get expected exception");
                return null;
            }
            catch (Exception ex)
            {
                if ((CheckException<TException>(ex, exceptionMessage, false)) && (CheckException<TInnerException>(ex.InnerException, innerExceptionMessage, innerInnerExceptionMustBeNull)))
                {
                    return (ex as TException);
                }
                else
                {
                    throw;
                }
            }
        }

        public static TException ExpectFailure<TException, TInnerException, TInnerInnerException>(Action actionThatFails, string exceptionMessage = null, string innerExceptionMessage = null, string innerInnerExceptionMessage = null, bool innerInnerInnerExceptionMustBeNull = false) where TException : Exception where TInnerException : Exception where TInnerInnerException : Exception
        {
            try
            {
                actionThatFails();
                Console.WriteLine("ERROR: Did not get expected exception");
                return null;
            }
            catch (Exception ex)
            {
                if ((CheckException<TException>(ex, exceptionMessage, false)) && (CheckException<TInnerException>(ex.InnerException, innerExceptionMessage, false)) && (CheckException<TInnerInnerException>(ex.InnerException.InnerException, innerInnerExceptionMessage, innerInnerInnerExceptionMustBeNull)))
                {
                    return (ex as TException);
                }
                else
                {
                    throw;
                }
            }
        }

        public static void ExpectAsyncFailure<TException>(Func<Task> actionThatFails, string exceptionMessage = null, bool innerExceptionMustBeNull = false) where TException : Exception
        {
            ExpectFailure<AggregateException, TException>(() => actionThatFails().Wait(), null, exceptionMessage, innerExceptionMustBeNull);
        }

        public static void ExpectAsyncFailure<TException, TInnerException>(Func<Task> actionThatFails, string exceptionMessage = null, string innerExceptionMessage = null, bool innerInnerExceptionMustBeNull = false) where TException : Exception where TInnerException : Exception
        {
            ExpectFailure<AggregateException, TException, TInnerException>(() => actionThatFails().Wait(), null, exceptionMessage, innerExceptionMessage, innerInnerExceptionMustBeNull);
        }

        public static string GenerateTableName()
        {
            return string.Format("TEST_{0}{1}{2}", Environment.GetEnvironmentVariable("ComputerName"), Environment.TickCount, Guid.NewGuid()).Replace('-', '_');
        }

        public static void RunNonQuery(string connectionString, string sql)
        {
            using (SqlConnection connection = new SqlConnection(connectionString))
            {
                connection.Open();
                using (SqlCommand command = connection.CreateCommand())
                {
                    command.CommandText = sql;
                    command.ExecuteNonQuery();
                }
            }
        }

        public static DataTable RunQuery(string connectionString, string sql)
        {
            DataTable result = null;
            using (SqlConnection connection = new SqlConnection(connectionString))
            {
                connection.Open();
                using (SqlCommand command = connection.CreateCommand())
                {
                    command.CommandText = sql;
                    using (SqlDataReader reader = command.ExecuteReader())
                    {
                        result = new DataTable();
                        result.Load(reader);
                    }
                }
            }
            return result;
        }
    }
}<|MERGE_RESOLUTION|>--- conflicted
+++ resolved
@@ -68,15 +68,14 @@
 
         public static bool IsIntegratedSecuritySetup() => int.TryParse(Environment.GetEnvironmentVariable("TEST_INTEGRATEDSECURITY_SETUP"), out int result) ? result == 1 : false;
 
-<<<<<<< HEAD
+        public static string getAccessToken()
+        {
+            return Environment.GetEnvironmentVariable("TEST_ACCESSTOKEN_SETUP");
+        }
+
+        public static bool IsAccessTokenSetup() => string.IsNullOrEmpty(getAccessToken()) ? false : true;
+        
         public static bool IsFileStreamSetup() => int.TryParse(Environment.GetEnvironmentVariable("TEST_FILESTREAM_SETUP"), out int result) ? result == 1 : false;
-=======
-        public static string getAccessToken()
-        {
-            return Environment.GetEnvironmentVariable("TEST_ACCESSTOKEN_SETUP");
-        }
-
-        public static bool IsAccessTokenSetup() => string.IsNullOrEmpty(getAccessToken()) ? false : true;
 
         // This method assumes dataSource parameter is in TCP connection string format.
         public static bool IsAzureSqlServer(string dataSource)
@@ -106,7 +105,6 @@
             }
             return false;
         }
->>>>>>> 7012adcf
 
         private static bool CheckException<TException>(Exception ex, string exceptionMessage, bool innerExceptionMustBeNull) where TException : Exception
         {
