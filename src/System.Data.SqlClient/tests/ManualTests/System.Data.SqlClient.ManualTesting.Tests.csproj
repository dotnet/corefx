--- conflicted
+++ resolved
@@ -152,11 +152,8 @@
     <None Include="SQL\ParameterTest\SqlParameterTest_ReleaseMode.bsl" />
   </ItemGroup>
   <ItemGroup Condition="'$(TargetGroup)' == 'netcoreapp'">
-<<<<<<< HEAD
+    <Compile Include="SQL\ConnectionPoolTest\PoolBlockPeriodTest.netcoreapp.cs" />
     <Compile Include="SQL\SqlFileStreamTest\SqlFileStreamTest.cs" />
-=======
-    <Compile Include="SQL\ConnectionPoolTest\PoolBlockPeriodTest.netcoreapp.cs" />
->>>>>>> f487a4c8
   </ItemGroup>
   <ItemGroup>
     <ProjectReference Include="SQL\UdtTest\UDTs\Address\Address.csproj">
