--- conflicted
+++ resolved
@@ -24,10 +24,8 @@
             }
         }
 
-<<<<<<< HEAD
+
         [Fact]
-=======
->>>>>>> d4afbe4b
         [PlatformSpecific(TestPlatforms.Windows)]  // Integ auth on Test server is supported on Windows right now
         [ConditionalFact(nameof(PlatformDetection) + "." + nameof(PlatformDetection.IsNotWindowsNanoServer))] // https://github.com/dotnet/corefx/issues/19218
         public void IntegratedAuthConnectionTest()
