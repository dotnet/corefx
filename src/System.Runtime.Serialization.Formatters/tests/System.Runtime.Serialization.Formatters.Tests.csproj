--- conflicted
+++ resolved
@@ -11,10 +11,6 @@
   <PropertyGroup Condition="'$(Configuration)|$(Platform)' == 'netstandard-Debug|AnyCPU'" />
   <PropertyGroup Condition="'$(Configuration)|$(Platform)' == 'netstandard-Release|AnyCPU'" />
   <ItemGroup>
-<<<<<<< HEAD
-    <Compile Include="BinaryFormatterHelper.cs" />
-=======
->>>>>>> a671d624
     <Compile Include="BinaryFormatterTestData.cs" />
     <Compile Include="BinaryFormatterTests.cs" />
     <Compile Include="EqualityExtensions.cs" />
