// Licensed to the .NET Foundation under one or more agreements.
// The .NET Foundation licenses this file to you under the MIT license.
// See the LICENSE file in the project root for more information.

using System;
using System.Collections.Generic;
using System.Reflection;
using System.Runtime.InteropServices;
using Xunit;

namespace System.Runtime.Serialization.Formatters.Tests
{
    public partial class FormatterServicesTests
    {
        [Fact]
        public void CheckTypeSecurity_Nop()
        {
            FormatterServices.CheckTypeSecurity(typeof(int), TypeFilterLevel.Full);
            FormatterServices.CheckTypeSecurity(typeof(int), TypeFilterLevel.Low);
        }

        [Fact]
        public void GetSerializableMembers_InvalidArguments_ThrowsException()
        {
            AssertExtensions.Throws<ArgumentNullException>("type", () => FormatterServices.GetSerializableMembers(null));
        }

        [Fact]
        public void GetSerializableMembers_Interface()
        {
            Assert.Equal<MemberInfo>(new MemberInfo[0], FormatterServices.GetSerializableMembers(typeof(IDisposable)));
        }

        [Fact]
        public void GetUninitializedObject_NullType_ThrowsArgumentNullException()
        {
            AssertExtensions.Throws<ArgumentNullException>("type", () => FormatterServices.GetUninitializedObject(null));
            AssertExtensions.Throws<ArgumentNullException>("type", () => FormatterServices.GetSafeUninitializedObject(null));
        }

        [Fact]
        public void GetUninitializedObject_NonRuntimeType_ThrowsSerializationException()
        {
            Assert.Throws<SerializationException>(() => FormatterServices.GetUninitializedObject(new NonRuntimeType()));
            Assert.Throws<SerializationException>(() => FormatterServices.GetSafeUninitializedObject(new NonRuntimeType()));
        }

        public static IEnumerable<object[]> GetUninitializedObject_NotSupportedType_TestData()
        {
            yield return new object[] { typeof(int[]) };
            yield return new object[] { typeof(int[,]) };
            yield return new object[] { typeof(int).MakePointerType() };
            yield return new object[] { typeof(int).MakeByRefType() };
            yield return new object[] { typeof(GenericClass<>).GetTypeInfo().GenericTypeParameters[0] };
        }

        [Theory]
        [MemberData(nameof(GetUninitializedObject_NotSupportedType_TestData))]
        public void GetUninitializedObject_NotSupportedType_ThrowsArgumentException(Type type)
        {
            AssertExtensions.Throws<ArgumentException>(null, () => FormatterServices.GetUninitializedObject(type));
            AssertExtensions.Throws<ArgumentException>(null, () => FormatterServices.GetSafeUninitializedObject(type));
        }

        [Theory]
        [InlineData(typeof(AbstractClass))]
        [InlineData(typeof(StaticClass))]
        [InlineData(typeof(Interface))]
        [InlineData(typeof(Array))]
        public void GetUninitializedObject_AbstractClass_ThrowsMemberAccessException(Type type)
        {
            Assert.Throws<MemberAccessException>(() => FormatterServices.GetUninitializedObject(type));
            Assert.Throws<MemberAccessException>(() => FormatterServices.GetSafeUninitializedObject(type));
        }

        private abstract class AbstractClass { }
        private static class StaticClass { }
        private interface Interface { }

        public static IEnumerable<object[]> GetUninitializedObject_OpenGenericClass_TestData()
        {
            yield return new object[] { typeof(GenericClass<>) };
            yield return new object[] { typeof(GenericClass<>).MakeGenericType(typeof(GenericClass<>)) };
        }

        [Theory]
        [MemberData(nameof(GetUninitializedObject_OpenGenericClass_TestData))]
        public void GetUninitializedObject_OpenGenericClass_ThrowsMemberAccessException(Type type)
        {
            Assert.Throws<MemberAccessException>(() => FormatterServices.GetUninitializedObject(type));
            Assert.Throws<MemberAccessException>(() => FormatterServices.GetSafeUninitializedObject(type));
        }

        public interface IGenericClass
        {
            int Value { get; set; }
        }

        public class GenericClass<T> : IGenericClass
        {
            public int Value { get; set; }
        }

        public static IEnumerable<object[]> GetUninitializedObject_ByRefLikeType_TestData()
        {
            yield return new object[] { typeof(TypedReference) };

            // These types are stubs on .NET Native and thus not byref-like
            if (!PlatformDetection.IsNetNative)
            {
                yield return new object[] { typeof(RuntimeArgumentHandle) };

                // .NET Standard 2.0 doesn't have ArgIterator, but .NET Core 2.0 does
                Type argIterator = typeof(object).Assembly.GetType("System.ArgIterator");
                if (argIterator != null)
                {
                    yield return new object[] { argIterator };
                }
            }
        }

        public static IEnumerable<object[]> GetUninitializedObject_ByRefLikeType_NetCore_TestData()
        {
            yield return new object[] { typeof(Span<int>) };
            yield return new object[] { typeof(ReadOnlySpan<int>) };
            yield return new object[] { typeof(StructWithSpanField) };
        }

#pragma warning disable 0169 // The private field 'class member' is never used
<<<<<<< HEAD
        [System.Runtime.CompilerServices.IsByRefLike]
        private struct StructWithSpanField
=======
        private ref struct StructWithSpanField
>>>>>>> a671d624
        {
            Span<byte> _bytes;
            int _position;
        }
#pragma warning restore 0169

        [Theory]
        [MemberData(nameof(GetUninitializedObject_ByRefLikeType_NetCore_TestData))]
        [SkipOnTargetFramework(~TargetFrameworkMonikers.Netcoreapp, "Some runtimes don't support or recognise Span<T>, ReadOnlySpan<T> or ByReference<T> as ref types.")]
        public void GetUninitializedObject_ByRefLikeType_NetCore_ThrowsNotSupportedException(Type type)
        {
            Assert.Throws<NotSupportedException>(() => FormatterServices.GetUninitializedObject(type));
            Assert.Throws<NotSupportedException>(() => FormatterServices.GetSafeUninitializedObject(type));
        }

        [Theory]
        [MemberData(nameof(GetUninitializedObject_ByRefLikeType_TestData))]
        [SkipOnTargetFramework(TargetFrameworkMonikers.NetFramework, "full .NET Framework has bug that allows allocating instances of byref-like types.")]
        public void GetUninitializedObject_ByRefLikeType_NonNetfx_ThrowsNotSupportedException(Type type)
        {
            Assert.Throws<NotSupportedException>(() => FormatterServices.GetUninitializedObject(type));
            Assert.Throws<NotSupportedException>(() => FormatterServices.GetSafeUninitializedObject(type));
        }

        [Fact]
        [SkipOnTargetFramework(~TargetFrameworkMonikers.Netcoreapp, "The coreclr doesn't support GetUninitializedObject for shared generic instances")]
        public void GetUninitializedObject_SharedGenericInstance_NetCore_ThrowsNotSupportedException()
        {
            Type canonType = Type.GetType("System.__Canon");
            Assert.NotNull(canonType);
            Type sharedGenericInstance = typeof(GenericClass<>).MakeGenericType(canonType);
            Assert.Throws<NotSupportedException>(() => FormatterServices.GetUninitializedObject(sharedGenericInstance));
            Assert.Throws<NotSupportedException>(() => FormatterServices.GetSafeUninitializedObject(sharedGenericInstance));
        }

        [Fact]
        public void GetUninitializedObject_NullableType_InitializesValue()
        {
            int? nullableUnsafe = (int?)FormatterServices.GetUninitializedObject(typeof(int?));
            Assert.True(nullableUnsafe.HasValue);
            Assert.Equal(0, nullableUnsafe.Value);

            int? nullableSafe = (int?)FormatterServices.GetSafeUninitializedObject(typeof(int?));
            Assert.True(nullableSafe.HasValue);
            Assert.Equal(0, nullableSafe.Value);
        }

        [Theory]
        [SkipOnTargetFramework(TargetFrameworkMonikers.NetFramework, "The full .NET Framework doesn't support GetUninitializedObject for subclasses of ContextBoundObject")]
        public void GetUninitializedObject_ContextBoundObjectSubclass_NetCore_InitializesValue()
        {
            Assert.Equal(0, ((ContextBoundSubclass)FormatterServices.GetUninitializedObject(typeof(ContextBoundSubclass))).Value);
            Assert.Equal(0, ((ContextBoundSubclass)FormatterServices.GetSafeUninitializedObject(typeof(ContextBoundSubclass))).Value);
        }

        public class ContextBoundSubclass : ContextBoundObject
        {
            public int Value { get; set; }
        }

        [Fact]
        public void GetUninitializedObject_TypeHasDefaultConstructor_DoesNotRunConstructor()
        {
            Assert.Equal(42, new ObjectWithDefaultConstructor().Value);
            Assert.Equal(0, ((ObjectWithDefaultConstructor)FormatterServices.GetUninitializedObject(typeof(ObjectWithDefaultConstructor))).Value);
            Assert.Equal(0, ((ObjectWithDefaultConstructor)FormatterServices.GetSafeUninitializedObject(typeof(ObjectWithDefaultConstructor))).Value);
        }

        private class ObjectWithDefaultConstructor
        {
            public ObjectWithDefaultConstructor()
            {
                Value = 42;
            }

            public int Value;
        }

        [Fact]
        public void GetUninitializedObject_StaticConstructor_CallsStaticConstructor()
        {
            Assert.Equal(2, ((ObjectWithStaticConstructor)FormatterServices.GetUninitializedObject(typeof(ObjectWithStaticConstructor))).GetValue());
        }

        private class ObjectWithStaticConstructor
        {
            private static int s_value = 1;

            static ObjectWithStaticConstructor()
            {
                s_value = 2;
            }

            public int GetValue() => s_value;
        }

        [Fact]
        public void GetUninitializedObject_StaticField_InitializesStaticFields()
        {
            Assert.Equal(1, ((ObjectWithStaticField)FormatterServices.GetUninitializedObject(typeof(ObjectWithStaticField))).GetValue());
        }

        private class ObjectWithStaticField
        {
            private static int s_value = 1;

            public int GetValue() => s_value;
        }

        [Fact]
        public void GetUninitializedObject_StaticConstructorThrows_ThrowsTypeInitializationException()
        {
            TypeInitializationException ex = Assert.Throws<TypeInitializationException>(() => FormatterServices.GetUninitializedObject(typeof(StaticConstructorThrows)));
            Assert.IsType<DivideByZeroException>(ex.InnerException);
        }

        private class StaticConstructorThrows
        {
            static StaticConstructorThrows()
            {
                throw new DivideByZeroException();
            }
        }

        [Fact]
        public void GetUninitializedObject_ClassFieldWithDefaultValue_DefaultValueIgnored()
        {
            Assert.Equal(42, new ObjectWithStructDefaultField().Value);
            Assert.Null(((ObjectWithClassDefaultField)FormatterServices.GetUninitializedObject(typeof(ObjectWithClassDefaultField))).Value);
            Assert.Null(((ObjectWithClassDefaultField)FormatterServices.GetSafeUninitializedObject(typeof(ObjectWithClassDefaultField))).Value);
        }

        private class ObjectWithClassDefaultField
        {
            public string Value = "abc";
        }

        [Fact]
        public void GetUninitializedObject_StructFieldWithDefaultValue_DefaultValueIgnored()
        {
            Assert.Equal(42, new ObjectWithStructDefaultField().Value);
            Assert.Equal(0, ((ObjectWithStructDefaultField)FormatterServices.GetUninitializedObject(typeof(ObjectWithStructDefaultField))).Value);
            Assert.Equal(0, ((ObjectWithStructDefaultField)FormatterServices.GetSafeUninitializedObject(typeof(ObjectWithStructDefaultField))).Value);
        }

        private class ObjectWithStructDefaultField
        {
            public int Value = 42;
        }

        [Fact]
        public void PopulateObjectMembers_InvalidArguments_ThrowsException()
        {
            AssertExtensions.Throws<ArgumentNullException>("obj", () => FormatterServices.PopulateObjectMembers(null, new MemberInfo[0], new object[0]));
            AssertExtensions.Throws<ArgumentNullException>("members", () => FormatterServices.PopulateObjectMembers(new object(), null, new object[0]));
            AssertExtensions.Throws<ArgumentNullException>("data", () => FormatterServices.PopulateObjectMembers(new object(), new MemberInfo[0], null));
            AssertExtensions.Throws<ArgumentException>(null, () => FormatterServices.PopulateObjectMembers(new object(), new MemberInfo[1], new object[2]));
            AssertExtensions.Throws<ArgumentNullException>("members", () => FormatterServices.PopulateObjectMembers(new object(), new MemberInfo[1], new object[1]));
            Assert.Throws<SerializationException>(() => FormatterServices.PopulateObjectMembers(new object(), new MemberInfo[] { typeof(object).GetMethod("GetHashCode") }, new object[] { new object() }));
        }

        [Fact]
        public void GetObjectData_InvalidArguments_ThrowsException()
        {
            AssertExtensions.Throws<ArgumentNullException>("obj", () => FormatterServices.GetObjectData(null, new MemberInfo[0]));
            AssertExtensions.Throws<ArgumentNullException>("members", () => FormatterServices.GetObjectData(new object(), null));
            AssertExtensions.Throws<ArgumentNullException>("members", () => FormatterServices.GetObjectData(new object(), new MemberInfo[1]));
            Assert.Throws<SerializationException>(() => FormatterServices.GetObjectData(new object(), new MethodInfo[] { typeof(object).GetMethod("GetHashCode") }));
        }

        [Fact]
        public void GetSurrogateForCyclicalReference_InvalidArguments_ThrowsException()
        {
            AssertExtensions.Throws<ArgumentNullException>("innerSurrogate", () => FormatterServices.GetSurrogateForCyclicalReference(null));
        }

        [Fact]
        public void GetSurrogateForCyclicalReference_ValidSurrogate_GetsObject()
        {
            var surrogate = new NonSerializablePairSurrogate();
            ISerializationSurrogate newSurrogate = FormatterServices.GetSurrogateForCyclicalReference(surrogate);
            Assert.NotNull(newSurrogate);
            Assert.NotSame(surrogate, newSurrogate);
        }

        [Fact]
        public void GetTypeFromAssembly_InvalidArguments_ThrowsException()
        {
            AssertExtensions.Throws<ArgumentNullException>("assem", () => FormatterServices.GetTypeFromAssembly(null, "name"));
            Assert.Null(FormatterServices.GetTypeFromAssembly(GetType().Assembly, Guid.NewGuid().ToString("N"))); // non-existing type doesn't throw
        }
    }
}

namespace System.Runtime.CompilerServices
{
    // Local definition of IsByRefLikeAttribute while the real one becomes available in corefx
    [AttributeUsage(AttributeTargets.Struct)]
    public sealed class IsByRefLikeAttribute : Attribute
    {
        public IsByRefLikeAttribute()
        {
        }
    }
}<|MERGE_RESOLUTION|>--- conflicted
+++ resolved
@@ -127,12 +127,7 @@
         }
 
 #pragma warning disable 0169 // The private field 'class member' is never used
-<<<<<<< HEAD
-        [System.Runtime.CompilerServices.IsByRefLike]
-        private struct StructWithSpanField
-=======
         private ref struct StructWithSpanField
->>>>>>> a671d624
         {
             Span<byte> _bytes;
             int _position;
