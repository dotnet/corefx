// Licensed to the .NET Foundation under one or more agreements.
// The .NET Foundation licenses this file to you under the MIT license.
// See the LICENSE file in the project root for more information.

using SerializationTypes;
using System;
using System.Collections;
using System.Collections.Concurrent;
using System.Collections.Generic;
using System.Collections.ObjectModel;
using System.Globalization;
using System.IO;
using System.Linq;
using System.Reflection;
using System.Runtime.Serialization;
using System.Runtime.Serialization.Json;
using System.Text;
using System.Xml;
using System.Xml.Linq;
using Xunit;

public static partial class DataContractJsonSerializerTests
{
#if ReflectionOnly
    private static readonly string SerializationOptionSetterName = "set_Option";

    static DataContractJsonSerializerTests()
    {
        if (!PlatformDetection.IsFullFramework)
        {
            MethodInfo method = typeof(DataContractSerializer).GetMethod(SerializationOptionSetterName, BindingFlags.NonPublic | BindingFlags.Static);
            Assert.True(method != null, $"No method named {SerializationOptionSetterName}");
            method.Invoke(null, new object[] { 1 }); 
        }
    }
#endif
    [Fact]
    public static void DCJS_BoolAsRoot()
    {
        Assert.StrictEqual(SerializeAndDeserialize<bool>(true, "true"), true);
        Assert.StrictEqual(SerializeAndDeserialize<bool>(false, "false"), false);
    }

    [Fact]
    public static void DCJS_ByteArrayAsRoot()
    {
        Assert.Null(SerializeAndDeserialize<byte[]>(null, "null"));
        byte[] x = new byte[] { 1, 2 };
        byte[] y = SerializeAndDeserialize<byte[]>(x, @"[1,2]");
        Assert.Equal(x, y);
    }

    [Fact]
    public static void DCJS_CharAsRoot()
    {
        // Special characters
        Assert.StrictEqual(SerializeAndDeserialize<char>((char)0x2f, @"""\/"""), (char)0x2f); // Expected output string is: \/
        Assert.StrictEqual(SerializeAndDeserialize<char>((char)0x5c, @"""\\"""), (char)0x5c); // \\
        Assert.StrictEqual(SerializeAndDeserialize<char>((char)0x27, @"""'"""), (char)0x27); // '
        Assert.StrictEqual(SerializeAndDeserialize<char>((char)0x22, @"""\"""""), (char)0x22); // \"

        // There are 5 ranges of characters that have output in the form of "\u<code>".
        // The following tests the start and end character and at least one character in each range
        // and also in between the ranges.

        // #1. 0x0000 - 0x001F
        Assert.StrictEqual(SerializeAndDeserialize<char>(char.MinValue, @"""\u0000"""), char.MinValue);
        Assert.StrictEqual(SerializeAndDeserialize<char>((char)0x10, @"""\u0010"""), (char)0x10);
        Assert.StrictEqual(SerializeAndDeserialize<char>((char)0x1f, @"""\u001f"""), (char)0x1f);

        // Between #1 and #2
        Assert.StrictEqual(SerializeAndDeserialize<char>('a', @"""a"""), 'a'); // 0x0061

        // #2. 0x0085
        Assert.StrictEqual(SerializeAndDeserialize<char>((char)0x85, @"""\u0085"""), (char)0x85);

        // Between #2 and #3
        Assert.StrictEqual(SerializeAndDeserialize<char>('ñ', @"""ñ"""), 'ñ'); // 0x00F1

        // #3. 0x2028 - 0x2029
        Assert.StrictEqual(SerializeAndDeserialize<char>((char)0x2028, @"""\u2028"""), (char)0x2028);
        Assert.StrictEqual(SerializeAndDeserialize<char>((char)0x2029, @"""\u2029"""), (char)0x2029);

        // Between #3 and #4
        Assert.StrictEqual(SerializeAndDeserialize<char>('?', @"""?"""), '?'); // 0x6F22

        // #4. 0xD800 - 0xDFFF
        Assert.StrictEqual(SerializeAndDeserialize<char>((char)0xd800, @"""\ud800"""), (char)0xd800);
        Assert.StrictEqual(SerializeAndDeserialize<char>((char)0xdabc, @"""\udabc"""), (char)0xdabc);
        Assert.StrictEqual(SerializeAndDeserialize<char>((char)0xdfff, @"""\udfff"""), (char)0xdfff);

        // Between #4 and #5
        Assert.StrictEqual(SerializeAndDeserialize<char>((char)0xeabc, @""""""), (char)0xeabc);

        // #5. 0xFFFE - 0xFFFF
        Assert.StrictEqual(SerializeAndDeserialize<char>((char)0xfffe, @"""\ufffe"""), (char)0xfffe);
        Assert.StrictEqual(SerializeAndDeserialize<char>(char.MaxValue, @"""\uffff"""), char.MaxValue);
    }

    [Fact]
    public static void DCJS_NewLineChars()
    {
        char ch1 = (char)0x0085;
        char ch2 = (char)0x2028;
        char ch3 = (char)0x2029;
        Assert.StrictEqual<char>(SerializeAndDeserialize<char>(ch1, @"""\u0085"""), ch1);
        Assert.StrictEqual<char>(SerializeAndDeserialize<char>(ch2, @"""\u2028"""), ch2);
        Assert.StrictEqual<char>(SerializeAndDeserialize<char>(ch3, @"""\u2029"""), ch3);
    }

    [Fact]
    public static void DCJS_ByteAsRoot()
    {
        Assert.StrictEqual(SerializeAndDeserialize<byte>(10, "10"), 10);
        Assert.StrictEqual(SerializeAndDeserialize<byte>(byte.MinValue, "0"), byte.MinValue);
        Assert.StrictEqual(SerializeAndDeserialize<byte>(byte.MaxValue, "255"), byte.MaxValue);
    }

    [Fact]
    public static void DCJS_DateTimeAsRoot()
    {
        // Assume that UTC offset doesn't change more often than once in the day 2013-01-02
        // DO NOT USE TimeZoneInfo.Local.BaseUtcOffset !
        var offsetMinutes = (int)TimeZoneInfo.Local.GetUtcOffset(new DateTime(2013, 1, 2)).TotalMinutes;
        var timeZoneString = string.Format("{0:+;-}{1}", offsetMinutes, new TimeSpan(0, offsetMinutes, 0).ToString(@"hhmm"));
        Assert.StrictEqual(SerializeAndDeserialize<DateTime>(new DateTime(2013, 1, 2).AddMinutes(offsetMinutes), string.Format(@"""\/Date(1357084800000{0})\/""", timeZoneString)), new DateTime(2013, 1, 2).AddMinutes(offsetMinutes));
        Assert.StrictEqual(SerializeAndDeserialize<DateTime>(new DateTime(2013, 1, 2, 3, 4, 5, 6, DateTimeKind.Local).AddMinutes(offsetMinutes), string.Format(@"""\/Date(1357095845006{0})\/""", timeZoneString)), new DateTime(2013, 1, 2, 3, 4, 5, 6, DateTimeKind.Local).AddMinutes(offsetMinutes));
        Assert.StrictEqual(SerializeAndDeserialize<DateTime>(new DateTime(2013, 1, 2, 3, 4, 5, 6, DateTimeKind.Unspecified).AddMinutes(offsetMinutes), string.Format(@"""\/Date(1357095845006{0})\/""", timeZoneString)), new DateTime(2013, 1, 2, 3, 4, 5, 6, DateTimeKind.Unspecified).AddMinutes(offsetMinutes));
        Assert.StrictEqual(SerializeAndDeserialize<DateTime>(new DateTime(2013, 1, 2, 3, 4, 5, 6, DateTimeKind.Utc), @"""\/Date(1357095845006)\/"""), new DateTime(2013, 1, 2, 3, 4, 5, 6, DateTimeKind.Utc));
        Assert.StrictEqual(SerializeAndDeserialize<DateTime>(DateTime.SpecifyKind(DateTime.MinValue, DateTimeKind.Utc), @"""\/Date(-62135596800000)\/"""), DateTime.SpecifyKind(DateTime.MinValue, DateTimeKind.Utc));
        SerializeAndDeserialize<DateTime>(DateTime.SpecifyKind(DateTime.MaxValue, DateTimeKind.Utc), @"""\/Date(253402300799999)\/""");
    }

    [Fact]
    public static void DCJS_DecimalAsRoot()
    {
        foreach (decimal value in new decimal[] { (decimal)-1.2, (decimal)0, (decimal)2.3, decimal.MinValue, decimal.MaxValue })
        {
            Assert.StrictEqual(SerializeAndDeserialize<decimal>(value, value.ToString(CultureInfo.InvariantCulture)), value);
        }
    }

    [Fact]
    public static void DCJS_DoubleAsRoot()
    {
        Assert.StrictEqual(SerializeAndDeserialize<double>(-1.2, "-1.2"), -1.2);
        Assert.StrictEqual(SerializeAndDeserialize<double>(0, "0"), 0);
        Assert.StrictEqual(SerializeAndDeserialize<double>(2.3, "2.3"), 2.3);
        Assert.StrictEqual(SerializeAndDeserialize<double>(double.MinValue, "-1.7976931348623157E+308"), double.MinValue);
        Assert.StrictEqual(SerializeAndDeserialize<double>(double.MaxValue, "1.7976931348623157E+308"), double.MaxValue);
    }

    [Fact]
    public static void DCJS_FloatAsRoot()
    {
        Assert.StrictEqual(SerializeAndDeserialize<float>((float)-1.2, "-1.2"), (float)-1.2);
        Assert.StrictEqual(SerializeAndDeserialize<float>((float)0, "0"), (float)0);
        Assert.StrictEqual(SerializeAndDeserialize<float>((float)2.3, "2.3"), (float)2.3);
        Assert.StrictEqual(SerializeAndDeserialize<float>(float.MinValue, "-3.40282347E+38"), float.MinValue);
        Assert.StrictEqual(SerializeAndDeserialize<float>(float.MaxValue, "3.40282347E+38"), float.MaxValue);
    }

    [Fact]
    public static void DCJS_GuidAsRoot()
    {
        foreach (Guid value in new Guid[] { Guid.NewGuid(), Guid.Empty })
        {
            Assert.StrictEqual(SerializeAndDeserialize<Guid>(value, string.Format(@"""{0}""", value.ToString())), value);
        }
    }

    [Fact]
    public static void DCJS_IntAsRoot()
    {
        foreach (int value in new int[] { -1, 0, 2, int.MinValue, int.MaxValue })
        {
            Assert.StrictEqual(SerializeAndDeserialize<int>(value, value.ToString()), value);
        }
    }

    [Fact]
    public static void DCJS_LongAsRoot()
    {
        foreach (long value in new long[] { (long)-1, (long)0, (long)2, long.MinValue, long.MaxValue })
        {
            Assert.StrictEqual(SerializeAndDeserialize<long>(value, value.ToString()), value);
        }
    }

    [Fact]
    public static void DCJS_ObjectAsRoot()
    {
        Assert.StrictEqual(SerializeAndDeserialize<object>(1, "1"), 1);
        Assert.StrictEqual(SerializeAndDeserialize<object>(true, "true"), true);
        Assert.StrictEqual(SerializeAndDeserialize<object>(null, "null"), null);
        Assert.StrictEqual(SerializeAndDeserialize<object>("abc", @"""abc"""), "abc");
    }

    [Fact]
    public static void DCJS_XmlQualifiedNameAsRoot()
    {
        Assert.StrictEqual(SerializeAndDeserialize<XmlQualifiedName>(new XmlQualifiedName("abc", "def"), @"""abc:def"""), new XmlQualifiedName("abc", "def"));
        Assert.StrictEqual(SerializeAndDeserialize<XmlQualifiedName>(XmlQualifiedName.Empty, @""""""), XmlQualifiedName.Empty);
    }

    [Fact]
    public static void DCJS_ShortAsRoot()
    {
        foreach (short value in new short[] { (short)-1.2, (short)0, (short)2.3, short.MinValue, short.MaxValue })
        {
            Assert.StrictEqual(SerializeAndDeserialize<short>(value, value.ToString()), value);
        }
    }

    [Fact]
    public static void DCJS_SbyteAsRoot()
    {
        foreach (sbyte value in new sbyte[] { (sbyte)3, (sbyte)0, sbyte.MinValue, sbyte.MaxValue })
        {
            Assert.StrictEqual(SerializeAndDeserialize<sbyte>(value, value.ToString()), value);
        }
    }

    [Fact]
    [SkipOnTargetFramework(TargetFrameworkMonikers.NetFramework, "Implemented in 4.7. and Xunit runner currently targets 4.6.1.")]
    public static void DCJS_StringAsRoot()
    {
        foreach (string value in new string[] { "abc", "  a b  ", null, "", " ", "Hello World! 漢 ñ" })
        {
            Assert.StrictEqual(SerializeAndDeserialize<string>(value, value == null ? "null" : string.Format(@"""{0}""", value.ToString())), value);
        }

        var testStrings = new[]
        {
            new { value = "\u0008", baseline = "\\b" }, // BACKSPACE
            new { value = "\u000C", baseline = "\\f" }, // FORM FEED (FF)
            new { value = "\u000A", baseline = "\\n" }, // LINE FEED (LF)
            new { value = "\u000D", baseline = "\\r" }, // CARRIAGE RETURN (CR)
            new { value = "\u0009", baseline = "\\t" }, // HORIZONTAL TABULATION
            new { value = "\u0022", baseline = "\\\"" }, // QUOTATION MARK
            new { value = "\u005C", baseline = "\\\\" }, // REVERSE SOLIDUS
            new { value = "\u0000", baseline = "\\u0000" }, // NULL
            new { value = "\u000B", baseline = "\\u000b" }, // LINE TABULATION
            new { value = "\u000F", baseline = "\\u000f" }, // SHIFT IN
            new { value = "\u0027", baseline = "'" },
        };

        foreach (var pair in testStrings)
        {
            Assert.StrictEqual(SerializeAndDeserialize<string>(pair.value, string.Format(@"""{0}""", pair.baseline)), pair.value);
        }
    }

    [Fact]
    public static void DCJS_StringAsRoot_BackwardCompatibility()
    {
        var testStrings = new[]
        {
            new { value = "\u0008", text = @"""\u0008""" }, // BACKSPACE
            new { value = "\u000C", text = @"""\u000c""" }, // FORM FEED (FF)
            new { value = "\u000A", text = @"""\u000a""" }, // LINE FEED (LF)
            new { value = "\u000D", text = @"""\u000d""" }, // CARRIAGE RETURN (CR)
            new { value = "\u0009", text = @"""\u0009""" }, // HORIZONTAL TABULATION
        };

        var serializer = new DataContractJsonSerializer(typeof(string));
        foreach (var pair in testStrings)
        {
            using (var ms = new MemoryStream())
            {
                using (var sw = new StreamWriter(ms))
                {
                    {
                        sw.Write(pair.text);
                        sw.Flush();
                        ms.Position = 0;
                        string actual = (string)serializer.ReadObject(ms);
                        Assert.StrictEqual(pair.value, actual);
                    }
                }
            }
        }
    }

    [Fact]
    public static void DCJS_TimeSpanAsRoot()
    {
        Assert.StrictEqual(SerializeAndDeserialize<TimeSpan>(new TimeSpan(1, 2, 3), @"""PT1H2M3S"""), new TimeSpan(1, 2, 3));
        Assert.StrictEqual(SerializeAndDeserialize<TimeSpan>(TimeSpan.Zero, @"""PT0S"""), TimeSpan.Zero);
        Assert.StrictEqual(SerializeAndDeserialize<TimeSpan>(TimeSpan.MinValue, @"""-P10675199DT2H48M5.4775808S"""), TimeSpan.MinValue);
        Assert.StrictEqual(SerializeAndDeserialize<TimeSpan>(TimeSpan.MaxValue, @"""P10675199DT2H48M5.4775807S"""), TimeSpan.MaxValue);
    }

    [Fact]
    public static void DCJS_UintAsRoot()
    {
        foreach (uint value in new uint[] { (uint)3, (uint)0, uint.MinValue, uint.MaxValue })
        {
            Assert.StrictEqual(SerializeAndDeserialize<uint>(value, value.ToString()), value);
        }
    }

    [Fact]
    public static void DCJS_UlongAsRoot()
    {
        foreach (ulong value in new ulong[] { (ulong)3, (ulong)0, ulong.MinValue, ulong.MaxValue })
        {
            Assert.StrictEqual(SerializeAndDeserialize<ulong>(value, value.ToString()), value);
        }
    }

    [Fact]
    public static void DCJS_UshortAsRoot()
    {
        foreach (ushort value in new ushort[] { (ushort)3, (ushort)0, ushort.MinValue, ushort.MaxValue })
        {
            Assert.StrictEqual(SerializeAndDeserialize<ushort>(value, value.ToString()), value);
        }
    }

    [Fact]
    public static void DCJS_UriAsRoot()
    {
        Assert.StrictEqual(SerializeAndDeserialize<Uri>(new Uri(@"http://abc/"), @"""http:\/\/abc\/"""), new Uri(@"http://abc/"));
        Assert.StrictEqual(SerializeAndDeserialize<Uri>(new Uri(@"http://abc/def/x.aspx?p1=12&p2=34"), @"""http:\/\/abc\/def\/x.aspx?p1=12&p2=34"""), new Uri(@"http://abc/def/x.aspx?p1=12&p2=34"));
    }

    [Fact]
    public static void DCJS_ArrayAsRoot()
    {
        SimpleType[] x = new SimpleType[] { new SimpleType { P1 = "abc", P2 = 11 }, new SimpleType { P1 = "def", P2 = 12 } };
        SimpleType[] y = SerializeAndDeserialize<SimpleType[]>(x, @"[{""P1"":""abc"",""P2"":11},{""P1"":""def"",""P2"":12}]");

        Utils.Equal(x, y, (a, b) => { return SimpleType.AreEqual(a, b); });
    }

    [Fact]
    public static void DCJS_ArrayAsGetSet()
    {
        TypeWithGetSetArrayMembers x = new TypeWithGetSetArrayMembers
        {
            F1 = new SimpleType[] { new SimpleType { P1 = "ab", P2 = 1 }, new SimpleType { P1 = "cd", P2 = 2 } },
            F2 = new int[] { -1, 3 },
            P1 = new SimpleType[] { new SimpleType { P1 = "ef", P2 = 5 }, new SimpleType { P1 = "gh", P2 = 7 } },
            P2 = new int[] { 11, 12 }
        };
        TypeWithGetSetArrayMembers y = SerializeAndDeserialize<TypeWithGetSetArrayMembers>(x, @"{""F1"":[{""P1"":""ab"",""P2"":1},{""P1"":""cd"",""P2"":2}],""F2"":[-1,3],""P1"":[{""P1"":""ef"",""P2"":5},{""P1"":""gh"",""P2"":7}],""P2"":[11,12]}");

        Assert.NotNull(y);
        Utils.Equal(x.F1, y.F1, (a, b) => { return SimpleType.AreEqual(a, b); });
        Assert.Equal(x.F2, y.F2);
        Utils.Equal(x.P1, y.P1, (a, b) => { return SimpleType.AreEqual(a, b); });
        Assert.Equal(x.P2, y.P2);
    }

    [Fact]
    public static void DCJS_ArrayAsGetOnly()
    {
        TypeWithGetOnlyArrayProperties x = new TypeWithGetOnlyArrayProperties();
        x.P1[0] = new SimpleType { P1 = "ab", P2 = 1 };
        x.P1[1] = new SimpleType { P1 = "cd", P2 = 2 };
        x.P2[0] = -1;
        x.P2[1] = 3;

        TypeWithGetOnlyArrayProperties y = SerializeAndDeserialize<TypeWithGetOnlyArrayProperties>(x, @"{""P1"":[{""P1"":""ab"",""P2"":1},{""P1"":""cd"",""P2"":2}],""P2"":[-1,3]}");

        Assert.NotNull(y);
        Utils.Equal(x.P1, y.P1, (a, b) => { return SimpleType.AreEqual(a, b); });
        Assert.Equal(x.P2, y.P2);
    }

    [Fact]
    public static void DCJS_DictionaryGenericRoot()
    {
        Dictionary<string, int> x = new Dictionary<string, int>();
        x.Add("one", 1);
        x.Add("two", 2);

        Dictionary<string, int> y = SerializeAndDeserialize<Dictionary<string, int>>(x, @"[{""Key"":""one"",""Value"":1},{""Key"":""two"",""Value"":2}]");

        Assert.NotNull(y);
        Assert.Equal(y.Count, 2);
        Assert.Equal(y["one"], 1);
        Assert.Equal(y["two"], 2);
    }

    [Fact]
    public static void DCJS_DictionaryGenericMembers()
    {
        TypeWithDictionaryGenericMembers x = new TypeWithDictionaryGenericMembers
        {
            F1 = new Dictionary<string, int>(),
            F2 = new Dictionary<string, int>(),
            P1 = new Dictionary<string, int>(),
            P2 = new Dictionary<string, int>()
        };
        x.F1.Add("ab", 12);
        x.F1.Add("cd", 15);
        x.F2.Add("ef", 17);
        x.F2.Add("gh", 19);
        x.P1.Add("12", 120);
        x.P1.Add("13", 130);
        x.P2.Add("14", 140);
        x.P2.Add("15", 150);

        x.RO1.Add(true, 't');
        x.RO1.Add(false, 'f');

        x.RO2.Add(true, 'a');
        x.RO2.Add(false, 'b');

        TypeWithDictionaryGenericMembers y = SerializeAndDeserialize<TypeWithDictionaryGenericMembers>(x, @"{""F1"":[{""Key"":""ab"",""Value"":12},{""Key"":""cd"",""Value"":15}],""F2"":[{""Key"":""ef"",""Value"":17},{""Key"":""gh"",""Value"":19}],""P1"":[{""Key"":""12"",""Value"":120},{""Key"":""13"",""Value"":130}],""P2"":[{""Key"":""14"",""Value"":140},{""Key"":""15"",""Value"":150}],""RO1"":[{""Key"":true,""Value"":""t""},{""Key"":false,""Value"":""f""}],""RO2"":[{""Key"":true,""Value"":""a""},{""Key"":false,""Value"":""b""}]}");
        Assert.NotNull(y);

        Assert.NotNull(y.F1);
        Assert.True(y.F1.Count == 2);
        Assert.True(y.F1["ab"] == 12);
        Assert.True(y.F1["cd"] == 15);

        Assert.NotNull(y.F2);
        Assert.True(y.F2.Count == 2);
        Assert.True(y.F2["ef"] == 17);
        Assert.True(y.F2["gh"] == 19);

        Assert.NotNull(y.P1);
        Assert.True(y.P1.Count == 2);
        Assert.True(y.P1["12"] == 120);
        Assert.True(y.P1["13"] == 130);

        Assert.NotNull(y.P2);
        Assert.True(y.P2.Count == 2);
        Assert.True(y.P2["14"] == 140);
        Assert.True(y.P2["15"] == 150);

        Assert.NotNull(y.RO1);
        Assert.True(y.RO1.Count == 2);
        Assert.True(y.RO1[true] == 't');
        Assert.True(y.RO1[false] == 'f');

        Assert.NotNull(y.RO2);
        Assert.True(y.RO2.Count == 2);
        Assert.True(y.RO2[true] == 'a');
        Assert.True(y.RO2[false] == 'b');
    }

    [Fact]
    [ActiveIssue("dotnet/corefx #20478", TargetFrameworkMonikers.UapAot)]
    public static void DCJS_GetOonlyDictionary_UseSimpleDictionaryFormat()
    {
        var x = new TypeWithDictionaryGenericMembers();

        x.RO1.Add(true, 't');
        x.RO1.Add(false, 'f');

        x.RO2.Add(true, 'a');
        x.RO2.Add(false, 'b');

        var settings = new DataContractJsonSerializerSettings { UseSimpleDictionaryFormat = true };
        string baseline = "{\"F1\":null,\"F2\":null,\"P1\":null,\"P2\":null,\"RO1\":{\"True\":\"t\",\"False\":\"f\"},\"RO2\":{\"True\":\"a\",\"False\":\"b\"}}";
        var y = SerializeAndDeserialize(x, baseline, settings);
        Assert.NotNull(y);

        Assert.NotNull(y.RO1);
        Assert.True(y.RO1.Count == 2);
        Assert.True(y.RO1[true] == 't');
        Assert.True(y.RO1[false] == 'f');

        Assert.NotNull(y.RO2);
        Assert.True(y.RO2.Count == 2);
        Assert.True(y.RO2[true] == 'a');
        Assert.True(y.RO2[false] == 'b');
    }


    [Fact]
    public static void DCJS_Dictionary_UseSimpleDictionaryFormat_VariousKeyTypes()
    {
        DCJS_Dictionary_UseSimpleDictionaryFormat((int)1, 1);
        DCJS_Dictionary_UseSimpleDictionaryFormat((uint)1, 1);
        DCJS_Dictionary_UseSimpleDictionaryFormat((short)1, 1);
        DCJS_Dictionary_UseSimpleDictionaryFormat((long)1, 1);
        DCJS_Dictionary_UseSimpleDictionaryFormat((byte)1, 1);
        DCJS_Dictionary_UseSimpleDictionaryFormat((double)1.0, 1);
        DCJS_Dictionary_UseSimpleDictionaryFormat((float)1.0, 1);
        DCJS_Dictionary_UseSimpleDictionaryFormat((char)'a', 1);
    }

    private static void DCJS_Dictionary_UseSimpleDictionaryFormat<T>(T key, int value)
    {
        var settings = new DataContractJsonSerializerSettings { UseSimpleDictionaryFormat = true };
        var dict = new Dictionary<T, int>() { { key, 1 } };
        var actual = SerializeAndDeserialize(dict, string.Empty, settings, skipStringCompare: true);
        Assert.NotNull(actual);
        Assert.Equal(dict.Count, actual.Count);
        Assert.Equal(dict[key], actual[key]);
    }

    [Fact]
    public static void DCJS_DictionaryRoot()
    {
        MyDictionary x = new MyDictionary();
        x.Add(1, "one");
        x.Add(2, "two");

        MyDictionary y = SerializeAndDeserialize<MyDictionary>(x, @"[{""Key"":1,""Value"":""one""},{""Key"":2,""Value"":""two""}]");

        Assert.NotNull(y);
        Assert.True(y.Count == 2);
        Assert.True((string)y[1] == "one");
        Assert.True((string)y[2] == "two");
    }

    [Fact]
    public static void DCJS_DictionaryMembers()
    {
        TypeWithDictionaryMembers x = new TypeWithDictionaryMembers();

        x.F1 = new MyDictionary();
        x.F1.Add("ab", 12);
        x.F1.Add("cd", 15);

        x.F2 = new MyDictionary();
        x.F2.Add("ef", 17);
        x.F2.Add("gh", 19);

        x.P1 = new MyDictionary();
        x.P1.Add("12", 120);
        x.P1.Add("13", 130);

        x.P2 = new MyDictionary();
        x.P2.Add("14", 140);
        x.P2.Add("15", 150);

        x.RO1.Add(true, 't');
        x.RO1.Add(false, 'f');

        x.RO2.Add(true, 'a');
        x.RO2.Add(false, 'b');

        TypeWithDictionaryMembers y = SerializeAndDeserialize<TypeWithDictionaryMembers>(x, @"{""F1"":[{""Key"":""ab"",""Value"":12},{""Key"":""cd"",""Value"":15}],""F2"":[{""Key"":""ef"",""Value"":17},{""Key"":""gh"",""Value"":19}],""P1"":[{""Key"":""12"",""Value"":120},{""Key"":""13"",""Value"":130}],""P2"":[{""Key"":""14"",""Value"":140},{""Key"":""15"",""Value"":150}],""RO1"":[{""Key"":true,""Value"":""t""},{""Key"":false,""Value"":""f""}],""RO2"":[{""Key"":true,""Value"":""a""},{""Key"":false,""Value"":""b""}]}");
        Assert.NotNull(y);

        Assert.NotNull(y.F1);
        Assert.True(y.F1.Count == 2);
        Assert.True((int)y.F1["ab"] == 12);
        Assert.True((int)y.F1["cd"] == 15);

        Assert.NotNull(y.F2);
        Assert.True(y.F2.Count == 2);
        Assert.True((int)y.F2["ef"] == 17);
        Assert.True((int)y.F2["gh"] == 19);

        Assert.NotNull(y.P1);
        Assert.True(y.P1.Count == 2);
        Assert.True((int)y.P1["12"] == 120);
        Assert.True((int)y.P1["13"] == 130);

        Assert.NotNull(y.P2);
        Assert.True(y.P2.Count == 2);
        Assert.True((int)y.P2["14"] == 140);
        Assert.True((int)y.P2["15"] == 150);

        Assert.NotNull(y.RO1);
        Assert.True(y.RO1.Count == 2);
        Assert.True((string)y.RO1[true] == "t");
        Assert.True((string)y.RO1[false] == "f");

        Assert.NotNull(y.RO2);
        Assert.True(y.RO2.Count == 2);
        Assert.True((string)y.RO2[true] == "a");
        Assert.True((string)y.RO2[false] == "b");
    }

    [Fact]
    public static void DCJS_ListGenericRoot()
    {
        List<string> x = new List<string>();
        x.Add("zero");
        x.Add("one");

        List<string> y = SerializeAndDeserialize<List<string>>(x, @"[""zero"",""one""]");

        Assert.NotNull(y);
        Assert.True(y.Count == 2);
        Assert.True(y[0] == "zero");
        Assert.True(y[1] == "one");
    }

    [Fact]
    public static void DCJS_ListGenericMembers()
    {
        TypeWithListGenericMembers x = new TypeWithListGenericMembers();

        x.F1 = new List<string>();
        x.F1.Add("zero");
        x.F1.Add("one");

        x.F2 = new List<string>();
        x.F2.Add("abc");
        x.F2.Add("def");

        x.P1 = new List<int>();
        x.P1.Add(10);
        x.P1.Add(20);

        x.P2 = new List<int>();
        x.P2.Add(12);
        x.P2.Add(34);

        x.RO1.Add('a');
        x.RO1.Add('b');

        x.RO2.Add('c');
        x.RO2.Add('d');

        TypeWithListGenericMembers y = SerializeAndDeserialize<TypeWithListGenericMembers>(x, @"{""F1"":[""zero"",""one""],""F2"":[""abc"",""def""],""P1"":[10,20],""P2"":[12,34],""RO1"":[""a"",""b""],""RO2"":[""c"",""d""]}");
        Assert.NotNull(y);

        Assert.NotNull(y.F1);
        Assert.True(y.F1.Count == 2);
        Assert.True(y.F1[0] == "zero");
        Assert.True(y.F1[1] == "one");

        Assert.NotNull(y.F2);
        Assert.True(y.F2.Count == 2);
        Assert.True(y.F2[0] == "abc");
        Assert.True(y.F2[1] == "def");

        Assert.NotNull(y.P1);
        Assert.True(y.P1.Count == 2);
        Assert.True(y.P1[0] == 10);
        Assert.True(y.P1[1] == 20);

        Assert.NotNull(y.P2);
        Assert.True(y.P2.Count == 2);
        Assert.True(y.P2[0] == 12);
        Assert.True(y.P2[1] == 34);

        Assert.NotNull(y.RO1);
        Assert.True(y.RO1.Count == 2);
        Assert.True(y.RO1[0] == 'a');
        Assert.True(y.RO1[1] == 'b');

        Assert.NotNull(y.RO2);
        Assert.True(y.RO2.Count == 2);
        Assert.True(y.RO2[0] == 'c');
        Assert.True(y.RO2[1] == 'd');
    }

    [Fact]
    public static void DCJS_CollectionGenericRoot()
    {
        MyCollection<string> x = new MyCollection<string>("a1", "a2");
        MyCollection<string> y = SerializeAndDeserialize<MyCollection<string>>(x, @"[""a1"",""a2""]");

        Assert.NotNull(y);
        Assert.True(y.Count == 2);

        foreach (var item in x)
        {
            Assert.True(y.Contains(item));
        }
    }

    [Fact]
    public static void DCJS_CollectionGenericMembers()
    {
        TypeWithCollectionGenericMembers x = new TypeWithCollectionGenericMembers
        {
            F1 = new MyCollection<string>("a1", "a2"),
            F2 = new MyCollection<string>("b1", "b2"),
            P1 = new MyCollection<string>("c1", "c2"),
            P2 = new MyCollection<string>("d1", "d2"),
        };
        x.RO1.Add("abc");
        x.RO2.Add("xyz");

        TypeWithCollectionGenericMembers y = SerializeAndDeserialize<TypeWithCollectionGenericMembers>(x, @"{""F1"":[""a1"",""a2""],""F2"":[""b1"",""b2""],""P1"":[""c1"",""c2""],""P2"":[""d1"",""d2""],""RO1"":[""abc""],""RO2"":[""xyz""]}");
        Assert.NotNull(y);
        Assert.True(y.F1.Count == 2, getCheckFailureMsg("F1"));
        Assert.True(y.F2.Count == 2, getCheckFailureMsg("F2"));
        Assert.True(y.P1.Count == 2, getCheckFailureMsg("P1"));
        Assert.True(y.P2.Count == 2, getCheckFailureMsg("P2"));
        Assert.True(y.RO1.Count == 1, getCheckFailureMsg("RO1"));
        Assert.True(y.RO2.Count == 1, getCheckFailureMsg("RO2"));



        foreach (var item in x.F1)
        {
            Assert.True(y.F1.Contains(item), getCheckFailureMsg("F1"));
        }
        foreach (var item in x.F2)
        {
            Assert.True(y.F2.Contains(item), getCheckFailureMsg("F2"));
        }
        foreach (var item in x.P1)
        {
            Assert.True(y.P1.Contains(item), getCheckFailureMsg("P1"));
        }
        foreach (var item in x.P2)
        {
            Assert.True(y.P2.Contains(item), getCheckFailureMsg("P2"));
        }
        foreach (var item in x.RO1)
        {
            Assert.True(y.RO1.Contains(item), getCheckFailureMsg("RO1"));
        }
        foreach (var item in x.RO2)
        {
            Assert.True(y.RO2.Contains(item), getCheckFailureMsg("RO2"));
        }
    }

    [Fact]
    public static void DCJS_ListRoot()
    {
        MyList x = new MyList("a1", "a2");
        MyList y = SerializeAndDeserialize<MyList>(x, @"[""a1"",""a2""]");

        Assert.NotNull(y);
        Assert.True(y.Count == 2);
        foreach (var item in x)
        {
            Assert.True(y.Contains(item));
        }
    }

    [Fact]
    public static void DCJS_ListMembers()
    {
        TypeWithListMembers x = new TypeWithListMembers
        {
            F1 = new MyList("a1", "a2"),
            F2 = new MyList("b1", "b2"),
            P1 = new MyList("c1", "c2"),
            P2 = new MyList("d1", "d2"),
        };
        x.RO1.Add("abc");
        x.RO2.Add("xyz");

        TypeWithListMembers y = SerializeAndDeserialize<TypeWithListMembers>(x, @"{""F1"":[""a1"",""a2""],""F2"":[""b1"",""b2""],""P1"":[""c1"",""c2""],""P2"":[""d1"",""d2""],""RO1"":[""abc""],""RO2"":[""xyz""]}");
        Assert.NotNull(y);
        Assert.True(y.F1.Count == 2, getCheckFailureMsg("F1"));
        Assert.True(y.F2.Count == 2, getCheckFailureMsg("F2"));
        Assert.True(y.P1.Count == 2, getCheckFailureMsg("P1"));
        Assert.True(y.P2.Count == 2, getCheckFailureMsg("P2"));
        Assert.True(y.RO1.Count == 1, getCheckFailureMsg("RO1"));
        Assert.True(y.RO2.Count == 1, getCheckFailureMsg("RO2"));

        Assert.True((string)x.F1[0] == (string)y.F1[0], getCheckFailureMsg("F1"));
        Assert.True((string)x.F1[1] == (string)y.F1[1], getCheckFailureMsg("F1"));
        Assert.True((string)x.F2[0] == (string)y.F2[0], getCheckFailureMsg("F2"));
        Assert.True((string)x.F2[1] == (string)y.F2[1], getCheckFailureMsg("F2"));
        Assert.True((string)x.P1[0] == (string)y.P1[0], getCheckFailureMsg("P1"));
        Assert.True((string)x.P1[1] == (string)y.P1[1], getCheckFailureMsg("P1"));
        Assert.True((string)x.P2[0] == (string)y.P2[0], getCheckFailureMsg("P2"));
        Assert.True((string)x.P2[1] == (string)y.P2[1], getCheckFailureMsg("P2"));
        Assert.True((string)x.RO1[0] == (string)y.RO1[0], getCheckFailureMsg("RO1"));
        Assert.True((string)x.RO2[0] == (string)y.RO2[0], getCheckFailureMsg("RO2"));
    }

    [Fact]
    public static void DCJS_EnumerableGenericRoot()
    {
        MyEnumerable<string> x = new MyEnumerable<string>("a1", "a2");
        MyEnumerable<string> y = SerializeAndDeserialize<MyEnumerable<string>>(x, @"[""a1"",""a2""]");

        Assert.NotNull(y);
        Assert.True(y.Count == 2);

        string actual = string.Join("", y);
        Assert.StrictEqual(actual, "a1a2");
    }

    [Fact]
    public static void DCJS_EnumerableGenericMembers()
    {
        TypeWithEnumerableGenericMembers x = new TypeWithEnumerableGenericMembers
        {
            F1 = new MyEnumerable<string>("a1", "a2"),
            F2 = new MyEnumerable<string>("b1", "b2"),
            P1 = new MyEnumerable<string>("c1", "c2"),
            P2 = new MyEnumerable<string>("d1", "d2")
        };
        x.RO1.Add("abc");

        TypeWithEnumerableGenericMembers y = SerializeAndDeserialize<TypeWithEnumerableGenericMembers>(x, @"{""F1"":[""a1"",""a2""],""F2"":[""b1"",""b2""],""P1"":[""c1"",""c2""],""P2"":[""d1"",""d2""],""RO1"":[""abc""]}");

        Assert.NotNull(y);
        Assert.True(y.F1.Count == 2);
        Assert.True(((string[])y.F2).Length == 2);
        Assert.True(y.P1.Count == 2);
        Assert.True(((string[])y.P2).Length == 2);
        Assert.True(y.RO1.Count == 1);
    }

    [Fact]
    public static void DCJS_CollectionRoot()
    {
        MyCollection x = new MyCollection('a', 45);
        MyCollection y = SerializeAndDeserialize<MyCollection>(x, @"[""a"",45]");

        Assert.NotNull(y);
        Assert.True(y.Count == 2);
        Assert.True((string)y[0] == "a");
        Assert.True((int)y[1] == 45);
    }

    [Fact]
    public static void DCJS_CollectionMembers()
    {
        TypeWithCollectionMembers x = new TypeWithCollectionMembers
        {
            F1 = new MyCollection('a', 45),
            F2 = new MyCollection("ab", true),
            P1 = new MyCollection("x", "y"),
            P2 = new MyCollection(false, true)
        };
        x.RO1.Add("abc");

        TypeWithCollectionMembers y = SerializeAndDeserialize<TypeWithCollectionMembers>(x, @"{""F1"":[""a"",45],""F2"":[""ab"",true],""P1"":[""x"",""y""],""P2"":[false,true],""RO1"":[""abc""]}");
        Assert.NotNull(y);

        Assert.NotNull(y.F1);
        Assert.True(y.F1.Count == 2);
        Assert.True((string)y.F1[0] == "a");
        Assert.True((int)y.F1[1] == 45);

        Assert.NotNull(y.F2);
        Assert.True(((object[])y.F2).Length == 2);
        Assert.True((string)((object[])y.F2)[0] == "ab");
        Assert.True((bool)((object[])y.F2)[1] == true);

        Assert.True(y.P1.Count == 2);
        Assert.True((string)y.P1[0] == "x");
        Assert.True((string)y.P1[1] == "y");

        Assert.True(((object[])y.P2).Length == 2);
        Assert.True((bool)((object[])y.P2)[0] == false);
        Assert.True((bool)((object[])y.P2)[1] == true);

        Assert.True(y.RO1.Count == 1);
        Assert.True((string)y.RO1[0] == "abc");
    }

    [Fact]
    public static void DCJS_EnumerableRoot()
    {
        MyEnumerable x = new MyEnumerable("abc", 3);
        MyEnumerable y = SerializeAndDeserialize<MyEnumerable>(x, @"[""abc"",3]");

        Assert.NotNull(y);
        Assert.True(y.Count == 2);
        Assert.True((string)y[0] == "abc");
        Assert.True((int)y[1] == 3);
    }

    [Fact]
    public static void DCJS_EnumerableMembers()
    {
        TypeWithEnumerableMembers x = new TypeWithEnumerableMembers
        {
            F1 = new MyEnumerable('a', 45),
            F2 = new MyEnumerable("ab", true),
            P1 = new MyEnumerable("x", "y"),
            P2 = new MyEnumerable(false, true)
        };
        x.RO1.Add('x');

        TypeWithEnumerableMembers y = SerializeAndDeserialize<TypeWithEnumerableMembers>(x, @"{""F1"":[""a"",45],""F2"":[""ab"",true],""P1"":[""x"",""y""],""P2"":[false,true],""RO1"":[""x""]}");
        Assert.NotNull(y);

        Assert.True(y.F1.Count == 2);
        Assert.True((string)y.F1[0] == "a");
        Assert.True((int)y.F1[1] == 45);

        Assert.True(((object[])y.F2).Length == 2);
        Assert.True((string)((object[])y.F2)[0] == "ab");
        Assert.True((bool)((object[])y.F2)[1] == true);

        Assert.True(y.P1.Count == 2);
        Assert.True((string)y.P1[0] == "x");
        Assert.True((string)y.P1[1] == "y");

        Assert.True(((object[])y.P2).Length == 2);
        Assert.True((bool)((object[])y.P2)[0] == false);
        Assert.True((bool)((object[])y.P2)[1] == true);

        Assert.True(y.RO1.Count == 1);
        Assert.True((string)y.RO1[0] == "x");
    }

    [Fact]
    public static void DCJS_CustomType()
    {
        MyTypeA x = new MyTypeA
        {
            PropX = new MyTypeC { PropC = 'a', PropB = true },
            PropY = 45,
        };
        MyTypeA y = SerializeAndDeserialize<MyTypeA>(x, @"{""P_Col_Array"":null,""PropX"":{""__type"":""MyTypeC:#SerializationTypes"",""PropA"":null,""PropC"":""a"",""PropB"":true},""PropY"":45}");

        Assert.NotNull(y);
        Assert.NotNull(y.PropX);
        Assert.StrictEqual(x.PropX.PropC, y.PropX.PropC);
        Assert.StrictEqual(((MyTypeC)x.PropX).PropB, ((MyTypeC)y.PropX).PropB);
        Assert.StrictEqual(x.PropY, y.PropY);
    }

    [Fact]
    public static void DCJS_DataContractAttribute()
    {
        SerializeAndDeserialize<DCA_1>(new DCA_1 { P1 = "xyz" }, @"{}");
        SerializeAndDeserialize<DCA_2>(new DCA_2 { P1 = "xyz" }, @"{}");
        SerializeAndDeserialize<DCA_3>(new DCA_3 { P1 = "xyz" }, @"{}");
        SerializeAndDeserialize<DCA_5>(new DCA_5 { P1 = "xyz" }, @"{}");
    }

    [Fact]
    public static void DCJS_DataMemberAttribute()
    {
        SerializeAndDeserialize<DMA_1>(new DMA_1 { P1 = "abc", P2 = 12, P3 = true, P4 = 'a', P5 = 10, MyDataMemberInAnotherNamespace = new MyDataContractClass04_1() { MyDataMember = "Test" }, Order100 = true, OrderMaxValue = false }, @"{""MyDataMemberInAnotherNamespace"":{""MyDataMember"":""Test""},""P1"":""abc"",""P4"":""a"",""P5"":10,""xyz"":12,""P3"":true,""Order100"":true,""OrderMaxValue"":false}");
    }

    [Fact]
    public static void DCJS_IgnoreDataMemberAttribute()
    {
        IDMA_1 x = new IDMA_1 { MyDataMember = "MyDataMember", MyIgnoreDataMember = "MyIgnoreDataMember", MyUnsetDataMember = "MyUnsetDataMember" };
        IDMA_1 y = SerializeAndDeserialize<IDMA_1>(x, @"{""MyDataMember"":""MyDataMember""}");
        Assert.NotNull(y);
        Assert.StrictEqual(x.MyDataMember, y.MyDataMember);
        Assert.Null(y.MyIgnoreDataMember);
        Assert.Null(y.MyUnsetDataMember);
    }

    [Fact]
    public static void DCJS_EnumAsRoot()
    {
        Assert.StrictEqual(SerializeAndDeserialize<MyEnum>(MyEnum.Two, "1"), MyEnum.Two);
        Assert.StrictEqual(SerializeAndDeserialize<ByteEnum>(ByteEnum.Option1, "1"), ByteEnum.Option1);
        Assert.StrictEqual(SerializeAndDeserialize<SByteEnum>(SByteEnum.Option1, "1"), SByteEnum.Option1);
        Assert.StrictEqual(SerializeAndDeserialize<ShortEnum>(ShortEnum.Option1, "1"), ShortEnum.Option1);
        Assert.StrictEqual(SerializeAndDeserialize<IntEnum>(IntEnum.Option1, "1"), IntEnum.Option1);
        Assert.StrictEqual(SerializeAndDeserialize<UIntEnum>(UIntEnum.Option1, "1"), UIntEnum.Option1);
        Assert.StrictEqual(SerializeAndDeserialize<LongEnum>(LongEnum.Option1, "1"), LongEnum.Option1);
        Assert.StrictEqual(SerializeAndDeserialize<ULongEnum>(ULongEnum.Option1, "1"), ULongEnum.Option1);
    }

    [Fact]
    public static void DCJS_EnumAsMember()
    {
        TypeWithEnumMembers x = new TypeWithEnumMembers { F1 = MyEnum.Three, P1 = MyEnum.Two };
        TypeWithEnumMembers y = SerializeAndDeserialize<TypeWithEnumMembers>(x, @"{""F1"":2,""P1"":1}");

        Assert.NotNull(y);
        Assert.StrictEqual(x.F1, y.F1);
        Assert.StrictEqual(x.P1, y.P1);
    }

    [Fact]
    public static void DCJS_DCClassWithEnumAndStruct()
    {
        var x = new DCClassWithEnumAndStruct(true);
        var y = SerializeAndDeserialize<DCClassWithEnumAndStruct>(x, @"{""MyEnum1"":0,""MyStruct"":{""Data"":""Data""}}");

        Assert.StrictEqual<DCStruct>(x.MyStruct, y.MyStruct);
        Assert.StrictEqual(x.MyEnum1, y.MyEnum1);
    }

    [Fact]
    public static void DCJS_SuspensionManager()
    {
        var dict2 = new Dictionary<string, object> { { "Key2-0", "Value2-0" } };
        var dict1 = new Dictionary<string, object> { { "Key1-0", "Value1-0" }, { "Key1-1", dict2 } };
        var dict0 = new Dictionary<string, object> { { "Key0", dict1 } };

        var y = SerializeAndDeserialize<Dictionary<string, object>>(dict0, @"[{""Key"":""Key0"",""Value"":[{""__type"":""KeyValuePairOfstringanyType:#System.Collections.Generic"",""key"":""Key1-0"",""value"":""Value1-0""},{""__type"":""KeyValuePairOfstringanyType:#System.Collections.Generic"",""key"":""Key1-1"",""value"":[{""__type"":""KeyValuePairOfstringanyType:#System.Collections.Generic"",""key"":""Key2-0"",""value"":""Value2-0""}]}]}]"
        );
        Assert.NotNull(y);
        Assert.StrictEqual(y.Count, 1);
        Assert.True(y["Key0"] is object[]);
        Assert.StrictEqual(((KeyValuePair<string, object>)((object[])y["Key0"])[0]).Key, "Key1-0");
        Assert.StrictEqual(((KeyValuePair<string, object>)((object[])y["Key0"])[0]).Value, "Value1-0");
        Assert.True(((KeyValuePair<string, object>)((object[])y["Key0"])[1]).Value is object[]);
        Assert.StrictEqual(((KeyValuePair<string, object>)((object[])((KeyValuePair<string, object>)((object[])y["Key0"])[1]).Value)[0]).Value, "Value2-0");
    }

    [Fact]
    public static void DCJS_KeyValuePairOfStringObject()
    {
        var x = new KeyValuePair<string, object>("key1", "key1value");

        var y = SerializeAndDeserialize<KeyValuePair<string, object>>(x, @"{""key"":""key1"",""value"":""key1value""}");
        Assert.NotNull(y);
        Assert.StrictEqual(y.Key, "key1");
        Assert.StrictEqual(y.Value, "key1value");
    }

    [Fact]
    public static void DCJS_BuiltInTypes()
    {
        BuiltInTypes x = new BuiltInTypes
        {
            ByteArray = new byte[] { 1, 2 }
        };
        BuiltInTypes y = SerializeAndDeserialize<BuiltInTypes>(x, @"{""ByteArray"":[1,2]}");

        Assert.NotNull(y);
        Assert.Equal<byte>(x.ByteArray, y.ByteArray);
    }

    [Fact]
    public static void DCJS_DictionaryWithVariousKeyValueTypes()
    {
        var x = new DictionaryWithVariousKeyValueTypes(true);
        var y = SerializeAndDeserialize<DictionaryWithVariousKeyValueTypes>(x, @"{""WithEnums"":[{""Key"":1,""Value"":2},{""Key"":0,""Value"":0}],""WithNullables"":[{""Key"":-32768,""Value"":true},{""Key"":0,""Value"":false},{""Key"":32767,""Value"":null}],""WithStructs"":[{""Key"":{""value"":10},""Value"":{""value"":12}},{""Key"":{""value"":2147483647},""Value"":{""value"":-2147483648}}]}");

        Assert.StrictEqual(y.WithEnums[MyEnum.Two], MyEnum.Three);
        Assert.StrictEqual(y.WithEnums[MyEnum.One], MyEnum.One);
        Assert.StrictEqual<StructNotSerializable>(y.WithStructs[new StructNotSerializable() { value = 10 }], new StructNotSerializable() { value = 12 });
        Assert.StrictEqual<StructNotSerializable>(y.WithStructs[new StructNotSerializable() { value = int.MaxValue }], new StructNotSerializable() { value = int.MinValue });
        Assert.StrictEqual(y.WithNullables[Int16.MinValue], true);
        Assert.StrictEqual(y.WithNullables[0], false);
        Assert.StrictEqual(y.WithNullables[Int16.MaxValue], null);
    }

    [Fact]
    public static void DCJS_DictionaryWithTypeSimpleWithDictionaryMembers()
    {
        Type type = typeof(TypeWithSimpleDictionaryMember);
        DataContractJsonSerializer serializer = new DataContractJsonSerializer(type);

        // Note that there is an extra "," before the final "}"
        string input = @"{""F1"":[{""Key"":""key"",""Value"":1}],}";

        TypeWithSimpleDictionaryMember obj;
        using (var ms = new MemoryStream())
        {
            using (var writer = new StreamWriter(ms))
            {
                writer.Write(input);
                writer.Flush();
                ms.Position = 0;

                obj = (TypeWithSimpleDictionaryMember)serializer.ReadObject(ms);
            }
        }

        var x = obj;
        var y = SerializeAndDeserialize<TypeWithSimpleDictionaryMember>(x, @"{""F1"":[{""Key"":""key"",""Value"":1}]}");

        Assert.True(y != null);
        Assert.True(y.F1["key"] == 1);
    }

    [Fact]
    public static void DCJS_TypesWithArrayOfOtherTypes()
    {
        var x = new TypeHasArrayOfASerializedAsB(true);

        var y = SerializeAndDeserialize<TypeHasArrayOfASerializedAsB>(x, @"{""Items"":[{""Name"":""typeAValue""},{""Name"":""typeBValue""}]}");
        Assert.StrictEqual(x.Items[0].Name, y.Items[0].Name);
        Assert.StrictEqual(x.Items[1].Name, y.Items[1].Name);
    }

    [Fact]
    public static void DCJS_WithDuplicateNames()
    {
        var x = new WithDuplicateNames(true);
        var y = SerializeAndDeserialize<WithDuplicateNames>(x, @"{""ClassA1"":{""Name"":""Hello World! 漢 ñ""},""ClassA2"":{""Nombre"":""""},""EnumA1"":1,""EnumA2"":1,""StructA1"":{""Text"":""""},""StructA2"":{""Texto"":""""}}");

        Assert.StrictEqual(x.ClassA1.Name, y.ClassA1.Name);
        Assert.StrictEqual(x.StructA1, y.StructA1);
        Assert.StrictEqual(x.EnumA1, y.EnumA1);
        Assert.StrictEqual(x.EnumA2, y.EnumA2);
        Assert.StrictEqual(x.StructA2, y.StructA2);
    }

    [Fact]
    public static void DCJS_XElementAsRoot()
    {
        var original = new XElement("ElementName1");
        original.SetAttributeValue(XName.Get("Attribute1"), "AttributeValue1");
        original.SetValue("Value1");
        var actual = SerializeAndDeserialize<XElement>(original, @"""<ElementName1 Attribute1=\""AttributeValue1\"">Value1<\/ElementName1>""");

        VerifyXElementObject(original, actual);
    }

    [Fact]
    public static void DCJS_WithXElement()
    {
        var original = new WithXElement(true);
        var actual = SerializeAndDeserialize<WithXElement>(original, @"{""e"":""<ElementName1 Attribute1=\""AttributeValue1\"">Value1<\/ElementName1>""}",
            skipStringCompare: true);

        VerifyXElementObject(original.e, actual.e);
    }

    private static void VerifyXElementObject(XElement x1, XElement x2, bool checkFirstAttribute = true)
    {
        Assert.StrictEqual(x1.Value, x2.Value);
        Assert.StrictEqual(x1.Name, x2.Name);
        if (checkFirstAttribute)
        {
            Assert.StrictEqual(x1.FirstAttribute.Name, x2.FirstAttribute.Name);
            Assert.StrictEqual(x1.FirstAttribute.Value, x2.FirstAttribute.Value);
        }
    }

    [Fact]
    public static void DCJS_WithXElementWithNestedXElement()
    {
        var original = new WithXElementWithNestedXElement(true);
        var actual = SerializeAndDeserialize<WithXElementWithNestedXElement>(original, @"{""e1"":""<ElementName1 Attribute1=\""AttributeValue1\""><ElementName2 Attribute2=\""AttributeValue2\"">Value2<\/ElementName2><\/ElementName1>""}");

        VerifyXElementObject(original.e1, actual.e1);
        VerifyXElementObject((XElement)original.e1.FirstNode, (XElement)actual.e1.FirstNode);
    }

    [Fact]
    public static void DCJS_WithArrayOfXElement()
    {
        var original = new WithArrayOfXElement(true);
        var actual = SerializeAndDeserialize<WithArrayOfXElement>(original, @"{""a"":[""<item xmlns=\""http:\/\/p.com\/\"">item0<\/item>"",""<item xmlns=\""http:\/\/p.com\/\"">item1<\/item>"",""<item xmlns=\""http:\/\/p.com\/\"">item2<\/item>""]}");

        Assert.StrictEqual(original.a.Length, actual.a.Length);
        VerifyXElementObject(original.a[0], actual.a[0], checkFirstAttribute: false);
        VerifyXElementObject(original.a[1], actual.a[1], checkFirstAttribute: false);
        VerifyXElementObject(original.a[2], actual.a[2], checkFirstAttribute: false);
    }

    [Fact]
    public static void DCJS_WithListOfXElement()
    {
        var original = new WithListOfXElement(true);
        var actual = SerializeAndDeserialize<WithListOfXElement>(original, @"{""list"":[""<item xmlns=\""http:\/\/p.com\/\"">item0<\/item>"",""<item xmlns=\""http:\/\/p.com\/\"">item1<\/item>"",""<item xmlns=\""http:\/\/p.com\/\"">item2<\/item>""]}");

        Assert.StrictEqual(original.list.Count, actual.list.Count);
        VerifyXElementObject(original.list[0], actual.list[0], checkFirstAttribute: false);
        VerifyXElementObject(original.list[1], actual.list[1], checkFirstAttribute: false);
        VerifyXElementObject(original.list[2], actual.list[2], checkFirstAttribute: false);
    }

    [Fact]
    public static void DCJS_TypeNamesWithSpecialCharacters()
    {
        var x = new __TypeNameWithSpecialCharacters漢ñ() { PropertyNameWithSpecialCharacters漢ñ = "Test" };
        var y = SerializeAndDeserialize<__TypeNameWithSpecialCharacters漢ñ>(x, @"{""PropertyNameWithSpecialCharacters漢ñ"":""Test""}");

        Assert.StrictEqual(x.PropertyNameWithSpecialCharacters漢ñ, y.PropertyNameWithSpecialCharacters漢ñ);
    }

    [Fact]
    public static void DCJS_JaggedArrayAsRoot()
    {
        int[][] jaggedIntegerArray = new int[][] { new int[] { 1, 3, 5, 7, 9 }, new int[] { 0, 2, 4, 6 }, new int[] { 11, 22 } };
        var actualJaggedIntegerArray = SerializeAndDeserialize<int[][]>(jaggedIntegerArray, "[[1,3,5,7,9],[0,2,4,6],[11,22]]");

        Assert.Equal(jaggedIntegerArray[0], actualJaggedIntegerArray[0]);
        Assert.Equal(jaggedIntegerArray[1], actualJaggedIntegerArray[1]);
        Assert.Equal(jaggedIntegerArray[2], actualJaggedIntegerArray[2]);


        string[][] jaggedStringArray = new string[][] { new string[] { "1", "3", "5", "7", "9" }, new string[] { "0", "2", "4", "6" }, new string[] { "11", "22" } };
        var actualJaggedStringArray = SerializeAndDeserialize<string[][]>(jaggedStringArray, @"[[""1"",""3"",""5"",""7"",""9""],[""0"",""2"",""4"",""6""],[""11"",""22""]]");

        Assert.Equal(jaggedStringArray[0], actualJaggedStringArray[0]);
        Assert.Equal(jaggedStringArray[1], actualJaggedStringArray[1]);
        Assert.Equal(jaggedStringArray[2], actualJaggedStringArray[2]);

        var offsetMinutes = (int)TimeZoneInfo.Local.GetUtcOffset(new DateTime(2013, 1, 2)).TotalMinutes;
        var timeZoneString = string.Format("{0:+;-}{1}", offsetMinutes, new TimeSpan(0, offsetMinutes, 0).ToString(@"hhmm"));
        object[] objectArray = new object[] { 1, 1.0F, 1.0, "string", Guid.Parse("2054fd3e-e118-476a-9962-1a882be51860"), new DateTime(2013, 1, 2).AddMinutes(offsetMinutes) };
        var actualObjectArray = SerializeAndDeserialize<object[]>(objectArray, string.Format(@"[1,1,1,""string"",""2054fd3e-e118-476a-9962-1a882be51860"",""\/Date(1357084800000{0})\/""]", timeZoneString));

        Assert.StrictEqual(1, actualObjectArray[0]);
        Assert.StrictEqual(1, actualObjectArray[1]);
        Assert.StrictEqual(1, actualObjectArray[2]);
        Assert.StrictEqual("string", actualObjectArray[3]);
        Assert.StrictEqual(Guid.Parse("2054fd3e-e118-476a-9962-1a882be51860"), Guid.Parse(actualObjectArray[4].ToString()));
        Assert.StrictEqual(string.Format("/Date(1357084800000{0})/", timeZoneString), actualObjectArray[5].ToString());

        int[][][] jaggedIntegerArray2 = new int[][][] { new int[][] { new int[] { 1 }, new int[] { 3 } }, new int[][] { new int[] { 0 } }, new int[][] { new int[] { } } };
        var actualJaggedIntegerArray2 = SerializeAndDeserialize<int[][][]>(jaggedIntegerArray2, "[[[1],[3]],[[0]],[[]]]");

        Assert.True(actualJaggedIntegerArray2.Length == 3);
        Assert.True(actualJaggedIntegerArray2[0][0][0] == 1);
        Assert.True(actualJaggedIntegerArray2[0][1][0] == 3);
        Assert.True(actualJaggedIntegerArray2[1][0][0] == 0);
        Assert.True(actualJaggedIntegerArray2[2][0].Length == 0);
    }

    [Fact]
    public static void DCJS_EnumerableStruct()
    {
        var original = new EnumerableStruct();
        original.Add("a");
        original.Add("b");
        var actual = SerializeAndDeserialize<EnumerableStruct>(original, @"[""a"",""b""]");

        Assert.Equal((IEnumerable<string>)actual, (IEnumerable<string>)original);
    }

    [Fact]
    public static void DCJS_EnumerableCollection()
    {
        var dates = new DateTime[] { new DateTime(2000, 1, 1), new DateTime(2000, 1, 2), new DateTime(2000, 1, 3) };
        var original = new EnumerableCollection();
        var timeZoneStrings = new List<string>();
        foreach (var date in dates)
        {
            // DO NOT USE TimeZoneInfo.Local.BaseUtcOffset !
            var offsetMinutes = (int)TimeZoneInfo.Local.GetUtcOffset(date).TotalMinutes;
            original.Add(date.AddMinutes(offsetMinutes));
            timeZoneStrings.Add(string.Format("{0:+;-}{1}", offsetMinutes, new TimeSpan(0, offsetMinutes, 0).ToString(@"hhmm")));
        }
        var actual = SerializeAndDeserialize<EnumerableCollection>(original, string.Format(@"[""\/Date(946684800000{0})\/"",""\/Date(946771200000{0})\/"",""\/Date(946857600000{0})\/""]", timeZoneStrings.ToArray()));

        Assert.Equal((IEnumerable<DateTime>)actual, (IEnumerable<DateTime>)original);
    }

    [Fact]
    public static void DCJS_ContainsLinkedList()
    {
        var original = new ContainsLinkedList(true);
        var actual = SerializeAndDeserialize<ContainsLinkedList>(original, @"{""Data"":[{""Data"":{""Data"":""23:59:59""},""RefData"":{""Data"":""23:59:59""}},{""Data"":{""Data"":""23:59:59""},""RefData"":{""Data"":""23:59:59""}},{""Data"":{""Data"":""23:59:59""},""RefData"":{""Data"":""23:59:59""}},{""Data"":{""Data"":""23:59:59""},""RefData"":{""Data"":""23:59:59""}},{""Data"":{""Data"":""23:59:59""},""RefData"":{""Data"":""23:59:59""}},{""Data"":{""Data"":""23:59:59""},""RefData"":{""Data"":""23:59:59""}},{""Data"":{""Data"":""23:59:59""},""RefData"":{""Data"":""23:59:59""}}]}");

        var actualEnumerator = actual.Data.GetEnumerator();
        var originalEnumerator = original.Data.GetEnumerator();

        while (originalEnumerator.MoveNext() && actualEnumerator.MoveNext())
        {
            var orininalElement = originalEnumerator.Current;
            var actualElement = actualEnumerator.Current;

            Assert.StrictEqual(orininalElement.Data.Data, actualElement.Data.Data);
            Assert.StrictEqual(orininalElement.RefData.Data, actualElement.RefData.Data);
        }
    }

    [Fact]
    public static void DCJS_SimpleCollectionDataContract()
    {
        var original = new SimpleCDC(true);
        var actual = SerializeAndDeserialize<SimpleCDC>(original, @"[""One"",""Two"",""Three""]");

        Assert.Equal((IEnumerable<string>)actual, (IEnumerable<string>)original);
    }

    [Fact]
    public static void DCJS_EnumFlags()
    {
        EnumFlags original = EnumFlags.One | EnumFlags.Four;
        var actual = SerializeAndDeserialize<EnumFlags>(original, "9");
        Assert.StrictEqual(original, actual);
    }



    [Fact]
    public static void DCJS_Nullables()
    {
        // Arrange
        var baseline = @"{""Optional"":1,""OptionalInt"":42,""Optionull"":null,""OptionullInt"":null,""Struct1"":{""A"":1,""B"":2},""Struct2"":null}";
        var item = new WithNullables()
        {
            Optional = IntEnum.Option1,
            OptionalInt = 42,
            Struct1 = new SomeStruct { A = 1, B = 2 }
        };

        // Act
        var actual = SerializeAndDeserialize(item, baseline);

        // Assert
        Assert.StrictEqual(item.OptionalInt, actual.OptionalInt);
        Assert.StrictEqual(item.Optional, actual.Optional);
        Assert.StrictEqual(item.Optionull, actual.Optionull);
        Assert.StrictEqual(item.OptionullInt, actual.OptionullInt);
        Assert.Null(actual.Struct2);
        Assert.StrictEqual(item.Struct1.Value.A, actual.Struct1.Value.A);
        Assert.StrictEqual(item.Struct1.Value.B, actual.Struct1.Value.B);
    }

    [Fact]
    public static void DCJS_InternalTypeSerialization()
    {
        var value = new InternalType() { InternalProperty = 12 };
        var deserializedValue = SerializeAndDeserialize<InternalType>(value, @"{""InternalProperty"":12,""PrivateProperty"":100}");
        Assert.StrictEqual(deserializedValue.InternalProperty, value.InternalProperty);
        Assert.StrictEqual(deserializedValue.GetPrivatePropertyValue(), value.GetPrivatePropertyValue());
    }

    [Fact]
    public static void DCJS_PrivateTypeSerialization()
    {
        var value = new PrivateType();
        var deserializedValue = SerializeAndDeserialize<PrivateType>(value, @"{""InternalProperty"":1,""PrivateProperty"":2}");
        Assert.StrictEqual(deserializedValue.GetInternalPropertyValue(), value.GetInternalPropertyValue());
        Assert.StrictEqual(deserializedValue.GetPrivatePropertyValue(), value.GetPrivatePropertyValue());
    }

    [Fact]
    public static void DCJS_KnownTypesThroughConstructor()
    {
        //Constructor # 3
        var value = new KnownTypesThroughConstructor() { EnumValue = MyEnum.One, SimpleTypeValue = new SimpleKnownTypeValue() { StrProperty = "PropertyValue" } };
        var actual = SerializeAndDeserialize<KnownTypesThroughConstructor>(value,
        @"{""EnumValue"":0,""SimpleTypeValue"":{""__type"":""SimpleKnownTypeValue:#SerializationTypes"",""StrProperty"":""PropertyValue""}}",
        null, () => { return new DataContractJsonSerializer(typeof(KnownTypesThroughConstructor), new Type[] { typeof(MyEnum), typeof(SimpleKnownTypeValue) }); });

        Assert.StrictEqual((MyEnum)value.EnumValue, (MyEnum)actual.EnumValue);
        Assert.True(actual.SimpleTypeValue is SimpleKnownTypeValue);
        Assert.StrictEqual(((SimpleKnownTypeValue)actual.SimpleTypeValue).StrProperty, "PropertyValue");
    }

#region private type has to be in with in the class
    [DataContract]
    private class PrivateType
    {
        public PrivateType()
        {
            InternalProperty = 1;
            PrivateProperty = 2;
        }

        [DataMember]
        internal int InternalProperty { get; set; }

        [DataMember]
        private int PrivateProperty { get; set; }

        public int GetInternalPropertyValue()
        {
            return InternalProperty;
        }

        public int GetPrivatePropertyValue()
        {
            return PrivateProperty;
        }
    }
#endregion

    [Fact]
    public static void DCJS_EmptyString_Throws()
    {
        Type type = typeof(string);
        DataContractJsonSerializer serializer = new DataContractJsonSerializer(type);
        string input = "";

        using (var ms = new MemoryStream())
        {
            using (var writer = new StreamWriter(ms))
            {
                writer.Write(input);
                writer.Flush();
                ms.Position = 0;

                Assert.Throws<SerializationException>(() =>
                {
                    serializer.ReadObject(ms);
                });
            }
        }
    }

    [Fact]
    public static void DCJS_ClassWithDatetimeOffsetTypeProperty()
    {
        var value = new TypeWithDateTimeOffsetTypeProperty() { ModifiedTime = new DateTimeOffset(new DateTime(2013, 1, 2, 3, 4, 5, 6, DateTimeKind.Utc)) };
        var actual = SerializeAndDeserialize(value, @"{""ModifiedTime"":{""DateTime"":""\/Date(1357095845006)\/"",""OffsetMinutes"":0}}");
        Assert.StrictEqual<DateTimeOffset>(value.ModifiedTime, actual.ModifiedTime);
    }


    [Fact]
    public static void DCJS_GenericTypeWithPrivateSetter()
    {
        var value = new GenericTypeWithPrivateSetter<string>("PropertyWithPrivateSetter's value");
        var actual = SerializeAndDeserialize(value, @"{""PropertyWithPrivateSetter"":""PropertyWithPrivateSetter's value""}");
        Assert.StrictEqual(value.PropertyWithPrivateSetter, actual.PropertyWithPrivateSetter);
    }

    [Fact]
    public static void DCJS_TypeWithDateTimeStringProperty()
    {
        DataContractJsonSerializer dcjs = new DataContractJsonSerializer(typeof(TypeWithDateTimeStringProperty));
        var obj = new TypeWithDateTimeStringProperty()
        {
            DateTimeString = @"\/Date(1411072352108-0700)\/",
            CurrentDateTime = new DateTime(2015, 1, 1)
        };

        // Serialization-deserialization
        using (MemoryStream stream = new MemoryStream())
        {
            dcjs.WriteObject(stream, obj);
            stream.Position = 0;
            var serializedStr = new StreamReader(stream).ReadToEnd();

            stream.Position = 0;
            var obj2 = (TypeWithDateTimeStringProperty)dcjs.ReadObject(stream);
            Assert.StrictEqual(obj.DateTimeString, obj2.DateTimeString);
            Assert.StrictEqual(obj.CurrentDateTime, obj2.CurrentDateTime);
        }

        // Deserialization only. The provided string of DateTimeString is in different format than the serialized string.
        // The serialized string is: {"DateTimeString":"\/Date(1411072352108-0700)\/"}
        using (MemoryStream ms = new MemoryStream())
        {
            StreamWriter sw = new StreamWriter(ms);
            sw.WriteLine(@"{""DateTimeString"":""\/Date(1411072352108-0700)\/""}");
            sw.Flush();
            ms.Seek(0, SeekOrigin.Begin);
            var result = (TypeWithDateTimeStringProperty)dcjs.ReadObject(ms);
            Assert.StrictEqual(result.DateTimeString, @"/Date(1411072352108-0700)/");
        }
    }

    [Fact]
    public static void DCJS_TypeWithGenericDictionaryAsKnownType()
    {
        TypeWithGenericDictionaryAsKnownType value = new TypeWithGenericDictionaryAsKnownType { };
        value.Foo.Add(10, new Level() { Name = "Foo", LevelNo = 1 });
        value.Foo.Add(20, new Level() { Name = "Bar", LevelNo = 2 });
        var deserializedValue = SerializeAndDeserialize<TypeWithGenericDictionaryAsKnownType>(value, @"{""Foo"":[{""Key"":10,""Value"":{""LevelNo"":1,""Name"":""Foo""}},{""Key"":20,""Value"":{""LevelNo"":2,""Name"":""Bar""}}]}");

        Assert.StrictEqual(2, deserializedValue.Foo.Count);
        Assert.StrictEqual("Foo", deserializedValue.Foo[10].Name);
        Assert.StrictEqual(1, deserializedValue.Foo[10].LevelNo);
        Assert.StrictEqual("Bar", deserializedValue.Foo[20].Name);
        Assert.StrictEqual(2, deserializedValue.Foo[20].LevelNo);
    }

    [Fact]
    public static void DCJS_TypeWithKnownTypeAttributeAndInterfaceMember()
    {
        TypeWithKnownTypeAttributeAndInterfaceMember value = new TypeWithKnownTypeAttributeAndInterfaceMember();
        value.HeadLine = new NewsArticle() { Title = "Foo News" };
        var deserializedValue = SerializeAndDeserialize<TypeWithKnownTypeAttributeAndInterfaceMember>(value, @"{""HeadLine"":{""__type"":""NewsArticle:#SerializationTypes"",""Category"":""News"",""Title"":""Foo News""}}");

        Assert.StrictEqual("News", deserializedValue.HeadLine.Category);
        Assert.StrictEqual("Foo News", deserializedValue.HeadLine.Title);
    }

    [Fact]
    public static void DCJS_TypeWithKnownTypeAttributeAndListOfInterfaceMember()
    {
        TypeWithKnownTypeAttributeAndListOfInterfaceMember value = new TypeWithKnownTypeAttributeAndListOfInterfaceMember();
        value.Articles = new List<IArticle>() { new SummaryArticle() { Title = "Bar Summary" } };
        var deserializedValue = SerializeAndDeserialize<TypeWithKnownTypeAttributeAndListOfInterfaceMember>(value, @"{""Articles"":[{""__type"":""SummaryArticle:#SerializationTypes"",""Category"":""Summary"",""Title"":""Bar Summary""}]}");

        Assert.StrictEqual(1, deserializedValue.Articles.Count);
        Assert.StrictEqual("Summary", deserializedValue.Articles[0].Category);
        Assert.StrictEqual("Bar Summary", deserializedValue.Articles[0].Title);
    }

    [Fact]
    public static void DCJS_Tuple()
    {
        DCJS_Tuple1();
        DCJS_Tuple2();
        DCJS_Tuple3();
        DCJS_Tuple4();
        DCJS_Tuple5();
        DCJS_Tuple6();
        DCJS_Tuple7();
        DCJS_Tuple8();
    }

    private static void DCJS_Tuple1()
    {
        Tuple<int> value = new Tuple<int>(1);
        var deserializedValue = SerializeAndDeserialize<Tuple<int>>(value, @"{""m_Item1"":1}");
        Assert.StrictEqual<Tuple<int>>(value, deserializedValue);
    }

    private static void DCJS_Tuple2()
    {
        Tuple<int, int> value = new Tuple<int, int>(1, 2);
        var deserializedValue = SerializeAndDeserialize<Tuple<int, int>>(value, @"{""m_Item1"":1,""m_Item2"":2}");
        Assert.StrictEqual<Tuple<int, int>>(value, deserializedValue);
    }

    private static void DCJS_Tuple3()
    {
        Tuple<int, int, int> value = new Tuple<int, int, int>(1, 2, 3);
        var deserializedValue = SerializeAndDeserialize<Tuple<int, int, int>>(value, @"{""m_Item1"":1,""m_Item2"":2,""m_Item3"":3}");
        Assert.StrictEqual<Tuple<int, int, int>>(value, deserializedValue);
    }

    private static void DCJS_Tuple4()
    {
        Tuple<int, int, int, int> value = new Tuple<int, int, int, int>(1, 2, 3, 4);
        var deserializedValue = SerializeAndDeserialize<Tuple<int, int, int, int>>(value, @"{""m_Item1"":1,""m_Item2"":2,""m_Item3"":3,""m_Item4"":4}");
        Assert.StrictEqual<Tuple<int, int, int, int>>(value, deserializedValue);
    }

    private static void DCJS_Tuple5()
    {
        Tuple<int, int, int, int, int> value = new Tuple<int, int, int, int, int>(1, 2, 3, 4, 5);
        var deserializedValue = SerializeAndDeserialize<Tuple<int, int, int, int, int>>(value, @"{""m_Item1"":1,""m_Item2"":2,""m_Item3"":3,""m_Item4"":4,""m_Item5"":5}");
        Assert.StrictEqual<Tuple<int, int, int, int, int>>(value, deserializedValue);
    }

    private static void DCJS_Tuple6()
    {
        Tuple<int, int, int, int, int, int> value = new Tuple<int, int, int, int, int, int>(1, 2, 3, 4, 5, 6);
        var deserializedValue = SerializeAndDeserialize<Tuple<int, int, int, int, int, int>>(value, @"{""m_Item1"":1,""m_Item2"":2,""m_Item3"":3,""m_Item4"":4,""m_Item5"":5,""m_Item6"":6}");
        Assert.StrictEqual<Tuple<int, int, int, int, int, int>>(value, deserializedValue);
    }

    private static void DCJS_Tuple7()
    {
        Tuple<int, int, int, int, int, int, int> value = new Tuple<int, int, int, int, int, int, int>(1, 2, 3, 4, 5, 6, 7);
        var deserializedValue = SerializeAndDeserialize<Tuple<int, int, int, int, int, int, int>>(value, @"{""m_Item1"":1,""m_Item2"":2,""m_Item3"":3,""m_Item4"":4,""m_Item5"":5,""m_Item6"":6,""m_Item7"":7}");
        Assert.StrictEqual<Tuple<int, int, int, int, int, int, int>>(value, deserializedValue);
    }

    private static void DCJS_Tuple8()
    {
        Tuple<int, int, int, int, int, int, int, Tuple<int>> value = new Tuple<int, int, int, int, int, int, int, Tuple<int>>(1, 2, 3, 4, 5, 6, 7, new Tuple<int>(8));
        var deserializedValue = SerializeAndDeserialize<Tuple<int, int, int, int, int, int, int, Tuple<int>>>(value, @"{""m_Item1"":1,""m_Item2"":2,""m_Item3"":3,""m_Item4"":4,""m_Item5"":5,""m_Item6"":6,""m_Item7"":7,""m_Rest"":{""m_Item1"":8}}");
        Assert.StrictEqual<Tuple<int, int, int, int, int, int, int, Tuple<int>>>(value, deserializedValue);
    }

    [Fact]
    [ActiveIssue("dotnet/corefx #20478", TargetFrameworkMonikers.UapAot)]
    public static void DCJS_GenericQueue()
    {
        Queue<int> value = new Queue<int>();
        value.Enqueue(1);
        object syncRoot = ((ICollection)value).SyncRoot;
        var deserializedValue = SerializeAndDeserialize<Queue<int>>(value, @"{""_array"":[1,0,0,0],""_head"":0,""_size"":1,""_tail"":1,""_version"":2}");
        var a1 = value.ToArray();
        var a2 = deserializedValue.ToArray();
        Assert.StrictEqual(a1.Length, a2.Length);
        Assert.StrictEqual(a1[0], a2[0]);
    }

    [Fact]
    [ActiveIssue("dotnet/corefx #20478", TargetFrameworkMonikers.UapAot)]
    public static void DCJS_GenericStack()
    {
        var value = new Stack<int>();
        value.Push(123);
        value.Push(456);
        object syncRoot = ((ICollection)value).SyncRoot;
        var deserializedValue = SerializeAndDeserialize<Stack<int>>(value, @"{""_array"":[123,456,0,0],""_size"":2,""_version"":2}");
        var a1 = value.ToArray();
        var a2 = deserializedValue.ToArray();
        Assert.StrictEqual(a1.Length, a2.Length);
        Assert.StrictEqual(a1[0], a2[0]);
        Assert.StrictEqual(a1[1], a2[1]);
    }

    [Fact]
    [ActiveIssue("dotnet/corefx #20478", TargetFrameworkMonikers.UapAot)]
    public static void DCJS_Queue()
    {
        var value = new Queue();
        value.Enqueue(123);
        value.Enqueue("Foo");
        object syncRoot = ((ICollection)value).SyncRoot;
        var deserializedValue = SerializeAndDeserialize<Queue>(value, @"{""_array"":[123,""Foo"",null,null,null,null,null,null,null,null,null,null,null,null,null,null,null,null,null,null,null,null,null,null,null,null,null,null,null,null,null,null],""_growFactor"":200,""_head"":0,""_size"":2,""_tail"":2,""_version"":2}");
        var a1 = value.ToArray();
        var a2 = deserializedValue.ToArray();
        Assert.StrictEqual(a1.Length, a2.Length);
        Assert.StrictEqual(a1[0], a2[0]);
    }

    [Fact]
    [ActiveIssue("dotnet/corefx #20478", TargetFrameworkMonikers.UapAot)]
    public static void DCJS_Stack()
    {
        var value = new Stack();
        value.Push(123);
        value.Push("Foo");
        object syncRoot = ((ICollection)value).SyncRoot;
        var deserializedValue = SerializeAndDeserialize<Stack>(value, @"{""_array"":[123,""Foo"",null,null,null,null,null,null,null,null],""_size"":2,""_version"":2}");
        var a1 = value.ToArray();
        var a2 = deserializedValue.ToArray();
        Assert.StrictEqual(a1.Length, a2.Length);
        Assert.StrictEqual(a1[0], a2[0]);
        Assert.StrictEqual(a1[1], a2[1]);
    }

    [Fact]
    [ActiveIssue("dotnet/corefx #20478", TargetFrameworkMonikers.UapAot)]
    public static void DCJS_SortedList()
    {
        var value = new SortedList();
        value.Add(456, "Foo");
        value.Add(123, "Bar");
        var deserializedValue = SerializeAndDeserialize<SortedList>(value, @"[{""Key"":123,""Value"":""Bar""},{""Key"":456,""Value"":""Foo""}]");
        Assert.StrictEqual(value.Count, deserializedValue.Count);
        Assert.StrictEqual(value[0], deserializedValue[0]);
        Assert.StrictEqual(value[1], deserializedValue[1]);
    }

    [Fact]
    [ActiveIssue("dotnet/corefx #20478", TargetFrameworkMonikers.UapAot)]
    public static void DCJS_SystemVersion()
    {
        Version value = new Version(1, 2, 3, 4);
        var deserializedValue = SerializeAndDeserialize<Version>(value, @"{""_Build"":3,""_Major"":1,""_Minor"":2,""_Revision"":4}");
        Assert.StrictEqual(value.Major, deserializedValue.Major);
        Assert.StrictEqual(value.Minor, deserializedValue.Minor);
        Assert.StrictEqual(value.Build, deserializedValue.Build);
        Assert.StrictEqual(value.Revision, deserializedValue.Revision);
    }

    [Fact]
    public static void DCJS_ObjectArrayAsObject()
    {
        string jsonString = @"[""Foo"",123,""456""]";
        MemoryStream stream = new MemoryStream();
        StreamWriter sw = new StreamWriter(stream);
        sw.Write(jsonString);
        sw.Flush();
        stream.Seek(0, SeekOrigin.Begin);

        DataContractJsonSerializer dcjs = new DataContractJsonSerializer(typeof(object));
        var deserializedValue = (object[])dcjs.ReadObject(stream);
        Assert.StrictEqual(3, deserializedValue.Length);
        Assert.StrictEqual("Foo", deserializedValue[0]);
        Assert.StrictEqual(123, deserializedValue[1]);
        Assert.StrictEqual("456", deserializedValue[2]);
    }

    [Fact]
    public static void DCJS_GenericTypeWithNestedGenerics()
    {
        GenericTypeWithNestedGenerics<int>.InnerGeneric<double> value = new GenericTypeWithNestedGenerics<int>.InnerGeneric<double>()
        {
            data1 = 123,
            data2 = 4.56
        };
        var deserializedValue = SerializeAndDeserialize<GenericTypeWithNestedGenerics<int>.InnerGeneric<double>>(value, @"{""data1"":123,""data2"":4.56}");
        Assert.StrictEqual(value.data1, deserializedValue.data1);
        Assert.StrictEqual(value.data2, deserializedValue.data2);
    }

    [Fact]
    public static void DCJS_ClassImplementingIXmlSerialiable()
    {
        ClassImplementingIXmlSerialiable value = new ClassImplementingIXmlSerialiable() { StringValue = "Foo" };
        var deserializedValue = SerializeAndDeserialize<ClassImplementingIXmlSerialiable>(value, @"""<ClassImplementingIXmlSerialiable StringValue=\""Foo\"" BoolValue=\""True\"" xmlns=\""http:\/\/schemas.datacontract.org\/2004\/07\/SerializationTypes\""\/>""");
        Assert.StrictEqual(value.StringValue, deserializedValue.StringValue);
    }

    [Fact]
    public static void DCJS_TypeWithNestedGenericClassImplementingIXmlSerialiable()
    {
        TypeWithNestedGenericClassImplementingIXmlSerialiable.NestedGenericClassImplementingIXmlSerialiable<bool> value = new TypeWithNestedGenericClassImplementingIXmlSerialiable.NestedGenericClassImplementingIXmlSerialiable<bool>() { StringValue = "Foo" };
        var deserializedValue = SerializeAndDeserialize<TypeWithNestedGenericClassImplementingIXmlSerialiable.NestedGenericClassImplementingIXmlSerialiable<bool>>(value, @"""<TypeWithNestedGenericClassImplementingIXmlSerialiable.NestedGenericClassImplementingIXmlSerialiableOfbooleanRvdAXEcW StringValue=\""Foo\"" xmlns=\""http:\/\/schemas.datacontract.org\/2004\/07\/SerializationTypes\""\/>""");
        Assert.StrictEqual(value.StringValue, deserializedValue.StringValue);
    }

    public static void DCJS_SerializationEvents()
    {
        var input = new MyType() { Value = "string value" };
        var output = SerializeAndDeserialize<MyType>(input, @"{""Value"":""string value""}");

        Assert.True(input.OnSerializingMethodInvoked, "input.OnSerializingMethodInvoked is false");
        Assert.True(input.OnSerializedMethodInvoked, "input.OnSerializedMethodInvoked is false");
        Assert.True(output.OnDeserializingMethodInvoked, "output.OnDeserializingMethodInvoked is false");
        Assert.True(output.OnDeserializedMethodInvoked, "output.OnDeserializedMethodInvoked is false");
    }

    [Fact]
    public static void DCJS_DeserializeEmptyString()
    {
        var serializer = new DataContractJsonSerializer(typeof(object));
        Assert.Throws<SerializationException>(() =>
        {
            serializer.ReadObject(new MemoryStream());
        });
    }

    [Fact]
    public static void DCJS_UseSimpleDictionaryFormat()
    {
        Dictionary<string, string> dict = new Dictionary<string, string>();
        dict.Add("key1", "value1");
        dict.Add("key2", "value2");
        var deserialized = SerializeAndDeserialize(dict, @"{""key1"":""value1"",""key2"":""value2""}",
            new DataContractJsonSerializerSettings { UseSimpleDictionaryFormat = true });
        Assert.StrictEqual(2, deserialized.Count);
        Assert.True(deserialized.ContainsKey("key1"));
        Assert.True(deserialized.ContainsKey("key2"));
        Assert.StrictEqual(dict["key1"], deserialized["key1"]);
        Assert.StrictEqual(dict["key2"], deserialized["key2"]);
    }

    [Fact]
    public static void DCJS_DeserializeTypeWithInnerInvalidDataContract()
    {
        DataContractJsonSerializer dcjs = new DataContractJsonSerializer(typeof(TypeWithPropertyWithoutDefaultCtor));
        string jsonString = @"{""Name"":""Foo""}";
        MemoryStream ms = new MemoryStream();
        StreamWriter sw = new StreamWriter(ms);
        sw.Write(jsonString);
        sw.Flush();
        ms.Seek(0, SeekOrigin.Begin);

        TypeWithPropertyWithoutDefaultCtor deserializedValue = (TypeWithPropertyWithoutDefaultCtor)dcjs.ReadObject(ms);
        Assert.StrictEqual("Foo", deserializedValue.Name);
        Assert.StrictEqual(null, deserializedValue.MemberWithInvalidDataContract);
    }

    [Fact]
    [ActiveIssue("dotnet/corefx #20478", TargetFrameworkMonikers.UapAot)]
    public static void DCJS_ReadOnlyCollection()
    {
        List<string> list = new List<string>() { "Foo", "Bar" };
        ReadOnlyCollection<string> value = new ReadOnlyCollection<string>(list);
        var deserializedValue = SerializeAndDeserialize<ReadOnlyCollection<string>>(value, @"{""list"":[""Foo"",""Bar""]}");
        Assert.StrictEqual(value.Count, deserializedValue.Count);
        Assert.StrictEqual(value[0], deserializedValue[0]);
        Assert.StrictEqual(value[1], deserializedValue[1]);
    }

    [Fact]
<<<<<<< HEAD
=======
    [ActiveIssue("dotnet/corefx #20478", TargetFrameworkMonikers.UapAot)]
>>>>>>> a671d624
    public static void DCJS_ReadOnlyDictionary()
    {
        var dict = new Dictionary<string, int>();
        dict["Foo"] = 1;
        dict["Bar"] = 2;
        ReadOnlyDictionary<string, int> value = new ReadOnlyDictionary<string, int>(dict);
        var deserializedValue = SerializeAndDeserialize(value, @"{""m_dictionary"":[{""Key"":""Foo"",""Value"":1},{""Key"":""Bar"",""Value"":2}]}");

        Assert.StrictEqual(value.Count, deserializedValue.Count);
        Assert.StrictEqual(value["Foo"], deserializedValue["Foo"]);
        Assert.StrictEqual(value["Bar"], deserializedValue["Bar"]);
    }

    [Fact]
    public static void DCJS_KeyValuePair()
    {
        var value = new KeyValuePair<string, object>("FooKey", "FooValue");
        var deserializedValue = SerializeAndDeserialize<KeyValuePair<string, object>>(value, @"{""key"":""FooKey"",""value"":""FooValue""}");

        Assert.StrictEqual(value.Key, deserializedValue.Key);
        Assert.StrictEqual(value.Value, deserializedValue.Value);
    }

    [Fact]
    public static void DCJS_DataContractWithDotInName()
    {
        DataContractWithDotInName value = new DataContractWithDotInName() { Name = "Foo" };
        var deserializedValue = SerializeAndDeserialize<DataContractWithDotInName>(value, @"{""Name"":""Foo""}");

        Assert.NotNull(deserializedValue);
        Assert.StrictEqual(value.Name, deserializedValue.Name);
    }

    [Fact]
    public static void DCJS_DataContractWithMinusSignInName()
    {
        DataContractWithMinusSignInName value = new DataContractWithMinusSignInName() { Name = "Foo" };
        var deserializedValue = SerializeAndDeserialize<DataContractWithMinusSignInName>(value, @"{""Name"":""Foo""}");

        Assert.NotNull(deserializedValue);
        Assert.StrictEqual(value.Name, deserializedValue.Name);
    }

    [Fact]
    public static void DCJS_DataContractWithOperatorsInName()
    {
        DataContractWithOperatorsInName value = new DataContractWithOperatorsInName() { Name = "Foo" };
        var deserializedValue = SerializeAndDeserialize<DataContractWithOperatorsInName>(value, @"{""Name"":""Foo""}");

        Assert.NotNull(deserializedValue);
        Assert.StrictEqual(value.Name, deserializedValue.Name);
    }

    [Fact]
    public static void DCJS_DataContractWithOtherSymbolsInName()
    {
        DataContractWithOtherSymbolsInName value = new DataContractWithOtherSymbolsInName() { Name = "Foo" };
        var deserializedValue = SerializeAndDeserialize<DataContractWithOtherSymbolsInName>(value, @"{""Name"":""Foo""}");

        Assert.NotNull(deserializedValue);
        Assert.StrictEqual(value.Name, deserializedValue.Name);
    }

    [Fact]
    public static void DCJS_CollectionDataContractWithCustomKeyName()
    {
        CollectionDataContractWithCustomKeyName value = new CollectionDataContractWithCustomKeyName();
        value.Add(100, 123);
        value.Add(200, 456);
        var deserializedValue = SerializeAndDeserialize<CollectionDataContractWithCustomKeyName>(value, @"[{""Key"":100,""Value"":123},{""Key"":200,""Value"":456}]");

        Assert.NotNull(deserializedValue);
        Assert.StrictEqual(value[100], deserializedValue[100]);
        Assert.StrictEqual(value[200], deserializedValue[200]);
    }

    [Fact]
    public static void DCJS_CollectionDataContractWithCustomKeyNameDuplicate()
    {
        CollectionDataContractWithCustomKeyNameDuplicate value = new CollectionDataContractWithCustomKeyNameDuplicate();
        value.Add(100, 123);
        value.Add(200, 456);
        var deserializedValue = SerializeAndDeserialize<CollectionDataContractWithCustomKeyNameDuplicate>(value, @"[{""Key"":100,""Value"":123},{""Key"":200,""Value"":456}]");

        Assert.NotNull(deserializedValue);
        Assert.StrictEqual(value[100], deserializedValue[100]);
        Assert.StrictEqual(value[200], deserializedValue[200]);
    }

    [Fact]
    public static void DCJS_TypeWithCollectionWithoutDefaultConstructor()
    {
        TypeWithCollectionWithoutDefaultConstructor value = new TypeWithCollectionWithoutDefaultConstructor();
        value.CollectionProperty.Add("Foo");
        value.CollectionProperty.Add("Bar");
        var deserializedValue = SerializeAndDeserialize<TypeWithCollectionWithoutDefaultConstructor>(value, @"{""CollectionProperty"":[""Foo"",""Bar""]}");

        Assert.NotNull(deserializedValue);
        Assert.NotNull(deserializedValue.CollectionProperty);
        Assert.StrictEqual(value.CollectionProperty.Count, deserializedValue.CollectionProperty.Count);
        Assert.StrictEqual(true, Enumerable.SequenceEqual(value.CollectionProperty, deserializedValue.CollectionProperty));
    }

    [Fact]
    public static void DCJS_DataMemberNames()
    {
        var obj = new AppEnvironment()
        {
            ScreenDpi = 440,
            ScreenOrientation = "horizontal"
        };
        var actual = SerializeAndDeserialize(obj, @"{""screen_dpi(x:y)"":440,""screen:orientation"":""horizontal""}");
        Assert.StrictEqual(obj.ScreenDpi, actual.ScreenDpi);
        Assert.StrictEqual(obj.ScreenOrientation, actual.ScreenOrientation);
    }

    [Fact]
    public static void DCJS_CollectionInterfaceGetOnlyCollection()
    {
        var obj = new TypeWithCollectionInterfaceGetOnlyCollection(new List<string>() { "item1", "item2", "item3" });
        var deserializedObj = SerializeAndDeserialize(obj, @"{""Items"":[""item1"",""item2"",""item3""]}");
        Assert.Equal(obj.Items, deserializedObj.Items);
    }

    [Fact]
    public static void DCJS_EnumerableInterfaceGetOnlyCollection()
    {
        // Expect exception in deserialization process
        Assert.Throws<InvalidDataContractException>(() => {
            var obj = new TypeWithEnumerableInterfaceGetOnlyCollection(new List<string>() { "item1", "item2", "item3" });
            SerializeAndDeserialize(obj, @"{""Items"":[""item1"",""item2"",""item3""]}");
        });
    }

    [Fact]
    public static void DCJS_XmlElementAsRoot()
    {
        XmlDocument xDoc = new XmlDocument();
        xDoc.LoadXml(@"<html></html>");
        XmlElement expected = xDoc.CreateElement("Element");
        expected.InnerText = "Element innertext";
        var actual = SerializeAndDeserialize(expected, @"""<Element>Element innertext<\/Element>""");
        Assert.NotNull(actual);
        Assert.StrictEqual(expected.InnerText, actual.InnerText);
    }

    [Fact]
    public static void DCJS_TypeWithXmlElementProperty()
    {
        XmlDocument xDoc = new XmlDocument();
        xDoc.LoadXml(@"<html></html>");
        XmlElement productElement = xDoc.CreateElement("Product");
        productElement.InnerText = "Product innertext";
        XmlElement categoryElement = xDoc.CreateElement("Category");
        categoryElement.InnerText = "Category innertext";
        var expected = new TypeWithXmlElementProperty() { Elements = new[] { productElement, categoryElement } };
        var actual = SerializeAndDeserialize(expected, @"{""Elements"":[""<Product>Product innertext<\/Product>"",""<Category>Category innertext<\/Category>""]}");
        Assert.StrictEqual(expected.Elements.Length, actual.Elements.Length);
        for (int i = 0; i < expected.Elements.Length; ++i)
        {
            Assert.StrictEqual(expected.Elements[i].InnerText, actual.Elements[i].InnerText);
        }
    }

    [Fact]
    public static void DCJS_RecursiveCollection()
    {
        Assert.Throws<InvalidDataContractException>(() =>
        {
            (new DataContractJsonSerializer(typeof(RecursiveCollection))).WriteObject(new MemoryStream(), new RecursiveCollection());
        });
    }

    [Fact]
    public static void DCJS_TypeWithInternalDefaultConstructor()
    {
        var value = TypeWithInternalDefaultConstructor.CreateInstance();

        value.Name = "foo";
        var actual = SerializeAndDeserialize(value, "{\"Name\":\"foo\"}");

        Assert.NotNull(actual);
        Assert.Equal(value.Name, actual.Name);
    }

    [Fact]
    public static void DCJS_TypeWithInternalDefaultConstructorWithoutDataContractAttribute()
    {
        var value = TypeWithInternalDefaultConstructorWithoutDataContractAttribute.CreateInstance();

        value.Name = "foo";
        var actual = SerializeAndDeserialize(value, "{\"Name\":\"foo\"}");

        Assert.NotNull(actual);
        Assert.Equal(value.Name, actual.Name);
    }

    [Fact]
    public static void DCJS_TypeWithPrimitiveProperties()
    {
        TypeWithPrimitiveProperties x = new TypeWithPrimitiveProperties { P1 = "abc", P2 = 11 };
        TypeWithPrimitiveProperties y = SerializeAndDeserialize<TypeWithPrimitiveProperties>(x, "{\"P1\":\"abc\",\"P2\":11}");
        Assert.StrictEqual(x.P1, y.P1);
        Assert.StrictEqual(x.P2, y.P2);
    }

    [Fact]
    public static void DCJS_TypeWithPrimitiveFields()
    {
        TypeWithPrimitiveFields x = new TypeWithPrimitiveFields { P1 = "abc", P2 = 11 };
        TypeWithPrimitiveFields y = SerializeAndDeserialize<TypeWithPrimitiveFields>(x, "{\"P1\":\"abc\",\"P2\":11}");
        Assert.StrictEqual(x.P1, y.P1);
        Assert.StrictEqual(x.P2, y.P2);
    }

    [Fact]
    public static void DCJS_TypeWithAllPrimitiveProperties()
    {
        TypeWithAllPrimitiveProperties x = new TypeWithAllPrimitiveProperties
        {
            BooleanMember = true,
            //ByteArrayMember = new byte[] { 1, 2, 3, 4 },
            CharMember = 'C',
            DateTimeMember = new DateTime(2016, 7, 8, 9, 10, 11, DateTimeKind.Utc),
            DecimalMember = new decimal(123, 456, 789, true, 0),
            DoubleMember = 123.456,
            FloatMember = 456.789f,
            GuidMember = Guid.Parse("2054fd3e-e118-476a-9962-1a882be51860"),
            //public byte[] HexBinaryMember 
            StringMember = "abc",
            IntMember = 123
        };
        TypeWithAllPrimitiveProperties y = SerializeAndDeserialize<TypeWithAllPrimitiveProperties>(x, "{\"BooleanMember\":true,\"CharMember\":\"C\",\"DateTimeMember\":\"\\/Date(1467969011000)\\/\",\"DecimalMember\":-14554481076115341312123,\"DoubleMember\":123.456,\"FloatMember\":456.789,\"GuidMember\":\"2054fd3e-e118-476a-9962-1a882be51860\",\"IntMember\":123,\"StringMember\":\"abc\"}");
        Assert.StrictEqual(x.BooleanMember, y.BooleanMember);
        //Assert.StrictEqual(x.ByteArrayMember, y.ByteArrayMember);
        Assert.StrictEqual(x.CharMember, y.CharMember);
        Assert.StrictEqual(x.DateTimeMember, y.DateTimeMember);
        Assert.StrictEqual(x.DecimalMember, y.DecimalMember);
        Assert.StrictEqual(x.DoubleMember, y.DoubleMember);
        Assert.StrictEqual(x.FloatMember, y.FloatMember);
        Assert.StrictEqual(x.GuidMember, y.GuidMember);
        Assert.StrictEqual(x.StringMember, y.StringMember);
        Assert.StrictEqual(x.IntMember, y.IntMember);
    }

#region Array of primitive types

    [Fact]
    public static void DCJS_ArrayOfBoolean()
    {
        var value = new bool[] { true, false, true };
        var deserialized = SerializeAndDeserialize(value, "[true,false,true]");
        Assert.StrictEqual(value.Length, deserialized.Length);
        Assert.StrictEqual(true, Enumerable.SequenceEqual(value, deserialized));
    }

    [Fact]
    public static void DCJS_ArrayOfDateTime()
    {
        var value = new DateTime[] { new DateTime(2000, 1, 2, 3, 4, 5, DateTimeKind.Utc), new DateTime(2011, 2, 3, 4, 5, 6, DateTimeKind.Utc) };
        var deserialized = SerializeAndDeserialize(value, "[\"\\/Date(946782245000)\\/\",\"\\/Date(1296705906000)\\/\"]");
        Assert.StrictEqual(value.Length, deserialized.Length);
        Assert.StrictEqual(true, Enumerable.SequenceEqual(value, deserialized));
    }

    [Fact]
    public static void DCJS_ArrayOfDecimal()
    {
        var value = new decimal[] { new decimal(1, 2, 3, false, 1), new decimal(4, 5, 6, true, 2) };
        var deserialized = SerializeAndDeserialize(value, "[5534023222971858944.1,-1106804644637321461.80]");
        Assert.StrictEqual(value.Length, deserialized.Length);
        Assert.StrictEqual(true, Enumerable.SequenceEqual(value, deserialized));
    }

    [Fact]
    public static void DCJS_ArrayOfInt32()
    {
        var value = new int[] { 123, int.MaxValue, int.MinValue };
        var deserialized = SerializeAndDeserialize(value, "[123,2147483647,-2147483648]");
        Assert.StrictEqual(value.Length, deserialized.Length);
        Assert.StrictEqual(true, Enumerable.SequenceEqual(value, deserialized));
    }

    [Fact]
    public static void DCJS_ArrayOfInt64()
    {
        var value = new long[] { 123, long.MaxValue, long.MinValue };
        var deserialized = SerializeAndDeserialize(value, "[123,9223372036854775807,-9223372036854775808]");
        Assert.StrictEqual(value.Length, deserialized.Length);
        Assert.StrictEqual(true, Enumerable.SequenceEqual(value, deserialized));
    }

    [Fact]
    public static void DCJS_ArrayOfSingle()
    {
        var value = new float[] { 1.23f, 4.56f, 7.89f };
        var deserialized = SerializeAndDeserialize(value, "[1.23,4.56,7.89]");
        Assert.StrictEqual(value.Length, deserialized.Length);
        Assert.StrictEqual(true, Enumerable.SequenceEqual(value, deserialized));
    }

    [Fact]
    public static void DCJS_ArrayOfDouble()
    {
        var value = new double[] { 1.23, 4.56, 7.89 };
        var deserialized = SerializeAndDeserialize(value, "[1.23,4.56,7.89]");
        Assert.StrictEqual(value.Length, deserialized.Length);
        Assert.StrictEqual(true, Enumerable.SequenceEqual(value, deserialized));
    }

    [Fact]
    public static void DCJS_ArrayOfString()
    {
        var value = new string[] { "abc", "def", "xyz" };
        var deserialized = SerializeAndDeserialize(value, "[\"abc\",\"def\",\"xyz\"]");
        Assert.StrictEqual(value.Length, deserialized.Length);
        Assert.StrictEqual(true, Enumerable.SequenceEqual(value, deserialized));
    }

    [Fact]
    public static void DCJS_ArrayOfTypeWithPrimitiveProperties()
    {
        var value = new TypeWithPrimitiveProperties[]
        {
            new TypeWithPrimitiveProperties() { P1 = "abc" , P2 = 123 },
            new TypeWithPrimitiveProperties() { P1 = "def" , P2 = 456 },
        };
        var deserialized = SerializeAndDeserialize(value, "[{\"P1\":\"abc\",\"P2\":123},{\"P1\":\"def\",\"P2\":456}]");
        Assert.StrictEqual(value.Length, deserialized.Length);
        Assert.StrictEqual(true, Enumerable.SequenceEqual(value, deserialized));
    }

#endregion

#region Collection

    [Fact]
    public static void DCJS_GenericICollectionOfBoolean()
    {
        var value = new TypeImplementsGenericICollection<bool>() { true, false, true };
        var deserialized = SerializeAndDeserialize(value, "[true,false,true]");
        Assert.StrictEqual(value.Count, deserialized.Count);
        Assert.StrictEqual(true, Enumerable.SequenceEqual(value, deserialized));
    }

    [Fact]
    public static void DCJS_GenericICollectionOfDecimal()
    {
        var value = new TypeImplementsGenericICollection<decimal>() { new decimal(1, 2, 3, false, 1), new decimal(4, 5, 6, true, 2) };
        var deserialized = SerializeAndDeserialize(value, "[5534023222971858944.1,-1106804644637321461.80]");
        Assert.StrictEqual(value.Count, deserialized.Count);
        Assert.StrictEqual(true, Enumerable.SequenceEqual(value, deserialized));
    }

    [Fact]
    public static void DCJS_GenericICollectionOfInt32()
    {
        TypeImplementsGenericICollection<int> x = new TypeImplementsGenericICollection<int>(123, int.MaxValue, int.MinValue);
        TypeImplementsGenericICollection<int> y = SerializeAndDeserialize(x, "[123,2147483647,-2147483648]");

        Assert.NotNull(y);
        Assert.StrictEqual(x.Count, y.Count);
        Assert.True(x.SequenceEqual(y));
    }

    [Fact]
    public static void DCJS_GenericICollectionOfInt64()
    {
        var value = new TypeImplementsGenericICollection<long>() { 123, long.MaxValue, long.MinValue };
        var deserialized = SerializeAndDeserialize(value, "[123,9223372036854775807,-9223372036854775808]");
        Assert.StrictEqual(value.Count, deserialized.Count);
        Assert.StrictEqual(true, Enumerable.SequenceEqual(value, deserialized));
    }

    [Fact]
    public static void DCJS_GenericICollectionOfSingle()
    {
        var value = new TypeImplementsGenericICollection<float>() { 1.23f, 4.56f, 7.89f };
        var deserialized = SerializeAndDeserialize(value, "[1.23,4.56,7.89]");
        Assert.StrictEqual(value.Count, deserialized.Count);
        Assert.StrictEqual(true, Enumerable.SequenceEqual(value, deserialized));
    }

    [Fact]
    public static void DCJS_GenericICollectionOfDouble()
    {
        var value = new TypeImplementsGenericICollection<double>() { 1.23, 4.56, 7.89 };
        var deserialized = SerializeAndDeserialize(value, "[1.23,4.56,7.89]");
        Assert.StrictEqual(value.Count, deserialized.Count);
        Assert.StrictEqual(true, Enumerable.SequenceEqual(value, deserialized));
    }

    [Fact]
    public static void DCJS_GenericICollectionOfString()
    {
        TypeImplementsGenericICollection<string> value = new TypeImplementsGenericICollection<string>("a1", "a2");
        TypeImplementsGenericICollection<string> deserialized = SerializeAndDeserialize(value, "[\"a1\",\"a2\"]");

        Assert.NotNull(deserialized);
        Assert.StrictEqual(value.Count, deserialized.Count);
        Assert.True(value.SequenceEqual(deserialized));
    }

    [Fact]
    public static void DCJS_GenericICollectionOfTypeWithPrimitiveProperties()
    {
        var value = new TypeImplementsGenericICollection<TypeWithPrimitiveProperties>()
        {
            new TypeWithPrimitiveProperties() { P1 = "abc" , P2 = 123 },
            new TypeWithPrimitiveProperties() { P1 = "def" , P2 = 456 },
        };
        var deserialized = SerializeAndDeserialize(value, "[{\"P1\":\"abc\",\"P2\":123},{\"P1\":\"def\",\"P2\":456}]");
        Assert.StrictEqual(value.Count, deserialized.Count);
        Assert.StrictEqual(true, Enumerable.SequenceEqual(value, deserialized));
    }

#endregion

#region Generic Dictionary

    [Fact]
    public static void DCJS_GenericDictionaryOfInt32Boolean()
    {
        var value = new Dictionary<int, bool>();
        value.Add(123, true);
        value.Add(456, false);
        var deserialized = SerializeAndDeserialize(value, "[{\"Key\":123,\"Value\":true},{\"Key\":456,\"Value\":false}]");
        Assert.StrictEqual(value.Count, deserialized.Count);
        Assert.StrictEqual(true, Enumerable.SequenceEqual(value.ToArray(), deserialized.ToArray()));
    }

    [Fact]
    public static void DCJS_GenericDictionaryOfInt32String()
    {
        var value = new Dictionary<int, string>();
        value.Add(123, "abc");
        value.Add(456, "def");
        var deserialized = SerializeAndDeserialize(value, "[{\"Key\":123,\"Value\":\"abc\"},{\"Key\":456,\"Value\":\"def\"}]");
        Assert.StrictEqual(value.Count, deserialized.Count);
        Assert.StrictEqual(true, Enumerable.SequenceEqual(value.ToArray(), deserialized.ToArray()));
    }

    [Fact]
    public static void DCJS_GenericDictionaryOfStringInt32()
    {
        var value = new Dictionary<string, int>();
        value.Add("abc", 123);
        value.Add("def", 456);
        var deserialized = SerializeAndDeserialize(value, "[{\"Key\":\"abc\",\"Value\":123},{\"Key\":\"def\",\"Value\":456}]");
        Assert.StrictEqual(value.Count, deserialized.Count);
        Assert.StrictEqual(true, Enumerable.SequenceEqual(value.ToArray(), deserialized.ToArray()));
    }

#endregion

#region Non-Generic Dictionary

    [Fact]
    public static void DCJS_NonGenericDictionaryOfInt32Boolean()
    {
        var value = new MyNonGenericDictionary();
        value.Add(123, true);
        value.Add(456, false);
        var deserialized = SerializeAndDeserialize(value, "[{\"Key\":123,\"Value\":true},{\"Key\":456,\"Value\":false}]");
        Assert.StrictEqual(value.Count, deserialized.Count);
        Assert.StrictEqual(true, Enumerable.SequenceEqual(value.Keys.Cast<int>().ToArray(), deserialized.Keys.Cast<int>().ToArray()));
        Assert.StrictEqual(true, Enumerable.SequenceEqual(value.Values.Cast<bool>().ToArray(), deserialized.Values.Cast<bool>().ToArray()));
    }

    [Fact]
    public static void DCJS_NonGenericDictionaryOfInt32String()
    {
        var value = new MyNonGenericDictionary();
        value.Add(123, "abc");
        value.Add(456, "def");
        var deserialized = SerializeAndDeserialize(value, "[{\"Key\":123,\"Value\":\"abc\"},{\"Key\":456,\"Value\":\"def\"}]");
        Assert.StrictEqual(value.Count, deserialized.Count);
        Assert.StrictEqual(true, Enumerable.SequenceEqual(value.Keys.Cast<int>().ToArray(), deserialized.Keys.Cast<int>().ToArray()));
        Assert.StrictEqual(true, Enumerable.SequenceEqual(value.Values.Cast<string>().ToArray(), deserialized.Values.Cast<string>().ToArray()));
    }

    [Fact]
    public static void DCJS_NonGenericDictionaryOfStringInt32()
    {
        var value = new MyNonGenericDictionary();
        value.Add("abc", 123);
        value.Add("def", 456);
        var deserialized = SerializeAndDeserialize(value, "[{\"Key\":\"abc\",\"Value\":123},{\"Key\":\"def\",\"Value\":456}]");
        Assert.StrictEqual(value.Count, deserialized.Count);
        Assert.StrictEqual(true, Enumerable.SequenceEqual(value.Keys.Cast<string>().ToArray(), deserialized.Keys.Cast<string>().ToArray()));
        Assert.StrictEqual(true, Enumerable.SequenceEqual(value.Values.Cast<int>().ToArray(), deserialized.Values.Cast<int>().ToArray()));
    }

    [Fact]
    public static void DCJS_TypeWithEmitDefaultValueFalse()
    {
        var value = new TypeWithEmitDefaultValueFalse();

        var actual = SerializeAndDeserialize(value, "{}");

        Assert.NotNull(actual);
        Assert.Equal(value.Name, actual.Name);
        Assert.Equal(value.ID, actual.ID);
    }

#endregion

    [Fact]
    public static void DCJS_CreateJsonReaderTest()
    {
        const string json = @"{
                                ""Toy"":""Car"",
                                ""School"": {
                                ""Student"":""Mike""
                                }
                                }";
        byte[] bytes = Encoding.ASCII.GetBytes(json);
        using (var stream = new MemoryStream(bytes))
        {
            var quotas = new XmlDictionaryReaderQuotas();
            var jsonReader = JsonReaderWriterFactory.CreateJsonReader(stream, quotas);
            var xml = XDocument.Load(jsonReader);
            string expected = "<root type=\"object\">\r\n  <Toy type=\"string\">Car</Toy>\r\n  <School type=\"object\">\r\n    <Student type=\"string\">Mike</Student>\r\n  </School>\r\n</root>";
            Utils.CompareResult result = Utils.Compare(expected, xml.ToString());
            Assert.True(result.Equal);
        }
    }

    [Fact]
    public static void DCJS_CreateJsonWriterTest()
    {
        using (var mo = new MemoryStream())
        {
            var p = new Person1();
            p.Name = "David";
            p.Age = 15;
            XmlDictionaryWriter writer = JsonReaderWriterFactory.CreateJsonWriter(mo, Encoding.UTF8);
            var serializer = new DataContractJsonSerializer(typeof(Person1));
            var sr = new StreamReader(mo);
            serializer.WriteObject(writer, p);
            writer.Flush();
            mo.Position = 0;
            var output = sr.ReadToEnd();
            string expected = "{\"Age\":15,\"Name\":\"David\"}";
            Utils.CompareResult result = Utils.Compare(expected, output);
            Assert.True(result.Equal);
        }
    }

    [Fact]
    public static void DCJS_MyISerializableType()
    {
        var value = new MyISerializableType();
        value.StringValue = "test string";

        var actual = SerializeAndDeserialize(value, "{\"_stringValue\":\"test string\"}");

        Assert.NotNull(actual);
        Assert.Equal(value.StringValue, actual.StringValue);
    }

    [Fact]
    public static void DCJS_ConstructorWithRootName()
    {
        var value = new TypeForRootNameTest() { StringProperty = "Test String" };
        var serializer = new DataContractJsonSerializer(typeof(TypeForRootNameTest), typeof(TypeForRootNameTest).Name);
        string actualString = ConstructorWithRootNameTestHelper(value, serializer);
        string expectedString = "{\"TypeForRootNameTest\":{\"StringProperty\":\"Test String\"}}";
        Utils.CompareResult result = Utils.Compare(expectedString, actualString, false);
        Assert.True(result.Equal, $"The serialization payload was not as expected.{Environment.NewLine}Expected: {expectedString}.{Environment.NewLine}Actual: {actualString}");
    }


    [Fact]
    public static void DCJS_ConstructorWithRootNameAsXmlDictionaryString()
    {
        var value = new TypeForRootNameTest() { StringProperty = "Test String" };
        XmlDictionary dict = new XmlDictionary();
        XmlDictionaryString rootName = dict.Add(typeof(TypeForRootNameTest).Name);
        var serializer = new DataContractJsonSerializer(typeof(TypeForRootNameTest), rootName);
        string actualString = ConstructorWithRootNameTestHelper(value, serializer);
        string expectedString = "{\"TypeForRootNameTest\":{\"StringProperty\":\"Test String\"}}";
        Utils.CompareResult result = Utils.Compare(expectedString, actualString, false);
        Assert.True(result.Equal, $"The serialization payload was not as expected.{Environment.NewLine}Expected: {expectedString}.{Environment.NewLine}Actual: {actualString}");
    }

    [Fact]
    public static void DCJS_ExtensionDataObjectTest()
    {
        var p2 = new PersonV2();
        p2.Name = "Elizabeth";
        p2.ID = 2006;

        // Serialize the PersonV2 object
        var ser = new DataContractJsonSerializer(typeof(PersonV2));
        var ms1 = new MemoryStream();
        ser.WriteObject(ms1, p2);

        // Verify the payload
        ms1.Position = 0;
        string actualOutput1 = new StreamReader(ms1).ReadToEnd();
        string baseline1 = "{\"Name\":\"Elizabeth\",\"ID\":2006}";

        try
        {
            Utils.CompareResult result = Utils.Compare(baseline1, actualOutput1);
            Assert.True(result.Equal, $"{nameof(actualOutput1)} was not as expected: {Environment.NewLine}Expected: {baseline1}{Environment.NewLine}Actual: {actualOutput1}");
        }
        catch (Exception e)
        {
            Assert.True(false, $"Error occurred when comparing results: {Environment.NewLine}{e.Message}{Environment.NewLine}Expected: {baseline1}{Environment.NewLine}Actual: {actualOutput1}");
        }


        // Deserialize the payload into a Person instance.
        ms1.Position = 0;
        var ser2 = new DataContractJsonSerializer(typeof(Person));
        var p1 = (Person)ser2.ReadObject(ms1);

        Assert.True(p1 != null, $"Variable {nameof(p1)} was null.");
        Assert.True(p1.ExtensionData != null, $"{nameof(p1.ExtensionData)} was null.");
        Assert.Equal(p2.Name, p1.Name);

        // Serialize the Person instance
        var ms2 = new MemoryStream();
        ser2.WriteObject(ms2, p1);

        // Verify the payload
        ms2.Position = 0;
        string actualOutput2 = new StreamReader(ms2).ReadToEnd();
        string baseline2 = "{\"Name\":\"Elizabeth\",\"ID\":2006}";

        try
        {
            Utils.CompareResult result2 = Utils.Compare(baseline2, actualOutput2);
            Assert.True(result2.Equal, $"{nameof(actualOutput2)} was not as expected: {Environment.NewLine}Expected: {baseline2}{Environment.NewLine}Actual: {actualOutput2}");
        }
        catch(Exception e)
        {
            Assert.True(false, $"Error occurred when comparing results: {Environment.NewLine}{e.Message}{Environment.NewLine}Expected: {baseline2}{Environment.NewLine}Actual: {actualOutput2}");
        }
    }

    private static string ConstructorWithRootNameTestHelper(TypeForRootNameTest value, DataContractJsonSerializer serializer)
    {
        using (var ms = new MemoryStream())
        {
            XmlDictionaryWriter w = JsonReaderWriterFactory.CreateJsonWriter(ms);
            w.WriteStartElement("root");
            w.WriteAttributeString("type", "object");
            serializer.WriteObject(w, value);
            w.WriteEndElement();
            w.Flush();
            return Encoding.Default.GetString(ms.ToArray());
        }
    }

    [Fact]
    public static void DCJS_TypeWithNonSerializedField()
    {
        var value = new TypeWithSerializableAttributeAndNonSerializedField();
        value.Member1 = 11;
        value.Member2 = "22";
        value.SetMember3(33);
        value.Member4 = "44";

        var actual = SerializeAndDeserialize(value, "{\"Member1\":11,\"_member2\":\"22\",\"_member3\":33}");
        Assert.NotNull(actual);
        Assert.Equal(value.Member1, actual.Member1);
        Assert.Equal(value.Member2, actual.Member2);
        Assert.Equal(value.Member3, actual.Member3);
        Assert.Null(actual.Member4);
    }

    [Fact]
    public static void DCJS_TypeWithOptionalField()
    {
        var value = new TypeWithOptionalField();
        value.Member1 = 11;
        value.Member2 = 22;

        var actual = SerializeAndDeserialize(value, "{\"Member1\":11,\"Member2\":22}");
        Assert.NotNull(actual);
        Assert.Equal(value.Member1, actual.Member1);
        Assert.Equal(value.Member2, actual.Member2);

        int member1Value = 11;
        string payloadMissingOptionalField = $"{{\"Member1\":{member1Value}}}";
        var deserialized = DeserializeString<TypeWithOptionalField>(payloadMissingOptionalField);
        Assert.Equal(member1Value, deserialized.Member1);
        Assert.Equal(0, deserialized.Member2);
    }

    [Fact]
    public static void DCJS_SquareWithDeserializationCallback()
    {
        var value = new SquareWithDeserializationCallback(2);
        var actual = SerializeAndDeserialize(value, "{\"Edge\":2}");
        Assert.NotNull(actual);
        Assert.Equal(value.Area, actual.Area);
    }

    [Fact]
    public static void DCJS_DifferentDateTimeStylesForDeserialization()
    {
        string dateTimeFormat = "O";
        var original = new DateTime(2011, 9, 8, 7, 6, 54, 32);
        var styleToFormatDictionary = new Dictionary<DateTimeStyles, Func<string, string>>()
        {
            { DateTimeStyles.AllowLeadingWhite, (str) => str.Replace("2011", "           2011") },
            { DateTimeStyles.AllowTrailingWhite, (str) => str.Replace("0320000", "0320000   ") },
            { DateTimeStyles.AllowInnerWhite, (str) => str.Replace(":", " : ") },
            { DateTimeStyles.AllowWhiteSpaces, (str) => str.Replace(":", " : ") },
            { DateTimeStyles.AllowLeadingWhite | DateTimeStyles.AllowInnerWhite , (str) => str.Replace("2011", "           2011") },
        };
        foreach (var style in styleToFormatDictionary.Keys)
        {
            var dcjsSettings = new DataContractJsonSerializerSettings()
            {
                DateTimeFormat = new DateTimeFormat(dateTimeFormat, CultureInfo.InvariantCulture)
                {
                    DateTimeStyles = style
                },
            };
            var actual = SerializeAndDeserialize(original, null, dcjsSettings, null, true);
            Assert.NotNull(actual);
            Assert.Equal(original, actual);
        }
    }

    [Fact]
    public static void DCJS_NegativeDateTimeStylesTest_IncorrectDateTimeStyles()
    {
        string dateTimeFormat = "f";
        DateTimeStyles[] dateTimeStyles = { DateTimeStyles.AssumeUniversal | DateTimeStyles.RoundtripKind, (DateTimeStyles)Int32.MaxValue };
        foreach (var style in dateTimeStyles)
        {
            var dcjsSettings = new DataContractJsonSerializerSettings()
            {
                DateTimeFormat = new DateTimeFormat(dateTimeFormat, CultureInfo.InvariantCulture)
                {
                    DateTimeStyles = style
                },
            };
            var original = DateTime.Now;
            AssertExtensions.Throws<ArgumentException>("style", () => SerializeAndDeserialize(original, null, dcjsSettings, null, true));
        }
    }

    [Fact]
    public static void DCJS_RoundtrippingDateTime()
    {
        string dateTimeFormat = "o";
        DateTimeStyles[] dateTimeStyles =
        {
            DateTimeStyles.None, DateTimeStyles.RoundtripKind,
            DateTimeStyles.AllowWhiteSpaces | DateTimeStyles.RoundtripKind
        };
        foreach (var style in dateTimeStyles)
        {
            var dcjsSettings = new DataContractJsonSerializerSettings()
            {
                DateTimeFormat = new DateTimeFormat(dateTimeFormat, CultureInfo.InvariantCulture)
                {
                    DateTimeStyles = style
                },
            };
            var original = DateTime.Now;
            var actual = SerializeAndDeserialize(original, null, dcjsSettings, null, true);
            Assert.NotNull(actual);
            Assert.Equal(original, actual);
        }
    }

    [Fact]
    public static void DCJS_DateTimeFormatIsNull()
    {
        var settings = new DataContractJsonSerializerSettings();
        Assert.Throws<ArgumentNullException>(() => settings.DateTimeFormat = new DateTimeFormat(null));
        Assert.Throws<ArgumentNullException>(() => settings.DateTimeFormat = new DateTimeFormat("ddmmyyyyy", null));
    }

    [Fact]
    public static void DCJS_NegativeDateTimeStylesTest_IncorrectFormat()
    {
        var dateTimeFormat = "yyyy-MM-ddTHH:mm:ss.fffK";
        var original = new DateTime(2011, 1, 2, 3, 4, 5, 6);
        var dcjsSettings = new DataContractJsonSerializerSettings()
        {
            DateTimeFormat = new DateTimeFormat(dateTimeFormat, CultureInfo.InvariantCulture)
            {
                DateTimeStyles = DateTimeStyles.None
            },
        };
        var serializer = new DataContractJsonSerializer(typeof(DateTime), dcjsSettings);
        var ms = new MemoryStream();
        serializer.WriteObject(ms, original);
        var serializedJsonValue = Encoding.UTF8.GetString(ms.ToArray());
        serializedJsonValue = serializedJsonValue.Replace("2011", "         2011");
        Assert.Throws<SerializationException>(() => DeserializeString<DateTime>(serializedJsonValue));
    }

    [Fact]
    public static void DCJS_VerifyDateTimeForFormatStringDCJsonSerSetting()
    {
        var dcjsSettings = new DataContractJsonSerializerSettings()
        {
            DateTimeFormat = null,
            UseSimpleDictionaryFormat = true,
            EmitTypeInformation = EmitTypeInformation.AsNeeded,
            KnownTypes = new List<Type>()
        };
        var value = new DateTime(2010, 12, 1);
        var offsetMinutes = (int)TimeZoneInfo.Local.GetUtcOffset(value).TotalMinutes;
        var timeZoneString = string.Format("{0:+;-}{1}", offsetMinutes, new TimeSpan(0, offsetMinutes, 0).ToString(@"hhmm"));
        var baseline = $"\"\\/Date({1291161600000 - offsetMinutes * 60 * 1000}{timeZoneString})\\/\"";
        var actual = SerializeAndDeserialize(value, baseline, dcjsSettings);
        Assert.Equal(value, actual);
    }

    [Fact]
    public static void DCJS_VerifyDateTimeForFormatStringDCJsonSerSettings()
    {
        var jsonTypes = new JsonTypes();
        var dcjsSettings = new DataContractJsonSerializerSettings()
        {
            DateTimeFormat = null,
            UseSimpleDictionaryFormat = true,
            EmitTypeInformation = EmitTypeInformation.AsNeeded,
            KnownTypes = new List<Type>()
        };

        var DTF_class = new JsonTypes.DTF_class()
        {
            dt1 = new DateTime(1, 1, 1, 3, 58, 32),
            dt2 = new DateTime(2010, 12, 20),
            dt3 = new DateTime(1998, 1, 1),
            dt4 = new DateTime(1, 1, 1, 3, 58, 32, DateTimeKind.Utc)
        };
        dcjsSettings = new DataContractJsonSerializerSettings() { DateTimeFormat = jsonTypes.DTF_yyyygg };
        var actual2 = SerializeAndDeserialize(DTF_class, "{\"dt1\":\"0001 A.D.\",\"dt2\":\"2010 A.D.\",\"dt3\":\"1998 A.D.\",\"dt4\":\"0001 A.D.\"}", dcjsSettings);
        Assert.NotNull(actual2);
        Assert.True(actual2.dt1 == new DateTime(1, 1, 1));
        Assert.True(actual2.dt2 == new DateTime(2010, 1, 1));
        Assert.True(actual2.dt3 == new DateTime(1998, 1, 1));
        Assert.True(actual2.dt4 == new DateTime(1, 1, 1));

        var graph = new DateTimeOffset(2008, 5, 1, 8, 6, 32, new TimeSpan(1, 0, 0));
        dcjsSettings = new DataContractJsonSerializerSettings() { DateTimeFormat = jsonTypes.DTF_DMMMM };
        var actual3 = SerializeAndDeserialize(graph, "{\"DateTime\":\"1, mayo\",\"OffsetMinutes\":60}", dcjsSettings);
        Assert.NotNull(actual3);
        var expected3 = new DateTimeOffset(DateTime.Now.Year, 5, 1, 0, 0, 0, new TimeSpan(1, 0, 0));
        Assert.True(actual3 == expected3, 
            $"{nameof(actual3)} was not as expected.\r\nExpected: {expected3} \r\n Actual: {actual3}");

        var dt35832 = new DateTime(DateTime.Now.Year, DateTime.Now.Month, DateTime.Now.Day, 3, 58, 32);
        var dt = new DateTime(DateTime.Now.Year, DateTime.Now.Month, DateTime.Now.Day);
        dcjsSettings = new DataContractJsonSerializerSettings() { DateTimeFormat = jsonTypes.DTF_hmsFt };
        string actualam = GetAmString(jsonTypes.DTF_hmsFt); 
        string baselinelist = $"[\"03:58:32.00 {actualam}\",\"12:00:00.00 {actualam}\",\"12:00:00.00 {actualam}\",\"03:58:32.00 {actualam}\"]";
        var actual4 = SerializeAndDeserialize(jsonTypes.DT_List, baselinelist, dcjsSettings);
        Assert.NotNull(actual4);
        Assert.True(actual4[0] == dt35832);
        Assert.True(actual4[1] == dt);
        Assert.True(actual4[2] == dt);
        Assert.True(actual4[3] == dt35832);

        string baselinedictionary = $"[{{\"Key\":\"03:58:32.00 {actualam}\",\"Value\":\"03:58:32.00 {actualam}\"}},{{\"Key\":\"12:00:00.00 {actualam}\",\"Value\":\"12:00:00.00 {actualam}\"}}]";
        var actual5 = SerializeAndDeserialize(jsonTypes.DT_Dictionary, baselinedictionary, dcjsSettings);
        Assert.NotNull(actual5);
        Assert.True(actual5[dt35832] == dt35832);
        Assert.True(actual5[dt] == dt);

        var dateTime = new DateTime(2008, 5, 1, 8, 6, 32, DateTimeKind.Local);
        string expectedOutput = dateTime.ToString("yyyy-MM-ddTHH:mm:ss.fffK", DateTimeFormatInfo.CurrentInfo);
        expectedOutput = String.Format("\"{0}\"", expectedOutput);
        dcjsSettings = new DataContractJsonSerializerSettings() { DateTimeFormat = jsonTypes.DTF_DefaultFormatProviderIsDateTimeFormatInfoDotCurrentInfo };
        var actual6 = SerializeAndDeserialize(dateTime, expectedOutput, dcjsSettings);
        Assert.NotNull(actual6);
        Assert.True(actual6 == dateTime);
    }

    [Fact]
    public static void DCJS_VerifyDateTimeForDateTimeFormat()
    {
        var jsonTypes = new JsonTypes();
        var dateTime = new DateTime(DateTime.Now.Year, 12, 1);
        var expectedString = "\"" + dateTime.ToString("MMMM") + "\"";
        var dcjsSettings = new DataContractJsonSerializerSettings()
        {
            DateTimeFormat = jsonTypes.DTF_MMMM,
            UseSimpleDictionaryFormat = true,
            EmitTypeInformation = EmitTypeInformation.AsNeeded,
            KnownTypes = new List<Type>()
        };
        var actual = SerializeAndDeserialize(dateTime, expectedString, dcjsSettings);
        Assert.NotNull(actual);
        Assert.True(actual == dateTime);

        dcjsSettings = new DataContractJsonSerializerSettings()
        {
            DateTimeFormat = jsonTypes.DTF_hmsFt,
            UseSimpleDictionaryFormat = true,
            EmitTypeInformation = EmitTypeInformation.AsNeeded, 
            KnownTypes = new List<Type>()
        };
        string actualam = GetAmString(jsonTypes.DTF_hmsFt);
        string baseline = $"\"03:58:32.00 {actualam}\"";
        var actual2 = SerializeAndDeserialize(new DateTime(1, 1, 1, 3, 58, 32), baseline, dcjsSettings);
        Assert.NotNull(actual2);
        Assert.True(actual2 == new DateTime(DateTime.Today.Year, DateTime.Today.Month, DateTime.Today.Day, 3, 58, 32));

        dcjsSettings = new DataContractJsonSerializerSettings()
        {
            DateTimeFormat = jsonTypes.DTF_DMMMM,
            UseSimpleDictionaryFormat = true,
            EmitTypeInformation = EmitTypeInformation.AsNeeded,
            KnownTypes = new List<Type>()
        };
        var value3 = new DateTime(DateTime.Now.Year, 12, 20);
        var actual3 = SerializeAndDeserialize(value3, "\"20, diciembre\"", dcjsSettings);
        Assert.NotNull(actual3);
        Assert.Equal(value3, actual3);

        dcjsSettings = new DataContractJsonSerializerSettings()
        {
            DateTimeFormat = jsonTypes.DTF_s,
            UseSimpleDictionaryFormat = true,
            EmitTypeInformation = EmitTypeInformation.AsNeeded,
            KnownTypes = new List<Type>()
        };
        var value4 = new DateTime(DateTime.Now.Year, DateTime.Now.Month, DateTime.Now.Day, 0, 0, 32);
        var actual4 = SerializeAndDeserialize(value4, "\"32\"", dcjsSettings);
        Assert.NotNull(actual4);
        Assert.Equal(value4, actual4);

        dcjsSettings = new DataContractJsonSerializerSettings()
        {
            DateTimeFormat = jsonTypes.DTF_yyyygg,
            UseSimpleDictionaryFormat = true,
            EmitTypeInformation = EmitTypeInformation.AsNeeded,
            KnownTypes = new List<Type>()
        };
        var value5 = new DateTime(1998, 1, 1);
        var actual5 = SerializeAndDeserialize(value5, "\"1998 A.D.\"", dcjsSettings);
        Assert.NotNull(actual5);
        Assert.Equal(value5, actual5);

        dcjsSettings = new DataContractJsonSerializerSettings()
        {
            DateTimeFormat = jsonTypes.DTF_UTC,
            UseSimpleDictionaryFormat = true,
            EmitTypeInformation = EmitTypeInformation.AsNeeded,
            KnownTypes = new List<Type>()
        };
        var value6 = new DateTime(1998, 1, 1, 8, 25, 32, DateTimeKind.Utc);
        var actual6 = SerializeAndDeserialize(value6, "\"1998-01-01T08:25:32.000Z\"", dcjsSettings);
        Assert.NotNull(actual6);
        Assert.Equal(value6, actual6);
    }

    [Fact]
    public static void DCJS_VerifyDictionaryTypes()
    {
        var dcjsSettings = new DataContractJsonSerializerSettings()
        {
            DateTimeFormat = null,
            UseSimpleDictionaryFormat = true,
            EmitTypeInformation = EmitTypeInformation.AsNeeded,
            KnownTypes = new List<Type>()
        };
        var value = new JsonTypes.DictionaryClass();
        var actual = SerializeAndDeserialize(value, "{\"_dict\":{\"Title\":\"Sherlocl Kholmes\",\"Name\":\"study scarlet\"}}", dcjsSettings);
        Assert.NotNull(actual);

        var value2 = new ImplementDictionary()
        {
            {"",0},
            {"a1",1},
            {"a2",2},
            {"a3",3},
            {"a4",4}
        };
        dcjsSettings = new DataContractJsonSerializerSettings()
        {
            DateTimeFormat = null,
            UseSimpleDictionaryFormat = true,
            EmitTypeInformation = EmitTypeInformation.AsNeeded,
            KnownTypes = new List<Type>() { typeof(TestClass), typeof(TestStruct) }
        };
        var actual2 = SerializeAndDeserialize(value2, "{\"\":0,\"a1\":1,\"a2\":2,\"a3\":3,\"a4\":4}", dcjsSettings);
        Assert.NotNull(actual2);
        Assert.Equal(5, actual2.Count);
        Assert.Equal(0, actual2[""]);
        Assert.Equal(1, actual2["a1"]);
        Assert.Equal(2, actual2["a2"]);
        Assert.Equal(3, actual2["a3"]);
        Assert.Equal(4, actual2["a4"]);
    }

<<<<<<< HEAD
=======
#if ReflectionOnly
    [ActiveIssue(18373)]
#else
    [ActiveIssue("dotnet/corefx #20481", TargetFrameworkMonikers.UapAot)]
#endif
>>>>>>> a671d624
    [Fact]
    public static void DCJS_VerifyDictionaryFormat()
    {
        var jsonTypes = new JsonTypes();
        var dcjsSettings = new DataContractJsonSerializerSettings()
        {
            DateTimeFormat = null,
            UseSimpleDictionaryFormat = true,
            EmitTypeInformation = EmitTypeInformation.AsNeeded,
            KnownTypes = new List<Type>()
        };
        var actual = SerializeAndDeserialize(jsonTypes.StringKeyValue, "{\"Hi\":\"There\"}", dcjsSettings);
        Assert.NotNull(actual);
        Assert.Equal(jsonTypes.StringKeyValue, actual);

        var actual2 = SerializeAndDeserialize(jsonTypes.StructKeyValue, "{\"12\":{\"value1\":15}}", dcjsSettings);
        Assert.NotNull(actual2);
        Assert.Equal(jsonTypes.StructKeyValue, actual2);

        var actual3 = SerializeAndDeserialize(jsonTypes.EnumKeyValue, "{\"Value1\":4}", dcjsSettings);
        Assert.NotNull(actual3);
        Assert.Equal(jsonTypes.EnumKeyValue, actual3);

        dcjsSettings = new DataContractJsonSerializerSettings()
        {
            DateTimeFormat = null,
            UseSimpleDictionaryFormat = true,
            EmitTypeInformation = EmitTypeInformation.AsNeeded,
            KnownTypes = new List<Type>() { typeof(TestClass), typeof(TestStruct) }
        };
        var actual4 = SerializeAndDeserialize(jsonTypes.ObjectKeyValue, "{\"1,2#45\":{\"__type\":\"TestClass:#\",\"floatNum\":90,\"intList\":[4,5]},\"6,7#10\":{\"__type\":\"TestStruct:#\",\"value1\":25}}", dcjsSettings);
        Assert.NotNull(actual4);
        Assert.Equal(actual4.Count, 2);
    }

    [Fact]
    public static void DCJS_VerifySuppressTypeInformation()
    {
        var testClassWithoutKT = new TestClassWithoutKT() { testClass = new TestClass() };
        var dcjsSettings = new DataContractJsonSerializerSettings()
        {
            DateTimeFormat = null,
            UseSimpleDictionaryFormat = false,
            EmitTypeInformation = EmitTypeInformation.Never,
            KnownTypes = new List<Type>()
        };
        var actual = SerializeAndDeserialize(testClassWithoutKT, "{\"testClass\":{\"floatNum\":0,\"intList\":null}}", dcjsSettings);
        Assert.NotNull(actual);
        Assert.True(actual.testClass.GetType().Name == "Object");

        var testClassWithKT = new TestClassWithKT() { testClass = new TestClass() };
        var actual2 = SerializeAndDeserialize(testClassWithKT, "{\"testClass\":{\"floatNum\":0,\"intList\":null}}", dcjsSettings);
        Assert.NotNull(actual2);
        Assert.True(actual2.testClass.GetType().Name == "Object");
    }

    [Fact]
    [ActiveIssue("dotnet/corefx #20483", TargetFrameworkMonikers.UapAot)]
    public static void DCJS_VerifyIndentation()
    {
        var testClass = new TestClass()
        {
            floatNum = 2.3f,
            intList = new List<int>() { 2, 3, 4 }
        };

        string spaceChars = "    ";
        var dcjsSettings = new DataContractJsonSerializerSettings()
        {
            DateTimeFormat = null,
            UseSimpleDictionaryFormat = false,
            EmitTypeInformation = EmitTypeInformation.AsNeeded,
            KnownTypes = new List<Type>()
        };
        var value = VerifyIndentationOfSerializedXml(
            testClass,
            "{\r\n    \"floatNum\": 2.3,\r\n    \"intList\": [\r\n        2,\r\n        3,\r\n        4\r\n    ]\r\n}",
            spaceChars,
            dcjsSettings);
        Assert.NotNull(value);
        Assert.True(value.floatNum == 2.3f);
        Assert.True(value.intList[0] == 2);
        Assert.True(value.intList[1] == 3);
        Assert.True(value.intList[2] == 4);

        spaceChars = "\n";
        var value2 = VerifyIndentationOfSerializedXml(
            testClass,
            "{\r\n\n\"floatNum\": 2.3,\r\n\n\"intList\": [\r\n\n\n2,\r\n\n\n3,\r\n\n\n4\r\n\n]\r\n}",
            spaceChars,
            dcjsSettings);
        Assert.NotNull(value2);
        Assert.True(value2.floatNum == 2.3f);
        Assert.True(value2.intList[0] == 2);
        Assert.True(value2.intList[1] == 3);
        Assert.True(value2.intList[2] == 4);

        var emptyList = new TestClass()
        {
            floatNum = 2.3f,
            intList = new List<int>()
        };
        spaceChars = "  ";
        var value3 = VerifyIndentationOfSerializedXml(
          emptyList,
          "{\r\n  \"floatNum\": 2.3,\r\n  \"intList\": [ ]\r\n}",
          spaceChars,
          dcjsSettings);
        Assert.NotNull(value3);
        Assert.True(value3.floatNum == 2.3f);
        Assert.True(value3.intList.Count == 0);

        var jsonTypes = new JsonTypes();
        dcjsSettings = new DataContractJsonSerializerSettings()
        {
            DateTimeFormat = null,
            UseSimpleDictionaryFormat = true,
            EmitTypeInformation = EmitTypeInformation.AsNeeded,
            KnownTypes = new List<Type>() { typeof(Dictionary<string, string>), typeof(List<object>), typeof(int[]) }
        };
        spaceChars = "  ";
        var value4 = VerifyIndentationOfSerializedXml(
           jsonTypes.ObjectList,
           "[\r\n  [\r\n    {\r\n      \"__type\": \"KeyValuePairOfstringstring:#System.Collections.Generic\",\r\n      \"key\": \"Title\",\r\n      \"value\": \"Sherlocl Kholmes\"\r\n    }\r\n  ],\r\n  [\r\n    1,\r\n    2,\r\n    3\r\n  ],\r\n  [\r\n    \"hi\",\r\n    1,\r\n    \"there\"\r\n  ]\r\n]",
           spaceChars,
           dcjsSettings);
        Assert.NotNull(value4);
        Assert.True(value4.Count == 3);
    }

    [Fact]
    public static void DCJS_Regression195109()
    {
        var value = new DerivedType();
        var actual = VerifyIndentationOfSerializedXml(value, "", null, null, () => new DataContractJsonSerializer(typeof(BaseType)), true);
        Assert.Equal(value.StrBase, actual.StrBase);
        Assert.Equal(value.StrDerived, actual.StrDerived);
    }

    [Fact]
    public static void DCJS_ConcurrentDictionary()
    {
        var value = new ConcurrentDictionary<string, int>();
        value["one"] = 1;
        value["two"] = 2;
        var deserializedValue = SerializeAndDeserialize<ConcurrentDictionary<string, int>>(value, @"[{""Key"":""one"",""Value"":1},{""Key"":""two"",""Value"":2}]",
            null, null, true);

        Assert.NotNull(deserializedValue);
        Assert.True(deserializedValue.Count == 2);
        Assert.True(deserializedValue["one"] == 1);
        Assert.True(deserializedValue["two"] == 2);
    }

    [Fact]
    public static void DCJS_ReadOnlyDictionaryCausingDuplicateInvalidDataContract()
    {
        var dict = new Dictionary<string, int>();
        dict["Foo"] = 1;
        dict["Bar"] = 2;
        var value = new ReadOnlyDictionary<string, int>(dict);
        var deserializedValue = SerializeAndDeserialize(value, "{\"m_dictionary\":[{\"Key\":\"Foo\",\"Value\":1},{\"Key\":\"Bar\",\"Value\":2}]}", null, () => new DataContractJsonSerializer(typeof(ReadOnlyDictionary<string, int>)));
        Assert.StrictEqual(value.Count, deserializedValue.Count);
        Assert.StrictEqual(value["Foo"], deserializedValue["Foo"]);
        Assert.StrictEqual(value["Bar"], deserializedValue["Bar"]);
    }

    [Fact]
    public static void DCJS_InvalidDataContract_Write_Invalid_Types_Throws()
    {
        foreach (NativeJsonTestData td in NativeJsonTestData.Json_InvalidTypes)
        {
            Assert.Throws<InvalidDataContractException>(() =>
            {
                object o = td.Instantiate();
                DataContractJsonSerializer dcs = new DataContractJsonSerializer(o.GetType());
                MemoryStream ms = new MemoryStream();
                dcs.WriteObject(ms, o);
            });
        }
    }

    [Fact]
    public static void DCJS_ValidateExceptionOnUnspecifiedRootSerializationType()
    {
        var value = new UnspecifiedRootSerializationType();
        string baseline = "{\"MyIntProperty\":0,\"MyStringProperty\":null}";
        var actual = SerializeAndDeserialize(value, baseline);
        
        Assert.Equal(value.MyIntProperty, actual.MyIntProperty);
        Assert.Equal(value.MyStringProperty, actual.MyStringProperty);
    } 

    private static T SerializeAndDeserialize<T>(T value, string baseline, DataContractJsonSerializerSettings settings = null, Func<DataContractJsonSerializer> serializerFactory = null, bool skipStringCompare = false)
    {
        DataContractJsonSerializer dcjs;
        if (serializerFactory != null)
        {
            dcjs = serializerFactory();
        }
        else
        {
            dcjs = (settings != null) ? new DataContractJsonSerializer(typeof(T), settings) : new DataContractJsonSerializer(typeof(T));
        }

        using (MemoryStream ms = new MemoryStream())
        {
            dcjs.WriteObject(ms, value);
            ms.Position = 0;

            string actualOutput = new StreamReader(ms).ReadToEnd();
            ms.Position = 0;

            if (!skipStringCompare)
            {
                Utils.CompareResult result = Utils.Compare(baseline, actualOutput, false);
                Assert.True(result.Equal, string.Format("{1}{0}Test failed for input: {2}{0}Expected: {3}{0}Actual: {4}",
                    Environment.NewLine, result.ErrorMessage, value, baseline, actualOutput));
            }

            ms.Position = 0;
            T deserialized = (T)dcjs.ReadObject(ms);

            return deserialized;
        }
    }

    private static T DeserializeString<T>(string stringToDeserialize, bool shouldReportDeserializationExceptions = true, DataContractJsonSerializerSettings settings = null, Func<DataContractJsonSerializer> serializerFactory = null)
    {
        DataContractJsonSerializer dcs;
        if (serializerFactory != null)
        {
            dcs = serializerFactory();
        }
        else
        {
            dcs = (settings != null) ? new DataContractJsonSerializer(typeof(T), settings) : new DataContractJsonSerializer(typeof(T));
        }

        byte[] bytesToDeserialize = Encoding.UTF8.GetBytes(stringToDeserialize);
        using (MemoryStream ms = new MemoryStream(bytesToDeserialize))
        {
            ms.Position = 0;
            T deserialized = (T)dcs.ReadObject(ms);

            return deserialized;
        }
    }

    private static T VerifyIndentationOfSerializedXml<T>(T value, string baseline, string indentChars = null, DataContractJsonSerializerSettings settings = null, Func<DataContractJsonSerializer> serializerFactory = null, bool skipStringCompare = false)
    {
        DataContractJsonSerializer dcjs;
        if (serializerFactory != null)
        {
            dcjs = serializerFactory();
        }
        else
        {
            dcjs = (settings != null) ? new DataContractJsonSerializer(typeof(T), settings) : new DataContractJsonSerializer(typeof(T));
        }

        using (var ms = new MemoryStream())
        {
            XmlDictionaryWriter writer;
            if (indentChars != null)
            {
                writer = JsonReaderWriterFactory.CreateJsonWriter(ms, Encoding.UTF8, true, true, indentChars);
            }
            else
            {
                writer = JsonReaderWriterFactory.CreateJsonWriter(ms, Encoding.UTF8, false, true);
            }
            dcjs.WriteObject(writer, value);
            writer.Flush();
            string actualOutput = Encoding.UTF8.GetString(ms.GetBuffer(), 0, (int)ms.Position);
            if (!skipStringCompare)
            {
                Utils.CompareResult result = Utils.Compare(baseline, actualOutput, false);
                Assert.True(result.Equal, string.Format("{1}{0}Test failed for input: {2}{0}Expected: {3}{0}Actual: {4}",
                    Environment.NewLine, result.ErrorMessage, value, baseline, actualOutput));
            }
            ms.Position = 0;
            T deserialized = (T)dcjs.ReadObject(ms);
            return deserialized;
        }
    }

    private static string s_errorMsg = "The field/property {0} value of deserialized object is wrong";
    private static string getCheckFailureMsg(string propertyName)
    {
        return string.Format(s_errorMsg, propertyName);
    }

    private static string GetAmString(DateTimeFormat dateTimeFormat)
    {
        var dcjsSettings = new DataContractJsonSerializerSettings() { DateTimeFormat = dateTimeFormat };
        var dcjs = new DataContractJsonSerializer(typeof(DateTime), dcjsSettings);
        using (var ms = new MemoryStream())
        {
            dcjs.WriteObject(ms, new DateTime());
            ms.Position = 0;
            string output = new StreamReader(ms).ReadToEnd();
            string actualam = output.Contains("a.m.") ? "a.m." : "a. m.";
            return actualam;
        }
    }
}<|MERGE_RESOLUTION|>--- conflicted
+++ resolved
@@ -1725,10 +1725,7 @@
     }
 
     [Fact]
-<<<<<<< HEAD
-=======
     [ActiveIssue("dotnet/corefx #20478", TargetFrameworkMonikers.UapAot)]
->>>>>>> a671d624
     public static void DCJS_ReadOnlyDictionary()
     {
         var dict = new Dictionary<string, int>();
@@ -2729,14 +2726,11 @@
         Assert.Equal(4, actual2["a4"]);
     }
 
-<<<<<<< HEAD
-=======
 #if ReflectionOnly
     [ActiveIssue(18373)]
 #else
     [ActiveIssue("dotnet/corefx #20481", TargetFrameworkMonikers.UapAot)]
 #endif
->>>>>>> a671d624
     [Fact]
     public static void DCJS_VerifyDictionaryFormat()
     {
