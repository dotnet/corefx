// Licensed to the .NET Foundation under one or more agreements.
// The .NET Foundation licenses this file to you under the MIT license.
// See the LICENSE file in the project root for more information.
// ------------------------------------------------------------------------------
// Changes to this file must follow the http://aka.ms/api-review process.
// ------------------------------------------------------------------------------

namespace Microsoft.VisualBasic
{
    public enum CallType
    {
        Get = 2,
        Let = 4,
        Method = 1,
        Set = 8,
    }
    public sealed partial class Collection : System.Collections.ICollection, System.Collections.IList
    {
        public Collection() { }
        public int Count { get { throw null; } }
        int System.Collections.ICollection.Count { get { throw null; } }
        bool System.Collections.ICollection.IsSynchronized { get { throw null; } }
        object System.Collections.ICollection.SyncRoot { get { throw null; } }
        bool System.Collections.IList.IsFixedSize { get { throw null; } }
        bool System.Collections.IList.IsReadOnly { get { throw null; } }
        object System.Collections.IList.this[int index] { get { throw null; } set { } }
        public object this[int Index] { get { throw null; } }
        [System.ComponentModel.EditorBrowsableAttribute((System.ComponentModel.EditorBrowsableState)(2))]
        public object this[object Index] { get { throw null; } }
        public object this[string Key] { get { throw null; } }
        public void Add(object Item, string Key = null, object Before = null, object After = null) { }
        public void Clear() { }
        public bool Contains(string Key) { throw null; }
        public System.Collections.IEnumerator GetEnumerator() { throw null; }
        void System.Collections.ICollection.CopyTo(System.Array array, int index) { }
        System.Collections.IEnumerator System.Collections.IEnumerable.GetEnumerator() { throw null; }
        int System.Collections.IList.Add(object value) { throw null; }
        void System.Collections.IList.Clear() { }
        bool System.Collections.IList.Contains(object value) { throw null; }
        int System.Collections.IList.IndexOf(object value) { throw null; }
        void System.Collections.IList.Insert(int index, object value) { }
        void System.Collections.IList.Remove(object value) { }
        void System.Collections.IList.RemoveAt(int index) { }
        public void Remove(int Index) { }
        public void Remove(string Key) { }
    }
    [System.AttributeUsageAttribute((System.AttributeTargets)(4), Inherited=false, AllowMultiple=false)]
    public sealed partial class ComClassAttribute : System.Attribute
    {
        public ComClassAttribute() { }
        public ComClassAttribute(string _ClassID) { }
        public ComClassAttribute(string _ClassID, string _InterfaceID) { }
        public ComClassAttribute(string _ClassID, string _InterfaceID, string _EventId) { }
        public string ClassID { get { throw null; } }
        public string EventID { get { throw null; } }
        public string InterfaceID { get { throw null; } }
        public bool InterfaceShadows { get { throw null; } set { } }
    }
    public enum CompareMethod
    {
        Binary = 0,
        Text = 1,
    }
    [Microsoft.VisualBasic.CompilerServices.StandardModuleAttribute]
    public sealed partial class Constants
    {
        internal Constants() { }
        public const string vbBack = "\b";
        public const Microsoft.VisualBasic.CompareMethod vbBinaryCompare = Microsoft.VisualBasic.CompareMethod.Binary;
        public const string vbCr = "\r";
        public const string vbCrLf = "\r\n";
        public const string vbFormFeed = "\f";
        public const string vbLf = "\n";
        [System.ObsoleteAttribute("For a carriage return and line feed, use vbCrLf.  For the current platform's newline, use System.Environment.NewLine.")]
        public const string vbNewLine = "\r\n";
        public const string vbNullChar = "\0";
        public const string vbNullString = null;
        public const string vbTab = "\t";
        public const Microsoft.VisualBasic.CompareMethod vbTextCompare = Microsoft.VisualBasic.CompareMethod.Text;
        public const string vbVerticalTab = "\v";
<<<<<<< HEAD
        public const CompareMethod vbBinaryCompare = CompareMethod.Binary;
        public const CompareMethod vbTextCompare = CompareMethod.Text;
        public const Interaction.MsgBoxResult vbAbort = Interaction.MsgBoxResult.Abort;
        public const Interaction.MsgBoxResult vbCancel = Interaction.MsgBoxResult.Cancel;
        public const Interaction.MsgBoxResult vbIgnore = Interaction.MsgBoxResult.Ignore;
        public const Interaction.MsgBoxResult vbNo = Interaction.MsgBoxResult.No;
        public const Interaction.MsgBoxResult vbOK = Interaction.MsgBoxResult.Ok;
        public const Interaction.MsgBoxResult vbRetry = Interaction.MsgBoxResult.Retry;
        public const Interaction.MsgBoxResult vbYes = Interaction.MsgBoxResult.Yes;
        public const Interaction.MsgBoxStyle vbAbortRetryIgnore = Interaction.MsgBoxStyle.AbortRetryIgnore;
        public const Interaction.MsgBoxStyle vbApplicationModal = Interaction.MsgBoxStyle.ApplicationModal;
        public const Interaction.MsgBoxStyle vbCritical = Interaction.MsgBoxStyle.Critical;
        public const Interaction.MsgBoxStyle vbDefaultButton1 = Interaction.MsgBoxStyle.DefaultButton1;
        public const Interaction.MsgBoxStyle vbDefaultButton2 = Interaction.MsgBoxStyle.DefaultButton2;
        public const Interaction.MsgBoxStyle vbDefaultButton3 = Interaction.MsgBoxStyle.DefaultButton3;
        public const Interaction.MsgBoxStyle vbExclamation = Interaction.MsgBoxStyle.Exclamation;
        public const Interaction.MsgBoxStyle vbInformation = Interaction.MsgBoxStyle.Information;
        public const Interaction.MsgBoxStyle vbMsgBoxHelp = Interaction.MsgBoxStyle.MsgBoxHelp;
        public const Interaction.MsgBoxStyle vbMsgBoxRight =(Interaction.MsgBoxStyle) 0x8_0000;
        public const Interaction.MsgBoxStyle vbMsgBoxRtlReading = (Interaction.MsgBoxStyle) 0x10_0000;
        public const Interaction.MsgBoxStyle vbMsgBoxSetForeground = (Interaction.MsgBoxStyle)0x1_0000;
        public const Interaction.MsgBoxStyle vbOKCancel = Interaction.MsgBoxStyle.OkCancel;
        public const Interaction.MsgBoxStyle vbOKOnly = Interaction.MsgBoxStyle.OkOnly;
        public const Interaction.MsgBoxStyle vbQuestion = Interaction.MsgBoxStyle.Question;
        public const Interaction.MsgBoxStyle vbRetryCancel = Interaction.MsgBoxStyle.RetryCancel;
        public const Interaction.MsgBoxStyle vbSystemModal = Interaction.MsgBoxStyle.SystemModal;
        public const Interaction.MsgBoxStyle vbYesNo = Interaction.MsgBoxStyle.YesNo;
        public const Interaction.MsgBoxStyle vbYesNoCancel = Interaction.MsgBoxStyle.YesNoCancel;
=======
>>>>>>> 78fb41d8
    }

    public sealed partial class ControlChars
    {
        public const char Back = '\b';
        public const char Cr = '\r';
        public const string CrLf = "\r\n";
        public const char FormFeed = '\f';
        public const char Lf = '\n';
        public const string NewLine = "\r\n";
        public const char NullChar = '\0';
        public const char Quote = '"';
        public const char Tab = '\t';
        public const char VerticalTab = '\v';
        public ControlChars() { }
    }
    [Microsoft.VisualBasic.CompilerServices.StandardModuleAttribute]
    public sealed partial class DateAndTime
    {
        internal DateAndTime() { }
        public static System.DateTime Now { get { throw null; } }
        public static System.DateTime Today { get { throw null; } }
    }
    [System.AttributeUsageAttribute((System.AttributeTargets)(4), AllowMultiple=false, Inherited=false)]
    [System.ComponentModel.EditorBrowsableAttribute((System.ComponentModel.EditorBrowsableState)(1))]
    public sealed partial class HideModuleNameAttribute : System.Attribute
    {
        public HideModuleNameAttribute() { }
    }
    [Microsoft.VisualBasic.CompilerServices.StandardModuleAttribute]
    public sealed partial class Information
    {
        internal Information() { }
        public static bool IsArray(object VarName) { throw null; }
        public static bool IsDate(object Expression) { throw null; }
        public static bool IsDBNull(object Expression) { throw null; }
        public static bool IsError(object Expression) { throw null; }
        public static bool IsNothing(object Expression) { throw null; }
        public static bool IsNumeric(object Expression) { throw null; }
        public static bool IsReference(object Expression) { throw null; }
        public static int LBound(System.Array Array, int Rank = 1) { throw null; }
        public static int QBColor(int Color) { throw null; }
        public static int RGB(int Red, int Green, int Blue) { throw null; }
        public static string SystemTypeName(string VbName) { throw null; }
        public static int UBound(System.Array Array, int Rank = 1) { throw null; }
        public static Microsoft.VisualBasic.VariantType VarType(object VarName) { throw null; }
        public static string VbTypeName(string UrtName) { throw null; }
    }
    [System.AttributeUsageAttribute((System.AttributeTargets)(4), AllowMultiple=false, Inherited=false)]
    [System.ComponentModel.EditorBrowsableAttribute((System.ComponentModel.EditorBrowsableState)(2))]
    public sealed partial class MyGroupCollectionAttribute : System.Attribute
    {
        public MyGroupCollectionAttribute(string typeToCollect, string createInstanceMethodName, string disposeInstanceMethodName, string defaultInstanceAlias) { }
        public string CreateMethod { get { throw null; } }
        public string DefaultInstanceAlias { get { throw null; } }
        public string DisposeMethod { get { throw null; } }
        public string MyGroupName { get { throw null; } }
    }
    [Microsoft.VisualBasic.CompilerServices.StandardModuleAttribute]
    public sealed partial class Strings
    {
        internal Strings() { }
        public static int Asc(char String) { throw null; }
        public static int Asc(string String) { throw null; }
        public static int AscW(char String) { throw null; }
        public static int AscW(string String) { throw null; }
        public static char Chr(int CharCode) { throw null; }
        public static char ChrW(int CharCode) { throw null; }
        public static string[] Filter(object[] Source, string Match, bool Include = true, [Microsoft.VisualBasic.CompilerServices.OptionCompareAttribute]Microsoft.VisualBasic.CompareMethod Compare = (Microsoft.VisualBasic.CompareMethod)(0)) { throw null; }
        public static string[] Filter(string[] Source, string Match, bool Include = true, [Microsoft.VisualBasic.CompilerServices.OptionCompareAttribute]Microsoft.VisualBasic.CompareMethod Compare = (Microsoft.VisualBasic.CompareMethod)(0)) { throw null; }
        public static string Left(string str, int Length) { throw null; }
        public static string LTrim(string str) { throw null; }
        public static string Mid(string str, int Start) { throw null; }
        public static string Mid(string str, int Start, int Length) { throw null; }
        public static string Right(string str, int Length) { throw null; }
        public static string RTrim(string str) { throw null; }
        public static string Trim(string str) { throw null; }
    }
    public enum VariantType
    {
        Array = 8192,
        Boolean = 11,
        Byte = 17,
        Char = 18,
        Currency = 6,
        DataObject = 13,
        Date = 7,
        Decimal = 14,
        Double = 5,
        Empty = 0,
        Error = 10,
        Integer = 3,
        Long = 20,
        Null = 1,
        Object = 9,
        Short = 2,
        Single = 4,
        String = 8,
        UserDefinedType = 36,
        Variant = 12,
    }
    [System.AttributeUsageAttribute((System.AttributeTargets)(256), Inherited=false, AllowMultiple=false)]
    public sealed partial class VBFixedArrayAttribute : System.Attribute
    {
        public VBFixedArrayAttribute(int UpperBound1) { }
        public VBFixedArrayAttribute(int UpperBound1, int UpperBound2) { }
        public int[] Bounds { get { throw null; } }
        public int Length { get { throw null; } }
    }
    [System.AttributeUsageAttribute((System.AttributeTargets)(256), Inherited=false, AllowMultiple=false)]
    public sealed partial class VBFixedStringAttribute : System.Attribute
    {
        public VBFixedStringAttribute(int Length) { }
        public int Length { get { throw null; } }
    }
    [Microsoft.VisualBasic.CompilerServices.StandardModuleAttribute]
    public sealed partial class VBMath
    {
        internal VBMath() { }
        public static void Randomize() { }
        public static void Randomize(double Number) { }
        public static float Rnd() { throw null; }
        public static float Rnd(float Number) { throw null; }
    }
    [Microsoft.VisualBasic.CompilerServices.StandardModuleAttribute]
    public sealed partial class Interaction
    {
        internal Interaction() { }
        public MsgBoxResult MsgBox(object Prompt, MsgBoxStyle Buttons=MsgBoxStyle.OkOnly, object Title=null) { throw null; }
        public enum MsgBoxResult
        {
            Ok = 1,
            Cancel = 2,
            Abort = 3,
            Retry = 4,
            Ignore = 5,
            Yes = 6,
            No = 7
        }

        [System.Flags()]
        public enum MsgBoxStyle
        {
            //You may BitOr one value from each group
            //Button group: Lower 4 bits, &H00F
            OkOnly = 0x0,

            OkCancel = 0x1,
            AbortRetryIgnore = 0x2,
            YesNoCancel = 0x3,
            YesNo = 0x4,
            RetryCancel = 0x5,

            //Icon Group: Middle 4 bits &H0F0
            Critical = 0x10, //Same as Windows.Forms.MessageBox.IconError

            Question = 0x20, //Same As Windows.MessageBox.IconQuestion
            Exclamation = 0x30, //Same As Windows.MessageBox.IconExclamation
            Information = 0x40, //Same As Windows.MessageBox.IconInformation

            //Default Group: High 4 bits &HF00
            DefaultButton1 = 0,

            DefaultButton2 = 0x100,
            DefaultButton3 = 0x200,
            //UNSUPPORTED IN VB7
            //DefaultButton4 = &H300I

            ApplicationModal = 0x0,
            SystemModal = 0x1000,

            MsgBoxHelp = 0x4000,
            MsgBoxRight = 0x80000,
            MsgBoxRtlReading = 0x100000,
            MsgBoxSetForeground = 0x10000
        }
    }
}
namespace Microsoft.VisualBasic.ApplicationServices
{
    public partial class StartupEventArgs : System.ComponentModel.CancelEventArgs
    {
        public StartupEventArgs(System.Collections.ObjectModel.ReadOnlyCollection<string> args) { }
        public System.Collections.ObjectModel.ReadOnlyCollection<string> CommandLine { get { throw null; } }
    }
    [System.ComponentModel.EditorBrowsableAttribute((System.ComponentModel.EditorBrowsableState)(2))]
    public partial class StartupNextInstanceEventArgs : System.EventArgs
    {
        public StartupNextInstanceEventArgs(System.Collections.ObjectModel.ReadOnlyCollection<string> args, bool bringToForegroundFlag) { }
        public bool BringToForeground { get { throw null; } set { } }
        public System.Collections.ObjectModel.ReadOnlyCollection<string> CommandLine { get { throw null; } }
    }
    [System.ComponentModel.EditorBrowsableAttribute((System.ComponentModel.EditorBrowsableState)(2))]
    public partial class UnhandledExceptionEventArgs : System.Threading.ThreadExceptionEventArgs
    {
        public UnhandledExceptionEventArgs(bool exitApplication, System.Exception exception) : base (default(System.Exception)) { }
        public bool ExitApplication { get { throw null; } set { } }
    }
}
namespace Microsoft.VisualBasic.CompilerServices
{
    [System.ComponentModel.EditorBrowsableAttribute((System.ComponentModel.EditorBrowsableState)(1))]
    public sealed partial class Conversions
    {
        internal Conversions() { }
        public static object ChangeType(object Expression, System.Type TargetType) { throw null; }
        [System.ObsoleteAttribute("do not use this method", true)]
        public static object FallbackUserDefinedConversion(object Expression, System.Type TargetType) { throw null; }
        public static string FromCharAndCount(char Value, int Count) { throw null; }
        public static string FromCharArray(char[] Value) { throw null; }
        public static string FromCharArraySubset(char[] Value, int StartIndex, int Length) { throw null; }
        public static bool ToBoolean(object Value) { throw null; }
        public static bool ToBoolean(string Value) { throw null; }
        public static byte ToByte(object Value) { throw null; }
        public static byte ToByte(string Value) { throw null; }
        public static char ToChar(object Value) { throw null; }
        public static char ToChar(string Value) { throw null; }
        public static char[] ToCharArrayRankOne(object Value) { throw null; }
        public static char[] ToCharArrayRankOne(string Value) { throw null; }
        public static System.DateTime ToDate(object Value) { throw null; }
        public static System.DateTime ToDate(string Value) { throw null; }
        public static decimal ToDecimal(bool Value) { throw null; }
        public static decimal ToDecimal(object Value) { throw null; }
        public static decimal ToDecimal(string Value) { throw null; }
        public static double ToDouble(object Value) { throw null; }
        public static double ToDouble(string Value) { throw null; }
        public static T ToGenericParameter<T>(object Value) { throw null; }
        public static int ToInteger(object Value) { throw null; }
        public static int ToInteger(string Value) { throw null; }
        public static long ToLong(object Value) { throw null; }
        public static long ToLong(string Value) { throw null; }
        [System.CLSCompliantAttribute(false)]
        public static sbyte ToSByte(object Value) { throw null; }
        [System.CLSCompliantAttribute(false)]
        public static sbyte ToSByte(string Value) { throw null; }
        public static short ToShort(object Value) { throw null; }
        public static short ToShort(string Value) { throw null; }
        public static float ToSingle(object Value) { throw null; }
        public static float ToSingle(string Value) { throw null; }
        public static string ToString(bool Value) { throw null; }
        public static string ToString(byte Value) { throw null; }
        public static string ToString(char Value) { throw null; }
        public static string ToString(System.DateTime Value) { throw null; }
        public static string ToString(decimal Value) { throw null; }
        public static string ToString(decimal Value, System.Globalization.NumberFormatInfo NumberFormat) { throw null; }
        public static string ToString(double Value) { throw null; }
        public static string ToString(double Value, System.Globalization.NumberFormatInfo NumberFormat) { throw null; }
        public static string ToString(short Value) { throw null; }
        public static string ToString(int Value) { throw null; }
        public static string ToString(long Value) { throw null; }
        public static string ToString(object Value) { throw null; }
        public static string ToString(float Value) { throw null; }
        public static string ToString(float Value, System.Globalization.NumberFormatInfo NumberFormat) { throw null; }
        [System.CLSCompliantAttribute(false)]
        public static string ToString(uint Value) { throw null; }
        [System.CLSCompliantAttribute(false)]
        public static string ToString(ulong Value) { throw null; }
        [System.CLSCompliantAttribute(false)]
        public static uint ToUInteger(object Value) { throw null; }
        [System.CLSCompliantAttribute(false)]
        public static uint ToUInteger(string Value) { throw null; }
        [System.CLSCompliantAttribute(false)]
        public static ulong ToULong(object Value) { throw null; }
        [System.CLSCompliantAttribute(false)]
        public static ulong ToULong(string Value) { throw null; }
        [System.CLSCompliantAttribute(false)]
        public static ushort ToUShort(object Value) { throw null; }
        [System.CLSCompliantAttribute(false)]
        public static ushort ToUShort(string Value) { throw null; }
    }
    [System.ComponentModel.EditorBrowsableAttribute((System.ComponentModel.EditorBrowsableState)(1))]
    public sealed partial class BooleanType
    {
        internal BooleanType() { }
        public static System.Boolean FromObject(object Value) { throw null; }
        public static System.Boolean FromString(string Value) { throw null; }
    }
    [System.ComponentModel.EditorBrowsableAttribute((System.ComponentModel.EditorBrowsableState)(1))]
    public sealed partial class DecimalType
    {
        internal DecimalType() { }
        public static decimal FromBoolean(bool Value) { throw null; }
        public static decimal FromObject(object Value) { throw null; }
        public static decimal FromObject(object Value, System.Globalization.NumberFormatInfo NumberFormat) { throw null; }
        public static decimal FromString(string Value) { throw null; }
        public static decimal FromString(string Value, System.Globalization.NumberFormatInfo NumberFormat) { throw null; }
        public static decimal Parse(string Value, System.Globalization.NumberFormatInfo NumberFormat) { throw null; }
    }
    [System.AttributeUsageAttribute((System.AttributeTargets)(4), AllowMultiple=false, Inherited=false)]
    [System.ComponentModel.EditorBrowsableAttribute((System.ComponentModel.EditorBrowsableState)(1))]
    public sealed partial class DesignerGeneratedAttribute : System.Attribute
    {
        public DesignerGeneratedAttribute() { }
    }
    [System.ComponentModel.EditorBrowsableAttribute((System.ComponentModel.EditorBrowsableState)(1))]
    public sealed partial class DoubleType
    {
        internal DoubleType() { }
        public static double FromObject(object Value) { throw null; }
        public static double FromObject(object Value, System.Globalization.NumberFormatInfo NumberFormat) { throw null; }
        public static double FromString(string Value) { throw null; }
        public static double FromString(string Value, System.Globalization.NumberFormatInfo NumberFormat) { throw null; }
        public static double Parse(string Value) { throw null; }
        public static double Parse(string Value, System.Globalization.NumberFormatInfo NumberFormat) { throw null; }
    }
    [System.ComponentModel.EditorBrowsableAttribute((System.ComponentModel.EditorBrowsableState)(1))]
    public sealed partial class IncompleteInitialization : System.Exception
    {
        public IncompleteInitialization() { }
    }
    [System.ComponentModel.EditorBrowsableAttribute((System.ComponentModel.EditorBrowsableState)(1))]
    public sealed partial class NewLateBinding
    {
        internal NewLateBinding() { }
        [System.ComponentModel.EditorBrowsableAttribute((System.ComponentModel.EditorBrowsableState)(1))]
        [System.ObsoleteAttribute("do not use this method", true)]
        public static object FallbackCall(object Instance, string MemberName, object[] Arguments, string[] ArgumentNames, bool IgnoreReturn) { throw null; }
        [System.ComponentModel.EditorBrowsableAttribute((System.ComponentModel.EditorBrowsableState)(1))]
        [System.ObsoleteAttribute("do not use this method", true)]
        public static object FallbackGet(object Instance, string MemberName, object[] Arguments, string[] ArgumentNames) { throw null; }
        [System.ComponentModel.EditorBrowsableAttribute((System.ComponentModel.EditorBrowsableState)(1))]
        [System.ObsoleteAttribute("do not use this method", true)]
        public static void FallbackIndexSet(object Instance, object[] Arguments, string[] ArgumentNames) { }
        [System.ComponentModel.EditorBrowsableAttribute((System.ComponentModel.EditorBrowsableState)(1))]
        [System.ObsoleteAttribute("do not use this method", true)]
        public static void FallbackIndexSetComplex(object Instance, object[] Arguments, string[] ArgumentNames, bool OptimisticSet, bool RValueBase) { }
        [System.ComponentModel.EditorBrowsableAttribute((System.ComponentModel.EditorBrowsableState)(1))]
        [System.ObsoleteAttribute("do not use this method", true)]
        public static object FallbackInvokeDefault1(object Instance, object[] Arguments, string[] ArgumentNames, bool ReportErrors) { throw null; }
        [System.ComponentModel.EditorBrowsableAttribute((System.ComponentModel.EditorBrowsableState)(1))]
        [System.ObsoleteAttribute("do not use this method", true)]
        public static object FallbackInvokeDefault2(object Instance, object[] Arguments, string[] ArgumentNames, bool ReportErrors) { throw null; }
        [System.ComponentModel.EditorBrowsableAttribute((System.ComponentModel.EditorBrowsableState)(1))]
        [System.ObsoleteAttribute("do not use this method", true)]
        public static void FallbackSet(object Instance, string MemberName, object[] Arguments) { }
        [System.ComponentModel.EditorBrowsableAttribute((System.ComponentModel.EditorBrowsableState)(1))]
        [System.ObsoleteAttribute("do not use this method", true)]
        public static void FallbackSetComplex(object Instance, string MemberName, object[] Arguments, bool OptimisticSet, bool RValueBase) { }
        public static object LateCall(object Instance, System.Type Type, string MemberName, object[] Arguments, string[] ArgumentNames, System.Type[] TypeArguments, bool[] CopyBack, bool IgnoreReturn) { throw null; }
        [System.ComponentModel.EditorBrowsableAttribute((System.ComponentModel.EditorBrowsableState)(1))]
        public static object LateCallInvokeDefault(object Instance, object[] Arguments, string[] ArgumentNames, bool ReportErrors) { throw null; }
        public static object LateGet(object Instance, System.Type Type, string MemberName, object[] Arguments, string[] ArgumentNames, System.Type[] TypeArguments, bool[] CopyBack) { throw null; }
        [System.ComponentModel.EditorBrowsableAttribute((System.ComponentModel.EditorBrowsableState)(1))]
        public static object LateGetInvokeDefault(object Instance, object[] Arguments, string[] ArgumentNames, bool ReportErrors) { throw null; }
        public static object LateIndexGet(object Instance, object[] Arguments, string[] ArgumentNames) { throw null; }
        public static void LateIndexSet(object Instance, object[] Arguments, string[] ArgumentNames) { }
        public static void LateIndexSetComplex(object Instance, object[] Arguments, string[] ArgumentNames, bool OptimisticSet, bool RValueBase) { }
        public static void LateSet(object Instance, System.Type Type, string MemberName, object[] Arguments, string[] ArgumentNames, System.Type[] TypeArguments) { }
        public static void LateSet(object Instance, System.Type Type, string MemberName, object[] Arguments, string[] ArgumentNames, System.Type[] TypeArguments, bool OptimisticSet, bool RValueBase, Microsoft.VisualBasic.CallType CallType) { }
        public static void LateSetComplex(object Instance, System.Type Type, string MemberName, object[] Arguments, string[] ArgumentNames, System.Type[] TypeArguments, bool OptimisticSet, bool RValueBase) { }
    }
    [System.ComponentModel.EditorBrowsableAttribute((System.ComponentModel.EditorBrowsableState)(1))]
    public sealed partial class ObjectFlowControl
    {
        internal ObjectFlowControl() { }
        public static void CheckForSyncLockOnValueType(object Expression) { }
        [System.ComponentModel.EditorBrowsableAttribute((System.ComponentModel.EditorBrowsableState)(1))]
        public sealed partial class ForLoopControl
        {
            internal ForLoopControl() { }
            public static bool ForLoopInitObj(object Counter, object Start, object Limit, object StepValue, ref object LoopForResult, ref object CounterResult) { throw null; }
            public static bool ForNextCheckDec(decimal count, decimal limit, decimal StepValue) { throw null; }
            public static bool ForNextCheckObj(object Counter, object LoopObj, ref object CounterResult) { throw null; }
            public static bool ForNextCheckR4(float count, float limit, float StepValue) { throw null; }
            public static bool ForNextCheckR8(double count, double limit, double StepValue) { throw null; }
        }
    }
    [System.ComponentModel.EditorBrowsableAttribute((System.ComponentModel.EditorBrowsableState)(1))]
    public sealed partial class Operators
    {
        internal Operators() { }
        public static object AddObject(object Left, object Right) { throw null; }
        public static object AndObject(object Left, object Right) { throw null; }
        public static object CompareObjectEqual(object Left, object Right, bool TextCompare) { throw null; }
        public static object CompareObjectGreater(object Left, object Right, bool TextCompare) { throw null; }
        public static object CompareObjectGreaterEqual(object Left, object Right, bool TextCompare) { throw null; }
        public static object CompareObjectLess(object Left, object Right, bool TextCompare) { throw null; }
        public static object CompareObjectLessEqual(object Left, object Right, bool TextCompare) { throw null; }
        public static object CompareObjectNotEqual(object Left, object Right, bool TextCompare) { throw null; }
        public static int CompareString(string Left, string Right, bool TextCompare) { throw null; }
        public static object ConcatenateObject(object Left, object Right) { throw null; }
        public static bool ConditionalCompareObjectEqual(object Left, object Right, bool TextCompare) { throw null; }
        public static bool ConditionalCompareObjectGreater(object Left, object Right, bool TextCompare) { throw null; }
        public static bool ConditionalCompareObjectGreaterEqual(object Left, object Right, bool TextCompare) { throw null; }
        public static bool ConditionalCompareObjectLess(object Left, object Right, bool TextCompare) { throw null; }
        public static bool ConditionalCompareObjectLessEqual(object Left, object Right, bool TextCompare) { throw null; }
        public static bool ConditionalCompareObjectNotEqual(object Left, object Right, bool TextCompare) { throw null; }
        public static object DivideObject(object Left, object Right) { throw null; }
        public static object ExponentObject(object Left, object Right) { throw null; }
        [System.ObsoleteAttribute("do not use this method", true)]
        public static object FallbackInvokeUserDefinedOperator(object vbOp, object[] arguments) { throw null; }
        public static object IntDivideObject(object Left, object Right) { throw null; }
        public static object LeftShiftObject(object Operand, object Amount) { throw null; }
        public static object ModObject(object Left, object Right) { throw null; }
        public static object MultiplyObject(object Left, object Right) { throw null; }
        public static object NegateObject(object Operand) { throw null; }
        public static object NotObject(object Operand) { throw null; }
        public static object OrObject(object Left, object Right) { throw null; }
        public static object PlusObject(object Operand) { throw null; }
        public static object RightShiftObject(object Operand, object Amount) { throw null; }
        public static object SubtractObject(object Left, object Right) { throw null; }
        public static object XorObject(object Left, object Right) { throw null; }
    }
    [System.AttributeUsageAttribute((System.AttributeTargets)(2048), Inherited=false, AllowMultiple=false)]
    [System.ComponentModel.EditorBrowsableAttribute((System.ComponentModel.EditorBrowsableState)(1))]
    public sealed partial class OptionCompareAttribute : System.Attribute
    {
        public OptionCompareAttribute() { }
    }
    [System.AttributeUsageAttribute((System.AttributeTargets)(4), Inherited=false, AllowMultiple=false)]
    [System.ComponentModel.EditorBrowsableAttribute((System.ComponentModel.EditorBrowsableState)(1))]
    public sealed partial class OptionTextAttribute : System.Attribute
    {
        public OptionTextAttribute() { }
    }
    [System.ComponentModel.EditorBrowsableAttribute((System.ComponentModel.EditorBrowsableState)(1))]
    public sealed partial class ProjectData
    {
        internal ProjectData() { }
        public static void ClearProjectError() { }
        public static void SetProjectError(System.Exception ex) { }
        public static void SetProjectError(System.Exception ex, int lErl) { }
    }
    [System.AttributeUsageAttribute((System.AttributeTargets)(4), Inherited=false, AllowMultiple=false)]
    [System.ComponentModel.EditorBrowsableAttribute((System.ComponentModel.EditorBrowsableState)(1))]
    public sealed partial class StandardModuleAttribute : System.Attribute
    {
        public StandardModuleAttribute() { }
    }
    [System.ComponentModel.EditorBrowsableAttribute((System.ComponentModel.EditorBrowsableState)(1))]
    public sealed partial class StaticLocalInitFlag
    {
        public short State;
        public StaticLocalInitFlag() { }
    }
    [System.ComponentModel.EditorBrowsableAttribute((System.ComponentModel.EditorBrowsableState)(1))]
    public sealed partial class Utils
    {
        internal Utils() { }
        public static System.Array CopyArray(System.Array arySrc, System.Array aryDest) { throw null; }
    }
    [System.ComponentModel.EditorBrowsableAttribute((System.ComponentModel.EditorBrowsableState)(1))]
    public sealed partial class Versioned
    {
        internal Versioned() { }
        public static bool IsNumeric(object Expression) { throw null; }
        public static string SystemTypeName(string VbName) { throw null; }
        public static string VbTypeName(string SystemName) { throw null; }
    }
}
namespace Microsoft.VisualBasic.Devices
{
    public partial class NetworkAvailableEventArgs : System.EventArgs
    {
        public NetworkAvailableEventArgs(bool networkAvailable) { }
        public bool IsNetworkAvailable { get { throw null; } }
    }
}
namespace Microsoft.VisualBasic.FileIO
{
    public enum DeleteDirectoryOption
    {
        DeleteAllContents = 5,
        ThrowIfDirectoryNonEmpty = 4,
    }
    public enum FieldType
    {
        Delimited = 0,
        FixedWidth = 1,
    }
    public sealed partial class FileSystem
    {
        public FileSystem() { }
        public static string CurrentDirectory { get { throw null; } set { } }
        public static System.Collections.ObjectModel.ReadOnlyCollection<System.IO.DriveInfo> Drives { get { throw null; } }
        public static string CombinePath(string baseDirectory, string relativePath) { throw null; }
        public static void CopyDirectory(string sourceDirectoryName, string destinationDirectoryName) { }
        public static void CopyDirectory(string sourceDirectoryName, string destinationDirectoryName, bool overwrite) { }
        public static void CopyDirectory(string sourceDirectoryName, string destinationDirectoryName, UIOption showUI) { }
        public static void CopyDirectory(string sourceDirectoryName, string destinationDirectoryName, UIOption showUI, UICancelOption onUserCancel) { }        public static void CopyFile(string sourceFileName, string destinationFileName) { }
        public static void CopyFile(string sourceFileName, string destinationFileName, bool overwrite) { }
        public static void CopyFile(string sourceFileName, string destinationFileName, UIOption showUI) { }
        public static void CopyFile(string sourceFileName, string destinationFileName, UIOption showUI, UICancelOption onUserCancel) { }
        public static void CreateDirectory(string directory) { }
        public static void DeleteDirectory(string directory, DeleteDirectoryOption onDirectoryNotEmpty) { }
        public static void DeleteDirectory(string directory, UIOption showUI, RecycleOption recycle) { }
        public static void DeleteDirectory(string directory, UIOption showUI, RecycleOption recycle, UICancelOption onUserCancel) { }
        public static void DeleteFile(string file) { }
        public static void DeleteFile(string file, UIOption showUI, RecycleOption recycle) { }
        public static void DeleteFile(string file, UIOption showUI, RecycleOption recycle, UICancelOption onUserCancel) { }
        public static bool DirectoryExists(string directory) { throw null; }
        public static bool FileExists(string file) { throw null; }
        public static System.Collections.ObjectModel.ReadOnlyCollection<string> FindInFiles(string directory, string containsText, bool ignoreCase, Microsoft.VisualBasic.FileIO.SearchOption searchType) { throw null; }
        public static System.Collections.ObjectModel.ReadOnlyCollection<string> FindInFiles(string directory, string containsText, bool ignoreCase, Microsoft.VisualBasic.FileIO.SearchOption searchType, params string[] fileWildcards) { throw null; }
        public static System.Collections.ObjectModel.ReadOnlyCollection<string> GetDirectories(string directory) { throw null; }
        public static System.Collections.ObjectModel.ReadOnlyCollection<string> GetDirectories(string directory, SearchOption searchType, params string[] wildcards) { throw null; }
        public static System.IO.DirectoryInfo GetDirectoryInfo(string directory) { throw null; }
        public static System.IO.DriveInfo GetDriveInfo(string drive) { throw null; }
        public static System.IO.FileInfo GetFileInfo(string file) { throw null; }
        public static System.Collections.ObjectModel.ReadOnlyCollection<string> GetFiles(string directory) { throw null; }
        public static System.Collections.ObjectModel.ReadOnlyCollection<string> GetFiles(string directory, SearchOption searchType, params string[] wildcards) { throw null; }
        public static string GetName(string path) { throw null; }
        public static string GetParentPath(string path) { throw null; }
        public static string GetTempFileName() { throw null; }
        public static void MoveDirectory(string sourceDirectoryName, string destinationDirectoryName) { }
        public static void MoveDirectory(string sourceDirectoryName, string destinationDirectoryName, bool overwrite) { }
        public static void MoveDirectory(string sourceDirectoryName, string destinationDirectoryName, UIOption showUI) { }
        public static void MoveDirectory(string sourceDirectoryName, string destinationDirectoryName, UIOption showUI, UICancelOption onUserCancel) { }
        public static void MoveFile(string sourceFileName, string destinationFileName) { }
        public static void MoveFile(string sourceFileName, string destinationFileName, bool overwrite) { }
        public static void MoveFile(string sourceFileName, string destinationFileName, UIOption showUI) { }
        public static void MoveFile(string sourceFileName, string destinationFileName, UIOption showUI,UICancelOption onUserCancel) { }
        public static TextFieldParser OpenTextFieldParser(string file) { throw null; }
        public static TextFieldParser OpenTextFieldParser(string file, params int[] fieldWidths) { throw null; }
        public static TextFieldParser OpenTextFieldParser(string file, params string[] delimiters) { throw null; }
        public static System.IO.StreamReader OpenTextFileReader(string file) { throw null; }
        public static System.IO.StreamReader OpenTextFileReader(string file, System.Text.Encoding encoding) { throw null; }
        public static System.IO.StreamWriter OpenTextFileWriter(string file, bool append) { throw null; }
        public static System.IO.StreamWriter OpenTextFileWriter(string file, bool append, System.Text.Encoding encoding) { throw null; }
        public static byte[] ReadAllBytes(string file) { throw null; }
        public static string ReadAllText(string file) { throw null; }
        public static string ReadAllText(string file, System.Text.Encoding encoding) { throw null; }
        public static void RenameDirectory(string directory, string newName) { }
        public static void RenameFile(string file, string newName) { }
        public static void WriteAllBytes(string file, byte[] data, bool append) { }
        public static void WriteAllText(string file, string text, bool append) { }
        public static void WriteAllText(string file, string text, bool append, System.Text.Encoding encoding) { }
    }
    public partial class MalformedLineException : System.Exception
    {
        public MalformedLineException() { }
        [System.ComponentModel.EditorBrowsableAttribute(System.ComponentModel.EditorBrowsableState.Advanced)]
        protected MalformedLineException(System.Runtime.Serialization.SerializationInfo info, System.Runtime.Serialization.StreamingContext context) { }
        public MalformedLineException(string message) { }
        public MalformedLineException(string message, System.Exception innerException) { }
        public MalformedLineException(string message, long lineNumber) { }
        public MalformedLineException(string message, long lineNumber, System.Exception innerException) { }
        [System.ComponentModel.EditorBrowsableAttribute(System.ComponentModel.EditorBrowsableState.Always)]
        public long LineNumber { get { throw null; } set { } }
        [System.ComponentModel.EditorBrowsableAttribute(System.ComponentModel.EditorBrowsableState.Advanced)]
        public override void GetObjectData(System.Runtime.Serialization.SerializationInfo info, System.Runtime.Serialization.StreamingContext context) { }
        public override string ToString() { throw null; }
    }
    public enum RecycleOption
    {
        DeletePermanently = 2,
        SendToRecycleBin = 3,
    }
    public enum SearchOption
    {
        SearchAllSubDirectories = 3,
        SearchTopLevelOnly = 2,
    }
    public sealed partial class SpecialDirectories
    {
        public SpecialDirectories() { }
        public static string AllUsersApplicationData { get { throw null; } }
        public static string CurrentUserApplicationData { get { throw null; } }
        public static string Desktop { get { throw null; } }
        public static string MyDocuments { get { throw null; } }
        public static string MyMusic { get { throw null; } }
        public static string MyPictures { get { throw null; } }
        public static string ProgramFiles { get { throw null; } }
        public static string Programs { get { throw null; } }
        public static string Temp { get { throw null; } }
    }
    public partial class TextFieldParser : System.IDisposable
    {
        public TextFieldParser(System.IO.Stream stream) { }
        public TextFieldParser(System.IO.Stream stream, System.Text.Encoding defaultEncoding) { }
        public TextFieldParser(System.IO.Stream stream, System.Text.Encoding defaultEncoding, bool detectEncoding) { }
        public TextFieldParser(System.IO.Stream stream, System.Text.Encoding defaultEncoding, bool detectEncoding, bool leaveOpen) { }
        public TextFieldParser(System.IO.TextReader reader) { }
        public TextFieldParser(string path) { }
        public TextFieldParser(string path, System.Text.Encoding defaultEncoding) { }
        public TextFieldParser(string path, System.Text.Encoding defaultEncoding, bool detectEncoding) { }
        [System.ComponentModel.EditorBrowsableAttribute(System.ComponentModel.EditorBrowsableState.Advanced)]
        public string[] CommentTokens { get { throw null; } set { } }
        public string[] Delimiters { get { throw null; } set { } }
        public bool EndOfData { get { throw null; } }
        public string ErrorLine { get { throw null; } }
        public long ErrorLineNumber { get { throw null; } }
        public int[] FieldWidths { get { throw null; } set { } }
        [System.ComponentModel.EditorBrowsableAttribute(System.ComponentModel.EditorBrowsableState.Advanced)]
        public bool HasFieldsEnclosedInQuotes { get { throw null; } set { } }
        [System.ComponentModel.EditorBrowsableAttribute(System.ComponentModel.EditorBrowsableState.Advanced)]
        public long LineNumber { get { throw null; } }
        public Microsoft.VisualBasic.FileIO.FieldType TextFieldType { get { throw null; } set { } }
        public bool TrimWhiteSpace { get { throw null; } set { } }
        public void Close() { }
        void Dispose() { }
        protected virtual void Dispose(bool disposing) { }
        ~TextFieldParser() { }
        public string PeekChars(int numberOfChars) { throw null; }
        public string[] ReadFields() { throw null; }
        [System.ComponentModel.EditorBrowsableAttribute(System.ComponentModel.EditorBrowsableState.Advanced)]
        public string ReadLine() { throw null; }
        [System.ComponentModel.EditorBrowsableAttribute(System.ComponentModel.EditorBrowsableState.Advanced)]
        public string ReadToEnd() { throw null; }
        public void SetDelimiters(params string[] delimiters) { }
        public void SetFieldWidths(params int[] fieldWidths) { }
        void IDisposable.Dispose() { throw new NotImplementedException(); }
    }
    public enum UICancelOption
    {
        DoNothing = 2,
        ThrowException = 3
    }
    public enum UIOption
    {
        OnlyErrorDialogs = 2,
        AllDialogs = 3
    }
}<|MERGE_RESOLUTION|>--- conflicted
+++ resolved
@@ -78,7 +78,6 @@
         public const string vbTab = "\t";
         public const Microsoft.VisualBasic.CompareMethod vbTextCompare = Microsoft.VisualBasic.CompareMethod.Text;
         public const string vbVerticalTab = "\v";
-<<<<<<< HEAD
         public const CompareMethod vbBinaryCompare = CompareMethod.Binary;
         public const CompareMethod vbTextCompare = CompareMethod.Text;
         public const Interaction.MsgBoxResult vbAbort = Interaction.MsgBoxResult.Abort;
@@ -107,8 +106,6 @@
         public const Interaction.MsgBoxStyle vbSystemModal = Interaction.MsgBoxStyle.SystemModal;
         public const Interaction.MsgBoxStyle vbYesNo = Interaction.MsgBoxStyle.YesNo;
         public const Interaction.MsgBoxStyle vbYesNoCancel = Interaction.MsgBoxStyle.YesNoCancel;
-=======
->>>>>>> 78fb41d8
     }
 
     public sealed partial class ControlChars
