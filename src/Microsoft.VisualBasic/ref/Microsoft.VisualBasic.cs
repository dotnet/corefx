--- conflicted
+++ resolved
@@ -101,7 +101,6 @@
         {
         }
     }
-<<<<<<< HEAD
     
     public enum MsgBoxResult
     {
@@ -151,8 +150,6 @@
         MsgBoxSetForeground = 0x10000
     }
 
-=======
->>>>>>> 7e40df42
     [System.AttributeUsageAttribute((System.AttributeTargets)(4), Inherited=false, AllowMultiple=false)]
     public sealed partial class ComClassAttribute : System.Attribute
     {
@@ -190,11 +187,7 @@
         }
 
         public const string vbBack = "\b";
-<<<<<<< HEAD
-        public const CompareMethod vbBinaryCompare = CompareMethod.Binary;
-=======
         public const Microsoft.VisualBasic.CompareMethod vbBinaryCompare = Microsoft.VisualBasic.CompareMethod.Binary;
->>>>>>> 7e40df42
         public const string vbCr = "\r";
         public const string vbCrLf = "\r\n";
         public const string vbFormFeed = "\f";
@@ -206,8 +199,7 @@
         public const string vbNullChar = "\0";
         public const string vbNullString = null;
         public const string vbTab = "\t";
-<<<<<<< HEAD
-        public const CompareMethod vbTextCompare = CompareMethod.Text;
+        public const Microsoft.VisualBasic.CompareMethod vbTextCompare = Microsoft.VisualBasic.CompareMethod.Text;
         public const string vbVerticalTab = "\v";
 
         //MsgBoxResult
@@ -242,10 +234,6 @@
         public const MsgBoxStyle vbMsgBoxRight = MsgBoxStyle.MsgBoxRight;
         public const MsgBoxStyle vbMsgBoxRtlReading = MsgBoxStyle.MsgBoxRtlReading;
         public const MsgBoxStyle vbMsgBoxSetForeground = MsgBoxStyle.MsgBoxSetForeground;
-=======
-        public const Microsoft.VisualBasic.CompareMethod vbTextCompare = Microsoft.VisualBasic.CompareMethod.Text;
-        public const string vbVerticalTab = "\v";
->>>>>>> 7e40df42
     }
 
     public sealed partial class ControlChars
@@ -448,12 +436,9 @@
         public static object ChangeType(object Expression, System.Type TargetType) { throw null; }
         [System.ObsoleteAttribute("do not use this method", true)]
         public static object FallbackUserDefinedConversion(object Expression, System.Type TargetType) { throw null; }
-<<<<<<< HEAD
-=======
         public static string FromCharAndCount(char Value, int Count) { throw null; }
         public static string FromCharArray(char[] Value) { throw null; }
         public static string FromCharArraySubset(char[] Value, int StartIndex, int Length) { throw null; }
->>>>>>> 7e40df42
         public static bool ToBoolean(object Value) { throw null; }
         public static bool ToBoolean(string Value) { throw null; }
         public static byte ToByte(object Value) { throw null; }
