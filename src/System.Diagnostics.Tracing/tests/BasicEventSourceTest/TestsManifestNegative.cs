--- conflicted
+++ resolved
@@ -67,19 +67,11 @@
 
             Assert.NotNull(EventSource.GenerateManifest(typeof(Sdt.UnsealedEventSource), string.Empty));
 
-<<<<<<< HEAD
-            Exception e = Assert.Throws<ArgumentException>(() => EventSource.GenerateManifest(typeof(Sdt.UnsealedEventSource), string.Empty, strictOptions));
+            Exception e = AssertExtensions.Throws<ArgumentException>(null, () => EventSource.GenerateManifest(typeof(Sdt.UnsealedEventSource), string.Empty, strictOptions));
             AsserExceptionStringsEqual(() => GetResourceString("EventSource_TypeMustBeSealedOrAbstract"), e);
 
-            e = Assert.Throws<ArgumentException>(() => EventSource.GenerateManifest(typeof(Sdt.UnsealedEventSource), string.Empty, strictOptions));
+            e = AssertExtensions.Throws<ArgumentException>(null, () => EventSource.GenerateManifest(typeof(Sdt.UnsealedEventSource), string.Empty, strictOptions));
             AsserExceptionStringsEqual(() => GetResourceString("EventSource_TypeMustBeSealedOrAbstract"), e);
-=======
-            Exception e = AssertExtensions.Throws<ArgumentException>(null, () => EventSource.GenerateManifest(typeof(Sdt.UnsealedEventSource), string.Empty, strictOptions));
-            Assert.Equal(GetResourceString("EventSource_TypeMustBeSealedOrAbstract"), e.Message);
-
-            e = AssertExtensions.Throws<ArgumentException>(null, () => EventSource.GenerateManifest(typeof(Sdt.UnsealedEventSource), string.Empty, strictOptions));
-            Assert.Equal(GetResourceString("EventSource_TypeMustBeSealedOrAbstract"), e.Message);
->>>>>>> 04a4db80
 
             // starting with NuGet we allow non-void returning methods as long as they have the [Event] attribute
             Assert.NotNull(EventSource.GenerateManifest(typeof(Sdt.EventWithReturnEventSource), string.Empty));
@@ -88,31 +80,17 @@
 
             Assert.NotNull(EventSource.GenerateManifest(typeof(Sdt.EventWithReturnEventSource), string.Empty, EventManifestOptions.AllowEventSourceOverride));
 
-<<<<<<< HEAD
-            e = Assert.Throws<ArgumentException>(() => EventSource.GenerateManifest(typeof(Sdt.NegativeEventIdEventSource), string.Empty));
+            e = AssertExtensions.Throws<ArgumentException>(null, () => EventSource.GenerateManifest(typeof(Sdt.NegativeEventIdEventSource), string.Empty));
             AsserExceptionStringsEqual(() => GetResourceString("EventSource_NeedPositiveId", "WriteInteger"), e);
 
-            e = Assert.Throws<ArgumentException>(() => EventSource.GenerateManifest(typeof(Sdt.NegativeEventIdEventSource), string.Empty, strictOptions));
+            e = AssertExtensions.Throws<ArgumentException>(null, () => EventSource.GenerateManifest(typeof(Sdt.NegativeEventIdEventSource), string.Empty, strictOptions));
             AsserExceptionStringsEqual(() => GetResourceString("EventSource_NeedPositiveId", "WriteInteger"), e);
 
-            e = Assert.Throws<ArgumentException>(() => EventSource.GenerateManifest(typeof(Sdt.NegativeEventIdEventSource), string.Empty, EventManifestOptions.AllowEventSourceOverride));
+            e = AssertExtensions.Throws<ArgumentException>(null, () => EventSource.GenerateManifest(typeof(Sdt.NegativeEventIdEventSource), string.Empty, EventManifestOptions.AllowEventSourceOverride));
             AsserExceptionStringsEqual(() => GetResourceString("EventSource_NeedPositiveId", "WriteInteger"), e);
 
-            e = Assert.Throws<ArgumentException>(() => EventSource.GenerateManifest(typeof(Sdt.OutOfRangeKwdEventSource), string.Empty, strictOptions));
-            AsserExceptionStringsEqual(() => String.Join(Environment.NewLine,
-=======
-            e = AssertExtensions.Throws<ArgumentException>(null, () => EventSource.GenerateManifest(typeof(Sdt.NegativeEventIdEventSource), string.Empty));
-            Assert.Equal(GetResourceString("EventSource_NeedPositiveId", "WriteInteger"), e.Message);
-
-            e = AssertExtensions.Throws<ArgumentException>(null, () => EventSource.GenerateManifest(typeof(Sdt.NegativeEventIdEventSource), string.Empty, strictOptions));
-            Assert.Equal(GetResourceString("EventSource_NeedPositiveId", "WriteInteger"), e.Message);
-
-            e = AssertExtensions.Throws<ArgumentException>(null, () => EventSource.GenerateManifest(typeof(Sdt.NegativeEventIdEventSource), string.Empty, EventManifestOptions.AllowEventSourceOverride));
-            Assert.Equal(GetResourceString("EventSource_NeedPositiveId", "WriteInteger"), e.Message);
-
             e = AssertExtensions.Throws<ArgumentException>(null, () => EventSource.GenerateManifest(typeof(Sdt.OutOfRangeKwdEventSource), string.Empty, strictOptions));
-            Assert.Equal(String.Join(Environment.NewLine,
->>>>>>> 04a4db80
+            AsserExceptionStringsEqual(() => String.Join(Environment.NewLine,
                                      GetResourceString("EventSource_IllegalKeywordsValue", "Kwd1", "0x100000000000"),
                                      GetResourceString("EventSource_KeywordCollision", "Session3", "Kwd1", "0x100000000000")),
                           e);
@@ -127,47 +105,28 @@
                 () => EventSource.GenerateManifest(typeof(Sdt.EventWithAdminChannelNoMessageEventSource), string.Empty, strictOptions));
 #endif // USE_ETW
 
-<<<<<<< HEAD
-            e = Assert.Throws<ArgumentException>(() => EventSource.GenerateManifest(typeof(Sdt.ReservedOpcodeEventSource), string.Empty, strictOptions));
-            AsserExceptionStringsEqual(() => String.Join(Environment.NewLine,
-=======
             e = AssertExtensions.Throws<ArgumentException>(null, () => EventSource.GenerateManifest(typeof(Sdt.ReservedOpcodeEventSource), string.Empty, strictOptions));
-            Assert.Equal(String.Join(Environment.NewLine,
->>>>>>> 04a4db80
+            AsserExceptionStringsEqual(() => String.Join(Environment.NewLine,
                                      GetResourceString("EventSource_IllegalOpcodeValue", "Op1", 3),
                                      GetResourceString("EventSource_EventMustHaveTaskIfNonDefaultOpcode", "WriteInteger", 1)),
                           e);
 
-<<<<<<< HEAD
-            e = Assert.Throws<ArgumentException>(() => EventSource.GenerateManifest(typeof(Sdt.ReservedOpcodeEventSource), string.Empty, strictOptions));
-            AsserExceptionStringsEqual(() => String.Join(Environment.NewLine,
-=======
             e = AssertExtensions.Throws<ArgumentException>(null, () => EventSource.GenerateManifest(typeof(Sdt.ReservedOpcodeEventSource), string.Empty, strictOptions));
-            Assert.Equal(String.Join(Environment.NewLine,
->>>>>>> 04a4db80
+            AsserExceptionStringsEqual(() => String.Join(Environment.NewLine,
                                      GetResourceString("EventSource_IllegalOpcodeValue", "Op1", 3),
                                      GetResourceString("EventSource_EventMustHaveTaskIfNonDefaultOpcode", "WriteInteger", 1)),
                           e);
 
-<<<<<<< HEAD
-            e = Assert.Throws<ArgumentException>(() => EventSource.GenerateManifest(typeof(Sdt.EnumKindMismatchEventSource), string.Empty));
+            e = AssertExtensions.Throws<ArgumentException>(null, () => EventSource.GenerateManifest(typeof(Sdt.EnumKindMismatchEventSource), string.Empty));
             AsserExceptionStringsEqual(() => GetResourceString("EventSource_UndefinedKeyword", "0x1", "WriteInteger"), e);
 
-            e = Assert.Throws<ArgumentException>(() => EventSource.GenerateManifest(typeof(Sdt.EnumKindMismatchEventSource), string.Empty, strictOptions));
-            AsserExceptionStringsEqual(() => String.Join(Environment.NewLine,
-=======
-            e = AssertExtensions.Throws<ArgumentException>(null, () => EventSource.GenerateManifest(typeof(Sdt.EnumKindMismatchEventSource), string.Empty));
-            Assert.Equal(GetResourceString("EventSource_UndefinedKeyword", "0x1", "WriteInteger"), e.Message);
-
             e = AssertExtensions.Throws<ArgumentException>(null, () => EventSource.GenerateManifest(typeof(Sdt.EnumKindMismatchEventSource), string.Empty, strictOptions));
-            Assert.Equal(String.Join(Environment.NewLine,
->>>>>>> 04a4db80
+            AsserExceptionStringsEqual(() => String.Join(Environment.NewLine,
                                      GetResourceString("EventSource_EnumKindMismatch", "Op1", "EventKeywords", "Opcodes"),
                                      GetResourceString("EventSource_UndefinedKeyword", "0x1", "WriteInteger")),
                           e);
 
-<<<<<<< HEAD
-            e = Assert.Throws<ArgumentException>(() => EventSource.GenerateManifest(typeof(Sdt.EnumKindMismatchEventSource), string.Empty, EventManifestOptions.AllowEventSourceOverride));
+            e = AssertExtensions.Throws<ArgumentException>(null, () => EventSource.GenerateManifest(typeof(Sdt.EnumKindMismatchEventSource), string.Empty, EventManifestOptions.AllowEventSourceOverride));
             AsserExceptionStringsEqual(() => GetResourceString("EventSource_UndefinedKeyword", "0x1", "WriteInteger"), e);
 
             Assert.NotNull(EventSource.GenerateManifest(typeof(Sdt.MismatchIdEventSource), string.Empty));
@@ -175,152 +134,80 @@
             // These tests require the IL to be present for inspection.
             if (!PlatformDetection.IsNetNative)
             {
-                e = Assert.Throws<ArgumentException>(() => EventSource.GenerateManifest(typeof(Sdt.MismatchIdEventSource), string.Empty, strictOptions));
+                e = AssertExtensions.Throws<ArgumentException>(null, () => EventSource.GenerateManifest(typeof(Sdt.MismatchIdEventSource), string.Empty, strictOptions));
                 AsserExceptionStringsEqual(() => GetResourceString("EventSource_MismatchIdToWriteEvent", "WriteInteger", 10, 1), e);
 
-                e = Assert.Throws<ArgumentException>(() => EventSource.GenerateManifest(typeof(Sdt.MismatchIdEventSource), string.Empty, strictOptions));
+                e = AssertExtensions.Throws<ArgumentException>(null, () => EventSource.GenerateManifest(typeof(Sdt.MismatchIdEventSource), string.Empty, strictOptions));
                 AsserExceptionStringsEqual(() => GetResourceString("EventSource_MismatchIdToWriteEvent", "WriteInteger", 10, 1), e);
             }
 
             Assert.NotNull(EventSource.GenerateManifest(typeof(Sdt.EventIdReusedEventSource), string.Empty));
 
-            e = Assert.Throws<ArgumentException>(() => EventSource.GenerateManifest(typeof(Sdt.EventIdReusedEventSource), string.Empty, strictOptions));
-            AsserExceptionStringsEqual(() => String.Join(Environment.NewLine,
-=======
-            e = AssertExtensions.Throws<ArgumentException>(null, () => EventSource.GenerateManifest(typeof(Sdt.EnumKindMismatchEventSource), string.Empty, EventManifestOptions.AllowEventSourceOverride));
-            Assert.Equal(GetResourceString("EventSource_UndefinedKeyword", "0x1", "WriteInteger"), e.Message);
-
-            Assert.NotNull(EventSource.GenerateManifest(typeof(Sdt.MismatchIdEventSource), string.Empty));
-
-            e = AssertExtensions.Throws<ArgumentException>(null, () => EventSource.GenerateManifest(typeof(Sdt.MismatchIdEventSource), string.Empty, strictOptions));
-            Assert.Equal(GetResourceString("EventSource_MismatchIdToWriteEvent", "WriteInteger", 10, 1), e.Message);
-
-            e = AssertExtensions.Throws<ArgumentException>(null, () => EventSource.GenerateManifest(typeof(Sdt.MismatchIdEventSource), string.Empty, strictOptions));
-            Assert.Equal(GetResourceString("EventSource_MismatchIdToWriteEvent", "WriteInteger", 10, 1), e.Message);
-
-            Assert.NotNull(EventSource.GenerateManifest(typeof(Sdt.EventIdReusedEventSource), string.Empty));
-
             e = AssertExtensions.Throws<ArgumentException>(null, () => EventSource.GenerateManifest(typeof(Sdt.EventIdReusedEventSource), string.Empty, strictOptions));
-            Assert.Equal(String.Join(Environment.NewLine,
->>>>>>> 04a4db80
+            AsserExceptionStringsEqual(() => String.Join(Environment.NewLine,
                                      GetResourceString("EventSource_EventIdReused", "WriteInteger2", 1, "WriteInteger1"),
                                      GetResourceString("EventSource_TaskOpcodePairReused", "WriteInteger2", 1, "WriteInteger1", 1)),
                           e);
 
-<<<<<<< HEAD
-            e = Assert.Throws<ArgumentException>(() => EventSource.GenerateManifest(typeof(Sdt.EventIdReusedEventSource), string.Empty, strictOptions));
-            AsserExceptionStringsEqual(() => String.Join(Environment.NewLine,
-=======
+
             e = AssertExtensions.Throws<ArgumentException>(null, () => EventSource.GenerateManifest(typeof(Sdt.EventIdReusedEventSource), string.Empty, strictOptions));
-            Assert.Equal(String.Join(Environment.NewLine,
->>>>>>> 04a4db80
+            AsserExceptionStringsEqual(() => String.Join(Environment.NewLine,
                                      GetResourceString("EventSource_EventIdReused", "WriteInteger2", 1, "WriteInteger1"),
                                      GetResourceString("EventSource_TaskOpcodePairReused", "WriteInteger2", 1, "WriteInteger1", 1)),
                           e);
 
-<<<<<<< HEAD
-            e = Assert.Throws<ArgumentException>(() => EventSource.GenerateManifest(typeof(Sdt.EventNameReusedEventSource), string.Empty, strictOptions));
+            e = AssertExtensions.Throws<ArgumentException>(null, () => EventSource.GenerateManifest(typeof(Sdt.EventNameReusedEventSource), string.Empty, strictOptions));
             AsserExceptionStringsEqual(() => GetResourceString("EventSource_EventNameReused", "WriteInteger"), e);
 
-            e = Assert.Throws<ArgumentException>(() => EventSource.GenerateManifest(typeof(Sdt.EventNameReusedEventSource), string.Empty, strictOptions));
+            e = AssertExtensions.Throws<ArgumentException>(null, () => EventSource.GenerateManifest(typeof(Sdt.EventNameReusedEventSource), string.Empty, strictOptions));
             AsserExceptionStringsEqual(() => GetResourceString("EventSource_EventNameReused", "WriteInteger"), e);
 
             Assert.NotNull(EventSource.GenerateManifest(typeof(Sdt.TaskOpcodePairReusedEventSource), string.Empty));
 
-            e = Assert.Throws<ArgumentException>(() => EventSource.GenerateManifest(typeof(Sdt.TaskOpcodePairReusedEventSource), string.Empty, strictOptions));
+            e = AssertExtensions.Throws<ArgumentException>(null, () => EventSource.GenerateManifest(typeof(Sdt.TaskOpcodePairReusedEventSource), string.Empty, strictOptions));
             AsserExceptionStringsEqual(() => GetResourceString("EventSource_TaskOpcodePairReused", "WriteInteger2", 2, "WriteInteger1", 1), e);
 
-            e = Assert.Throws<ArgumentException>(() => EventSource.GenerateManifest(typeof(Sdt.TaskOpcodePairReusedEventSource), string.Empty, strictOptions));
+            e = AssertExtensions.Throws<ArgumentException>(null, () => EventSource.GenerateManifest(typeof(Sdt.TaskOpcodePairReusedEventSource), string.Empty, strictOptions));
             AsserExceptionStringsEqual(() => GetResourceString("EventSource_TaskOpcodePairReused", "WriteInteger2", 2, "WriteInteger1", 1), e);
 
             Assert.NotNull(EventSource.GenerateManifest(typeof(Sdt.EventWithOpcodeNoTaskEventSource), string.Empty));
 
-            e = Assert.Throws<ArgumentException>(() => EventSource.GenerateManifest(typeof(Sdt.EventWithOpcodeNoTaskEventSource), string.Empty, strictOptions));
+            e = AssertExtensions.Throws<ArgumentException>(null, () => EventSource.GenerateManifest(typeof(Sdt.EventWithOpcodeNoTaskEventSource), string.Empty, strictOptions));
             AsserExceptionStringsEqual(() => GetResourceString("EventSource_EventMustHaveTaskIfNonDefaultOpcode", "WriteInteger", 1), e);
 
-            e = Assert.Throws<ArgumentException>(() => EventSource.GenerateManifest(typeof(Sdt.EventWithOpcodeNoTaskEventSource), string.Empty, strictOptions));
+            e = AssertExtensions.Throws<ArgumentException>(null, () => EventSource.GenerateManifest(typeof(Sdt.EventWithOpcodeNoTaskEventSource), string.Empty, strictOptions));
             AsserExceptionStringsEqual(() => GetResourceString("EventSource_EventMustHaveTaskIfNonDefaultOpcode", "WriteInteger", 1), e);
 
             Assert.NotNull(EventSource.GenerateManifest(typeof(Sdt.EventWithInvalidMessageEventSource), string.Empty));
 
-            e = Assert.Throws<ArgumentException>(() => EventSource.GenerateManifest(typeof(Sdt.EventWithInvalidMessageEventSource), string.Empty, strictOptions));
+            e = AssertExtensions.Throws<ArgumentException>(null, () => EventSource.GenerateManifest(typeof(Sdt.EventWithInvalidMessageEventSource), string.Empty, strictOptions));
             AsserExceptionStringsEqual(() => GetResourceString("EventSource_UnsupportedMessageProperty", "WriteString", "Message = {0,12:G}"), e);
             
-            e = Assert.Throws<ArgumentException>(() => EventSource.GenerateManifest(typeof(Sdt.AbstractWithKwdTaskOpcodeEventSource), string.Empty, strictOptions));
-            AsserExceptionStringsEqual(() => String.Join(Environment.NewLine,
-=======
-            e = AssertExtensions.Throws<ArgumentException>(null, () => EventSource.GenerateManifest(typeof(Sdt.EventNameReusedEventSource), string.Empty, strictOptions));
-            Assert.Equal(GetResourceString("EventSource_EventNameReused", "WriteInteger"), e.Message);
-
-            e = AssertExtensions.Throws<ArgumentException>(null, () => EventSource.GenerateManifest(typeof(Sdt.EventNameReusedEventSource), string.Empty, strictOptions));
-            Assert.Equal(GetResourceString("EventSource_EventNameReused", "WriteInteger"), e.Message);
-
-            Assert.NotNull(EventSource.GenerateManifest(typeof(Sdt.TaskOpcodePairReusedEventSource), string.Empty));
-
-            e = AssertExtensions.Throws<ArgumentException>(null, () => EventSource.GenerateManifest(typeof(Sdt.TaskOpcodePairReusedEventSource), string.Empty, strictOptions));
-            Assert.Equal(GetResourceString("EventSource_TaskOpcodePairReused", "WriteInteger2", 2, "WriteInteger1", 1), e.Message);
-
-            e = AssertExtensions.Throws<ArgumentException>(null, () => EventSource.GenerateManifest(typeof(Sdt.TaskOpcodePairReusedEventSource), string.Empty, strictOptions));
-            Assert.Equal(GetResourceString("EventSource_TaskOpcodePairReused", "WriteInteger2", 2, "WriteInteger1", 1), e.Message);
-
-            Assert.NotNull(EventSource.GenerateManifest(typeof(Sdt.EventWithOpcodeNoTaskEventSource), string.Empty));
-
-            e = AssertExtensions.Throws<ArgumentException>(null, () => EventSource.GenerateManifest(typeof(Sdt.EventWithOpcodeNoTaskEventSource), string.Empty, strictOptions));
-            Assert.Equal(GetResourceString("EventSource_EventMustHaveTaskIfNonDefaultOpcode", "WriteInteger", 1), e.Message);
-
-            e = AssertExtensions.Throws<ArgumentException>(null, () => EventSource.GenerateManifest(typeof(Sdt.EventWithOpcodeNoTaskEventSource), string.Empty, strictOptions));
-            Assert.Equal(GetResourceString("EventSource_EventMustHaveTaskIfNonDefaultOpcode", "WriteInteger", 1), e.Message);
-
-            Assert.NotNull(EventSource.GenerateManifest(typeof(Sdt.EventWithInvalidMessageEventSource), string.Empty));
-
-            e = AssertExtensions.Throws<ArgumentException>(null, () => EventSource.GenerateManifest(typeof(Sdt.EventWithInvalidMessageEventSource), string.Empty, strictOptions));
-            Assert.Equal(GetResourceString("EventSource_UnsupportedMessageProperty", "WriteString", "Message = {0,12:G}"), e.Message);
-            
             e = AssertExtensions.Throws<ArgumentException>(null, () => EventSource.GenerateManifest(typeof(Sdt.AbstractWithKwdTaskOpcodeEventSource), string.Empty, strictOptions));
-            Assert.Equal(String.Join(Environment.NewLine,
->>>>>>> 04a4db80
+            AsserExceptionStringsEqual(() => String.Join(Environment.NewLine,
                                      GetResourceString("EventSource_AbstractMustNotDeclareKTOC", "Keywords"),
                                      GetResourceString("EventSource_AbstractMustNotDeclareKTOC", "Tasks"),
                                      GetResourceString("EventSource_AbstractMustNotDeclareKTOC", "Opcodes")),
                           e);
 
-<<<<<<< HEAD
-            e = Assert.Throws<ArgumentException>(() => EventSource.GenerateManifest(typeof(Sdt.AbstractWithKwdTaskOpcodeEventSource), string.Empty, strictOptions));
-            AsserExceptionStringsEqual(() => String.Join(Environment.NewLine,
-=======
             e = AssertExtensions.Throws<ArgumentException>(null, () => EventSource.GenerateManifest(typeof(Sdt.AbstractWithKwdTaskOpcodeEventSource), string.Empty, strictOptions));
-            Assert.Equal(String.Join(Environment.NewLine,
->>>>>>> 04a4db80
+            AsserExceptionStringsEqual(() => String.Join(Environment.NewLine,
                                      GetResourceString("EventSource_AbstractMustNotDeclareKTOC", "Keywords"),
                                      GetResourceString("EventSource_AbstractMustNotDeclareKTOC", "Tasks"),
                                      GetResourceString("EventSource_AbstractMustNotDeclareKTOC", "Opcodes")),
                           e);
 
-<<<<<<< HEAD
-            e = Assert.Throws<ArgumentException>(() => EventSource.GenerateManifest(typeof(Sdt.AbstractWithEventsEventSource), string.Empty, strictOptions));
+            e = AssertExtensions.Throws<ArgumentException>(null, () => EventSource.GenerateManifest(typeof(Sdt.AbstractWithEventsEventSource), string.Empty, strictOptions));
             AsserExceptionStringsEqual(() => GetResourceString("EventSource_AbstractMustNotDeclareEventMethods", "WriteInteger", 1), e);
 
-            e = Assert.Throws<ArgumentException>(() => EventSource.GenerateManifest(typeof(Sdt.AbstractWithEventsEventSource), string.Empty, strictOptions));
+            e = AssertExtensions.Throws<ArgumentException>(null, () => EventSource.GenerateManifest(typeof(Sdt.AbstractWithEventsEventSource), string.Empty, strictOptions));
             AsserExceptionStringsEqual(() => GetResourceString("EventSource_AbstractMustNotDeclareEventMethods", "WriteInteger", 1), e);
 
-            e = Assert.Throws<ArgumentException>(() => EventSource.GenerateManifest(typeof(Sdt.ImplementsInterfaceEventSource), string.Empty, strictOptions));
+            e = AssertExtensions.Throws<ArgumentException>(null, () => EventSource.GenerateManifest(typeof(Sdt.ImplementsInterfaceEventSource), string.Empty, strictOptions));
             AsserExceptionStringsEqual(() => GetResourceString("EventSource_EventMustNotBeExplicitImplementation", "SdtEventSources.ILogging.Error", 1), e);
 
-            e = Assert.Throws<ArgumentException>(() => EventSource.GenerateManifest(typeof(Sdt.ImplementsInterfaceEventSource), string.Empty, strictOptions));
+            e = AssertExtensions.Throws<ArgumentException>(null, () => EventSource.GenerateManifest(typeof(Sdt.ImplementsInterfaceEventSource), string.Empty, strictOptions));
             AsserExceptionStringsEqual(() => GetResourceString("EventSource_EventMustNotBeExplicitImplementation", "SdtEventSources.ILogging.Error", 1), e);
-=======
-            e = AssertExtensions.Throws<ArgumentException>(null, () => EventSource.GenerateManifest(typeof(Sdt.AbstractWithEventsEventSource), string.Empty, strictOptions));
-            Assert.Equal(GetResourceString("EventSource_AbstractMustNotDeclareEventMethods", "WriteInteger", 1), e.Message);
-
-            e = AssertExtensions.Throws<ArgumentException>(null, () => EventSource.GenerateManifest(typeof(Sdt.AbstractWithEventsEventSource), string.Empty, strictOptions));
-            Assert.Equal(GetResourceString("EventSource_AbstractMustNotDeclareEventMethods", "WriteInteger", 1), e.Message);
-
-            e = AssertExtensions.Throws<ArgumentException>(null, () => EventSource.GenerateManifest(typeof(Sdt.ImplementsInterfaceEventSource), string.Empty, strictOptions));
-            Assert.Equal(GetResourceString("EventSource_EventMustNotBeExplicitImplementation", "SdtEventSources.ILogging.Error", 1), e.Message);
-
-            e = AssertExtensions.Throws<ArgumentException>(null, () => EventSource.GenerateManifest(typeof(Sdt.ImplementsInterfaceEventSource), string.Empty, strictOptions));
-            Assert.Equal(GetResourceString("EventSource_EventMustNotBeExplicitImplementation", "SdtEventSources.ILogging.Error", 1), e.Message);
->>>>>>> 04a4db80
 
             TestUtilities.CheckNoEventSourcesRunning("Stop");
         }
