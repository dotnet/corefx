--- conflicted
+++ resolved
@@ -178,14 +178,10 @@
       <Link>Common\System\Security\Cryptography\Asn1\SubjectPublicKeyInfoAsn.cs</Link>
     </Compile>
   </ItemGroup>
-<<<<<<< HEAD
   <ItemGroup Condition=" '$(TargetsWindows)' == 'true' ">
-=======
-  <ItemGroup Condition=" '$(TargetsWindows)' == 'true' and '$(IsPartialFacadeAssembly)' != 'true'">
     <Compile Include="System\Security\Cryptography\AesGcm.Windows.cs" />
     <Compile Include="System\Security\Cryptography\AesCcm.Windows.cs" />
     <Compile Include="System\Security\Cryptography\AesAEAD.Windows.cs" />
->>>>>>> d9193a1b
     <Compile Include="System\Security\Cryptography\CngKeyLite.cs" />
     <Compile Include="System\Security\Cryptography\CngPkcs8.cs" />
     <Compile Include="System\Security\Cryptography\DSACng.cs" />
