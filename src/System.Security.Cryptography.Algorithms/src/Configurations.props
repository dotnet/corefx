--- conflicted
+++ resolved
@@ -7,10 +7,7 @@
       netcoreapp-Windows_NT;
       netfx-Windows_NT;
       net47-Windows_NT;
-<<<<<<< HEAD
-=======
       net471-Windows_NT;
->>>>>>> a671d624
       uap-Windows_NT;
     </BuildConfigurations>
   </PropertyGroup>
