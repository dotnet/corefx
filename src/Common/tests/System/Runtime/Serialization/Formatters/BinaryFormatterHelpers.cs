--- conflicted
+++ resolved
@@ -74,58 +74,11 @@
             }
         }
 
-<<<<<<< HEAD
-        public static void AssertExceptionDeserializationFails<T>() where T : Exception
-        {
-            // .NET Core and .NET Native throw PlatformNotSupportedExceptions when deserializing many exceptions.
-            // The .NET Framework supports full deserialization.
-            if (PlatformDetection.IsFullFramework)
-            {
-                return;
-            }
-
-            // Construct a valid serialization payload. This is necessary as most constructors call
-            // the base constructor before throwing a PlatformNotSupportedException, and the base
-            // constructor validates the SerializationInfo passed.
-            var info = new SerializationInfo(typeof(T), new FormatterConverter());
-            info.AddValue("ClassName", "ClassName");
-            info.AddValue("Message", "Message");
-            info.AddValue("InnerException", null);
-            info.AddValue("HelpURL", null);
-            info.AddValue("StackTraceString", null);
-            info.AddValue("RemoteStackTraceString", null);
-            info.AddValue("RemoteStackIndex", 5);
-            info.AddValue("HResult", 5);
-            info.AddValue("Source", null);
-            info.AddValue("ExceptionMethod", null);
-
-            // Serialization constructors are of the form .ctor(SerializationInfo, StreamingContext).
-            ConstructorInfo constructor = null;
-            foreach (ConstructorInfo c in typeof(T).GetTypeInfo().DeclaredConstructors)
-            {
-                ParameterInfo[] parameters = c.GetParameters();
-                if (parameters.Length == 2 && parameters[0].ParameterType == typeof(SerializationInfo) && parameters[1].ParameterType == typeof(StreamingContext))
-                {
-                    constructor = c;
-                    break;
-                }
-            };
-
-            // .NET Native prevents reflection on private constructors on non-serializable types.
-            if (constructor == null)
-            {
-                return;
-            }
-
-            Exception ex = Assert.Throws<TargetInvocationException>(() => constructor.Invoke(new object[] { info, new StreamingContext() }));
-            Assert.IsType<PlatformNotSupportedException>(ex.InnerException);
-=======
         public static object FromBase64String(string base64Str, 
             FormatterAssemblyStyle assemblyStyle = FormatterAssemblyStyle.Full)
         {
             byte[] raw = Convert.FromBase64String(base64Str);
             return FromByteArray(raw, assemblyStyle);
->>>>>>> a671d624
         }
     }
 }