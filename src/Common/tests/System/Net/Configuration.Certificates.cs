// Licensed to the .NET Foundation under one or more agreements.
// The .NET Foundation licenses this file to you under the MIT license.
// See the LICENSE file in the project root for more information.

using System.Diagnostics;
using System.IO;
using System.Runtime.InteropServices;
using System.Security.Authentication;
using System.Security.Cryptography.X509Certificates;
using System.Threading;
using Xunit;

namespace System.Net.Test.Common
{
    public static partial class Configuration
    {
        public static partial class Certificates
        {
            private const string CertificatePassword = "testcertificate";
            private const string TestDataFolder = "TestData";
<<<<<<< HEAD

            private static Mutex m;
            private const int MutexTimeout = 120 * 1000;

            static Certificates()
            {
                if (PlatformDetection.IsUap)
                {
                    // UWP doesn't support Global mutexes.
                    m = new Mutex(false, "Local\\CoreFXTest.Configuration.Certificates.LoadPfxCertificate");
                }
                else
                {
                    m = new Mutex(false, "Global\\CoreFXTest.Configuration.Certificates.LoadPfxCertificate");
                }
            }
=======
            private static Mutex m = new Mutex(false, "Global\\CoreFXTest.Configuration.Certificates.LoadPfxCertificate");
            private const int MutexTimeout = 120 * 1000;
>>>>>>> a671d624

            public static X509Certificate2 GetServerCertificate() => GetCertWithPrivateKey(GetServerCertificateCollection());

            public static X509Certificate2 GetClientCertificate() => GetCertWithPrivateKey(GetClientCertificateCollection());

            public static X509Certificate2 GetNoEKUCertificate() => GetCertWithPrivateKey(GetNoEKUCertificateCollection());

            public static X509Certificate2 GetSelfSignedServerCertificate() => GetCertWithPrivateKey(GetSelfSignedServerCertificateCollection());

            public static X509Certificate2 GetSelfSignedClientCertificate() => GetCertWithPrivateKey(GetSelfSignedClientCertificateCollection());

            public static X509Certificate2Collection GetServerCertificateCollection() => GetCertificateCollection("testservereku.contoso.com.pfx");

            public static X509Certificate2Collection GetClientCertificateCollection() => GetCertificateCollection("testclienteku.contoso.com.pfx");

            public static X509Certificate2Collection GetNoEKUCertificateCollection() => GetCertificateCollection("testnoeku.contoso.com.pfx");

            public static X509Certificate2Collection GetSelfSignedServerCertificateCollection() => GetCertificateCollection("testselfsignedservereku.contoso.com.pfx");

            public static X509Certificate2Collection GetSelfSignedClientCertificateCollection() => GetCertificateCollection("testselfsignedclienteku.contoso.com.pfx");

            private static X509Certificate2Collection GetCertificateCollection(string certificateFileName)
            {
                // On Windows, .Net Core applications should not import PFX files in parallel to avoid a known system-level race condition.
                // This bug results in corrupting the X509Certificate2 certificate state.
                try
                {
                    Assert.True(m.WaitOne(MutexTimeout), "Cannot acquire the global certificate mutex.");

                    var certCollection = new X509Certificate2Collection();
                    certCollection.Import(Path.Combine(TestDataFolder, certificateFileName), CertificatePassword, X509KeyStorageFlags.DefaultKeySet);

                    return certCollection;
                }
                catch (Exception ex)
                {
                    Debug.Fail(nameof(Configuration.Certificates.GetCertificateCollection) + " threw " + ex.ToString());
                    throw;
                }
                finally
                {
                    m.ReleaseMutex();
                }
            }

            private static X509Certificate2 GetCertWithPrivateKey(X509Certificate2Collection certCollection)
            {
                X509Certificate2 certificate = null;

                foreach (X509Certificate2 c in certCollection)
                {
                    if (certificate == null && c.HasPrivateKey)
                    {
                        certificate = c;
                    }
                    else
                    {
                        c.Dispose();
                    }
                }

                Assert.NotNull(certificate);
                return certificate;
            }
        }
    }
}<|MERGE_RESOLUTION|>--- conflicted
+++ resolved
@@ -18,27 +18,8 @@
         {
             private const string CertificatePassword = "testcertificate";
             private const string TestDataFolder = "TestData";
-<<<<<<< HEAD
-
-            private static Mutex m;
-            private const int MutexTimeout = 120 * 1000;
-
-            static Certificates()
-            {
-                if (PlatformDetection.IsUap)
-                {
-                    // UWP doesn't support Global mutexes.
-                    m = new Mutex(false, "Local\\CoreFXTest.Configuration.Certificates.LoadPfxCertificate");
-                }
-                else
-                {
-                    m = new Mutex(false, "Global\\CoreFXTest.Configuration.Certificates.LoadPfxCertificate");
-                }
-            }
-=======
             private static Mutex m = new Mutex(false, "Global\\CoreFXTest.Configuration.Certificates.LoadPfxCertificate");
             private const int MutexTimeout = 120 * 1000;
->>>>>>> a671d624
 
             public static X509Certificate2 GetServerCertificate() => GetCertWithPrivateKey(GetServerCertificateCollection());
 
