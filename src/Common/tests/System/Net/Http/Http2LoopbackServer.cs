// Licensed to the .NET Foundation under one or more agreements.
// The .NET Foundation licenses this file to you under the MIT license.
// See the LICENSE file in the project root for more information.

using System.Collections.Generic;
using System.IO;
using System.Net.Security;
using System.Net.Sockets;
using System.Security.Authentication;
using System.Text;
using System.Threading;
using System.Threading.Tasks;

using Xunit;

namespace System.Net.Test.Common
{
    public class Http2LoopbackServer : GenericLoopbackServer, IDisposable
    {
        private Socket _listenSocket;
        private Socket _connectionSocket;
        private Stream _connectionStream;
        private Http2Options _options;
        private Uri _uri;
        private bool _ignoreSettingsAck;
        private bool _ignoreWindowUpdates;
        public TimeSpan Timeout = TimeSpan.FromSeconds(30);

        public Uri Address
        {
            get
            {
                var localEndPoint = (IPEndPoint)_listenSocket.LocalEndPoint;
                string host = _options.Address.AddressFamily == AddressFamily.InterNetworkV6 ?
                    $"[{localEndPoint.Address}]" :
                    localEndPoint.Address.ToString();

                string scheme = _options.UseSsl ? "https" : "http";

                _uri = new Uri($"{scheme}://{host}:{localEndPoint.Port}/");

                return _uri;
            }
        }

        public static Http2LoopbackServer CreateServer()
        {
            return new Http2LoopbackServer(new Http2Options());
        }

        public static Http2LoopbackServer CreateServer(Http2Options options)
        {
            return new Http2LoopbackServer(options);
        }

        private Http2LoopbackServer(Http2Options options)
        {
            _options = options;
            _listenSocket = new Socket(_options.Address.AddressFamily, SocketType.Stream, ProtocolType.Tcp);
            _listenSocket.Bind(new IPEndPoint(_options.Address, 0));
            _listenSocket.Listen(_options.ListenBacklog);
        }

        public async Task SendConnectionPrefaceAsync()
        {
            // Send the initial server settings frame.
            Frame emptySettings = new Frame(0, FrameType.Settings, FrameFlags.None, 0);
            await WriteFrameAsync(emptySettings).ConfigureAwait(false);

            // Receive and ACK the client settings frame.
            Frame clientSettings = await ReadFrameAsync(TimeSpan.FromSeconds(30)).ConfigureAwait(false);
            clientSettings.Flags = clientSettings.Flags | FrameFlags.Ack;
            await WriteFrameAsync(clientSettings).ConfigureAwait(false);

            // Receive the client ACK of the server settings frame.
            clientSettings = await ReadFrameAsync(TimeSpan.FromSeconds(30)).ConfigureAwait(false);
        }

        public async Task WriteFrameAsync(Frame frame)
        {
            byte[] writeBuffer = new byte[Frame.FrameHeaderLength + frame.Length];
            frame.WriteTo(writeBuffer);
            await _connectionStream.WriteAsync(writeBuffer, 0, writeBuffer.Length).ConfigureAwait(false);
        }

        // Read until the buffer is full
        // Return false on EOF, throw on partial read
        private async Task<bool> FillBufferAsync(Memory<byte> buffer, CancellationToken cancellationToken = default(CancellationToken))
        {
            int readBytes = await _connectionStream.ReadAsync(buffer, cancellationToken).ConfigureAwait(false);
            if (readBytes == 0)
            {
                return false;
            }

            buffer = buffer.Slice(readBytes);
            while (buffer.Length > 0)
            {
                readBytes = await _connectionStream.ReadAsync(buffer, cancellationToken).ConfigureAwait(false);
                if (readBytes == 0)
                {
                    throw new Exception("Connection closed when expecting more data.");
                }

                buffer = buffer.Slice(readBytes);
            }

            return true;
        }

        public async Task<Frame> ReadFrameAsync(TimeSpan timeout)
        {
            // Prep the timeout cancellation token.
            CancellationTokenSource timeoutCts = new CancellationTokenSource(timeout);

            // First read the frame headers, which should tell us how long the rest of the frame is.
            byte[] headerBytes = new byte[Frame.FrameHeaderLength];
            if (!await FillBufferAsync(headerBytes, timeoutCts.Token).ConfigureAwait(false))
            {
                return null;
            }

            Frame header = Frame.ReadFrom(headerBytes);

            // Read the data segment of the frame, if it is present.
            byte[] data = new byte[header.Length];
            if (header.Length > 0 && !await FillBufferAsync(data, timeoutCts.Token).ConfigureAwait(false))
            {
                throw new Exception("Connection stream closed while attempting to read frame body.");
            }

            if (_ignoreSettingsAck && header.Type == FrameType.Settings && header.Flags == FrameFlags.Ack)
            {
                _ignoreSettingsAck = false;
                return await ReadFrameAsync(timeout);
            }

            if (_ignoreWindowUpdates && header.Type == FrameType.WindowUpdate)
            {
                return await ReadFrameAsync(timeout);
            }

            // Construct the correct frame type and return it.
            switch (header.Type)
            {
                case FrameType.Data:
                    return DataFrame.ReadFrom(header, data);
                case FrameType.Headers:
                    return HeadersFrame.ReadFrom(header, data);
                case FrameType.Priority:
                    return PriorityFrame.ReadFrom(header, data);
                case FrameType.RstStream:
                    return RstStreamFrame.ReadFrom(header, data);
                case FrameType.Ping:
                    return PingFrame.ReadFrom(header, data);
                case FrameType.GoAway:
                    return GoAwayFrame.ReadFrom(header, data);
                default:
                    return header;
            }
        }

        // Returns the first 24 bytes read, which should be the connection preface.
        public async Task<string> AcceptConnectionAsync()
        {
            if (_connectionSocket != null)
            {
                throw new InvalidOperationException("Connection already established");
            }

            _connectionSocket = await _listenSocket.AcceptAsync().ConfigureAwait(false);
            _connectionStream = new NetworkStream(_connectionSocket, true);

            if (_options.UseSsl)
            {
                var sslStream = new SslStream(_connectionStream, false, delegate
                { return true; });
                using (var cert = Configuration.Certificates.GetServerCertificate())
                {
                    SslServerAuthenticationOptions options = new SslServerAuthenticationOptions();

                    options.EnabledSslProtocols = _options.SslProtocols;

                    var protocols = new List<SslApplicationProtocol>();
                    protocols.Add(SslApplicationProtocol.Http2);
                    protocols.Add(SslApplicationProtocol.Http11);
                    options.ApplicationProtocols = protocols;

                    options.ServerCertificate = cert;

                    options.ClientCertificateRequired = false;

                    await sslStream.AuthenticateAsServerAsync(options, CancellationToken.None).ConfigureAwait(false);
                }
                _connectionStream = sslStream;
            }

            byte[] prefix = new byte[24];
            if (!await FillBufferAsync(prefix).ConfigureAwait(false))
            {
                throw new Exception("Connection stream closed while attempting to read connection preface.");
            }

            return System.Text.Encoding.UTF8.GetString(prefix, 0, prefix.Length);
        }

        public void ExpectSettingsAck()
        {
            // The timing of when we receive the settings ack is not guaranteed.
            // To simplify frame processing, just record that we are expecting one,
            // and then filter it out in ReadFrameAsync above.

            Assert.False(_ignoreSettingsAck);
            _ignoreSettingsAck = true;
        }

        public void IgnoreWindowUpdates()
        {
            _ignoreWindowUpdates = true;
        }

        // Accept connection and handle connection setup
        public async Task EstablishConnectionAsync(params SettingsEntry[] settingsEntries)
        {
            await AcceptConnectionAsync();

            // Receive the initial client settings frame.
            Frame receivedFrame = await ReadFrameAsync(TimeSpan.FromSeconds(30));
            Assert.Equal(FrameType.Settings, receivedFrame.Type);
            Assert.Equal(FrameFlags.None, receivedFrame.Flags);
            Assert.Equal(0, receivedFrame.StreamId);

            // Receive the initial client window update frame.
            receivedFrame = await ReadFrameAsync(TimeSpan.FromSeconds(30));
            Assert.Equal(FrameType.WindowUpdate, receivedFrame.Type);
            Assert.Equal(FrameFlags.None, receivedFrame.Flags);
            Assert.Equal(0, receivedFrame.StreamId);

            // Send the initial server settings frame.
            SettingsFrame settingsFrame = new SettingsFrame(settingsEntries);
            await WriteFrameAsync(settingsFrame).ConfigureAwait(false);

            // Send the client settings frame ACK.
            Frame settingsAck = new Frame(0, FrameType.Settings, FrameFlags.Ack, 0);
            await WriteFrameAsync(settingsAck).ConfigureAwait(false);

            // The client will send us a SETTINGS ACK eventually, but not necessarily right away.
            ExpectSettingsAck();
        }

        public void ShutdownSend()
        {
            _connectionSocket.Shutdown(SocketShutdown.Send);
        }

        // This will wait for the client to close the connection,
        // and ignore any meaningless frames -- i.e. WINDOW_UPDATE or expected SETTINGS ACK --
        // that we see while waiting for the client to close.
        // Only call this after sending a GOAWAY.
        public async Task WaitForConnectionShutdownAsync()
        {
            // Shutdown our send side, so the client knows there won't be any more frames coming.
            ShutdownSend();

            IgnoreWindowUpdates();
            Frame frame = await ReadFrameAsync(TimeSpan.FromSeconds(30)).ConfigureAwait(false);
            if (frame != null)
            {
                throw new Exception($"Unexpected frame received while waiting for client shutdown: {frame}");
            }

            _connectionStream.Close();

            _connectionSocket = null;
            _connectionStream = null;

            _ignoreSettingsAck = false;
            _ignoreWindowUpdates = false;
        }

        public async Task<int> ReadRequestHeaderAsync()
        {
            // Receive HEADERS frame for request.
            Frame frame = await ReadFrameAsync(TimeSpan.FromSeconds(30));
            if (frame == null)
            {
                throw new IOException("Failed to read Headers frame.");
            }
            Assert.Equal(FrameType.Headers, frame.Type);
            Assert.Equal(FrameFlags.EndHeaders | FrameFlags.EndStream, frame.Flags);
            return frame.StreamId;
        }

        private static (int bytesConsumed, int value) DecodeInteger(ReadOnlySpan<byte> headerBlock, byte prefixMask)
        {
            int value = headerBlock[0] & prefixMask;
            if (value != prefixMask)
            {
                return (1, value);
            }

            byte b = headerBlock[1];
            if ((b & 0b10000000) != 0)
            {
                throw new Exception("long integers currently not supported");
            }
            return (2, prefixMask + b);
        }

        private static int EncodeInteger(int value, byte prefix, byte prefixMask, Span<byte> headerBlock)
        {
            byte prefixLimit = (byte)(~prefixMask);

            if (value < prefixLimit)
            {
                headerBlock[0] = (byte)(prefix | value);
                return 1;
            }

            headerBlock[0] = (byte)(prefix | prefixLimit);
            int bytesGenerated = 1;

            value -= prefixLimit;

            while (value >= 0x80)
            {
                headerBlock[bytesGenerated] = (byte)((value & 0x7F) | 0x80);
                value = value >> 7;
                bytesGenerated++;
            }

            headerBlock[bytesGenerated] = (byte)value;
            bytesGenerated++;

            return bytesGenerated;
        }

        private static (int bytesConsumed, string value) DecodeString(ReadOnlySpan<byte> headerBlock)
        {
            (int bytesConsumed, int stringLength) = DecodeInteger(headerBlock, 0b01111111);
            if ((headerBlock[0] & 0b10000000) != 0)
            {
                // Huffman encoded
                byte[] buffer = new byte[stringLength * 2];
                int bytesDecoded = HuffmanDecoder.Decode(headerBlock.Slice(bytesConsumed, stringLength), buffer);
                string value = Encoding.ASCII.GetString(buffer, 0, bytesDecoded);
                return (bytesConsumed + stringLength, value);
            }
            else
            {
                string value = Encoding.ASCII.GetString(headerBlock.Slice(bytesConsumed, stringLength));
                return (bytesConsumed + stringLength, value);
            }
        }

        private static int EncodeString(string value, Span<byte> headerBlock)
        {
            int bytesGenerated = EncodeInteger(value.Length, 0, 0x80, headerBlock);

            bytesGenerated += Encoding.ASCII.GetBytes(value.AsSpan(), headerBlock.Slice(bytesGenerated));

            return bytesGenerated;
        }

        private static readonly HttpHeaderData[] s_staticTable = new HttpHeaderData[]
        {
            new HttpHeaderData(":authority", ""),
            new HttpHeaderData(":method", "GET"),
            new HttpHeaderData(":method", "POST"),
            new HttpHeaderData(":path", "/"),
            new HttpHeaderData(":path", "/index.html"),
            new HttpHeaderData(":scheme", "http"),
            new HttpHeaderData(":scheme", "https"),
            new HttpHeaderData(":status", "200"),
            new HttpHeaderData(":status", "204"),
            new HttpHeaderData(":status", "206"),
            new HttpHeaderData(":status", "304"),
            new HttpHeaderData(":status", "400"),
            new HttpHeaderData(":status", "404"),
            new HttpHeaderData(":status", "500"),
            new HttpHeaderData("accept-charset", ""),
            new HttpHeaderData("accept-encoding", "gzip, deflate"),
            new HttpHeaderData("accept-language", ""),
            new HttpHeaderData("accept-ranges", ""),
            new HttpHeaderData("accept", ""),
            new HttpHeaderData("access-control-allow-origin", ""),
            new HttpHeaderData("age", ""),
            new HttpHeaderData("allow", ""),
            new HttpHeaderData("authorization", ""),
            new HttpHeaderData("cache-control", ""),
            new HttpHeaderData("content-disposition", ""),
            new HttpHeaderData("content-encoding", ""),
            new HttpHeaderData("content-language", ""),
            new HttpHeaderData("content-length", ""),
            new HttpHeaderData("content-location", ""),
            new HttpHeaderData("content-range", ""),
            new HttpHeaderData("content-type", ""),
            new HttpHeaderData("cookie", ""),
            new HttpHeaderData("date", ""),
            new HttpHeaderData("etag", ""),
            new HttpHeaderData("expect", ""),
            new HttpHeaderData("expires", ""),
            new HttpHeaderData("from", ""),
            new HttpHeaderData("host", ""),
            new HttpHeaderData("if-match", ""),
            new HttpHeaderData("if-modified-since", ""),
            new HttpHeaderData("if-none-match", ""),
            new HttpHeaderData("if-range", ""),
            new HttpHeaderData("if-unmodified-since", ""),
            new HttpHeaderData("last-modified", ""),
            new HttpHeaderData("link", ""),
            new HttpHeaderData("location", ""),
            new HttpHeaderData("max-forwards", ""),
            new HttpHeaderData("proxy-authenticate", ""),
            new HttpHeaderData("proxy-authorization", ""),
            new HttpHeaderData("range", ""),
            new HttpHeaderData("referer", ""),
            new HttpHeaderData("refresh", ""),
            new HttpHeaderData("retry-after", ""),
            new HttpHeaderData("server", ""),
            new HttpHeaderData("set-cookie", ""),
            new HttpHeaderData("strict-transport-security", ""),
            new HttpHeaderData("transfer-encoding", ""),
            new HttpHeaderData("user-agent", ""),
            new HttpHeaderData("vary", ""),
            new HttpHeaderData("via", ""),
            new HttpHeaderData("www-authenticate", "")
        };

        private static HttpHeaderData GetHeaderForIndex(int index)
        {
            return s_staticTable[index - 1];
        }

        private static (int bytesConsumed, HttpHeaderData headerData) DecodeLiteralHeader(ReadOnlySpan<byte> headerBlock, byte prefixMask)
        {
            int i = 0;

            (int bytesConsumed, int index) = DecodeInteger(headerBlock, prefixMask);
            i += bytesConsumed;

            string name;
            if (index == 0)
            {
                (bytesConsumed, name) = DecodeString(headerBlock.Slice(i));
                i += bytesConsumed;
            }
            else
            {
                name = GetHeaderForIndex(index).Name;
            }

            string value;
            (bytesConsumed, value) = DecodeString(headerBlock.Slice(i));
            i += bytesConsumed;

            return (i, new HttpHeaderData(name, value));
        }

        private static (int bytesConsumed, HttpHeaderData headerData) DecodeHeader(ReadOnlySpan<byte> headerBlock)
        {
            int i = 0;

            byte b = headerBlock[0];
            if ((b & 0b10000000) != 0)
            {
                // Indexed header
                (int bytesConsumed, int index) = DecodeInteger(headerBlock, 0b01111111);
                i += bytesConsumed;

                return (i, GetHeaderForIndex(index));
            }
            else if ((b & 0b11000000) == 0b01000000)
            {
                // Literal with indexing
                return DecodeLiteralHeader(headerBlock, 0b00111111);
            }
            else if ((b & 0b11100000) == 0b00100000)
            {
                // Table size update
                throw new Exception("table size update not supported");
            }
            else
            {
                // Literal, never indexed
                return DecodeLiteralHeader(headerBlock, 0b00001111);
            }
        }

        private static int EncodeHeader(HttpHeaderData headerData, Span<byte> headerBlock)
        {
            // Always encode as literal, no indexing
            int bytesGenerated = EncodeInteger(0, 0, 0b11110000, headerBlock);
            bytesGenerated += EncodeString(headerData.Name, headerBlock.Slice(bytesGenerated));
            bytesGenerated += EncodeString(headerData.Value, headerBlock.Slice(bytesGenerated));
            return bytesGenerated;
        }

        public async Task<(int streamId, HttpRequestData requestData)> ReadAndParseRequestHeaderAsync()
        {
            HttpRequestData requestData = new HttpRequestData();

            // Receive HEADERS frame for request.
            Frame frame = await ReadFrameAsync(Timeout).ConfigureAwait(false);
            if (frame == null)
            {
                throw new IOException("Failed to read Headers frame.");
            }
            Assert.Equal(FrameType.Headers, frame.Type);
            HeadersFrame headersFrame = (HeadersFrame) frame;

            // TODO CONTINUATION support
            Assert.Equal(FrameFlags.EndHeaders, FrameFlags.EndHeaders & headersFrame.Flags);

            int streamId = headersFrame.StreamId;

            Memory<byte> data = headersFrame.Data;
            int i = 0;
            while (i < data.Length)
            {
                (int bytesConsumed, HttpHeaderData headerData) = DecodeHeader(data.Span.Slice(i));

                requestData.Headers.Add(headerData);
                i += bytesConsumed;
            }

            // Extract method and path
            requestData.Method = requestData.GetSingleHeaderValue(":method");
            requestData.Path = requestData.GetSingleHeaderValue(":path");

            byte[] body = null;
            while ((frame.Flags & FrameFlags.EndStream) == 0)
            {
                frame = await ReadFrameAsync(Timeout).ConfigureAwait(false);
                Assert.Equal(FrameType.Data, frame.Type);
                if (frame.Length > 1)
                {
                    DataFrame dataFrame = (DataFrame)frame;

                    if (body == null)
                    {
                        body = dataFrame.Data.ToArray();
                    }
                    else
                    {
                        byte[] newBuffer = new byte[body.Length + dataFrame.Data.Length];

                        body.CopyTo(newBuffer, 0);
                        dataFrame.Data.Span.CopyTo(newBuffer.AsSpan().Slice(body.Length));
                        body= newBuffer;
                    }
                }
            }
            if (body != null)
            {
                requestData.Body = body;
            }

            return (streamId, requestData);
        }

        public async Task SendGoAway(int lastStreamId)
        {
            GoAwayFrame frame = new GoAwayFrame(lastStreamId, 0, new byte[] { }, 0);
            await WriteFrameAsync(frame).ConfigureAwait(false);
        }

        public async Task SendDefaultResponseHeadersAsync(int streamId)
        {
            byte[] headers = new byte[] { 0x88 };   // Encoding for ":status: 200"

            HeadersFrame headersFrame = new HeadersFrame(headers, FrameFlags.EndHeaders, 0, 0, 0, streamId);
            await WriteFrameAsync(headersFrame).ConfigureAwait(false);
        }

        public async Task SendDefaultResponseAsync(int streamId)
        {
            byte[] headers = new byte[] { 0x88 };   // Encoding for ":status: 200"

            HeadersFrame headersFrame = new HeadersFrame(headers, FrameFlags.EndHeaders | FrameFlags.EndStream, 0, 0, 0, streamId);
            await WriteFrameAsync(headersFrame).ConfigureAwait(false);
        }

        public async Task SendResponseHeadersAsync(int streamId, bool endStream = true, HttpStatusCode statusCode = HttpStatusCode.OK, bool isTrailingHeader = false, IList<HttpHeaderData> headers = null)
        {
            // For now, only support headers that fit in a single frame
            byte[] headerBlock = new byte[Frame.MaxFrameLength];
            int bytesGenerated = 0;

            if (!isTrailingHeader)
            {
                string statusCodeString = ((int)statusCode).ToString();
                bytesGenerated += EncodeHeader(new HttpHeaderData(":status", statusCodeString), headerBlock.AsSpan());
            }

            if (headers != null)
            {
                foreach (HttpHeaderData headerData in headers)
                {
                    bytesGenerated += EncodeHeader(headerData, headerBlock.AsSpan().Slice(bytesGenerated));
                }
            }

            FrameFlags flags = FrameFlags.EndHeaders;
            if (endStream)
            {
                flags |= FrameFlags.EndStream;
            }

            HeadersFrame headersFrame = new HeadersFrame(headerBlock.AsMemory().Slice(0, bytesGenerated), flags, 0, 0, 0, streamId);
            await WriteFrameAsync(headersFrame).ConfigureAwait(false);
        }

        public async Task SendResponseDataAsync(int streamId, ReadOnlyMemory<byte> responseData, bool endStream)
        {
            DataFrame dataFrame = new DataFrame(responseData, endStream ? FrameFlags.EndStream : FrameFlags.None, 0, streamId);
            await WriteFrameAsync(dataFrame).ConfigureAwait(false);
        }

        public async Task SendResponseBodyAsync(int streamId, ReadOnlyMemory<byte> responseBody)
        {
            // Only support response body if it fits in a single frame, for now
            // In the future we should separate the body into chunks as needed,
            // and if it's larger than the default window size, we will need to process window updates as well.
            if (responseBody.Length > Frame.MaxFrameLength)
            {
                throw new Exception("Response body too long");
            }

            await SendResponseDataAsync(streamId, responseBody, true).ConfigureAwait(false);
        }

        public override void Dispose()
        {
            if (_listenSocket != null)
            {
                _listenSocket.Dispose();
                _listenSocket = null;
            }
        }

        //
        // GenericLoopbackServer implementation
        //

        public override async Task<HttpRequestData> HandleRequestAsync(HttpStatusCode statusCode = HttpStatusCode.OK, IList<HttpHeaderData> headers = null, string content = null)
        {
            await EstablishConnectionAsync().ConfigureAwait(false);

            (int streamId, HttpRequestData requestData) = await ReadAndParseRequestHeaderAsync().ConfigureAwait(false);

            // We are about to close the connection, after we send the response.
            // So, send a GOAWAY frame now so the client won't inadvertantly try to reuse the connection.
            await SendGoAway(streamId).ConfigureAwait(false);

            if (content == null)
            {
                await SendResponseHeadersAsync(streamId, endStream: true, statusCode, isTrailingHeader: false, headers).ConfigureAwait(false);
            }
            else
            {
                await SendResponseHeadersAsync(streamId, endStream: false, statusCode, isTrailingHeader: false, headers).ConfigureAwait(false);
                await SendResponseBodyAsync(streamId, Encoding.ASCII.GetBytes(content)).ConfigureAwait(false);
            }

            await WaitForConnectionShutdownAsync().ConfigureAwait(false);

            return requestData;
        }
    }

    public class Http2Options
    {
        public IPAddress Address { get; set; } = IPAddress.Loopback;
        public int ListenBacklog { get; set; } = 1;
        public bool UseSsl { get; set; } = true;
        public SslProtocols SslProtocols { get; set; } = SslProtocols.Tls12;
    }

    public sealed class Http2LoopbackServerFactory : LoopbackServerFactory
    {
        public static readonly Http2LoopbackServerFactory Singleton = new Http2LoopbackServerFactory();

        public override async Task CreateServerAsync(Func<GenericLoopbackServer, Uri, Task> funcAsync, int millisecondsTimeout = 30_000)
        {
            using (var server = Http2LoopbackServer.CreateServer())
            {
<<<<<<< HEAD
                await funcAsync(server, server.Address).ConfigureAwait(false);
=======
                await funcAsync(server, server.Address).TimeoutAfter(millisecondsTimeout);
>>>>>>> 4e3b46c2
            }
        }

        public override bool IsHttp11 => false;
        public override bool IsHttp2 => true;
    }
}<|MERGE_RESOLUTION|>--- conflicted
+++ resolved
@@ -685,11 +685,7 @@
         {
             using (var server = Http2LoopbackServer.CreateServer())
             {
-<<<<<<< HEAD
-                await funcAsync(server, server.Address).ConfigureAwait(false);
-=======
-                await funcAsync(server, server.Address).TimeoutAfter(millisecondsTimeout);
->>>>>>> 4e3b46c2
+                await funcAsync(server, server.Address).TimeoutAfter(millisecondsTimeout).ConfigureAwait(false);
             }
         }
 
