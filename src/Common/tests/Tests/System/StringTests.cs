// Licensed to the .NET Foundation under one or more agreements.
// The .NET Foundation licenses this file to you under the MIT license.
// See the LICENSE file in the project root for more information.

using System.Collections;
using System.Collections.Generic;
using System.Diagnostics;
using System.Globalization;
using System.Linq;
using System.Runtime.InteropServices;
using System.Text;
using System.Threading;
using System.Threading.Tasks;
using Microsoft.DotNet.RemoteExecutor;
using Xunit;

#pragma warning disable xUnit2009 // these are the tests for String and so should be using the explicit methods on String

namespace System.Tests
{
    //When add new tests make sure to add checks for both string and span APIs where relevant.
    public partial class StringTests
    {
        private const string SoftHyphen = "\u00AD";
        private static readonly char[] s_whiteSpaceCharacters = { '\u0009', '\u000a', '\u000b', '\u000c', '\u000d', '\u0020', '\u0085', '\u00a0', '\u1680' };

        [Theory]
        [InlineData(new char[] { 'a', 'b', 'c', 'd', 'e', 'f', 'g', 'h', '\0' }, "abcdefgh")]
        [InlineData(new char[] { 'a', 'b', 'c', 'd', 'e', 'f', 'g', 'h', '\0', 'i', 'j' }, "abcdefgh")]
        [InlineData(new char[] { 'a', '\0' }, "a")]
        [InlineData(new char[] { '\0' }, "")]
        [InlineData(new char[] { '?', '@', ' ', '\0' }, "?@ ")] // ? and @ don't have overlapping bits
        [InlineData(new char[] { '\u8001', '\u8002', '\ufffd', '\u1234', '\ud800', '\udfff', '\0' }, "\u8001\u8002\ufffd\u1234\ud800\udfff")] // chars with high bits set
        public static unsafe void Ctor_CharPtr(char[] valueArray, string expected)
        {
            fixed (char* value = valueArray)
            {
                Assert.Equal(expected, new string(value));
            }
            fixed (char* value = &MemoryMarshal.GetReference<char>(valueArray))
            {
                Assert.Equal(expected, new string(value));
            }
        }

        [Fact]
        public static unsafe void Ctor_CharPtr_Empty()
        {
            Assert.Same(string.Empty, new string((char*)null));
        }

        [Fact]
        public static unsafe void Ctor_CharPtr_OddAddressShouldStillWork()
        {
            // We need to get an odd address, so allocate a byte[] and
            // take the address of the second element
            byte[] bytes = { 0xff, 0x12, 0x34, 0x00, 0x00 };
            fixed (byte* pBytes = bytes)
            {
                // The address of a fixed byte[] should always be even
                Debug.Assert(unchecked((int)pBytes) % 2 == 0);
                char* pCh = (char*)(pBytes + 1);

                // This should handle the odd address when trying to get
                // the length of the string to allocate
                string actual = new string(pCh);

                // Since we're casting between pointers of types with different sizes,
                // the result will vary on little/big endian platforms
                string expected = BitConverter.IsLittleEndian ? "\u3412" : "\u1234";
                Assert.Equal(expected, actual);
            }
        }

        [Theory]
        [InlineData(new char[] { 'a', 'b', 'c', 'd', 'e', 'f', 'g', 'h', '\0' }, 0, 8, "abcdefgh")]
        [InlineData(new char[] { 'a', 'b', 'c', 'd', 'e', 'f', 'g', 'h', '\0' }, 0, 9, "abcdefgh\0")]
        [InlineData(new char[] { 'a', 'b', 'c', 'd', 'e', 'f', 'g', 'h', '\0', 'i', 'j', 'k' }, 0, 12, "abcdefgh\0ijk")]
        [InlineData(new char[] { 'a', 'b', 'c', 'd', 'e', 'f', 'g', 'h', '\0' }, 2, 3, "cde")]
        [InlineData(new char[] { '\0' }, 0, 1, "\0")]
        [InlineData(new char[] { 'a', 'b', 'c' }, 0, 0, "")]
        [InlineData(new char[] { 'a', 'b', 'c' }, 1, 0, "")]
        public static unsafe void Ctor_CharPtr_Int_Int(char[] valueArray, int startIndex, int length, string expected)
        {
            _ = valueArray; // xunit analyzer bug: https://github.com/xunit/xunit/issues/1969
            fixed (char* value = valueArray)
            {
                Assert.Equal(expected, new string(value, startIndex, length));
            }
        }

        [Fact]
        public static unsafe void Ctor_CharPtr_Int_Int_Empty()
        {
            Assert.Same(string.Empty, new string((char*)null, 0, 0));
        }

        [Fact]
        public static unsafe void Ctor_CharPtr_Int_Int_Invalid()
        {
            var valueArray = new char[] { 'a', 'b', 'c', 'd', 'e', 'f', 'g', 'h', '\0' };

            AssertExtensions.Throws<ArgumentOutOfRangeException>("startIndex", () =>
            {
                fixed (char* value = valueArray) { new string(value, -1, 8); } // Start index < 0
            });

            AssertExtensions.Throws<ArgumentOutOfRangeException>("length", () =>
            {
                fixed (char* value = valueArray) { new string(value, 0, -1); } // Length < 0
            });

            AssertExtensions.Throws<ArgumentOutOfRangeException>("ptr", () => new string((char*)null, 0, 1)); // null ptr with non-zero length
            AssertExtensions.Throws<ArgumentOutOfRangeException>("startIndex", () => new string(UIntPtr.Size == 4 ? (char*)uint.MaxValue : (char*)ulong.MaxValue, 42, 0)); // overflowing ptr + startIndex
        }

        [Theory]
        [InlineData('a', 0, "")]
        [InlineData('a', 1, "a")]
        [InlineData('a', 2, "aa")]
        [InlineData('a', 3, "aaa")]
        [InlineData('a', 4, "aaaa")]
        [InlineData('a', 5, "aaaaa")]
        [InlineData('a', 6, "aaaaaa")]
        [InlineData('a', 7, "aaaaaaa")]
        [InlineData('a', 8, "aaaaaaaa")]
        [InlineData('a', 9, "aaaaaaaaa")]
        [InlineData('\0', 1, "\0")]
        [InlineData('\0', 2, "\0\0")]
        public static void Ctor_Char_Int(char c, int count, string expected)
        {
            Assert.Equal(expected, new string(c, count));
        }

        [Fact]
        public static void Ctor_Char_Int_Negative_Count_ThrowsArgumentOutOfRangeException()
        {
            AssertExtensions.Throws<ArgumentOutOfRangeException>("count", () => new string('a', -1)); // Count < 0
        }

        [Theory]
        [InlineData(new char[] { 'a', 'b', 'c', 'd', 'e', 'f', 'g', 'h' }, 0, 0, "")]
        [InlineData(new char[] { 'a', 'b', 'c', 'd', 'e', 'f', 'g', 'h' }, 0, 3, "abc")]
        [InlineData(new char[] { 'a', 'b', 'c', 'd', 'e', 'f', 'g', 'h' }, 2, 3, "cde")]
        [InlineData(new char[] { 'a', 'b', 'c', 'd', 'e', 'f', 'g', 'h' }, 2, 6, "cdefgh")]
        [InlineData(new char[] { 'a', 'b', 'c', 'd', 'e', 'f', 'g', 'h' }, 0, 8, "abcdefgh")]
        [InlineData(new char[] { 'a', 'b', 'c', 'd', 'e', 'f', 'g', 'h', '\0', 'i', 'j' }, 0, 11, "abcdefgh\0ij")]
        [InlineData(new char[] { 'П', 'Р', 'И', 'В', 'Е', 'Т' }, 0, 6, "ПРИВЕТ")]
        [InlineData(new char[0], 0, 0, "")]
        [InlineData(null, 0, 0, "")]
        public static void Ctor_CharArray(char[] value, int startIndex, int length, string expected)
        {
            if (value == null)
            {
                Assert.Equal(expected, new string(value));
                return;
            }
            if (startIndex == 0 && length == value.Length)
            {
                Assert.Equal(expected, new string(value));
            }
            Assert.Equal(expected, new string(value, startIndex, length));
        }

        [Fact]
        public static void Ctor_CharArray_Invalid()
        {
            var value = new char[] { 'a', 'b', 'c', 'd', 'e', 'f', 'g', 'h' };

            AssertExtensions.Throws<ArgumentNullException>("value", () => new string((char[])null, 0, 0));

            AssertExtensions.Throws<ArgumentOutOfRangeException>("startIndex", () => new string(value, 0, 9)); // Length > array length
            AssertExtensions.Throws<ArgumentOutOfRangeException>("length", () => new string(value, 5, -1)); // Length < 0
            AssertExtensions.Throws<ArgumentOutOfRangeException>("startIndex", () => new string(value, -1, 1)); // Start Index < 0
            AssertExtensions.Throws<ArgumentOutOfRangeException>("startIndex", () => new string(value, 6, 5)); // Walks off array
        }

        [Theory]
        [InlineData("Hello", 0, 'H')]
        [InlineData("Hello", 1, 'e')]
        [InlineData("Hello", 2, 'l')]
        [InlineData("Hello", 3, 'l')]
        [InlineData("Hello", 4, 'o')]
        [InlineData("\0", 0, '\0')]
        public static void Item_Get(string s, int index, char expected)
        {
            Assert.Equal(expected, s[index]);
            Assert.Equal(expected, s.AsSpan()[index]);
        }

        [Fact]
        public static void Item_Get_InvalidIndex_ThrowsIndexOutOfRangeException()
        {
            Assert.Throws<IndexOutOfRangeException>(() => "Hello"[-1]); // Index < 0
            Assert.Throws<IndexOutOfRangeException>(() => "Hello"[5]); // Index >= string.Length
            Assert.Throws<IndexOutOfRangeException>(() => ""[0]); // Index >= string.Length

            Assert.Throws<IndexOutOfRangeException>(() => "Hello".AsSpan()[-1]); // Index < 0
            Assert.Throws<IndexOutOfRangeException>(() => "Hello".AsSpan()[5]); // Index >= string.Length
            Assert.Throws<IndexOutOfRangeException>(() => "".AsSpan()[0]); // Index >= string.Length
        }

        [Theory]
        [InlineData("", 0)]
        [InlineData("\0", 1)]
        [InlineData("abc", 3)]
        [InlineData("hello", 5)]
        public static void Length(string s, int expected)
        {
            Assert.Equal(expected, s.Length);
            Assert.Equal(expected, s.AsSpan().Length);
        }

        public static IEnumerable<object[]> Concat_Strings_LessThan2_GreaterThan4_TestData()
        {
            // 0
            yield return new object[] { new string[0], "" };

            // 1
            yield return new object[] { new string[] { "1" }, "1" };
            yield return new object[] { new string[] { null }, "" };
            yield return new object[] { new string[] { "" }, "" };

            // 5
            yield return new object[] { new string[] { "1", "2", "3", "4", "5" }, "12345" };
            yield return new object[] { new string[] { null, "1", "2", "3", "4" }, "1234" };
            yield return new object[] { new string[] { "", "1", "2", "3", "4" }, "1234" };
            yield return new object[] { new string[] { "1", null, "2", "3", "4" }, "1234" };
            yield return new object[] { new string[] { "1", "", "2", "3", "4" }, "1234" };
            yield return new object[] { new string[] { "1", "2", null, "3", "4" }, "1234" };
            yield return new object[] { new string[] { "1", "2", "", "3", "4" }, "1234" };
            yield return new object[] { new string[] { "1", "2", "3", null, "4" }, "1234" };
            yield return new object[] { new string[] { "1", "2", "3", "", "4" }, "1234" };
            yield return new object[] { new string[] { "1", "2", "3", "4", null }, "1234" };
            yield return new object[] { new string[] { "1", "2", "3", "4", "" }, "1234" };
            yield return new object[] { new string[] { "1", null, "3", null, "5" }, "135" };
            yield return new object[] { new string[] { "1", "", "3", "", "5" }, "135" };
            yield return new object[] { new string[] { null, null, null, null, null }, "" };
            yield return new object[] { new string[] { "", "", "", "", "" }, "" };

            // 7
            yield return new object[] { new string[] { "abcd", "efgh", "ijkl", "mnop", "qrst", "uvwx", "yz" }, "abcdefghijklmnopqrstuvwxyz" };
        }

        public static IEnumerable<object[]> Concat_Strings_2_3_4_TestData()
        {
            // 2
            yield return new object[] { new string[] { "1", "2" }, "12" };
            yield return new object[] { new string[] { null, "1" }, "1" };
            yield return new object[] { new string[] { "", "1" }, "1" };
            yield return new object[] { new string[] { "1", null }, "1" };
            yield return new object[] { new string[] { "1", "" }, "1" };
            yield return new object[] { new string[] { null, null }, "" };
            yield return new object[] { new string[] { "", "" }, "" };

            // 3
            yield return new object[] { new string[] { "1", "2", "3" }, "123" };
            yield return new object[] { new string[] { null, "1", "2" }, "12" };
            yield return new object[] { new string[] { "", "1", "2" }, "12" };
            yield return new object[] { new string[] { "1", null, "2" }, "12" };
            yield return new object[] { new string[] { "1", "", "2" }, "12" };
            yield return new object[] { new string[] { "1", "2", null }, "12" };
            yield return new object[] { new string[] { "1", "2", "" }, "12" };
            yield return new object[] { new string[] { null, "2", null }, "2" };
            yield return new object[] { new string[] { "", "2", "" }, "2" };
            yield return new object[] { new string[] { null, null, null }, "" };
            yield return new object[] { new string[] { "", "", "" }, "" };

            // 4
            yield return new object[] { new string[] { "1", "2", "3", "4" }, "1234" };
            yield return new object[] { new string[] { null, "1", "2", "3" }, "123" };
            yield return new object[] { new string[] { "", "1", "2", "3" }, "123" };
            yield return new object[] { new string[] { "1", null, "2", "3" }, "123" };
            yield return new object[] { new string[] { "1", "", "2", "3" }, "123" };
            yield return new object[] { new string[] { "1", "2", null, "3" }, "123" };
            yield return new object[] { new string[] { "1", "2", "", "3" }, "123" };
            yield return new object[] { new string[] { "1", "2", "3", null }, "123" };
            yield return new object[] { new string[] { "1", "2", "3", "" }, "123" };
            yield return new object[] { new string[] { "1", null, null, null }, "1" };
            yield return new object[] { new string[] { "1", "", "", "" }, "1" };
            yield return new object[] { new string[] { null, "1", null, "2" }, "12" };
            yield return new object[] { new string[] { "", "1", "", "2" }, "12" };
            yield return new object[] { new string[] { null, null, null, null }, "" };
            yield return new object[] { new string[] { "", "", "", "" }, "" };
        }

        [Theory]
        [MemberData(nameof(Concat_Strings_2_3_4_TestData))]
        [MemberData(nameof(Concat_Strings_LessThan2_GreaterThan4_TestData))]
        public static void Concat_String(string[] values, string expected)
        {
            void Validate(string result)
            {
                Assert.Equal(expected, result);
                if (result.Length == 0)
                {
                    Assert.Same(string.Empty, result);
                }
            }

            if (values.Length == 2)
            {
                Validate(string.Concat(values[0], values[1]));
            }
            else if (values.Length == 3)
            {
                Validate(string.Concat(values[0], values[1], values[2]));
            }
            else if (values.Length == 4)
            {
                Validate(string.Concat(values[0], values[1], values[2], values[3]));
            }

            Validate(string.Concat(values));
            Validate(string.Concat((IEnumerable<string>)values));
            Validate(string.Concat<string>((IEnumerable<string>)values)); // Call the generic IEnumerable<T>-based overload
        }

        [Fact]
        [OuterLoop] // mini-stress test that likely runs for several seconds
        public static void Concat_String_ConcurrencySafe()
        {
            var inputs = new string[2] { "abc", "def" };
            var cts = new CancellationTokenSource();
            using (var b = new Barrier(2))
            {
                // String.Concat(string[]) has a slow path that handles the case where the
                // input array is mutated concurrently.  Queue two tasks, one that repeatedly
                // does concats and the other that mutates the array concurrently.  This isn't
                // guaranteed to trigger the special case, but it typically does.
                Task.WaitAll(
                    Task.Run(() =>
                    {
                        b.SignalAndWait();
                        while (!cts.IsCancellationRequested)
                        {
                            string result = string.Concat(inputs);
                            Assert.True(result == "abcdef" || result == "abc" || result == "def" || result == "", $"result == {result}");
                        }
                    }),
                    Task.Run(() =>
                    {
                        b.SignalAndWait();
                        try
                        {
                            for (int iter = 0; iter < 100000000; iter++)
                            {
                                Volatile.Write(ref inputs[0], null);
                                Volatile.Write(ref inputs[1], null);
                                Volatile.Write(ref inputs[0], "abc");
                                Volatile.Write(ref inputs[1], "def");
                            }
                        }

                        finally
                        {
                            cts.Cancel();
                        }
                    }));
            }
        }

        public static IEnumerable<object[]> Concat_Objects_TestData()
        {
            yield return new object[] { new object[] { }, "" };

            yield return new object[] { new object[] { 1 }, "1" };
            yield return new object[] { new object[] { null }, "" };

            yield return new object[] { new object[] { 1, 2 }, "12" };
            yield return new object[] { new object[] { null, 1 }, "1" };
            yield return new object[] { new object[] { 1, null }, "1" };
            yield return new object[] { new object[] { null, null }, "" };

            yield return new object[] { new object[] { 1, 2, 3 }, "123" };
            yield return new object[] { new object[] { null, 1, 2 }, "12" };
            yield return new object[] { new object[] { 1, null, 2 }, "12" };
            yield return new object[] { new object[] { 1, 2, null }, "12" };
            yield return new object[] { new object[] { null, null, null }, "" };

            yield return new object[] { new object[] { 1, 2, 3, 4 }, "1234" };
            yield return new object[] { new object[] { null, 1, 2, 3 }, "123" };
            yield return new object[] { new object[] { 1, null, 2, 3 }, "123" };
            yield return new object[] { new object[] { 1, 2, 3, null }, "123" };
            yield return new object[] { new object[] { null, null, null, null }, "" };

            yield return new object[] { new object[] { 1, 2, 3, 4, 5 }, "12345" };
            yield return new object[] { new object[] { null, 1, 2, 3, 4 }, "1234" };
            yield return new object[] { new object[] { 1, null, 2, 3, 4 }, "1234" };
            yield return new object[] { new object[] { 1, 2, 3, 4, null }, "1234" };
            yield return new object[] { new object[] { null, null, null, null, null }, "" };

            // Concat should ignore objects that have a null ToString() value
            yield return new object[] { new object[] { new ObjectWithNullToString(), "Foo", new ObjectWithNullToString(), "Bar", new ObjectWithNullToString() }, "FooBar" };
            yield return new object[] { new object[] { new ObjectWithNullToString() }, "" };
        }

        [Theory]
        [MemberData(nameof(Concat_Objects_TestData))]
        public static void Concat_Objects(object[] values, string expected)
        {
            if (values.Length == 1)
            {
                Assert.Equal(expected, string.Concat(values[0]));
            }
            else if (values.Length == 2)
            {
                Assert.Equal(expected, string.Concat(values[0], values[1]));
            }
            else if (values.Length == 3)
            {
                Assert.Equal(expected, string.Concat(values[0], values[1], values[2]));
            }
            else if (values.Length == 4)
            {
                Assert.Equal(expected, string.Concat(values[0], values[1], values[2], values[3]));
            }
            Assert.Equal(expected, string.Concat(values));
            Assert.Equal(expected, string.Concat((IEnumerable<object>)values));
        }

        [Theory]
        [InlineData(new char[0], "")]
        [InlineData(new char[] { 'a' }, "a")]
        [InlineData(new char[] { 'a', 'b' }, "ab")]
        [InlineData(new char[] { 'a', '\0', 'b' }, "a\0b")]
        [InlineData(new char[] { 'a', 'b', 'c', 'd', 'e', 'f', 'g' }, "abcdefg")]
        public static void Concat_CharEnumerable(char[] values, string expected)
        {
            Assert.Equal(expected, string.Concat(values.Select(c => c)));
        }

        [Fact]
        public static void Concat_Invalid()
        {
            AssertExtensions.Throws<ArgumentNullException>("values", () => string.Concat((IEnumerable<string>)null)); // Values is null
            AssertExtensions.Throws<ArgumentNullException>("values", () => string.Concat<string>((IEnumerable<string>)null)); // Generic overload
            AssertExtensions.Throws<ArgumentNullException>("values", () => string.Concat(null)); // Values is null

            AssertExtensions.Throws<ArgumentNullException>("args", () => string.Concat((object[])null)); // Values is null
            AssertExtensions.Throws<ArgumentNullException>("values", () => string.Concat<string>(null)); // Values is null
            AssertExtensions.Throws<ArgumentNullException>("values", () => string.Concat<object>(null)); // Values is null
        }

        [Theory]
        [InlineData("Hello", 0, 0, 5, new char[] { 'H', 'e', 'l', 'l', 'o' })]
        [InlineData("Hello", 1, 5, 3, new char[] { '\0', '\0', '\0', '\0', '\0', 'e', 'l', 'l', '\0', '\0' })]
        [InlineData("Hello", 2, 0, 3, new char[] { 'l', 'l', 'o', '\0', '\0', '\0', '\0', '\0', '\0', '\0' })]
        [InlineData("Hello", 0, 7, 3, new char[] { '\0', '\0', '\0', '\0', '\0', '\0', '\0', 'H', 'e', 'l' })]
        [InlineData("Hello", 5, 10, 0, new char[] { '\0', '\0', '\0', '\0', '\0', '\0', '\0', '\0', '\0', '\0' })]
        [InlineData("H" + SoftHyphen + "ello", 0, 0, 3, new char[] { 'H', '\u00AD', 'e' })]
        public static void CopyTo(string s, int sourceIndex, int destinationIndex, int count, char[] expected)
        {
            char[] dst = new char[expected.Length];
            s.CopyTo(sourceIndex, dst, destinationIndex, count);
            Assert.Equal(expected, dst);

            Span<char> dstSpan = new char[expected.Length];
            s.AsSpan(sourceIndex, count).CopyTo(dstSpan.Slice(destinationIndex, count));
            Assert.Equal(expected, dstSpan.ToArray());
        }

        [Fact]
        public static void CopyTo_Invalid()
        {
            string s = "Hello";
            char[] dst = new char[10];

            AssertExtensions.Throws<ArgumentNullException>("destination", () => s.CopyTo(0, null, 0, 0)); // Dst is null

            AssertExtensions.Throws<ArgumentOutOfRangeException>("sourceIndex", () => s.CopyTo(-1, dst, 0, 0)); // Source index < 0
            AssertExtensions.Throws<ArgumentOutOfRangeException>("destinationIndex", () => s.CopyTo(0, dst, -1, 0)); // Destination index < 0

            AssertExtensions.Throws<ArgumentOutOfRangeException>("destinationIndex", () => s.CopyTo(0, dst, dst.Length, 1)); // Destination index > dst.Length

            AssertExtensions.Throws<ArgumentOutOfRangeException>("count", () => s.CopyTo(0, dst, 0, -1)); // Count < 0

            // Source index + count > string.Length
            AssertExtensions.Throws<ArgumentOutOfRangeException>("sourceIndex", () => s.CopyTo(s.Length, dst, 0, 1));
            AssertExtensions.Throws<ArgumentOutOfRangeException>("sourceIndex", () => s.CopyTo(s.Length - 1, dst, 0, 2));
            AssertExtensions.Throws<ArgumentOutOfRangeException>("sourceIndex", () => s.CopyTo(0, dst, 0, 6));
        }

        [Theory]
        // CurrentCulture
        [InlineData("", 0, "", 0, 0, StringComparison.CurrentCulture, 0)]
        [InlineData("Hello", 0, "Hello", 0, 5, StringComparison.CurrentCulture, 0)]
        [InlineData("Hello", 2, "Hello", 3, 1, StringComparison.CurrentCulture, 0)]
        [InlineData("Hello", 0, "Goodbye", 0, 5, StringComparison.CurrentCulture, 1)]
        [InlineData("Goodbye", 0, "Hello", 0, 5, StringComparison.CurrentCulture, -1)]
        [InlineData("HELLO", 2, "hello", 2, 3, StringComparison.CurrentCulture, 1)]
        [InlineData("hello", 2, "HELLO", 2, 3, StringComparison.CurrentCulture, -1)]
        [InlineData("Hello", 2, "Hello", 2, 3, StringComparison.CurrentCulture, 0)]
        [InlineData("Hello", 2, "Goodbye", 2, 3, StringComparison.CurrentCulture, -1)]
        [InlineData("A", 0, "B", 0, 1, StringComparison.CurrentCulture, -1)]
        [InlineData("B", 0, "A", 0, 1, StringComparison.CurrentCulture, 1)]
        [InlineData(null, 0, null, 0, 0, StringComparison.CurrentCulture, 0)]
        [InlineData("Hello", 0, null, 0, 0, StringComparison.CurrentCulture, 1)]
        [InlineData(null, 0, "Hello", 0, 0, StringComparison.CurrentCulture, -1)]
        [InlineData(null, -1, null, -1, -1, StringComparison.CurrentCulture, 0)]
        [InlineData("foo", -1, null, -1, -1, StringComparison.CurrentCulture, 1)]
        [InlineData(null, -1, "foo", -1, -1, StringComparison.CurrentCulture, -1)]
        // CurrentCultureIgnoreCase
        [InlineData("", 0, "", 0, 0, StringComparison.CurrentCultureIgnoreCase, 0)]
        [InlineData("HELLO", 0, "hello", 0, 5, StringComparison.CurrentCultureIgnoreCase, 0)]
        [InlineData("Hello", 2, "Hello", 3, 1, StringComparison.CurrentCultureIgnoreCase, 0)]
        [InlineData("Hello", 0, "Hello", 0, 5, StringComparison.CurrentCultureIgnoreCase, 0)]
        [InlineData("Hello", 2, "Hello", 2, 3, StringComparison.CurrentCultureIgnoreCase, 0)]
        [InlineData("Hello", 2, "Yellow", 2, 3, StringComparison.CurrentCultureIgnoreCase, 0)]
        [InlineData("Hello", 0, "Goodbye", 0, 5, StringComparison.CurrentCultureIgnoreCase, 1)]
        [InlineData("Goodbye", 0, "Hello", 0, 5, StringComparison.CurrentCultureIgnoreCase, -1)]
        [InlineData("HELLO", 2, "hello", 2, 3, StringComparison.CurrentCultureIgnoreCase, 0)]
        [InlineData("Hello", 2, "Goodbye", 2, 3, StringComparison.CurrentCultureIgnoreCase, -1)]
        [InlineData(null, 0, null, 0, 0, StringComparison.CurrentCultureIgnoreCase, 0)]
        [InlineData("Hello", 0, null, 0, 0, StringComparison.CurrentCultureIgnoreCase, 1)]
        [InlineData(null, 0, "Hello", 0, 0, StringComparison.CurrentCultureIgnoreCase, -1)]
        [InlineData(null, -1, null, -1, -1, StringComparison.CurrentCultureIgnoreCase, 0)]
        [InlineData("foo", -1, null, -1, -1, StringComparison.CurrentCultureIgnoreCase, 1)]
        [InlineData(null, -1, "foo", -1, -1, StringComparison.CurrentCultureIgnoreCase, -1)]
        // InvariantCulture
        [InlineData("", 0, "", 0, 0, StringComparison.InvariantCulture, 0)]
        [InlineData("Hello", 0, "Hello", 0, 5, StringComparison.InvariantCulture, 0)]
        [InlineData("Hello", 2, "Hello", 3, 1, StringComparison.InvariantCulture, 0)]
        [InlineData("Hello", 0, "Goodbye", 0, 5, StringComparison.InvariantCulture, 1)]
        [InlineData("Goodbye", 0, "Hello", 0, 5, StringComparison.InvariantCulture, -1)]
        [InlineData("HELLO", 2, "hello", 2, 3, StringComparison.InvariantCulture, 1)]
        [InlineData("hello", 2, "HELLO", 2, 3, StringComparison.InvariantCulture, -1)]
        [InlineData(null, 0, null, 0, 0, StringComparison.InvariantCulture, 0)]
        [InlineData("Hello", 0, null, 0, 5, StringComparison.InvariantCulture, 1)]
        [InlineData(null, 0, "Hello", 0, 5, StringComparison.InvariantCulture, -1)]
        // InvariantCultureIgnoreCase
        [InlineData("", 0, "", 0, 0, StringComparison.InvariantCultureIgnoreCase, 0)]
        [InlineData("HELLO", 0, "hello", 0, 5, StringComparison.InvariantCultureIgnoreCase, 0)]
        [InlineData("Hello", 0, "Hello", 0, 5, StringComparison.InvariantCultureIgnoreCase, 0)]
        [InlineData("Hello", 2, "Hello", 3, 1, StringComparison.InvariantCultureIgnoreCase, 0)]
        [InlineData("Hello", 2, "Hello", 2, 3, StringComparison.InvariantCultureIgnoreCase, 0)]
        [InlineData("Hello", 2, "Yellow", 2, 3, StringComparison.InvariantCultureIgnoreCase, 0)]
        [InlineData("Hello", 0, "Goodbye", 0, 5, StringComparison.InvariantCultureIgnoreCase, 1)]
        [InlineData("Goodbye", 0, "Hello", 0, 5, StringComparison.InvariantCultureIgnoreCase, -1)]
        [InlineData("HELLO", 2, "hello", 2, 3, StringComparison.InvariantCultureIgnoreCase, 0)]
        [InlineData("Hello", 2, "Goodbye", 2, 3, StringComparison.InvariantCultureIgnoreCase, -1)]
        [InlineData(null, 0, null, 0, 0, StringComparison.InvariantCultureIgnoreCase, 0)]
        [InlineData("Hello", 0, null, 0, 5, StringComparison.InvariantCultureIgnoreCase, 1)]
        [InlineData(null, 0, "Hello", 0, 5, StringComparison.InvariantCultureIgnoreCase, -1)]
        // Ordinal
        [InlineData("", 0, "", 0, 0, StringComparison.Ordinal, 0)]
        [InlineData("Hello", 0, "Hello", 0, 5, StringComparison.Ordinal, 0)]
        [InlineData("Hello", 2, "Hello", 3, 1, StringComparison.Ordinal, 0)]
        [InlineData("Hello", 0, "Goodbye", 0, 5, StringComparison.Ordinal, 1)]
        [InlineData("Goodbye", 0, "Hello", 0, 5, StringComparison.Ordinal, -1)]
        [InlineData("Hello", 2, "Hello", 2, 3, StringComparison.Ordinal, 0)]
        [InlineData("HELLO", 2, "hello", 2, 3, StringComparison.Ordinal, -1)]
        [InlineData("Hello", 2, "Goodbye", 2, 3, StringComparison.Ordinal, -1)]
        [InlineData("Hello", 0, "Hello", 0, 0, StringComparison.Ordinal, 0)]
        [InlineData("Hello", 0, "Hello", 0, 3, StringComparison.Ordinal, 0)]
        [InlineData("Hello", 0, "He" + SoftHyphen + "llo", 0, 5, StringComparison.Ordinal, -1)]
        [InlineData("Hello", 0, "-=<Hello>=-", 3, 5, StringComparison.Ordinal, 0)]
        [InlineData("\uD83D\uDD53Hello\uD83D\uDD50", 1, "\uD83D\uDD53Hello\uD83D\uDD54", 1, 7, StringComparison.Ordinal, 0)] // Surrogate split
        [InlineData("Hello", 0, "Hello123", 0, int.MaxValue, StringComparison.Ordinal, -1)]           // Recalculated length, second string longer
        [InlineData("Hello123", 0, "Hello", 0, int.MaxValue, StringComparison.Ordinal, 1)]            // Recalculated length, first string longer
        [InlineData("---aaaaaaaaaaa", 3, "+++aaaaaaaaaaa", 3, 100, StringComparison.Ordinal, 0)]      // Equal long alignment 2, equal compare
        [InlineData("aaaaaaaaaaaaaa", 3, "aaaxaaaaaaaaaa", 3, 100, StringComparison.Ordinal, -1)]     // Equal long alignment 2, different compare at n=1
        [InlineData("-aaaaaaaaaaaaa", 1, "+aaaaaaaaaaaaa", 1, 100, StringComparison.Ordinal, 0)]      // Equal long alignment 6, equal compare
        [InlineData("aaaaaaaaaaaaaa", 1, "axaaaaaaaaaaaa", 1, 100, StringComparison.Ordinal, -1)]     // Equal long alignment 6, different compare at n=1
        [InlineData("aaaaaaaaaaaaaa", 0, "aaaaaaaaaaaaaa", 0, 100, StringComparison.Ordinal, 0)]      // Equal long alignment 4, equal compare
        [InlineData("aaaaaaaaaaaaaa", 0, "xaaaaaaaaaaaaa", 0, 100, StringComparison.Ordinal, -1)]     // Equal long alignment 4, different compare at n=1
        [InlineData("aaaaaaaaaaaaaa", 0, "axaaaaaaaaaaaa", 0, 100, StringComparison.Ordinal, -1)]     // Equal long alignment 4, different compare at n=2
        [InlineData("--aaaaaaaaaaaa", 2, "++aaaaaaaaaaaa", 2, 100, StringComparison.Ordinal, 0)]      // Equal long alignment 0, equal compare
        [InlineData("aaaaaaaaaaaaaa", 2, "aaxaaaaaaaaaaa", 2, 100, StringComparison.Ordinal, -1)]     // Equal long alignment 0, different compare at n=1
        [InlineData("aaaaaaaaaaaaaa", 2, "aaaxaaaaaaaaaa", 2, 100, StringComparison.Ordinal, -1)]     // Equal long alignment 0, different compare at n=2
        [InlineData("aaaaaaaaaaaaaa", 2, "aaaaxaaaaaaaaa", 2, 100, StringComparison.Ordinal, -1)]     // Equal long alignment 0, different compare at n=3
        [InlineData("aaaaaaaaaaaaaa", 2, "aaaaaxaaaaaaaa", 2, 100, StringComparison.Ordinal, -1)]     // Equal long alignment 0, different compare at n=4
        [InlineData("aaaaaaaaaaaaaa", 2, "aaaaaaxaaaaaaa", 2, 100, StringComparison.Ordinal, -1)]     // Equal long alignment 0, different compare at n=5
        [InlineData("aaaaaaaaaaaaaa", 0, "+aaaaaaaaaaaaa", 1, 13, StringComparison.Ordinal, 0)]       // Different int alignment, equal compare
        [InlineData("aaaaaaaaaaaaaa", 0, "aaaaaaaaaaaaax", 1, 100, StringComparison.Ordinal, -1)]     // Different int alignment
        [InlineData("aaaaaaaaaaaaaa", 1, "aaaxaaaaaaaaaa", 3, 100, StringComparison.Ordinal, -1)]     // Different long alignment, abs of 4, one of them is 2, different at n=1
        [InlineData("-aaaaaaaaaaaaa", 1, "++++aaaaaaaaaa", 4, 10, StringComparison.Ordinal, 0)]       // Different long alignment, equal compare
        [InlineData("aaaaaaaaaaaaaa", 1, "aaaaaaaaaaaaax", 4, 100, StringComparison.Ordinal, -1)]     // Different long alignment
        [InlineData("\0", 0, "", 0, 1, StringComparison.Ordinal, 1)]                                  // Same memory layout, except for m_stringLength (m_firstChars are both 0)
        [InlineData("\0\0", 0, "", 0, 2, StringComparison.Ordinal, 1)]                                // Same as above, except m_stringLength for one is 2
        [InlineData("", 0, "\0b", 0, 2, StringComparison.Ordinal, -1)]                                // strA's second char != strB's second char codepath
        [InlineData("", 0, "b", 0, 1, StringComparison.Ordinal, -1)]                                  // Should hit strA.m_firstChar != strB.m_firstChar codepath
        [InlineData("abcxxxxxxxxxxxxxxxxxxxxxx", 0, "abdxxxxxxxxxxxxxxx", 0, int.MaxValue, StringComparison.Ordinal, -1)] // 64-bit: first long compare is different
        [InlineData("abcdefgxxxxxxxxxxxxxxxxxx", 0, "abcdefhxxxxxxxxxxx", 0, int.MaxValue, StringComparison.Ordinal, -1)] // 64-bit: second long compare is different
        [InlineData("abcdefghijkxxxxxxxxxxxxxx", 0, "abcdefghijlxxxxxxx", 0, int.MaxValue, StringComparison.Ordinal, -1)] // 64-bit: third long compare is different
        [InlineData("abcdexxxxxxxxxxxxxxxxxxxx", 0, "abcdfxxxxxxxxxxxxx", 0, int.MaxValue, StringComparison.Ordinal, -1)] // 32-bit: second int compare is different
        [InlineData("abcdefghixxxxxxxxxxxxxxxx", 0, "abcdefghjxxxxxxxxx", 0, int.MaxValue, StringComparison.Ordinal, -1)] // 32-bit: fourth int compare is different
        [InlineData(null, 0, null, 0, 0, StringComparison.Ordinal, 0)]
        [InlineData("Hello", 0, null, 0, 5, StringComparison.Ordinal, 1)]
        [InlineData(null, 0, "Hello", 0, 5, StringComparison.Ordinal, -1)]
        [InlineData(null, -1, null, -1, -1, StringComparison.Ordinal, 0)]
        [InlineData("foo", -1, null, -1, -1, StringComparison.Ordinal, 1)]
        [InlineData(null, -1, "foo", -1, -1, StringComparison.Ordinal, -1)]
        // OrdinalIgnoreCase
        [InlineData("", 0, "", 0, 0, StringComparison.OrdinalIgnoreCase, 0)]
        [InlineData("HELLO", 0, "hello", 0, 5, StringComparison.OrdinalIgnoreCase, 0)]
        [InlineData("Hello", 0, "Hello", 0, 5, StringComparison.OrdinalIgnoreCase, 0)]
        [InlineData("Hello", 2, "Hello", 3, 1, StringComparison.OrdinalIgnoreCase, 0)]
        [InlineData("Hello", 2, "Hello", 2, 3, StringComparison.OrdinalIgnoreCase, 0)]
        [InlineData("Hello", 2, "Yellow", 2, 3, StringComparison.OrdinalIgnoreCase, 0)]
        [InlineData("Hello", 0, "Goodbye", 0, 5, StringComparison.OrdinalIgnoreCase, 1)]
        [InlineData("Goodbye", 0, "Hello", 0, 5, StringComparison.OrdinalIgnoreCase, -1)]
        [InlineData("HELLO", 2, "hello", 2, 3, StringComparison.OrdinalIgnoreCase, 0)]
        [InlineData("Hello", 2, "Goodbye", 2, 3, StringComparison.OrdinalIgnoreCase, -1)]
        [InlineData("A", 0, "x", 0, 1, StringComparison.OrdinalIgnoreCase, -1)]
        [InlineData("a", 0, "X", 0, 1, StringComparison.OrdinalIgnoreCase, -1)]
        [InlineData("[", 0, "A", 0, 1, StringComparison.OrdinalIgnoreCase, 1)]
        [InlineData("[", 0, "a", 0, 1, StringComparison.OrdinalIgnoreCase, 1)]
        [InlineData("\\", 0, "A", 0, 1, StringComparison.OrdinalIgnoreCase, 1)]
        [InlineData("\\", 0, "a", 0, 1, StringComparison.OrdinalIgnoreCase, 1)]
        [InlineData("]", 0, "A", 0, 1, StringComparison.OrdinalIgnoreCase, 1)]
        [InlineData("]", 0, "a", 0, 1, StringComparison.OrdinalIgnoreCase, 1)]
        [InlineData("^", 0, "A", 0, 1, StringComparison.OrdinalIgnoreCase, 1)]
        [InlineData("^", 0, "a", 0, 1, StringComparison.OrdinalIgnoreCase, 1)]
        [InlineData("_", 0, "A", 0, 1, StringComparison.OrdinalIgnoreCase, 1)]
        [InlineData("_", 0, "a", 0, 1, StringComparison.OrdinalIgnoreCase, 1)]
        [InlineData("`", 0, "A", 0, 1, StringComparison.OrdinalIgnoreCase, 1)]
        [InlineData("`", 0, "a", 0, 1, StringComparison.OrdinalIgnoreCase, 1)]
        [InlineData(null, 0, null, 0, 0, StringComparison.OrdinalIgnoreCase, 0)]
        [InlineData("Hello", 0, null, 0, 5, StringComparison.OrdinalIgnoreCase, 1)]
        [InlineData(null, 0, "Hello", 0, 5, StringComparison.OrdinalIgnoreCase, -1)]
        public static void Compare(string strA, int indexA, string strB, int indexB, int length, StringComparison comparisonType, int expected)
        {
            bool hasNullInputs = (strA == null || strB == null);
            bool indicesReferToEntireString = (strA != null && strB != null && indexA == 0 && indexB == 0 && (length == strB.Length || length == strA.Length));
            bool skipNonComparisonOverloads = length != 0 && ((strA == null && indexA != 0) || (strB == null && indexB != 0));
            if (hasNullInputs || indicesReferToEntireString)
            {
                if (comparisonType == StringComparison.CurrentCulture)
                {
                    // Use Compare(string, string) or Compare(string, string, false) or CompareTo(string)
                    Assert.Equal(expected, Math.Sign(string.Compare(strA, strB)));
                    Assert.Equal(expected, Math.Sign(string.Compare(strA, strB, ignoreCase: false)));
                    if (strA != null)
                    {
                        Assert.Equal(expected, Math.Sign(strA.CompareTo(strB)));

                        IComparable iComparable = strA;
                        Assert.Equal(expected, Math.Sign(iComparable.CompareTo(strB)));
                    }
                    if (strB != null)
                    {
                        Assert.Equal(expected, -Math.Sign(strB.CompareTo(strA)));

                        IComparable iComparable = strB;
                        Assert.Equal(expected, -Math.Sign(iComparable.CompareTo(strA)));
                    }
                }
                else if (comparisonType == StringComparison.CurrentCultureIgnoreCase)
                {
                    // Use Compare(string, string, true)
                    Assert.Equal(expected, Math.Sign(string.Compare(strA, strB, ignoreCase: true)));
                }
                else if (comparisonType == StringComparison.Ordinal)
                {
                    // Use CompareOrdinal(string, string)
                    Assert.Equal(expected, Math.Sign(string.CompareOrdinal(strA, strB)));
                }
                // Use CompareOrdinal(string, string, StringComparison)
                Assert.Equal(expected, Math.Sign(string.Compare(strA, strB, comparisonType)));
            }
            if (comparisonType == StringComparison.CurrentCulture)
            {
                // This may have different behavior than the overload accepting a StringComparison
                // for a combination of null/invalid inputs; see notes in Compare_Invalid for more

                if (!skipNonComparisonOverloads)
                {
                    // Use Compare(string, int, string, int, int) or Compare(string, int, string, int, int, false)
                    Assert.Equal(expected, Math.Sign(string.Compare(strA, indexA, strB, indexB, length)));
                    Assert.Equal(expected, Math.Sign(string.Compare(strA, indexA, strB, indexB, length, ignoreCase: false)));
                }
            }
            else if (comparisonType == StringComparison.CurrentCultureIgnoreCase)
            {
                // This may have different behavior than the overload accepting a StringComparison
                // for a combination of null/invalid inputs; see notes in Compare_Invalid for more

                if (!skipNonComparisonOverloads)
                {
                    // Use Compare(string, int, string, int, int, true)
                    Assert.Equal(expected, Math.Sign(string.Compare(strA, indexA, strB, indexB, length, ignoreCase: true)));
                }
            }
            else if (comparisonType == StringComparison.Ordinal)
            {
                // Use CompareOrdinal(string, int, string, int, int)
                Assert.Equal(expected, Math.Sign(string.CompareOrdinal(strA, indexA, strB, indexB, length)));
            }
            // Use Compare(string, int, string, int, int, StringComparison)
            Assert.Equal(expected, Math.Sign(string.Compare(strA, indexA, strB, indexB, length, comparisonType)));

            if (indexA >= 0 && indexB >= 0 && length >= 0)
            {
                // Comparing spans from null strings gives different results since span doesn't special case null and treats it the same as an empty string.
                if (strA == null && strB != null)
                    expected = -1;
                if (strA != null && strB == null)
                    expected = 1;
                if (length == 0)
                    expected = 0;

                ReadOnlySpan<char> span = length <= (strA.AsSpan().Length - indexA) ? strA.AsSpan(indexA, length) : strA.AsSpan(indexA);
                ReadOnlySpan<char> value = length <= (strB.AsSpan().Length - indexB) ? strB.AsSpan(indexB, length) : strB.AsSpan(indexB);
                Assert.Equal(expected, Math.Sign(span.CompareTo(value, comparisonType)));
            }
        }

        [Fact]
        public static void Compare_LongString()
        {
            string veryLongString =
                "<NamedPermissionSets><PermissionSet class=\u0022System.Security.NamedPermissionS" +
                "et\u0022version=\u00221\u0022 Unrestricted=\u0022true\u0022 Name=\u0022FullTrust" +
                "\u0022 Description=\u0022{Policy_PS_FullTrust}\u0022/><PermissionSet class=\u0022" +
                "System.Security.NamedPermissionSet\u0022version=\u00221\u0022 Name=\u0022Everyth" +
                "ing\u0022 Description=\u0022{Policy_PS_Everything}\u0022><Permission class=\u0022" +
                "System.Security.Permissions.IsolatedStorageFilePermission, mscorlib, Version={VE" +
                "RSION}, Culture=neutral, PublicKeyToken=b77a5c561934e089\u0022version=\u00221\u0022" +
                " Unrestricted=\u0022true\u0022/><Permission class=\u0022System.Security.Permissi" +
                "ons.EnvironmentPermission, mscorlib, Version={VERSION}, Culture=neutral, PublicK" +
                "eyToken=b77a5c561934e089\u0022version=\u00221\u0022 Unrestricted=\u0022true\u0022" +
                "/><Permission class=\u0022System.Security.Permissions.FileIOPermission, mscorlib" +
                ", Version={VERSION}, Culture=neutral, PublicKeyToken=b77a5c561934e089\u0022versi" +
                "on=\u00221\u0022 Unrestricted=\u0022true\u0022/><Permission class=\u0022System.S" +
                "ecurity.Permissions.FileDialogPermission, mscorlib, Version={VERSION}, Culture=n" +
                "eutral, PublicKeyToken=b77a5c561934e089\u0022version=\u00221\u0022 Unrestricted=" +
                "\u0022true\u0022/><Permission class=\u0022System.Security.Permissions.Reflection" +
                "Permission, mscorlib, Version={VERSION}, Culture=neutral, PublicKeyToken=b77a5c5" +
                "61934e089\u0022version=\u00221\u0022 Unrestricted=\u0022true\u0022/><Permission " +
                "class=\u0022System.Security.Permissions.SecurityPermission, mscorlib, Version={V" +
                "ERSION}, Culture=neutral, PublicKeyToken=b77a5c561934e089\u0022version=\u00221\u0022" +
                " Flags=\u0022Assertion, UnmanagedCode, Execution, ControlThread, ControlEvidence" +
                ", ControlPolicy, ControlAppDomain, SerializationFormatter, ControlDomainPolicy, " +
                "ControlPrincipal, RemotingConfiguration, Infrastructure, BindingRedirects\u0022/" +
                "><Permission class=\u0022System.Security.Permissions.UIPermission, mscorlib, Ver" +
                "sion={VERSION}, Culture=neutral, PublicKeyToken=b77a5c561934e089\u0022version=\u0022" +
                "1\u0022 Unrestricted=\u0022true\u0022/><IPermission class=\u0022System.Net.Socke" +
                "tPermission, System, Version={VERSION}, Culture=neutral, PublicKeyToken=b77a5c56" +
                "1934e089\u0022version=\u00221\u0022 Unrestricted=\u0022true\u0022/><IPermission " +
                "class=\u0022System.Net.WebPermission, System, Version={VERSION}, Culture=neutral" +
                ", PublicKeyToken=b77a5c561934e089\u0022version=\u00221\u0022 Unrestricted=\u0022" +
                "true\u0022/><IPermission class=\u0022System.Net.DnsPermission, System, Version={" +
                "VERSION}, Culture=neutral, PublicKeyToken=b77a5c561934e089\u0022version=\u00221\u0022" +
                " Unrestricted=\u0022true\u0022/><IPermission class=\u0022System.Security.Permiss" +
                "ions.KeyContainerPermission, mscorlib, Version={VERSION}, Culture=neutral, Publi" +
                "cKeyToken=b77a5c561934e089\u0022version=\u00221\u0022 Unrestricted=\u0022true\u0022" +
                "/><Permission class=\u0022System.Security.Permissions.RegistryPermission, mscorl" +
                "ib, Version={VERSION}, Culture=neutral, PublicKeyToken=b77a5c561934e089\u0022ver" +
                "sion=\u00221\u0022 Unrestricted=\u0022true\u0022/><IPermission class=\u0022Syste" +
                "m.Drawing.Printing.PrintingPermission, System.Drawing, Version={VERSION}, Cultur" +
                "e=neutral, PublicKeyToken=b03f5f7f11d50a3a\u0022version=\u00221\u0022 Unrestrict" +
                "ed=\u0022true\u0022/><IPermission class=\u0022System.Diagnostics.EventLogPermiss" +
                "ion, System, Version={VERSION}, Culture=neutral, PublicKeyToken=b77a5c561934e089" +
                "\u0022version=\u00221\u0022 Unrestricted=\u0022true\u0022/><IPermission class=\u0022" +
                "System.Security.Permissions.StorePermission, System, Version={VERSION}, Culture=" +
                "neutral, PublicKeyToken=b77a5c561934e089\u0022 version=\u00221\u0022 Unrestricte" +
                "d=\u0022true\u0022/><IPermission class=\u0022System.Diagnostics.PerformanceCount" +
                "erPermission, System, Version={VERSION}, Culture=neutral, PublicKeyToken=b77a5c5" +
                "61934e089\u0022version=\u00221\u0022 Unrestricted=\u0022true\u0022/><IPermission" +
                " class=\u0022System.Data.OleDb.OleDbPermission, System.Data, Version={VERSION}, " +
                "Culture=neutral, PublicKeyToken=b77a5c561934e089\u0022 version=\u00221\u0022 Unr" +
                "estricted=\u0022true\u0022/><IPermission class=\u0022System.Data.SqlClient.SqlCl" +
                "ientPermission, System.Data, Version={VERSION}, Culture=neutral, PublicKeyToken=" +
                "b77a5c561934e089\u0022 version=\u00221\u0022 Unrestricted=\u0022true\u0022/><IPe" +
                "rmission class=\u0022System.Security.Permissions.DataProtectionPermission, Syste" +
                "m.Security, Version={VERSION}, Culture=neutral, PublicKeyToken=b03f5f7f11d50a3a\u0022" +
                " version=\u00221\u0022 Unrestricted=\u0022true\u0022/></PermissionSet><Permissio" +
                "nSet class=\u0022System.Security.NamedPermissionSet\u0022version=\u00221\u0022 N" +
                "ame=\u0022Nothing\u0022 Description=\u0022{Policy_PS_Nothing}\u0022/><Permission" +
                "Set class=\u0022System.Security.NamedPermissionSet\u0022version=\u00221\u0022 Na" +
                "me=\u0022Execution\u0022 Description=\u0022{Policy_PS_Execution}\u0022><Permissi" +
                "on class=\u0022System.Security.Permissions.SecurityPermission, mscorlib, Version" +
                "={VERSION}, Culture=neutral, PublicKeyToken=b77a5c561934e089\u0022version=\u0022" +
                "1\u0022 Flags=\u0022Execution\u0022/></PermissionSet><PermissionSet class=\u0022" +
                "System.Security.NamedPermissionSet\u0022version=\u00221\u0022 Name=\u0022SkipVer" +
                "ification\u0022 Description=\u0022{Policy_PS_SkipVerification}\u0022><Permission" +
                " class=\u0022System.Security.Permissions.SecurityPermission, mscorlib, Version={" +
                "VERSION}, Culture=neutral, PublicKeyToken=b77a5c561934e089\u0022version=\u00221\u0022" +
                " Flags=\u0022SkipVerification\u0022/></PermissionSet></NamedPermissionSets>";

            int result = string.Compare("{Policy_PS_Nothing}", 0, veryLongString, 4380, 19, StringComparison.Ordinal);
            Assert.True(result < 0);

            result = "{Policy_PS_Nothing}".AsSpan().CompareTo(veryLongString.AsSpan(4380, 19), StringComparison.Ordinal);
            Assert.True(result < 0);
        }

        [Fact]
        public static void ZeroLengthCompareTo_StringComparison()
        {
            string value = "456";
            string s = value.Substring(2, 0);

            Assert.True(0 < string.Compare(value, s, StringComparison.Ordinal));

            Assert.True(0 < string.Compare(value, s, StringComparison.CurrentCulture));
            Assert.True(0 < string.Compare(value, s, StringComparison.CurrentCultureIgnoreCase));
            Assert.True(0 < string.Compare(value, s, StringComparison.InvariantCulture));
            Assert.True(0 < string.Compare(value, s, StringComparison.InvariantCultureIgnoreCase));
            Assert.True(0 < string.Compare(value, s, StringComparison.OrdinalIgnoreCase));

            string emptyValue = value.Substring(1, 0);
            Assert.Equal(0, string.Compare(emptyValue, s, StringComparison.Ordinal));

            Assert.Equal(0, string.Compare(emptyValue, s, StringComparison.CurrentCulture));
            Assert.Equal(0, string.Compare(emptyValue, s, StringComparison.CurrentCultureIgnoreCase));
            Assert.Equal(0, string.Compare(emptyValue, s, StringComparison.InvariantCulture));
            Assert.Equal(0, string.Compare(emptyValue, s, StringComparison.InvariantCultureIgnoreCase));
            Assert.Equal(0, string.Compare(emptyValue, s, StringComparison.OrdinalIgnoreCase));

            ReadOnlySpan<char> span = value.AsSpan();
            ReadOnlySpan<char> emptySlice = value.AsSpan(2, 0);
            Assert.True(0 < span.CompareTo(emptySlice, StringComparison.Ordinal));

            Assert.True(0 < span.CompareTo(emptySlice, StringComparison.CurrentCulture));
            Assert.True(0 < span.CompareTo(emptySlice, StringComparison.CurrentCultureIgnoreCase));
            Assert.True(0 < span.CompareTo(emptySlice, StringComparison.InvariantCulture));
            Assert.True(0 < span.CompareTo(emptySlice, StringComparison.InvariantCultureIgnoreCase));
            Assert.True(0 < span.CompareTo(emptySlice, StringComparison.OrdinalIgnoreCase));

            span = value.AsSpan(1, 0);
            Assert.Equal(0, span.CompareTo(emptySlice, StringComparison.Ordinal));

            Assert.Equal(0, span.CompareTo(emptySlice, StringComparison.CurrentCulture));
            Assert.Equal(0, span.CompareTo(emptySlice, StringComparison.CurrentCultureIgnoreCase));
            Assert.Equal(0, span.CompareTo(emptySlice, StringComparison.InvariantCulture));
            Assert.Equal(0, span.CompareTo(emptySlice, StringComparison.InvariantCultureIgnoreCase));
            Assert.Equal(0, span.CompareTo(emptySlice, StringComparison.OrdinalIgnoreCase));
        }

        [Fact]
        public static void SameValueCompareTo_StringComparison()
        {
            string value = "456";
            Assert.Equal(0, string.Compare(value, value, StringComparison.Ordinal));

            Assert.Equal(0, string.Compare(value, value, StringComparison.CurrentCulture));
            Assert.Equal(0, string.Compare(value, value, StringComparison.CurrentCultureIgnoreCase));
            Assert.Equal(0, string.Compare(value, value, StringComparison.InvariantCulture));
            Assert.Equal(0, string.Compare(value, value, StringComparison.InvariantCultureIgnoreCase));
            Assert.Equal(0, string.Compare(value, value, StringComparison.OrdinalIgnoreCase));

            ReadOnlySpan<char> span = value.AsSpan();
            Assert.Equal(0, span.CompareTo(span, StringComparison.Ordinal));

            Assert.Equal(0, span.CompareTo(span, StringComparison.CurrentCulture));
            Assert.Equal(0, span.CompareTo(span, StringComparison.CurrentCultureIgnoreCase));
            Assert.Equal(0, span.CompareTo(span, StringComparison.InvariantCulture));
            Assert.Equal(0, span.CompareTo(span, StringComparison.InvariantCultureIgnoreCase));
            Assert.Equal(0, span.CompareTo(span, StringComparison.OrdinalIgnoreCase));
        }

        [Fact]
        public static void LengthMismatchCompareTo_StringComparison()
        {
            string value = "456";

            string s1 = value.Substring(0, 2);
            string s2 = value.Substring(0, 3);
            Assert.True(0 > string.Compare(s1, s2, StringComparison.Ordinal));

            Assert.True(0 > string.Compare(s1, s2, StringComparison.CurrentCulture));
            Assert.True(0 > string.Compare(s1, s2, StringComparison.CurrentCultureIgnoreCase));
            Assert.True(0 > string.Compare(s1, s2, StringComparison.InvariantCulture));
            Assert.True(0 > string.Compare(s1, s2, StringComparison.InvariantCultureIgnoreCase));
            Assert.True(0 > string.Compare(s1, s2, StringComparison.OrdinalIgnoreCase));

            ReadOnlySpan<char> span = value.AsSpan(0, 2);
            ReadOnlySpan<char> slice = value.AsSpan(0, 3);
            Assert.True(0 > span.CompareTo(slice, StringComparison.Ordinal));

            Assert.True(0 > span.CompareTo(slice, StringComparison.CurrentCulture));
            Assert.True(0 > span.CompareTo(slice, StringComparison.CurrentCultureIgnoreCase));
            Assert.True(0 > span.CompareTo(slice, StringComparison.InvariantCulture));
            Assert.True(0 > span.CompareTo(slice, StringComparison.InvariantCultureIgnoreCase));
            Assert.True(0 > span.CompareTo(slice, StringComparison.OrdinalIgnoreCase));
        }

        [Fact]
        public static void CompareToOverlappingMatch_StringComparison()
        {
            string value = "456565";

            string s1 = value.Substring(1, 3);
            string s2 = value.Substring(3, 3);
            Assert.Equal(0, string.Compare(s1, s2, StringComparison.Ordinal));

            Assert.Equal(0, string.Compare(s1, s2, StringComparison.CurrentCulture));
            Assert.Equal(0, string.Compare(s1, s2, StringComparison.CurrentCultureIgnoreCase));
            Assert.Equal(0, string.Compare(s1, s2, StringComparison.InvariantCulture));
            Assert.Equal(0, string.Compare(s1, s2, StringComparison.InvariantCultureIgnoreCase));
            Assert.Equal(0, string.Compare(s1, s2, StringComparison.OrdinalIgnoreCase));

            ReadOnlySpan<char> span = value.AsSpan(1, 3);
            ReadOnlySpan<char> slice = value.AsSpan(3, 3);
            Assert.Equal(0, span.CompareTo(slice, StringComparison.Ordinal));

            Assert.Equal(0, span.CompareTo(slice, StringComparison.CurrentCulture));
            Assert.Equal(0, span.CompareTo(slice, StringComparison.CurrentCultureIgnoreCase));
            Assert.Equal(0, span.CompareTo(slice, StringComparison.InvariantCulture));
            Assert.Equal(0, span.CompareTo(slice, StringComparison.InvariantCultureIgnoreCase));
            Assert.Equal(0, span.CompareTo(slice, StringComparison.OrdinalIgnoreCase));
        }

        [Fact]
        public static void CompareToMatchDifferentInstances_StringComparison()
        {
            string sa = "4567";
            string sb = "456";

            string s1 = sa.Substring(0, 3);
            string s2 = sb.Substring(0, 3);

            Assert.Equal(0, string.Compare(s1, s2, StringComparison.Ordinal));

            Assert.Equal(0, string.Compare(s1, s2, StringComparison.CurrentCulture));
            Assert.Equal(0, string.Compare(s1, s2, StringComparison.CurrentCultureIgnoreCase));
            Assert.Equal(0, string.Compare(s1, s2, StringComparison.InvariantCulture));
            Assert.Equal(0, string.Compare(s1, s2, StringComparison.InvariantCultureIgnoreCase));
            Assert.Equal(0, string.Compare(s1, s2, StringComparison.OrdinalIgnoreCase));

            ReadOnlySpan<char> span = sa.AsSpan(0, 3);
            ReadOnlySpan<char> slice = sb.AsSpan(0, 3);
            Assert.Equal(0, span.CompareTo(slice, StringComparison.Ordinal));

            Assert.Equal(0, span.CompareTo(slice, StringComparison.CurrentCulture));
            Assert.Equal(0, span.CompareTo(slice, StringComparison.CurrentCultureIgnoreCase));
            Assert.Equal(0, span.CompareTo(slice, StringComparison.InvariantCulture));
            Assert.Equal(0, span.CompareTo(slice, StringComparison.InvariantCultureIgnoreCase));
            Assert.Equal(0, span.CompareTo(slice, StringComparison.OrdinalIgnoreCase));
        }

        [Fact]
        public static void MakeSureNoCompareToChecksGoOutOfRange_StringComparison()
        {
            for (int length = 0; length < 100; length++)
            {
                var first = new char[length + 2];
                first[0] = (char)99;
                first[length + 1] = (char)99;
                var second = new char[length + 2];
                second[0] = (char)100;
                second[length + 1] = (char)100;

                var s1 = new string(first, 1, length);
                var s2 = new string(second, 1, length);
                Assert.Equal(0, string.Compare(s1, s2, StringComparison.Ordinal));

                Assert.Equal(0, string.Compare(s1, s2, StringComparison.CurrentCulture));
                Assert.Equal(0, string.Compare(s1, s2, StringComparison.CurrentCultureIgnoreCase));
                Assert.Equal(0, string.Compare(s1, s2, StringComparison.InvariantCulture));
                Assert.Equal(0, string.Compare(s1, s2, StringComparison.InvariantCultureIgnoreCase));
                Assert.Equal(0, string.Compare(s1, s2, StringComparison.OrdinalIgnoreCase));

                var span1 = new ReadOnlySpan<char>(first, 1, length);
                var span2 = new ReadOnlySpan<char>(second, 1, length);
                Assert.Equal(0, span1.CompareTo(span2, StringComparison.Ordinal));

                Assert.Equal(0, span1.CompareTo(span2, StringComparison.CurrentCulture));
                Assert.Equal(0, span1.CompareTo(span2, StringComparison.CurrentCultureIgnoreCase));
                Assert.Equal(0, span1.CompareTo(span2, StringComparison.InvariantCulture));
                Assert.Equal(0, span1.CompareTo(span2, StringComparison.InvariantCultureIgnoreCase));
                Assert.Equal(0, span1.CompareTo(span2, StringComparison.OrdinalIgnoreCase));
            }
        }

        [Fact]
        public static void CompareToNoMatch_StringComparison()
        {
            for (int length = 1; length < 150; length++)
            {
                for (int mismatchIndex = 0; mismatchIndex < length; mismatchIndex++)
                {
                    var first = new char[length];
                    var second = new char[length];
                    for (int i = 0; i < length; i++)
                    {
                        first[i] = second[i] = (char)(i + 1);
                    }

                    second[mismatchIndex] = (char)(second[mismatchIndex] + 1);

                    string s1 = new string(first);
                    string s2 = new string(second);
                    Assert.True(0 >  string.Compare(s1, s2, StringComparison.Ordinal));

                    var firstSpan = new ReadOnlySpan<char>(first);
                    var secondSpan = new ReadOnlySpan<char>(second);
                    Assert.True(0 > firstSpan.CompareTo(secondSpan, StringComparison.Ordinal));

                    // Due to differences in the implementation, the exact result of CompareTo will not necessarily match with string.Compare.
                    // However, the sign will match, which is what defines correctness.
                    Assert.Equal(
                        Math.Sign(string.Compare(firstSpan.ToString(), secondSpan.ToString(), StringComparison.OrdinalIgnoreCase)),
                        Math.Sign(firstSpan.CompareTo(secondSpan, StringComparison.OrdinalIgnoreCase)));

                    Assert.Equal(
                        string.Compare(firstSpan.ToString(), secondSpan.ToString(), StringComparison.CurrentCulture),
                        firstSpan.CompareTo(secondSpan, StringComparison.CurrentCulture));
                    Assert.Equal(
                        string.Compare(firstSpan.ToString(), secondSpan.ToString(), StringComparison.CurrentCultureIgnoreCase),
                        firstSpan.CompareTo(secondSpan, StringComparison.CurrentCultureIgnoreCase));
                    Assert.Equal(
                        string.Compare(firstSpan.ToString(), secondSpan.ToString(), StringComparison.InvariantCulture),
                        firstSpan.CompareTo(secondSpan, StringComparison.InvariantCulture));
                    Assert.Equal(
                        string.Compare(firstSpan.ToString(), secondSpan.ToString(), StringComparison.InvariantCultureIgnoreCase),
                        firstSpan.CompareTo(secondSpan, StringComparison.InvariantCultureIgnoreCase));
                }
            }
        }

        [Fact]
        public static void CompareToUnknownComparisonType_StringComparison()
        {
            string value = "456";
            Assert.Throws<ArgumentException>(() => string.Compare(value, value, StringComparison.CurrentCulture - 1));
            Assert.Throws<ArgumentException>(() => string.Compare(value, value, StringComparison.OrdinalIgnoreCase + 1));
            Assert.Throws<ArgumentException>(() => string.Compare(value, value, (StringComparison)6));

<<<<<<< HEAD
            Assert.Throws<ArgumentException>(() => value.AsSpan().CompareTo(value.AsSpan(), StringComparison.CurrentCulture - 1));
            Assert.Throws<ArgumentException>(() => value.AsSpan().CompareTo(value.AsSpan(), StringComparison.OrdinalIgnoreCase + 1));
            Assert.Throws<ArgumentException>(() => value.AsSpan().CompareTo(value.AsSpan(), (StringComparison)6));
=======
            ReadOnlySpan<char> span = value.AsSpan();
            SpanTestHelpers.AssertThrows<ArgumentException, char>(span, (_span) => _span.CompareTo(_span, StringComparison.CurrentCulture - 1));
            SpanTestHelpers.AssertThrows<ArgumentException, char>(span, (_span) => _span.CompareTo(_span, StringComparison.OrdinalIgnoreCase + 1));
            SpanTestHelpers.AssertThrows<ArgumentException, char>(span, (_span) => _span.CompareTo(_span, (StringComparison)6));
>>>>>>> fbb8b5c4
        }

        [Fact]
        public static void Compare_Invalid()
        {
            // Invalid comparison type
            AssertExtensions.Throws<ArgumentException>("comparisonType", () => string.Compare("a", "bb", StringComparison.CurrentCulture - 1));
            AssertExtensions.Throws<ArgumentException>("comparisonType", () => string.Compare("a", "bb", StringComparison.OrdinalIgnoreCase + 1));
            AssertExtensions.Throws<ArgumentException>("comparisonType", () => string.Compare("a", 0, "bb", 0, 1, StringComparison.CurrentCulture - 1));
            AssertExtensions.Throws<ArgumentException>("comparisonType", () => string.Compare("a", 0, "bb", 0, 1, StringComparison.OrdinalIgnoreCase + 1));

            // IndexA < 0
            AssertExtensions.Throws<ArgumentOutOfRangeException>("offset1", () => string.Compare("a", -1, "bb", 0, 1));
            AssertExtensions.Throws<ArgumentOutOfRangeException>("indexA", () => string.Compare("a", -1, "bb", 0, 1, StringComparison.CurrentCulture));

            // IndexA > stringA.Length
            AssertExtensions.Throws<ArgumentOutOfRangeException>("length1", () => string.Compare("a", 2, "bb", 0, 1));
            AssertExtensions.Throws<ArgumentOutOfRangeException>("indexA", () => string.Compare("a", 2, "bb", 0, 1, StringComparison.CurrentCulture));

            // IndexB < 0
            AssertExtensions.Throws<ArgumentOutOfRangeException>("offset2", () => string.Compare("a", 0, "bb", -1, 1));
            AssertExtensions.Throws<ArgumentOutOfRangeException>("indexB", () => string.Compare("a", 0, "bb", -1, 1, StringComparison.CurrentCulture));

            // IndexB > stringB.Length
            AssertExtensions.Throws<ArgumentOutOfRangeException>("length2", () => string.Compare("a", 0, "bb", 3, 0));
            AssertExtensions.Throws<ArgumentOutOfRangeException>("indexB", () => string.Compare("a", 0, "bb", 3, 0, StringComparison.CurrentCulture));

            // Length < 0
            AssertExtensions.Throws<ArgumentOutOfRangeException>("length1", () => string.Compare("a", 0, "bb", 0, -1));
            AssertExtensions.Throws<ArgumentOutOfRangeException>("length", () => string.Compare("a", 0, "bb", 0, -1, StringComparison.CurrentCulture));

            // There is a subtle behavior difference between the string.Compare that accepts a StringComparison parameter,
            // and the one that does not. The former includes short-circuiting logic for nulls BEFORE the length/
            // index parameters are validated (but after the StringComparison is), while the latter does not. As a result,
            // this will not throw:
            // string.Compare(null, -1, null, -1, -1, StringComparison.CurrentCulture)
            // but this will:
            // string.Compare(null, -1, null, -1, -1)

            // These tests ensure that the argument validation stays in order.

            // Compare accepting StringComparison
            AssertExtensions.Throws<ArgumentException>("comparisonType", () => string.Compare(null, 0, null, 0, 0, StringComparison.CurrentCulture - 1)); // comparisonType should be validated before null short-circuiting...
            // Tests to ensure null is short-circuited before validating the arguments are in the Compare() theory
            AssertExtensions.Throws<ArgumentOutOfRangeException>("length", () => string.Compare("foo", -1, "foo", -1, -1, StringComparison.CurrentCulture)); // length should be validated before indexA/indexB
            AssertExtensions.Throws<ArgumentOutOfRangeException>("indexA", () => string.Compare("foo", -1, "foo", -1, 3, StringComparison.CurrentCulture)); // then indexA
            AssertExtensions.Throws<ArgumentOutOfRangeException>("indexB", () => string.Compare("foo", 0, "foo", -1, 3, StringComparison.CurrentCulture)); // then indexB
            // Then the optimization where we short-circuit if strA == strB && indexA == indexB, or length == 0, is tested in the Compare() theory.

            // Compare not accepting StringComparison
            AssertExtensions.Throws<ArgumentOutOfRangeException>("length1", () => string.Compare(null, -1, null, -1, -1));
            AssertExtensions.Throws<ArgumentOutOfRangeException>("length2", () => string.Compare(null, 0, "bar", 4, 0));
            AssertExtensions.Throws<ArgumentOutOfRangeException>("offset1", () => string.Compare(null, -1, null, -1, 0));
            AssertExtensions.Throws<ArgumentOutOfRangeException>("offset2", () => string.Compare(null, 0, null, -1, 0));
            AssertExtensions.Throws<ArgumentOutOfRangeException>("string1", () => string.Compare(null, 1, null, 1, 1));
            AssertExtensions.Throws<ArgumentOutOfRangeException>("string2", () => string.Compare("bar", 1, null, 1, 1));
        }

        [Fact]
        public static void CompareOrdinal_Invalid()
        {
            // IndexA < 0 or IndexA > strA.Length
            AssertExtensions.Throws<ArgumentOutOfRangeException>("indexA", () => string.CompareOrdinal("a", -1, "bb", 0, 0));
            AssertExtensions.Throws<ArgumentOutOfRangeException>("indexA", () => string.CompareOrdinal("a", 6, "bb", 0, 0));

            // IndexB < 0 or IndexB > strB.Length
            AssertExtensions.Throws<ArgumentOutOfRangeException>("indexB", () => string.CompareOrdinal("a", 0, "bb", -1, 0)); // IndexB < 0
            AssertExtensions.Throws<ArgumentOutOfRangeException>("indexB", () => string.CompareOrdinal("a", 0, "bb", 3, 0)); // IndexB > strB.Length

            // We must validate arguments before any short-circuiting is done (besides for nulls)
            AssertExtensions.Throws<ArgumentOutOfRangeException>("indexA", () => string.CompareOrdinal("foo", -1, "foo", -1, 0)); // then indexA
            AssertExtensions.Throws<ArgumentOutOfRangeException>("indexB", () => string.CompareOrdinal("foo", 0, "foo", -1, 0)); // then indexB
            AssertExtensions.Throws<ArgumentOutOfRangeException>("indexA", () => string.CompareOrdinal("foo", 4, "foo", 4, 0)); // indexA > strA.Length first
            AssertExtensions.Throws<ArgumentOutOfRangeException>("indexB", () => string.CompareOrdinal("foo", 3, "foo", 4, 0)); // then indexB > strB.Length
        }

        [Fact]
        public static void CompareOrdinal_NegativeLength_ThrowsArgumentOutOfRangeException()
        {
            AssertExtensions.Throws<ArgumentOutOfRangeException>("length", "count", () => string.CompareOrdinal("a", 0, "bb", 0, -1));

            // length should be validated first
            AssertExtensions.Throws<ArgumentOutOfRangeException>("length", "count", () => string.CompareOrdinal("foo", -1, "foo", -1, -1));

            // early return should not kick in if length is invalid
            AssertExtensions.Throws<ArgumentOutOfRangeException>("length", "count", () => string.CompareOrdinal("foo", 0, "foo", 0, -1));
        }

        [Theory]
        [InlineData("Hello", "ello", true)]
        [InlineData("Hello", "ELL", false)]
        [InlineData("Hello", "Larger Hello", false)]
        [InlineData("Hello", "Goodbye", false)]
        [InlineData("", "", true)]
        [InlineData("", "hello", false)]
        [InlineData("Hello", "", true)]
        public static void Contains(string s, string value, bool expected)
        {
            Assert.Equal(expected, s.Contains(value));
            Assert.Equal(expected, s.AsSpan().Contains(value.AsSpan(), StringComparison.Ordinal));
        }

        [Fact]
        public static void Contains_NullValue_ThrowsArgumentNullException()
        {
            AssertExtensions.Throws<ArgumentNullException>("value", () => "foo".Contains(null));
        }

        [Fact]
        public static void ZeroLengthContains_StringComparison()
        {
            var a = new char[3];

            string s1 = new string(a);
            string s2 = new string(a, 2, 0);
            Assert.True(s1.Contains(s2));

            s1 = string.Empty;
            Assert.True(s1.Contains(s2));

            var span = new ReadOnlySpan<char>(a);
            var emptySlice = new ReadOnlySpan<char>(a, 2, 0);
            Assert.True(span.Contains(emptySlice, StringComparison.Ordinal));

            Assert.True(span.Contains(emptySlice, StringComparison.CurrentCulture));
            Assert.True(span.Contains(emptySlice, StringComparison.CurrentCultureIgnoreCase));
            Assert.True(span.Contains(emptySlice, StringComparison.InvariantCulture));
            Assert.True(span.Contains(emptySlice, StringComparison.InvariantCultureIgnoreCase));
            Assert.True(span.Contains(emptySlice, StringComparison.OrdinalIgnoreCase));

            span = ReadOnlySpan<char>.Empty;
            Assert.True(span.Contains(emptySlice, StringComparison.Ordinal));

            Assert.True(span.Contains(emptySlice, StringComparison.CurrentCulture));
            Assert.True(span.Contains(emptySlice, StringComparison.CurrentCultureIgnoreCase));
            Assert.True(span.Contains(emptySlice, StringComparison.InvariantCulture));
            Assert.True(span.Contains(emptySlice, StringComparison.InvariantCultureIgnoreCase));
            Assert.True(span.Contains(emptySlice, StringComparison.OrdinalIgnoreCase));
        }

        [Fact]
        public static void SameSpanContains_StringComparison()
        {
            string s1 = "456";
            Assert.True(s1.Contains(s1));

            ReadOnlySpan<char> span = s1.AsSpan();
            Assert.True(span.Contains(span, StringComparison.Ordinal));

            Assert.True(span.Contains(span, StringComparison.CurrentCulture));
            Assert.True(span.Contains(span, StringComparison.CurrentCultureIgnoreCase));
            Assert.True(span.Contains(span, StringComparison.InvariantCulture));
            Assert.True(span.Contains(span, StringComparison.InvariantCultureIgnoreCase));
            Assert.True(span.Contains(span, StringComparison.OrdinalIgnoreCase));
        }

        [Fact]
        public static void LengthMismatchContains_StringComparison()
        {
            string value = "456";

            string s1 = value.Substring(0, 2);
            string s2 = value.Substring(0, 3);
            Assert.False(s1.Contains(s2));

            ReadOnlySpan<char> span = value.AsSpan(0, 2);
            ReadOnlySpan<char> slice = value.AsSpan(0, 3);
            Assert.False(span.Contains(slice, StringComparison.Ordinal));

            Assert.False(span.Contains(slice, StringComparison.CurrentCulture));
            Assert.False(span.Contains(slice, StringComparison.CurrentCultureIgnoreCase));
            Assert.False(span.Contains(slice, StringComparison.InvariantCulture));
            Assert.False(span.Contains(slice, StringComparison.InvariantCultureIgnoreCase));
            Assert.False(span.Contains(slice, StringComparison.OrdinalIgnoreCase));
        }

        [Fact]
        public static void ContainsMatch_StringComparison()
        {
            string value = "456";

            string s1 = value.Substring(0, 3);
            string s2 = value.Substring(0, 2);
            Assert.True(s1.Contains(s2));

            ReadOnlySpan<char> span = value.AsSpan(0, 3);
            ReadOnlySpan<char> slice = value.AsSpan(0 ,2);
            Assert.True(span.Contains(slice, StringComparison.Ordinal));

            Assert.True(span.Contains(slice, StringComparison.CurrentCulture));
            Assert.True(span.Contains(slice, StringComparison.CurrentCultureIgnoreCase));
            Assert.True(span.Contains(slice, StringComparison.InvariantCulture));
            Assert.True(span.Contains(slice, StringComparison.InvariantCultureIgnoreCase));
            Assert.True(span.Contains(slice, StringComparison.OrdinalIgnoreCase));
        }

        [Fact]
        public static void ContainsMatchDifferentSpans_StringComparison()
        {
            string value1 = "4567";
            string value2 = "456";

            string s1 = value1.Substring(0, 3);
            string s2 = value2.Substring(0, 3);
            Assert.True(s1.Contains(s2));

            ReadOnlySpan<char> span = value1.AsSpan(0, 3);
            ReadOnlySpan<char> slice = value2.AsSpan(0, 3);
            Assert.True(span.Contains(slice, StringComparison.Ordinal));

            Assert.True(span.Contains(slice, StringComparison.CurrentCulture));
            Assert.True(span.Contains(slice, StringComparison.CurrentCultureIgnoreCase));
            Assert.True(span.Contains(slice, StringComparison.InvariantCulture));
            Assert.True(span.Contains(slice, StringComparison.InvariantCultureIgnoreCase));
            Assert.True(span.Contains(slice, StringComparison.OrdinalIgnoreCase));
        }

        [Fact]
        public static void ContainsNoMatch_StringComparison()
        {
            for (int length = 1; length < 150; length++)
            {
                for (int mismatchIndex = 0; mismatchIndex < length; mismatchIndex++)
                {
                    var first = new char[length];
                    var second = new char[length];
                    for (int i = 0; i < length; i++)
                    {
                        first[i] = second[i] = (char)(i + 1);
                    }

                    second[mismatchIndex] = (char)(second[mismatchIndex] + 1);

                    string s1 = new string(first);
                    string s2 = new string(second);
                    Assert.False(s1.Contains(s2));

                    var firstSpan = new ReadOnlySpan<char>(first);
                    var secondSpan = new ReadOnlySpan<char>(second);
                    Assert.False(firstSpan.Contains(secondSpan, StringComparison.Ordinal));

                    Assert.False(firstSpan.Contains(secondSpan, StringComparison.OrdinalIgnoreCase));

                    // Different behavior depending on OS
                    Assert.Equal(
                        firstSpan.ToString().StartsWith(secondSpan.ToString(), StringComparison.CurrentCulture),
                        firstSpan.Contains(secondSpan, StringComparison.CurrentCulture));
                    Assert.Equal(
                        firstSpan.ToString().StartsWith(secondSpan.ToString(), StringComparison.CurrentCulture),
                        firstSpan.Contains(secondSpan, StringComparison.CurrentCulture));
                    Assert.Equal(
                        firstSpan.ToString().StartsWith(secondSpan.ToString(), StringComparison.InvariantCulture),
                        firstSpan.Contains(secondSpan, StringComparison.InvariantCulture));
                    Assert.Equal(
                        firstSpan.ToString().StartsWith(secondSpan.ToString(), StringComparison.InvariantCultureIgnoreCase),
                        firstSpan.Contains(secondSpan, StringComparison.InvariantCultureIgnoreCase));
                }
            }
        }

        [Fact]
        public static void MakeSureNoContainsChecksGoOutOfRange_StringComparison()
        {
            for (int length = 0; length < 100; length++)
            {
                var first = new char[length + 2];
                first[0] = (char)99;
                first[length + 1] = (char)99;
                var second = new char[length + 2];
                second[0] = (char)100;
                second[length + 1] = (char)100;

                string s1 = new string(first, 1, length);
                string s2 = new string(second, 1, length);
                Assert.True(s1.Contains(s2));

                var span1 = new ReadOnlySpan<char>(first, 1, length);
                var span2 = new ReadOnlySpan<char>(second, 1, length);
                Assert.True(span1.Contains(span2, StringComparison.Ordinal));

                Assert.True(span1.Contains(span2, StringComparison.CurrentCulture));
                Assert.True(span1.Contains(span2, StringComparison.CurrentCultureIgnoreCase));
                Assert.True(span1.Contains(span2, StringComparison.InvariantCulture));
                Assert.True(span1.Contains(span2, StringComparison.InvariantCultureIgnoreCase));
                Assert.True(span1.Contains(span2, StringComparison.OrdinalIgnoreCase));
            }
        }

        [Fact]
        public static void ContainsUnknownComparisonType_StringComparison()
        {
<<<<<<< HEAD
            string value = "456";
            Assert.Throws<ArgumentException>(() => value.AsSpan().CompareTo(value.AsSpan(), StringComparison.CurrentCulture - 1));
            Assert.Throws<ArgumentException>(() => value.AsSpan().CompareTo(value.AsSpan(), StringComparison.OrdinalIgnoreCase + 1));
            Assert.Throws<ArgumentException>(() => value.AsSpan().CompareTo(value.AsSpan(), (StringComparison)6));
=======
            ReadOnlySpan<char> span = "456".AsSpan();
            SpanTestHelpers.AssertThrows<ArgumentException, char>(span, (_span) => _span.Contains(_span, StringComparison.CurrentCulture - 1));
            SpanTestHelpers.AssertThrows<ArgumentException, char>(span, (_span) => _span.Contains(_span, StringComparison.OrdinalIgnoreCase + 1));
            SpanTestHelpers.AssertThrows<ArgumentException, char>(span, (_span) => _span.Contains(_span, (StringComparison)6));
>>>>>>> fbb8b5c4
        }

        [Fact]
        public static void ZeroLengthSequenceCompareTo_Char()
        {
            var a = new char[3];

            string s1 = new string(a, 1, 0);
            string s2 = new string(a, 2, 0);
            int result = s1.CompareTo(s1);
            Assert.Equal(0, result);

            ReadOnlySpan<char> first = s1.AsSpan();
            ReadOnlySpan<char> second = s2.AsSpan();
            result = first.SequenceCompareTo<char>(second);
            Assert.Equal(0, result);
        }

        [Fact]
        public static void SameSpanSequenceCompareTo_Char()
        {
            string s1 = "456";
            int result = s1.CompareTo(s1);
            Assert.Equal(0, result);

            ReadOnlySpan<char> span = s1.AsSpan();
            result = span.SequenceCompareTo<char>(span);
            Assert.Equal(0, result);
        }

        [Fact]
        public static void SequenceCompareToArrayImplicit_Char()
        {
            string s1 = "456";
            int result = s1.CompareTo(s1);
            Assert.Equal(0, result);

            ReadOnlySpan<char> first = s1.AsSpan(0, 3);
            result = first.SequenceCompareTo<char>(s1.AsSpan());
            Assert.Equal(0, result);
        }

        [Fact]
        public static void SequenceCompareToArraySegmentImplicit_Char()
        {
            char[] src = { '1', '2', '3' };
            char[] dst = { '5', '1', '2', '3', '9' };
            var segment = new ArraySegment<char>(dst, 1, 3);

            string s1 = new string(src, 0, 3);
            int result = s1.CompareTo(segment.ToString());

            ReadOnlySpan<char> first = s1.AsSpan();
            result = first.SequenceCompareTo<char>(segment);
            Assert.Equal(0, result);
        }

        [Fact]
        public static void LengthMismatchSequenceCompareTo_Char()
        {
            string value = "456";

            string s1 = value.Substring(0, 2);
            string s2 = value.Substring(0, 3);
            int result = s1.CompareTo(s2);
            Assert.True(result < 0);

            result = s2.CompareTo(s1);
            Assert.True(result > 0);

            // one sequence is empty
            s1 = value.Substring(1, 0);

            result = s1.CompareTo(s2);
            Assert.True(result < 0);

            result = s2.CompareTo(s1);
            Assert.True(result > 0);

            ReadOnlySpan<char> first = s1.AsSpan();
            ReadOnlySpan<char> second = s2.AsSpan();
            result = first.SequenceCompareTo<char>(second);
            Assert.True(result < 0);

            result = second.SequenceCompareTo<char>(first);
            Assert.True(result > 0);

            // one sequence is empty
            first = value.AsSpan(1, 0);

            result = first.SequenceCompareTo<char>(second);
            Assert.True(result < 0);

            result = second.SequenceCompareTo<char>(first);
            Assert.True(result > 0);
        }

        [Fact]
        public static void SequenceCompareToWithSingleMismatch_Char()
        {
            for (int length = 1; length < 32; length++)
            {
                for (int mismatchIndex = 0; mismatchIndex < length; mismatchIndex++)
                {
                    var first = new char[length];
                    var second = new char[length];
                    for (int i = 0; i < length; i++)
                    {
                        first[i] = second[i] = (char)(i + 1);
                    }

                    second[mismatchIndex] = (char)(second[mismatchIndex] + 1);

                    string s1 = new string(first);
                    string s2 = new string(second);
                    int result = string.Compare(s1, s2, StringComparison.Ordinal);
                    Assert.True(result < 0);

                    result = string.Compare(s2, s1, StringComparison.Ordinal);
                    Assert.True(result > 0);

                    ReadOnlySpan<char> firstSpan = s1.AsSpan();
                    ReadOnlySpan<char> secondSpan = s2.AsSpan();
                    result = firstSpan.SequenceCompareTo<char>(secondSpan);
                    Assert.True(result < 0);

                    result = secondSpan.SequenceCompareTo<char>(firstSpan);
                    Assert.True(result > 0);
                }
            }
        }

        [Fact]
        public static void SequenceCompareToNoMatch_Char()
        {
            for (int length = 1; length < 32; length++)
            {
                var first = new char[length];
                var second = new char[length];

                for (int i = 0; i < length; i++)
                {
                    first[i] = (char)(i + 1);
                    second[i] = (char)(char.MaxValue - i);
                }

                string s1 = new string(first);
                string s2 = new string(second);
                int result = string.Compare(s1, s2, StringComparison.Ordinal);
                Assert.True(result < 0);

                result = string.Compare(s2, s1, StringComparison.Ordinal);
                Assert.True(result > 0);

                ReadOnlySpan<char> firstSpan = s1.AsSpan();
                ReadOnlySpan<char> secondSpan = s2.AsSpan();
                result = firstSpan.SequenceCompareTo<char>(secondSpan);
                Assert.True(result < 0);

                result = secondSpan.SequenceCompareTo<char>(firstSpan);
                Assert.True(result > 0);
            }
        }

        [Fact]
        public static void MakeSureNoSequenceCompareToChecksGoOutOfRange_Char()
        {
            for (int length = 0; length < 100; length++)
            {
                var first = new char[length + 2];
                first[0] = '8';
                first[length + 1] = '8';

                var second = new char[length + 2];
                second[0] = '9';
                second[length + 1] = '9';

                string s1 = new string(first, 1, length);
                string s2 = new string(second, 1, length);
                int result = string.Compare(s1, s2);
                Assert.Equal(0, result);

                ReadOnlySpan<char> span1 = s1.AsSpan();
                ReadOnlySpan<char> span2 = s2.AsSpan();
                result = span1.SequenceCompareTo<char>(span2);
                Assert.Equal(0, result);
            }
        }

        [Fact]
        public static void ZeroLengthSequenceEqual_Char()
        {
            char[] a = new char[3];

            string s1 = new string(a, 1, 0);
            string s2 = new string(a, 2, 0);
            bool b = s1.SequenceEqual(s2);
            Assert.True(b);

            ReadOnlySpan<char> first = s1.AsSpan();
            ReadOnlySpan<char> second = s2.AsSpan();
            b = first.SequenceEqual(second);
            Assert.True(b);
        }

        [Fact]
        public static void SameSpanSequenceEqual_Char()
        {
            char[] a = { '4', '5', '6' };

            string s1 = new string(a);
            bool b = s1.SequenceEqual(s1);
            Assert.True(b);

            ReadOnlySpan<char> span = s1.AsSpan();
            b = span.SequenceEqual(span);
            Assert.True(b);
        }

        [Fact]
        public static void LengthMismatchSequenceEqual_Char()
        {
            char[] a = { '4', '5', '6' };

            string s1 = new string(a, 0, 3);
            string s2 = new string(a, 0, 2);
            bool b = s1.SequenceEqual(s2);
            Assert.False(b);

            ReadOnlySpan<char> first = s1.AsSpan();
            ReadOnlySpan<char> second = s2.AsSpan();
            b = first.SequenceEqual(second);
            Assert.False(b);
        }

        [Fact]
        public static void SequenceEqualNoMatch_Char()
        {
            for (int length = 1; length < 32; length++)
            {
                for (int mismatchIndex = 0; mismatchIndex < length; mismatchIndex++)
                {
                    char[] first = new char[length];
                    char[] second = new char[length];
                    for (int i = 0; i < length; i++)
                    {
                        first[i] = second[i] = (char)(i + 1);
                    }

                    second[mismatchIndex] = (char)(second[mismatchIndex] + 1);

                    string s1 = new string(first);
                    string s2 = new string(second);
                    bool b = s1.SequenceEqual(s2);
                    Assert.False(b);

                    ReadOnlySpan<char> firstSpan = s1.AsSpan();
                    ReadOnlySpan<char> secondSpan = s2.AsSpan();
                    b = firstSpan.SequenceEqual(secondSpan);
                    Assert.False(b);
                }
            }
        }

        [Fact]
        public static void MakeSureNoSequenceEqualChecksGoOutOfRange_Char()
        {
            for (int length = 0; length < 100; length++)
            {
                char[] first = new char[length + 2];
                first[0] = '9';
                first[length + 1] = '9';
                char[] second = new char[length + 2];
                second[0] = 'a';
                second[length + 1] = 'a';

                string s1 = new string(first, 1, length);
                string s2 = new string(second, 1, length);
                bool b = s1.SequenceEqual(s2);
                Assert.True(b);

                ReadOnlySpan<char> span1 = s1.AsSpan();
                ReadOnlySpan<char> span2 = s2.AsSpan();
                b = span1.SequenceEqual(span2);
                Assert.True(b);
            }
        }

        [Theory]
        // CurrentCulture
        [InlineData("", "Foo", StringComparison.CurrentCulture, false)]
        [InlineData("Hello", "llo", StringComparison.CurrentCulture, true)]
        [InlineData("Hello", "Hello", StringComparison.CurrentCulture, true)]
        [InlineData("Hello", "", StringComparison.CurrentCulture, true)]
        [InlineData("Hello", "HELLO", StringComparison.CurrentCulture, false)]
        [InlineData("Hello", "Abc", StringComparison.CurrentCulture, false)]
        [InlineData("Hello", "llo" + SoftHyphen, StringComparison.CurrentCulture, true)]
        [InlineData("", "", StringComparison.CurrentCulture, true)]
        [InlineData("", "a", StringComparison.CurrentCulture, false)]
        // CurrentCultureIgnoreCase
        [InlineData("Hello", "llo", StringComparison.CurrentCultureIgnoreCase, true)]
        [InlineData("Hello", "Hello", StringComparison.CurrentCultureIgnoreCase, true)]
        [InlineData("Hello", "", StringComparison.CurrentCultureIgnoreCase, true)]
        [InlineData("Hello", "LLO", StringComparison.CurrentCultureIgnoreCase, true)]
        [InlineData("Hello", "Abc", StringComparison.CurrentCultureIgnoreCase, false)]
        [InlineData("Hello", "llo" + SoftHyphen, StringComparison.CurrentCultureIgnoreCase, true)]
        [InlineData("", "", StringComparison.CurrentCultureIgnoreCase, true)]
        [InlineData("", "a", StringComparison.CurrentCultureIgnoreCase, false)]
        // InvariantCulture
        [InlineData("", "Foo", StringComparison.InvariantCulture, false)]
        [InlineData("Hello", "llo", StringComparison.InvariantCulture, true)]
        [InlineData("Hello", "Hello", StringComparison.InvariantCulture, true)]
        [InlineData("Hello", "", StringComparison.InvariantCulture, true)]
        [InlineData("Hello", "HELLO", StringComparison.InvariantCulture, false)]
        [InlineData("Hello", "Abc", StringComparison.InvariantCulture, false)]
        [InlineData("Hello", "llo" + SoftHyphen, StringComparison.InvariantCulture, true)]
        [InlineData("", "", StringComparison.InvariantCulture, true)]
        [InlineData("", "a", StringComparison.InvariantCulture, false)]
        // InvariantCultureIgnoreCase
        [InlineData("Hello", "llo", StringComparison.InvariantCultureIgnoreCase, true)]
        [InlineData("Hello", "Hello", StringComparison.InvariantCultureIgnoreCase, true)]
        [InlineData("Hello", "", StringComparison.InvariantCultureIgnoreCase, true)]
        [InlineData("Hello", "LLO", StringComparison.InvariantCultureIgnoreCase, true)]
        [InlineData("Hello", "Abc", StringComparison.InvariantCultureIgnoreCase, false)]
        [InlineData("Hello", "llo" + SoftHyphen, StringComparison.InvariantCultureIgnoreCase, true)]
        [InlineData("", "", StringComparison.InvariantCultureIgnoreCase, true)]
        [InlineData("", "a", StringComparison.InvariantCultureIgnoreCase, false)]
        // Ordinal
        [InlineData("Hello", "o", StringComparison.Ordinal, true)]
        [InlineData("Hello", "llo", StringComparison.Ordinal, true)]
        [InlineData("Hello", "Hello", StringComparison.Ordinal, true)]
        [InlineData("Hello", "Larger Hello", StringComparison.Ordinal, false)]
        [InlineData("Hello", "", StringComparison.Ordinal, true)]
        [InlineData("Hello", "LLO", StringComparison.Ordinal, false)]
        [InlineData("Hello", "Abc", StringComparison.Ordinal, false)]
        [InlineData("Hello", "llo" + SoftHyphen, StringComparison.Ordinal, false)]
        [InlineData("", "", StringComparison.Ordinal, true)]
        [InlineData("", "a", StringComparison.Ordinal, false)]
        // OrdinalIgnoreCase
        [InlineData("Hello", "llo", StringComparison.OrdinalIgnoreCase, true)]
        [InlineData("Hello", "Hello", StringComparison.OrdinalIgnoreCase, true)]
        [InlineData("Hello", "Larger Hello", StringComparison.OrdinalIgnoreCase, false)]
        [InlineData("Hello", "", StringComparison.OrdinalIgnoreCase, true)]
        [InlineData("Hello", "LLO", StringComparison.OrdinalIgnoreCase, true)]
        [InlineData("Hello", "Abc", StringComparison.OrdinalIgnoreCase, false)]
        [InlineData("Hello", "llo" + SoftHyphen, StringComparison.OrdinalIgnoreCase, false)]
        [InlineData("", "", StringComparison.OrdinalIgnoreCase, true)]
        [InlineData("", "a", StringComparison.OrdinalIgnoreCase, false)]
        public static void EndsWith(string s, string value, StringComparison comparisonType, bool expected)
        {
            if (comparisonType == StringComparison.CurrentCulture)
            {
                Assert.Equal(expected, s.EndsWith(value));
            }
            Assert.Equal(expected, s.EndsWith(value, comparisonType));

            // Cannot use implicit cast from string to ReadOnlySpan for other runtimes, like netfx. Therefore, explicitly call AsSpan.
            Assert.Equal(expected, s.AsSpan().EndsWith(value.AsSpan(), comparisonType));
        }

        [Theory]
        [ActiveIssue("https://github.com/dotnet/coreclr/issues/2051", TestPlatforms.AnyUnix)]
        [InlineData(StringComparison.CurrentCulture)]
        [InlineData(StringComparison.CurrentCultureIgnoreCase)]
        [InlineData(StringComparison.Ordinal)]
        [InlineData(StringComparison.OrdinalIgnoreCase)]
        public static void EndsWith_NullInStrings(StringComparison comparison)
        {
            Assert.True("\0test".EndsWith("test", comparison));
            Assert.True("te\0st".EndsWith("e\0st", comparison));
            Assert.False("te\0st".EndsWith("test", comparison));
            Assert.False("test\0".EndsWith("test", comparison));
            Assert.False("test".EndsWith("\0st", comparison));

            Assert.True("\0test".AsSpan().EndsWith("test".AsSpan(), comparison));
            Assert.True("te\0st".AsSpan().EndsWith("e\0st".AsSpan(), comparison));
            Assert.False("te\0st".AsSpan().EndsWith("test".AsSpan(), comparison));
            Assert.False("test\0".AsSpan().EndsWith("test".AsSpan(), comparison));
            Assert.False("test".AsSpan().EndsWith("\0st".AsSpan(), comparison));
        }

        // NOTE: This is by design. Unix ignores the null characters (i.e. null characters have no weights for the string comparison).
        // For desired behavior, use ordinal comparison instead of linguistic comparison.
        // This is a known difference between Windows and Unix (https://github.com/dotnet/coreclr/issues/2051).
        [Theory]
        [PlatformSpecific(TestPlatforms.Windows)]
        [InlineData(StringComparison.InvariantCulture)]
        [InlineData(StringComparison.InvariantCultureIgnoreCase)]
        public static void EndsWith_NullInStrings_NonOrdinal(StringComparison comparison)
        {
            Assert.True("\0test".EndsWith("test", comparison));
            Assert.True("te\0st".EndsWith("e\0st", comparison));
            Assert.False("te\0st".EndsWith("test", comparison));
            Assert.False("test\0".EndsWith("test", comparison));
            Assert.False("test".EndsWith("\0st", comparison));

            Assert.True("\0test".AsSpan().EndsWith("test".AsSpan(), comparison));
            Assert.True("te\0st".AsSpan().EndsWith("e\0st".AsSpan(), comparison));
            Assert.False("te\0st".AsSpan().EndsWith("test".AsSpan(), comparison));
            Assert.False("test\0".AsSpan().EndsWith("test".AsSpan(), comparison));
            Assert.False("test".AsSpan().EndsWith("\0st".AsSpan(), comparison));
        }

        [Fact]
        public static void EndsWith_StringBoolCultureInfo_Valid()
        {
#pragma warning disable 0618 // suppress obsolete warning for String.Copy
            // Same string
            string s = "foo";
            Assert.True(s.EndsWith(s, false, null));
            Assert.True(s.EndsWith(s, true, null));
            Assert.True(s.EndsWith(s, false, CultureInfo.InvariantCulture));
            Assert.True(s.EndsWith(s, true, CultureInfo.InvariantCulture));

            // Different object, same string, no culture
            Assert.True(s.EndsWith(string.Copy(s), false, null));
            Assert.True(s.EndsWith(string.Copy(s), true, null));

            // Different object, same string, invariant culture
            Assert.True(s.EndsWith(string.Copy(s), false, CultureInfo.InvariantCulture));
            Assert.True(s.EndsWith(string.Copy(s), true, CultureInfo.InvariantCulture));

            // Different object, same string, current culture
            Assert.True(s.EndsWith(string.Copy(s), false, CultureInfo.InvariantCulture));
            Assert.True(s.EndsWith(string.Copy(s), true, CultureInfo.InvariantCulture));
#pragma warning restore 0618 // restore warning when accessing obsolete members
        }

        [Fact]
        public static void EndsWith_Invalid()
        {
            // Value is null
            AssertExtensions.Throws<ArgumentNullException>("value", () => "foo".EndsWith(null));
            AssertExtensions.Throws<ArgumentNullException>("value", () => "foo".EndsWith(null, StringComparison.CurrentCulture));

            // Invalid comparison type with empty string
            AssertExtensions.Throws<ArgumentException>("comparisonType", () => "foo".EndsWith("", StringComparison.CurrentCulture - 1));
            AssertExtensions.Throws<ArgumentException>("comparisonType", () => "foo".EndsWith("", StringComparison.OrdinalIgnoreCase + 1));

            // Invalid comparison type with same string
            AssertExtensions.Throws<ArgumentException>("comparisonType", () => "foo".EndsWith("foo", StringComparison.CurrentCulture - 1));
            AssertExtensions.Throws<ArgumentException>("comparisonType", () => "foo".EndsWith("foo", StringComparison.OrdinalIgnoreCase + 1));

            // Invalid comparison type with non-empty different string
            AssertExtensions.Throws<ArgumentException>("comparisonType", () => "foo".EndsWith("a", StringComparison.CurrentCulture - 1));
            AssertExtensions.Throws<ArgumentException>("comparisonType", () => "foo".EndsWith("a", StringComparison.OrdinalIgnoreCase + 1));
        }

        [Fact]
        public static void ZeroLengthEndsWith_Char()
        {
            var a = new char[3];

            string s1 = new string(a);
            string s2 = new string(a, 2, 0);
            bool b = s1.EndsWith(s2);
            Assert.True(b);

            var span = new ReadOnlySpan<char>(a);
            var emptySlice = new ReadOnlySpan<char>(a, 2, 0);
            b = span.EndsWith<char>(emptySlice);
            Assert.True(b);
        }

        [Fact]
        public static void SameSpanEndsWith_Char()
        {
            string s = "456";
            bool b = s.EndsWith(s);
            Assert.True(b);

            ReadOnlySpan<char> span = s.AsSpan();
            b = span.EndsWith(span);
            Assert.True(b);
        }

        [Fact]
        public static void LengthMismatchEndsWith_Char()
        {
            string value = "456";;

            string s1 = value.Substring(0, 2);
            string s2 = value.Substring(0, 3);
            bool b = s1.EndsWith(s2);
            Assert.False(b);

            ReadOnlySpan<char> span = value.AsSpan(0, 2);
            ReadOnlySpan<char> slice = value.AsSpan(0, 3);
            b = span.EndsWith(slice);
            Assert.False(b);
        }

        [Fact]
        public static void EndsWithMatch_Char()
        {
            string value = "456";

            string s1 = value.Substring(0, 3);
            string s2 = value.Substring(1, 2);
            bool b = s1.EndsWith(s2);
            Assert.True(b);

            ReadOnlySpan<char> span = value.AsSpan(0, 3);
            ReadOnlySpan<char> slice = value.AsSpan(1, 2);
            b = span.EndsWith(slice);
            Assert.True(b);
        }

        [Fact]
        public static void EndsWithMatchDifferentSpans_Char()
        {
            string value1 = "456";
            string value2 = "456";

            string s1 = value1.Substring(0, 3);
            string s2 = value2.Substring(0, 3);
            bool c = s1.EndsWith(s2);
            Assert.True(c);

            ReadOnlySpan<char> span = value1.AsSpan(0, 3);
            ReadOnlySpan<char> slice = value2.AsSpan(0 ,3);
            c = span.EndsWith(slice);
            Assert.True(c);
        }

        [Fact]
        public static void EndsWithNoMatch_Char()
        {
            for (int length = 1; length < 32; length++)
            {
                for (int mismatchIndex = 0; mismatchIndex < length; mismatchIndex++)
                {
                    var first = new char[length];
                    var second = new char[length];
                    for (int i = 0; i < length; i++)
                    {
                        first[i] = second[i] = (char)(i + 1);
                    }

                    second[mismatchIndex] = (char)(second[mismatchIndex] + 1);

                    string s1 = new string(first);
                    string s2 = new string(second);

                    //On Linux there are some characters in the range of 0~32 which has a sort weight.
                    //For example null character on Linux will be ignored if it is compared to anything
                    //while on Windows null will be always compared as ordinal.
                    //For desired behavior, use ordinal comparison instead of linguistic comparison.
                    //This is a known difference between Windows and Unix (https://github.com/dotnet/coreclr/issues/2051).
                    bool b = s1.EndsWith(s2, StringComparison.Ordinal);
                    Assert.False(b);

                    var firstSpan = new ReadOnlySpan<char>(first);
                    var secondSpan = new ReadOnlySpan<char>(second);
                    b = firstSpan.EndsWith(secondSpan);
                    Assert.False(b);
                }
            }
        }

        [Fact]
        public static void ZeroLengthEndsWith_StringComparison()
        {
            var a = new char[3];

            string s1 = new string(a);
            string s2 = new string(a, 2, 0);
            Assert.True(s1.EndsWith(s2, StringComparison.Ordinal));

            Assert.True(s1.EndsWith(s2, StringComparison.CurrentCulture));
            Assert.True(s1.EndsWith(s2, StringComparison.CurrentCultureIgnoreCase));
            Assert.True(s1.EndsWith(s2, StringComparison.InvariantCulture));
            Assert.True(s1.EndsWith(s2, StringComparison.InvariantCultureIgnoreCase));
            Assert.True(s1.EndsWith(s2, StringComparison.OrdinalIgnoreCase));

            s1 = string.Empty;
            Assert.True(s1.EndsWith(s2, StringComparison.Ordinal));

            Assert.True(s1.EndsWith(s2, StringComparison.CurrentCulture));
            Assert.True(s1.EndsWith(s2, StringComparison.CurrentCultureIgnoreCase));
            Assert.True(s1.EndsWith(s2, StringComparison.InvariantCulture));
            Assert.True(s1.EndsWith(s2, StringComparison.InvariantCultureIgnoreCase));
            Assert.True(s1.EndsWith(s2, StringComparison.OrdinalIgnoreCase));

            var span = new ReadOnlySpan<char>(a);
            var emptySlice = new ReadOnlySpan<char>(a, 2, 0);
            Assert.True(span.EndsWith(emptySlice, StringComparison.Ordinal));

            Assert.True(span.EndsWith(emptySlice, StringComparison.CurrentCulture));
            Assert.True(span.EndsWith(emptySlice, StringComparison.CurrentCultureIgnoreCase));
            Assert.True(span.EndsWith(emptySlice, StringComparison.InvariantCulture));
            Assert.True(span.EndsWith(emptySlice, StringComparison.InvariantCultureIgnoreCase));
            Assert.True(span.EndsWith(emptySlice, StringComparison.OrdinalIgnoreCase));

            span = ReadOnlySpan<char>.Empty;
            Assert.True(span.EndsWith(emptySlice, StringComparison.Ordinal));

            Assert.True(span.EndsWith(emptySlice, StringComparison.CurrentCulture));
            Assert.True(span.EndsWith(emptySlice, StringComparison.CurrentCultureIgnoreCase));
            Assert.True(span.EndsWith(emptySlice, StringComparison.InvariantCulture));
            Assert.True(span.EndsWith(emptySlice, StringComparison.InvariantCultureIgnoreCase));
            Assert.True(span.EndsWith(emptySlice, StringComparison.OrdinalIgnoreCase));
        }

        [Fact]
        public static void SameSpanEndsWith_StringComparison()
        {
            string s = "456";
            Assert.True(s.EndsWith(s, StringComparison.Ordinal));

            Assert.True(s.EndsWith(s, StringComparison.CurrentCulture));
            Assert.True(s.EndsWith(s, StringComparison.CurrentCultureIgnoreCase));
            Assert.True(s.EndsWith(s, StringComparison.InvariantCulture));
            Assert.True(s.EndsWith(s, StringComparison.InvariantCultureIgnoreCase));
            Assert.True(s.EndsWith(s, StringComparison.OrdinalIgnoreCase));

            ReadOnlySpan<char> span = s.AsSpan();
            Assert.True(span.EndsWith(span, StringComparison.Ordinal));

            Assert.True(span.EndsWith(span, StringComparison.CurrentCulture));
            Assert.True(span.EndsWith(span, StringComparison.CurrentCultureIgnoreCase));
            Assert.True(span.EndsWith(span, StringComparison.InvariantCulture));
            Assert.True(span.EndsWith(span, StringComparison.InvariantCultureIgnoreCase));
            Assert.True(span.EndsWith(span, StringComparison.OrdinalIgnoreCase));
        }

        [Fact]
        public static void MakeSureNoEndsWithChecksGoOutOfRange_Char()
        {
            for (int length = 0; length < 100; length++)
            {
                var first = new char[length + 2];
                first[0] = '9';
                first[length + 1] = '9';
                var second = new char[length + 2];
                second[0] = 'a';
                second[length + 1] = 'a';

                string s1 = new string(first, 1, length);
                string s2 = new string(second, 1, length);
                bool b = s1.EndsWith(s2);
                Assert.True(b);

                var span1 = new ReadOnlySpan<char>(first, 1, length);
                var span2 = new ReadOnlySpan<char>(second, 1, length);
                b = span1.EndsWith(span2);
                Assert.True(b);
            }
        }

        [Fact]
        public static void LengthMismatchEndsWith_StringComparison()
        {
            string value = "456";

            string s1 = value.Substring(0, 2);
            string s2 = value.Substring(0, 3);
            Assert.False(s1.EndsWith(s2, StringComparison.Ordinal));

            Assert.False(s1.EndsWith(s2, StringComparison.CurrentCulture));
            Assert.False(s1.EndsWith(s2, StringComparison.CurrentCultureIgnoreCase));
            Assert.False(s1.EndsWith(s2, StringComparison.InvariantCulture));
            Assert.False(s1.EndsWith(s2, StringComparison.InvariantCultureIgnoreCase));
            Assert.False(s1.EndsWith(s2, StringComparison.OrdinalIgnoreCase));

            ReadOnlySpan<char> span = value.AsSpan(0 ,2);
            ReadOnlySpan<char> slice = value.AsSpan(0, 3);
            Assert.False(span.EndsWith(slice, StringComparison.Ordinal));

            Assert.False(span.EndsWith(slice, StringComparison.CurrentCulture));
            Assert.False(span.EndsWith(slice, StringComparison.CurrentCultureIgnoreCase));
            Assert.False(span.EndsWith(slice, StringComparison.InvariantCulture));
            Assert.False(span.EndsWith(slice, StringComparison.InvariantCultureIgnoreCase));
            Assert.False(span.EndsWith(slice, StringComparison.OrdinalIgnoreCase));
        }

        [Fact]
        public static void EndsWithMatch_StringComparison()
        {
            string value = "456";

            string s1 = value.Substring(0, 3);
            string s2 = value.Substring(1, 2);
            Assert.True(s1.EndsWith(s2, StringComparison.Ordinal));

            Assert.True(s1.EndsWith(s2, StringComparison.CurrentCulture));
            Assert.True(s1.EndsWith(s2, StringComparison.CurrentCultureIgnoreCase));
            Assert.True(s1.EndsWith(s2, StringComparison.InvariantCulture));
            Assert.True(s1.EndsWith(s2, StringComparison.InvariantCultureIgnoreCase));
            Assert.True(s1.EndsWith(s2, StringComparison.OrdinalIgnoreCase));

            ReadOnlySpan<char> span = value.AsSpan(0, 3);
            ReadOnlySpan<char> slice = value.AsSpan(1 ,2);
            Assert.True(span.EndsWith(slice, StringComparison.Ordinal));

            Assert.True(span.EndsWith(slice, StringComparison.CurrentCulture));
            Assert.True(span.EndsWith(slice, StringComparison.CurrentCultureIgnoreCase));
            Assert.True(span.EndsWith(slice, StringComparison.InvariantCulture));
            Assert.True(span.EndsWith(slice, StringComparison.InvariantCultureIgnoreCase));
            Assert.True(span.EndsWith(slice, StringComparison.OrdinalIgnoreCase));
        }

        [Fact]
        public static void EndsWithMatchDifferentSpans_StringComparison()
        {
            string value1 = "7456";
            string value2 = "456";

            string s1 = value1.Substring(1, 3);
            string s2 = value2.Substring(0, 3);
            Assert.True(s1.EndsWith(s2, StringComparison.Ordinal));

            Assert.True(s1.EndsWith(s2, StringComparison.CurrentCulture));
            Assert.True(s1.EndsWith(s2, StringComparison.CurrentCultureIgnoreCase));
            Assert.True(s1.EndsWith(s2, StringComparison.InvariantCulture));
            Assert.True(s1.EndsWith(s2, StringComparison.InvariantCultureIgnoreCase));
            Assert.True(s1.EndsWith(s2, StringComparison.OrdinalIgnoreCase));

            ReadOnlySpan<char> span = value1.AsSpan(1, 3);
            ReadOnlySpan<char> slice = value2.AsSpan(0, 3);
            Assert.True(span.EndsWith(slice, StringComparison.Ordinal));

            Assert.True(span.EndsWith(slice, StringComparison.CurrentCulture));
            Assert.True(span.EndsWith(slice, StringComparison.CurrentCultureIgnoreCase));
            Assert.True(span.EndsWith(slice, StringComparison.InvariantCulture));
            Assert.True(span.EndsWith(slice, StringComparison.InvariantCultureIgnoreCase));
            Assert.True(span.EndsWith(slice, StringComparison.OrdinalIgnoreCase));
        }

        [Fact]
        public static void EndsWithNoMatch_StringComparison()
        {
            for (int length = 1; length < 150; length++)
            {
                for (int mismatchIndex = 0; mismatchIndex < length; mismatchIndex++)
                {
                    var first = new char[length];
                    var second = new char[length];
                    for (int i = 0; i < length; i++)
                    {
                        first[i] = second[i] = (char)(i + 1);
                    }

                    second[mismatchIndex] = (char)(second[mismatchIndex] + 1);

                    string s1 = new string(first);
                    string s2 = new string(second);
                    Assert.False(s1.EndsWith(s2, StringComparison.Ordinal));

                    Assert.False(s1.EndsWith(s2, StringComparison.OrdinalIgnoreCase));

                    // Different behavior depending on OS
                    Assert.Equal(
                        s1.ToString().EndsWith(s2.ToString(), StringComparison.CurrentCulture),
                        s1.EndsWith(s2, StringComparison.CurrentCulture));
                    Assert.Equal(
                        s1.ToString().EndsWith(s2.ToString(), StringComparison.CurrentCultureIgnoreCase),
                        s1.EndsWith(s2, StringComparison.CurrentCultureIgnoreCase));
                    Assert.Equal(
                        s1.ToString().EndsWith(s2.ToString(), StringComparison.InvariantCulture),
                        s1.EndsWith(s2, StringComparison.InvariantCulture));
                    Assert.Equal(
                        s1.ToString().EndsWith(s2.ToString(), StringComparison.InvariantCultureIgnoreCase),
                        s1.EndsWith(s2, StringComparison.InvariantCultureIgnoreCase));

                    var firstSpan = new ReadOnlySpan<char>(first);
                    var secondSpan = new ReadOnlySpan<char>(second);
                    Assert.False(firstSpan.EndsWith(secondSpan, StringComparison.Ordinal));

                    Assert.False(firstSpan.EndsWith(secondSpan, StringComparison.OrdinalIgnoreCase));

                    // Different behavior depending on OS
                    Assert.Equal(
                        firstSpan.ToString().EndsWith(secondSpan.ToString(), StringComparison.CurrentCulture),
                        firstSpan.EndsWith(secondSpan, StringComparison.CurrentCulture));
                    Assert.Equal(
                        firstSpan.ToString().EndsWith(secondSpan.ToString(), StringComparison.CurrentCultureIgnoreCase),
                        firstSpan.EndsWith(secondSpan, StringComparison.CurrentCultureIgnoreCase));
                    Assert.Equal(
                        firstSpan.ToString().EndsWith(secondSpan.ToString(), StringComparison.InvariantCulture),
                        firstSpan.EndsWith(secondSpan, StringComparison.InvariantCulture));
                    Assert.Equal(
                        firstSpan.ToString().EndsWith(secondSpan.ToString(), StringComparison.InvariantCultureIgnoreCase),
                        firstSpan.EndsWith(secondSpan, StringComparison.InvariantCultureIgnoreCase));
                }
            }
        }

        [Fact]
        public static void MakeSureNoEndsWithChecksGoOutOfRange_StringComparison()
        {
            for (int length = 0; length < 100; length++)
            {
                var first = new char[length + 2];
                first[0] = (char)99;
                first[length + 1] = (char)99;
                var second = new char[length + 2];
                second[0] = (char)100;
                second[length + 1] = (char)100;

                string s1 = new string(first, 1, length);
                string s2 = new string(second, 1, length);
                Assert.True(s1.EndsWith(s2, StringComparison.Ordinal));

                Assert.True(s1.EndsWith(s2, StringComparison.CurrentCulture));
                Assert.True(s1.EndsWith(s2, StringComparison.CurrentCultureIgnoreCase));
                Assert.True(s1.EndsWith(s2, StringComparison.InvariantCulture));
                Assert.True(s1.EndsWith(s2, StringComparison.InvariantCultureIgnoreCase));
                Assert.True(s1.EndsWith(s2, StringComparison.OrdinalIgnoreCase));

                var span1 = new ReadOnlySpan<char>(first, 1, length);
                var span2 = new ReadOnlySpan<char>(second, 1, length);
                Assert.True(span1.EndsWith(span2, StringComparison.Ordinal));

                Assert.True(span1.EndsWith(span2, StringComparison.CurrentCulture));
                Assert.True(span1.EndsWith(span2, StringComparison.CurrentCultureIgnoreCase));
                Assert.True(span1.EndsWith(span2, StringComparison.InvariantCulture));
                Assert.True(span1.EndsWith(span2, StringComparison.InvariantCultureIgnoreCase));
                Assert.True(span1.EndsWith(span2, StringComparison.OrdinalIgnoreCase));
            }
        }

        [Fact]
        public static void EndsWithUnknownComparisonType_StringComparison()
        {
            string value = "456";

            Assert.Throws<ArgumentException>(() => value.EndsWith(value, StringComparison.CurrentCulture - 1));
            Assert.Throws<ArgumentException>(() => value.EndsWith(value, StringComparison.OrdinalIgnoreCase + 1));
            Assert.Throws<ArgumentException>(() => value.EndsWith(value, (StringComparison)6));

            Assert.Throws<ArgumentException>(() => value.AsSpan().CompareTo(value.AsSpan(), StringComparison.CurrentCulture - 1));
            Assert.Throws<ArgumentException>(() => value.AsSpan().CompareTo(value.AsSpan(), StringComparison.OrdinalIgnoreCase + 1));
            Assert.Throws<ArgumentException>(() => value.AsSpan().CompareTo(value.AsSpan(), (StringComparison)6));
        }

        [Fact]
        public static void EndsWithMatchNonOrdinal_StringComparison()
        {
            RemoteExecutor.Invoke(() =>
            {
                string s = "dabc";
                string value = "aBc";
                Assert.False(s.EndsWith(value, StringComparison.Ordinal));
                Assert.True(s.EndsWith(value, StringComparison.OrdinalIgnoreCase));

                ReadOnlySpan<char> span = s.AsSpan();
                ReadOnlySpan<char> spanValue = value.AsSpan();
                Assert.False(span.EndsWith(spanValue, StringComparison.Ordinal));
                Assert.True(span.EndsWith(spanValue, StringComparison.OrdinalIgnoreCase));

                CultureInfo backupCulture = CultureInfo.CurrentCulture;

                Thread.CurrentThread.CurrentCulture = new CultureInfo("el-GR");

                s = "\u03b4\u03b1\u03b2\u03b3"; // δαβγ
                value = "\u03b1\u03b2\u03b3"; // αβγ

                Assert.True(s.EndsWith(value, StringComparison.CurrentCulture));
                Assert.True(s.EndsWith(value, StringComparison.CurrentCultureIgnoreCase));

                span = s.AsSpan(); // δαβγ
                spanValue = value.AsSpan(); // αβγ

                Assert.True(span.EndsWith(spanValue, StringComparison.CurrentCulture));
                Assert.True(span.EndsWith(spanValue, StringComparison.CurrentCultureIgnoreCase));

                value = "\u03b1\u0392\u03b3"; // αΒγ
                Assert.False(s.EndsWith(value, StringComparison.CurrentCulture));
                Assert.True(s.EndsWith(value, StringComparison.CurrentCultureIgnoreCase));

                spanValue = value.AsSpan(); // αΒγ
                Assert.False(span.EndsWith(spanValue, StringComparison.CurrentCulture));
                Assert.True(span.EndsWith(spanValue, StringComparison.CurrentCultureIgnoreCase));

                Thread.CurrentThread.CurrentCulture = backupCulture;

                s = "\u03b4\u0069\u00df\u0049"; // δißI
                value = "\u0069\u0073\u0073\u0049"; // issI

                Assert.False(s.EndsWith(value, StringComparison.Ordinal));
                // Different behavior depending on OS - True on Windows, False on Unix
                Assert.Equal(
                    s.ToString().EndsWith(value.ToString(), StringComparison.InvariantCulture),
                    s.EndsWith(value, StringComparison.InvariantCulture));
                Assert.Equal(
                    s.ToString().EndsWith(value.ToString(), StringComparison.InvariantCultureIgnoreCase),
                    s.EndsWith(value, StringComparison.InvariantCultureIgnoreCase));

                span = s.AsSpan(); // δißI
                spanValue = value.AsSpan(); // issI

                Assert.False(span.EndsWith(spanValue, StringComparison.Ordinal));
                // Different behavior depending on OS - True on Windows, False on Unix
                Assert.Equal(
                    span.ToString().EndsWith(spanValue.ToString(), StringComparison.InvariantCulture),
                    span.EndsWith(spanValue, StringComparison.InvariantCulture));
                Assert.Equal(
                    span.ToString().EndsWith(spanValue.ToString(), StringComparison.InvariantCultureIgnoreCase),
                    span.EndsWith(spanValue, StringComparison.InvariantCultureIgnoreCase));

                value = "\u0049\u0073\u0073\u0049"; // IssI
                Assert.False(s.EndsWith(value, StringComparison.OrdinalIgnoreCase));
                Assert.False(s.EndsWith(value, StringComparison.InvariantCulture));
                // Different behavior depending on OS - True on Windows, False on Unix
                Assert.Equal(
                    s.ToString().EndsWith(value.ToString(), StringComparison.InvariantCultureIgnoreCase),
                    s.EndsWith(value, StringComparison.InvariantCultureIgnoreCase));

                spanValue = value.AsSpan(); // IssI
                Assert.False(span.EndsWith(spanValue, StringComparison.OrdinalIgnoreCase));
                Assert.False(span.EndsWith(spanValue, StringComparison.InvariantCulture));
                // Different behavior depending on OS - True on Windows, False on Unix
                Assert.Equal(
                    span.ToString().EndsWith(spanValue.ToString(), StringComparison.InvariantCultureIgnoreCase),
                    span.EndsWith(spanValue, StringComparison.InvariantCultureIgnoreCase));
            }).Dispose();
        }

        [Fact]
        public static void EndsWithNoMatchNonOrdinal_StringComparison()
        {
            RemoteExecutor.Invoke(() =>
            {
                string s = "dabc";
                string value = "aDc";
                Assert.False(s.EndsWith(value, StringComparison.Ordinal));
                Assert.False(s.EndsWith(value, StringComparison.OrdinalIgnoreCase));

                ReadOnlySpan<char> span = s.AsSpan();
                ReadOnlySpan<char> spanValue = value.AsSpan();
                Assert.False(span.EndsWith(spanValue, StringComparison.Ordinal));
                Assert.False(span.EndsWith(spanValue, StringComparison.OrdinalIgnoreCase));

                CultureInfo backupCulture = CultureInfo.CurrentCulture;

                Thread.CurrentThread.CurrentCulture = new CultureInfo("el-GR");

                s = "\u03b4\u03b1\u03b2\u03b3"; // δαβγ
                value = "\u03b1\u03b4\u03b3"; // αδγ

                Assert.False(s.EndsWith(value, StringComparison.CurrentCulture));
                Assert.False(s.EndsWith(value, StringComparison.CurrentCultureIgnoreCase));

                span = s.AsSpan(); // δαβγ
                spanValue = value.AsSpan(); // αδγ

                Assert.False(span.EndsWith(spanValue, StringComparison.CurrentCulture));
                Assert.False(span.EndsWith(spanValue, StringComparison.CurrentCultureIgnoreCase));

                value = "\u03b1\u0394\u03b3"; // αΔγ
                Assert.False(s.EndsWith(value, StringComparison.CurrentCulture));
                Assert.False(s.EndsWith(value, StringComparison.CurrentCultureIgnoreCase));

                spanValue = value.AsSpan(); // αΔγ
                Assert.False(span.EndsWith(spanValue, StringComparison.CurrentCulture));
                Assert.False(span.EndsWith(spanValue, StringComparison.CurrentCultureIgnoreCase));

                Thread.CurrentThread.CurrentCulture = backupCulture;

                s = "\u03b4\u0069\u00df\u0049"; // δißI
                value = "\u0069\u03b4\u03b4\u0049"; // iδδI

                Assert.False(s.EndsWith(value, StringComparison.Ordinal));
                Assert.False(s.EndsWith(value, StringComparison.InvariantCulture));
                Assert.False(s.EndsWith(value, StringComparison.InvariantCultureIgnoreCase));

                span = s.AsSpan(); // δißI
                spanValue = value.AsSpan(); // iδδI

                Assert.False(span.EndsWith(spanValue, StringComparison.Ordinal));
                Assert.False(span.EndsWith(spanValue, StringComparison.InvariantCulture));
                Assert.False(span.EndsWith(spanValue, StringComparison.InvariantCultureIgnoreCase));

                value = "\u0049\u03b4\u03b4\u0049"; // IδδI
                Assert.False(s.EndsWith(value, StringComparison.OrdinalIgnoreCase));
                Assert.False(s.EndsWith(value, StringComparison.InvariantCulture));
                Assert.False(s.EndsWith(value, StringComparison.InvariantCultureIgnoreCase));

                spanValue = value.AsSpan(); // IδδI
                Assert.False(span.EndsWith(spanValue, StringComparison.OrdinalIgnoreCase));
                Assert.False(span.EndsWith(spanValue, StringComparison.InvariantCulture));
                Assert.False(span.EndsWith(spanValue, StringComparison.InvariantCultureIgnoreCase));
            }).Dispose();
        }

        [Theory]
        [InlineData("abc")]
        [InlineData("")]
        public static void GetEnumerator_NonGeneric(string s)
        {
            IEnumerable enumerable = s;
            IEnumerator enumerator = enumerable.GetEnumerator();

            for (int i = 0; i < 2; i++)
            {
                int counter = 0;
                while (enumerator.MoveNext())
                {
                    Assert.Equal(s[counter], enumerator.Current);
                    counter++;
                }
                Assert.Equal(s.Length, counter);

                enumerator.Reset();
            }
        }

        [Fact]
        public static void GetEnumerator_NonGeneric_IsIDisposable()
        {
            IEnumerable enumerable = "abc";
            IEnumerator enumerator = enumerable.GetEnumerator();
            enumerator.MoveNext();

            IDisposable disposable = enumerable as IDisposable;
            if (disposable != null)
            {
                disposable.Dispose();
                Assert.Throws<NullReferenceException>(() => enumerator.Current);
                Assert.Throws<NullReferenceException>(() => enumerator.MoveNext());

                // Should be able to call dispose multiple times
                disposable.Dispose();
            }
        }

        [Fact]
        public static void GetEnumerator_NonGeneric_Invalid()
        {
            IEnumerable enumerable = "foo";
            IEnumerator enumerator = enumerable.GetEnumerator();

            // Enumerator should throw when accessing Current before starting enumeration
            Assert.Throws<InvalidOperationException>(() => enumerator.Current);
            while (enumerator.MoveNext()) ;

            // Enumerator should throw when accessing Current after finishing enumeration
            Assert.False(enumerator.MoveNext());
            Assert.Throws<InvalidOperationException>(() => enumerator.Current);

            // Enumerator should throw when accessing Current after being reset
            enumerator.Reset();
            Assert.Throws<InvalidOperationException>(() => enumerator.Current);
        }

        [Theory]
        [InlineData("abc")]
        [InlineData("")]
        public static void GetEnumerator_Generic(string s)
        {
            IEnumerable<char> enumerable = s;
            IEnumerator<char> enumerator = enumerable.GetEnumerator();

            for (int i = 0; i < 2; i++)
            {
                int counter = 0;
                while (enumerator.MoveNext())
                {
                    Assert.Equal(s[counter], enumerator.Current);
                    counter++;
                }
                Assert.Equal(s.Length, counter);

                enumerator.Reset();
            }
        }

        [Fact]
        public static void GetEnumerator_Generic_Invalid()
        {
            IEnumerable<char> enumerable = "foo";
            IEnumerator<char> enumerator = enumerable.GetEnumerator();

            // Enumerator should throw when accessing Current before starting enumeration
            Assert.Throws<InvalidOperationException>(() => enumerator.Current);
            while (enumerator.MoveNext()) ;

            // Enumerator should throw when accessing Current after finishing enumeration
            Assert.False(enumerator.MoveNext());
            Assert.Throws<InvalidOperationException>(() => enumerator.Current);

            // Enumerator should throw when accessing Current after being reset
            enumerator.Reset();
            Assert.Throws<InvalidOperationException>(() => enumerator.Current);
        }

        [Fact]
        public static void GetHashCode_EmbeddedNull_ReturnsDifferentHashCodes()
        {
            Assert.NotEqual("\0AAAAAAAAA".GetHashCode(), "\0BBBBBBBBBBBB".GetHashCode());
        }

        [Theory]
        // CurrentCulture
        [InlineData("Hello", "Hello", StringComparison.CurrentCulture, true)]
        [InlineData("Hello", "hello", StringComparison.CurrentCulture, false)]
        [InlineData("Hello", "Helloo", StringComparison.CurrentCulture, false)]
        [InlineData("Hello", "Hell", StringComparison.CurrentCulture, false)]
        [InlineData("Hello", null, StringComparison.CurrentCulture, false)]
        [InlineData(null, "Hello", StringComparison.CurrentCulture, false)]
        [InlineData(null, null, StringComparison.CurrentCulture, true)]
        [InlineData("Hello", "", StringComparison.CurrentCulture, false)]
        [InlineData("", "Hello", StringComparison.CurrentCulture, false)]
        [InlineData("", "", StringComparison.CurrentCulture, true)]
        [InlineData("123", 123, StringComparison.CurrentCulture, false)] // Not a string
        [InlineData("\0AAAAAAAAA", "\0BBBBBBBBBBBB", StringComparison.CurrentCulture, false)]
        // CurrentCultureIgnoreCase
        [InlineData("Hello", "Hello", StringComparison.CurrentCultureIgnoreCase, true)]
        [InlineData("Hello", "hello", StringComparison.CurrentCultureIgnoreCase, true)]
        [InlineData("Hello", "helloo", StringComparison.CurrentCultureIgnoreCase, false)]
        [InlineData("Hello", "hell", StringComparison.CurrentCultureIgnoreCase, false)]
        [InlineData("Hello", null, StringComparison.CurrentCultureIgnoreCase, false)]
        [InlineData(null, "Hello", StringComparison.CurrentCultureIgnoreCase, false)]
        [InlineData(null, null, StringComparison.CurrentCultureIgnoreCase, true)]
        [InlineData("Hello", "", StringComparison.CurrentCultureIgnoreCase, false)]
        [InlineData("", "Hello", StringComparison.CurrentCultureIgnoreCase, false)]
        [InlineData("", "", StringComparison.CurrentCultureIgnoreCase, true)]
        [InlineData("123", 123, StringComparison.CurrentCultureIgnoreCase, false)] // Not a string
        [InlineData("\0AAAAAAAAA", "\0BBBBBBBBBBBB", StringComparison.CurrentCultureIgnoreCase, false)]
        // InvariantCulture
        [InlineData("Hello", "Hello", StringComparison.InvariantCulture, true)]
        [InlineData("Hello", "hello", StringComparison.InvariantCulture, false)]
        [InlineData("Hello", "Helloo", StringComparison.InvariantCulture, false)]
        [InlineData("Hello", "Hell", StringComparison.InvariantCulture, false)]
        [InlineData("Hello", null, StringComparison.InvariantCulture, false)]
        [InlineData(null, "Hello", StringComparison.InvariantCulture, false)]
        [InlineData(null, null, StringComparison.InvariantCulture, true)]
        [InlineData("Hello", "", StringComparison.InvariantCulture, false)]
        [InlineData("", "Hello", StringComparison.InvariantCulture, false)]
        [InlineData("", "", StringComparison.InvariantCulture, true)]
        [InlineData("123", 123, StringComparison.InvariantCulture, false)] // Not a string
        [InlineData("\0AAAAAAAAA", "\0BBBBBBBBBBBB", StringComparison.InvariantCulture, false)]
        // InvariantCultureIgnoreCase
        [InlineData("Hello", "Hello", StringComparison.InvariantCultureIgnoreCase, true)]
        [InlineData("Hello", "hello", StringComparison.InvariantCultureIgnoreCase, true)]
        [InlineData("Hello", "Helloo", StringComparison.InvariantCultureIgnoreCase, false)]
        [InlineData("Hello", "Hell", StringComparison.InvariantCultureIgnoreCase, false)]
        [InlineData("Hello", null, StringComparison.InvariantCultureIgnoreCase, false)]
        [InlineData(null, "Hello", StringComparison.InvariantCultureIgnoreCase, false)]
        [InlineData(null, null, StringComparison.InvariantCultureIgnoreCase, true)]
        [InlineData("Hello", "", StringComparison.InvariantCultureIgnoreCase, false)]
        [InlineData("", "Hello", StringComparison.InvariantCultureIgnoreCase, false)]
        [InlineData("", "", StringComparison.InvariantCultureIgnoreCase, true)]
        [InlineData("123", 123, StringComparison.InvariantCultureIgnoreCase, false)] // Not a string
        [InlineData("\0AAAAAAAAA", "\0BBBBBBBBBBBB", StringComparison.InvariantCultureIgnoreCase, false)]
        // Ordinal
        [InlineData("Hello", "Hello", StringComparison.Ordinal, true)]
        [InlineData("Hello", "hello", StringComparison.Ordinal, false)]
        [InlineData("Hello", "Helloo", StringComparison.Ordinal, false)]
        [InlineData("Hello", "Hell", StringComparison.Ordinal, false)]
        [InlineData("Hello", null, StringComparison.Ordinal, false)]
        [InlineData(null, "Hello", StringComparison.Ordinal, false)]
        [InlineData(null, null, StringComparison.Ordinal, true)]
        [InlineData("Hello", "", StringComparison.Ordinal, false)]
        [InlineData("", "Hello", StringComparison.Ordinal, false)]
        [InlineData("", "", StringComparison.Ordinal, true)]
        [InlineData("123", 123, StringComparison.Ordinal, false)] // Not a string
        // OridinalIgnoreCase
        [InlineData("Hello", "Hello", StringComparison.OrdinalIgnoreCase, true)]
        [InlineData("HELLO", "hello", StringComparison.OrdinalIgnoreCase, true)]
        [InlineData("Hello", "Helloo", StringComparison.OrdinalIgnoreCase, false)]
        [InlineData("Hello", "Hell", StringComparison.OrdinalIgnoreCase, false)]
        [InlineData("\u1234\u5678", "\u1234\u5678", StringComparison.OrdinalIgnoreCase, true)]
        [InlineData("\u1234\u5678", "\u1234\u5679", StringComparison.OrdinalIgnoreCase, false)]
        [InlineData("\u1234\u5678", "\u1235\u5678", StringComparison.OrdinalIgnoreCase, false)]
        [InlineData("\u1234\u5678", "\u1234", StringComparison.OrdinalIgnoreCase, false)]
        [InlineData("\u1234\u5678", "\u1234\u56789\u1234", StringComparison.OrdinalIgnoreCase, false)]
        [InlineData("Hello", null, StringComparison.OrdinalIgnoreCase, false)]
        [InlineData(null, "Hello", StringComparison.OrdinalIgnoreCase, false)]
        [InlineData(null, null, StringComparison.OrdinalIgnoreCase, true)]
        [InlineData("Hello", "", StringComparison.OrdinalIgnoreCase, false)]
        [InlineData("", "Hello", StringComparison.OrdinalIgnoreCase, false)]
        [InlineData("", "", StringComparison.OrdinalIgnoreCase, true)]
        [InlineData("123", 123, StringComparison.OrdinalIgnoreCase, false)] // Not a string
        [InlineData("\0AAAAAAAAA", "\0BBBBBBBBBBBB", StringComparison.OrdinalIgnoreCase, false)]
        public static void Equals(string s1, object obj, StringComparison comparisonType, bool expected)
        {
            string s2 = obj as string;
            if (s1 != null)
            {
                if (comparisonType == StringComparison.Ordinal)
                {
                    // Use Equals(object)
                    Assert.Equal(expected, s1.Equals(obj));
                    Assert.Equal(expected, s1.Equals(s2));
                }
                // Use Equals(string, comparisonType)
                Assert.Equal(expected, s1.Equals(s2, comparisonType));
            }
            if (comparisonType == StringComparison.Ordinal)
            {
                // Use Equals(string, string)
                Assert.Equal(expected, string.Equals(s1, s2));
            }
            // Use Equals(string, string, StringComparison)
            Assert.Equal(expected, string.Equals(s1, s2, comparisonType));

            // If two strings are equal ordinally, then they must have the same hash code.
            if (s1 != null && s2 != null && comparisonType == StringComparison.Ordinal)
            {
                Assert.Equal(expected, s1.GetHashCode().Equals(s2.GetHashCode()));
            }
            if (s1 != null)
            {
                Assert.Equal(s1.GetHashCode(), s1.GetHashCode());
            }

            Assert.Equal(expected, s1.AsSpan().Equals(s2.AsSpan(), comparisonType));
        }

        public static IEnumerable<object[]> Equals_EncyclopaediaData()
        {
            yield return new object[] { StringComparison.CurrentCulture, false };
            yield return new object[] { StringComparison.CurrentCultureIgnoreCase, false };
            yield return new object[] { StringComparison.Ordinal, false };
            yield return new object[] { StringComparison.OrdinalIgnoreCase, false };

            // Windows and ICU disagree about how these strings compare in the default locale.
            yield return new object[] { StringComparison.InvariantCulture, PlatformDetection.IsWindows };
            yield return new object[] { StringComparison.InvariantCultureIgnoreCase, PlatformDetection.IsWindows };
        }

        [Theory]
        [MemberData(nameof(Equals_EncyclopaediaData))]
        public void Equals_Encyclopaedia_ReturnsExpected(StringComparison comparison, bool expected)
        {
            RemoteExecutor.Invoke((comparisonString, expectedString) =>
            {
                string source = "encyclop\u00e6dia";
                string target = "encyclopaedia";

                CultureInfo.CurrentCulture = new CultureInfo("se-SE");
                StringComparison comparisonType = (StringComparison)Enum.Parse(typeof(StringComparison), comparisonString);
                Assert.Equal(bool.Parse(expectedString), string.Equals(source, target, comparisonType));

                Assert.Equal(bool.Parse(expectedString), source.AsSpan().Equals(target.AsSpan(), comparisonType));

                return RemoteExecutor.SuccessExitCode;
            }, comparison.ToString(), expected.ToString()).Dispose();
        }

        [Theory]
        [InlineData(StringComparison.CurrentCulture - 1)]
        [InlineData(StringComparison.OrdinalIgnoreCase + 1)]
        public static void Equals_InvalidComparisonType_ThrowsArgumentOutOfRangeException(StringComparison comparisonType)
        {
            AssertExtensions.Throws<ArgumentException>("comparisonType", () => string.Equals("a", "a", comparisonType));
            AssertExtensions.Throws<ArgumentException>("comparisonType", () => string.Equals("a", null, comparisonType));
            AssertExtensions.Throws<ArgumentException>("comparisonType", () => string.Equals("a", "b", comparisonType));
            AssertExtensions.Throws<ArgumentException>("comparisonType", () => "a".Equals("a", comparisonType));
            AssertExtensions.Throws<ArgumentException>("comparisonType", () => "a".Equals(null, comparisonType));
            AssertExtensions.Throws<ArgumentException>("comparisonType", () => "a".Equals("b", comparisonType));
        }

        [Fact]
        public static void Format()
        {
            string s = string.Format(null, "0 = {0} 1 = {1} 2 = {2} 3 = {3} 4 = {4}", "zero", "one", "two", "three", "four");
            Assert.Equal("0 = zero 1 = one 2 = two 3 = three 4 = four", s);

            var testFormatter = new TestFormatter();
            s = string.Format(testFormatter, "0 = {0} 1 = {1} 2 = {2} 3 = {3} 4 = {4}", "zero", "one", "two", "three", "four");
            Assert.Equal("0 = Test: : zero 1 = Test: : one 2 = Test: : two 3 = Test: : three 4 = Test: : four", s);
        }

        [Fact]
        public static void Format_Invalid()
        {
            var formatter = new TestFormatter();
            var obj1 = new object();
            var obj2 = new object();
            var obj3 = new object();
            var obj4 = new object();

            // Format is null
            AssertExtensions.Throws<ArgumentNullException>("format", () => string.Format(null, obj1));
            AssertExtensions.Throws<ArgumentNullException>("format", () => string.Format(null, obj1, obj2));
            AssertExtensions.Throws<ArgumentNullException>("format", () => string.Format(null, obj1, obj2, obj3));
            AssertExtensions.Throws<ArgumentNullException>("format", () => string.Format(null, obj1, obj2, obj3, obj4));

            AssertExtensions.Throws<ArgumentNullException>("format", () => string.Format(formatter, null, obj1));
            AssertExtensions.Throws<ArgumentNullException>("format", () => string.Format(formatter, null, obj1, obj2));
            AssertExtensions.Throws<ArgumentNullException>("format", () => string.Format(formatter, null, obj1, obj2, obj3));

            // Args is null
            AssertExtensions.Throws<ArgumentNullException>("args", () => string.Format("", null));
            AssertExtensions.Throws<ArgumentNullException>("args", () => string.Format(formatter, "", null));

            // Args and format are null
            AssertExtensions.Throws<ArgumentNullException>("format", () => string.Format(null, (object[])null));
            AssertExtensions.Throws<ArgumentNullException>("format", () => string.Format(formatter, null, null));

            // Format has value < 0
            Assert.Throws<FormatException>(() => string.Format("{-1}", obj1));
            Assert.Throws<FormatException>(() => string.Format("{-1}", obj1, obj2));
            Assert.Throws<FormatException>(() => string.Format("{-1}", obj1, obj2, obj3));
            Assert.Throws<FormatException>(() => string.Format("{-1}", obj1, obj2, obj3, obj4));
            Assert.Throws<FormatException>(() => string.Format(formatter, "{-1}", obj1));
            Assert.Throws<FormatException>(() => string.Format(formatter, "{-1}", obj1, obj2));
            Assert.Throws<FormatException>(() => string.Format(formatter, "{-1}", obj1, obj2, obj3));
            Assert.Throws<FormatException>(() => string.Format(formatter, "{-1}", obj1, obj2, obj3, obj4));
#pragma warning disable IDE0043 // Format string contains invalid placeholder - the purpose of this is to test the functions
            // Format has out of range value
            Assert.Throws<FormatException>(() => string.Format("{1}", obj1));
            Assert.Throws<FormatException>(() => string.Format("{2}", obj1, obj2));
            Assert.Throws<FormatException>(() => string.Format("{3}", obj1, obj2, obj3));
            Assert.Throws<FormatException>(() => string.Format("{4}", obj1, obj2, obj3, obj4));
            Assert.Throws<FormatException>(() => string.Format(formatter, "{1}", obj1));
            Assert.Throws<FormatException>(() => string.Format(formatter, "{2}", obj1, obj2));
            Assert.Throws<FormatException>(() => string.Format(formatter, "{3}", obj1, obj2, obj3));
            Assert.Throws<FormatException>(() => string.Format(formatter, "{4}", obj1, obj2, obj3, obj4));
#pragma warning restore IDE0043 // Format string contains invalid placeholder
        }

        [Theory]
        [InlineData("Hello", 'l', 0, 5, 2)]
        [InlineData("Hello", 'x', 0, 5, -1)]
        [InlineData("Hello", 'l', 1, 4, 2)]
        [InlineData("Hello", 'l', 3, 2, 3)]
        [InlineData("Hello", 'l', 4, 1, -1)]
        [InlineData("Hello", 'x', 1, 4, -1)]
        [InlineData("Hello", 'l', 3, 0, -1)]
        [InlineData("Hello", 'l', 0, 2, -1)]
        [InlineData("Hello", 'l', 0, 3, 2)]
        [InlineData("Hello", 'o', 5, 0, -1)]
        [InlineData("H" + SoftHyphen + "ello", 'e', 0, 3, 2)]
        // For some reason, this is failing on *nix with ordinal comparisons.
        // Possibly related issue: dotnet/coreclr#2051
        // [InlineData("Hello", '\0', 0, 5, -1)] // .NET strings are terminated with a null character, but they should not be included as part of the string
        [InlineData("\ud800\udfff", '\ud800', 0, 1, 0)] // Surrogate characters
        [InlineData("ABCDEFGHIJKLMNOPQRSTUVWXYZ", 'A', 0, 26, 0)]
        [InlineData("ABCDEFGHIJKLMNOPQRSTUVWXYZ", 'B', 1, 25, 1)]
        [InlineData("ABCDEFGHIJKLMNOPQRSTUVWXYZ", 'C', 2, 24, 2)]
        [InlineData("ABCDEFGHIJKLMNOPQRSTUVWXYZ", 'D', 3, 23, 3)]
        [InlineData("ABCDEFGHIJKLMNOPQRSTUVWXYZ", 'G', 2, 24, 6)]
        [InlineData("ABCDEFGHIJKLMNOPQRSTUVWXYZ", 'K', 2, 24, 10)]
        [InlineData("ABCDEFGHIJKLMNOPQRSTUVWXYZ", 'O', 2, 24, 14)]
        [InlineData("ABCDEFGHIJKLMNOPQRSTUVWXYZ", 'P', 2, 24, 15)]
        [InlineData("ABCDEFGHIJKLMNOPQRSTUVWXYZ", 'Q', 2, 24, 16)]
        [InlineData("ABCDEFGHIJKLMNOPQRSTUVWXYZ", 'R', 2, 24, 17)]
        [InlineData("________\u8080\u8080\u8080________", '\u0080', 0, 19, -1)]
        [InlineData("________\u8000\u8000\u8000________", '\u0080', 0, 19, -1)]
        [InlineData("__\u8080\u8000\u0080______________", '\u0080', 0, 19, 4)]
        [InlineData("__\u8080\u8000__\u0080____________", '\u0080', 0, 19, 6)]
        [InlineData("__________________________________", '\ufffd', 0, 34, -1)]
        [InlineData("____________________________\ufffd", '\ufffd', 0, 29, 28)]
        [InlineData("ABCDEFGHIJKLM", 'M', 0, 13, 12)]
        [InlineData("ABCDEFGHIJKLMN", 'N', 0, 14, 13)]
        [InlineData("ABCDEFGHIJKLMNOPQRSTUVWXYZ", '@', 0, 26, -1)]
        [InlineData("ABCDEFGHIJKLMNOPQRSTUVWXY", '@', 0, 25, -1)]
        [InlineData("ABCDEFGHIJKLMNOPQRSTUVWXYZ#", '@', 0, 27, -1)]
        [InlineData("_____________\u807f", '\u007f', 0, 14, -1)]
        [InlineData("_____________\u807f__", '\u007f', 0, 16, -1)]
        [InlineData("_____________\u807f\u007f_", '\u007f', 0, 16, 14)]
        [InlineData("__\u807f_______________", '\u007f', 0, 18, -1)]
        [InlineData("__\u807f___\u007f___________", '\u007f', 0, 18, 6)]
        [InlineData("ABCDEFGHIJKLMN", 'N', 2, 11, -1)]
        [InlineData("!@#$%^&", '%', 0, 7, 4)]
        [InlineData("!@#$", '!', 0, 4, 0)]
        [InlineData("!@#$", '@', 0, 4, 1)]
        [InlineData("!@#$", '#', 0, 4, 2)]
        [InlineData("!@#$", '$', 0, 4, 3)]
        [InlineData("!@#$%^&*", '%', 0, 8, 4)]
        [InlineData("", 'H', 0, 0, -1)]
        public static void IndexOf_SingleLetter(string s, char target, int startIndex, int count, int expected)
        {
            bool safeForCurrentCulture =
                IsSafeForCurrentCultureComparisons(s)
                && IsSafeForCurrentCultureComparisons(target.ToString());

            ReadOnlySpan<char> span = s.AsSpan();
            var charArray = new char[1];
            charArray[0] = target;
            ReadOnlySpan<char> targetSpan = charArray;

            int expectedFromSpan = expected == -1 ? expected : expected - startIndex;

            if (count + startIndex == s.Length)
            {
                if (startIndex == 0)
                {
                    Assert.Equal(expected, s.IndexOf(target));
                    Assert.Equal(expected, s.IndexOf(target.ToString(), StringComparison.Ordinal));
                    Assert.Equal(expected, s.IndexOf(target.ToString(), StringComparison.OrdinalIgnoreCase));

                    Assert.Equal(expectedFromSpan, span.IndexOf(targetSpan, StringComparison.Ordinal));
                    Assert.Equal(expectedFromSpan, span.IndexOf(targetSpan, StringComparison.OrdinalIgnoreCase));

                    // To be safe we only want to run CurrentCulture comparisons if
                    // we know the results will not vary depending on location
                    if (safeForCurrentCulture)
                    {
                        Assert.Equal(expected, s.IndexOf(target.ToString()));
                        Assert.Equal(expected, s.IndexOf(target.ToString(), StringComparison.CurrentCulture));

                        Assert.Equal(expectedFromSpan, span.IndexOf(targetSpan, StringComparison.CurrentCulture));
                    }
                }
                Assert.Equal(expected, s.IndexOf(target, startIndex));
                Assert.Equal(expected, s.IndexOf(target.ToString(), startIndex, StringComparison.Ordinal));
                Assert.Equal(expected, s.IndexOf(target.ToString(), startIndex, StringComparison.OrdinalIgnoreCase));

                Assert.Equal(expectedFromSpan, span.Slice(startIndex).IndexOf(targetSpan, StringComparison.Ordinal));
                Assert.Equal(expectedFromSpan, span.Slice(startIndex).IndexOf(targetSpan, StringComparison.OrdinalIgnoreCase));

                if (safeForCurrentCulture)
                {
                    Assert.Equal(expected, s.IndexOf(target.ToString(), startIndex));
                    Assert.Equal(expected, s.IndexOf(target.ToString(), startIndex, StringComparison.CurrentCulture));

                    Assert.Equal(expectedFromSpan, span.Slice(startIndex).IndexOf(targetSpan, StringComparison.CurrentCulture));
                }
            }
            Assert.Equal(expected, s.IndexOf(target, startIndex, count));
            Assert.Equal(expected, s.IndexOf(target.ToString(), startIndex, count, StringComparison.Ordinal));
            Assert.Equal(expected, s.IndexOf(target.ToString(), startIndex, count, StringComparison.OrdinalIgnoreCase));

            Assert.Equal(expectedFromSpan, span.Slice(startIndex, count).IndexOf(targetSpan, StringComparison.Ordinal));
            Assert.Equal(expectedFromSpan, span.Slice(startIndex, count).IndexOf(targetSpan, StringComparison.OrdinalIgnoreCase));

            if (safeForCurrentCulture)
            {
                Assert.Equal(expected, s.IndexOf(target.ToString(), startIndex, count));
                Assert.Equal(expected, s.IndexOf(target.ToString(), startIndex, count, StringComparison.CurrentCulture));

                Assert.Equal(expectedFromSpan, span.Slice(startIndex, count).IndexOf(targetSpan, StringComparison.CurrentCulture));
            }
        }

        [Fact]
        public static void IndexOf_Match_SingleLetter()
        {
            Assert.Equal(-1, "".IndexOf('a'));
            Assert.Equal(-1, "".AsSpan().IndexOf('a'));

            for (int length = 1; length < 32; length++)
            {
                char[] a = new char[length];
                for (int i = 0; i < length; i++)
                {
                    a[i] = (char)(i + 1);
                }
                string str = new string(a);
                ReadOnlySpan<char> span = new ReadOnlySpan<char>(a);

                for (int targetIndex = 0; targetIndex < length; targetIndex++)
                {
                    char target = a[targetIndex];
                    int idx = str.IndexOf(target);
                    Assert.Equal(targetIndex, idx);

                    idx = span.IndexOf(target);
                    Assert.Equal(targetIndex, idx);
                }
            }
        }

        private static bool IsSafeForCurrentCultureComparisons(string str)
        {
            for (int i = 0; i < str.Length; i++)
            {
                char c = str[i];
                // We only want ASCII chars that you can see
                // No controls, no delete, nothing >= 0x80
                if (c < 0x20 || c == 0x7f || c >= 0x80)
                {
                    return false;
                }
            }
            return true;
        }

        [Theory]
        [ActiveIssue("https://github.com/dotnet/coreclr/issues/2051", TestPlatforms.AnyUnix)]
        [InlineData("He\0lo", "He\0lo", 0)]
        [InlineData("He\0lo", "He\0", 0)]
        [InlineData("He\0lo", "\0", 2)]
        [InlineData("He\0lo", "\0lo", 2)]
        [InlineData("He\0lo", "lo", 3)]
        [InlineData("Hello", "lo\0", -1)]
        [InlineData("Hello", "\0lo", -1)]
        [InlineData("Hello", "l\0o", -1)]
        public static void IndexOf_NullInStrings(string s, string value, int expected)
        {
            Assert.Equal(expected, s.IndexOf(value));
            Assert.Equal(expected, s.AsSpan().IndexOf(value.AsSpan(), StringComparison.Ordinal));
        }

        [Theory]
        [MemberData(nameof(AllSubstringsAndComparisons), new object[] { "abcde" })]
        public static void IndexOf_AllSubstrings(string s, string value, int startIndex, StringComparison comparison)
        {
            bool ignoringCase = comparison == StringComparison.OrdinalIgnoreCase || comparison == StringComparison.CurrentCultureIgnoreCase;

            if (value.Length == 0)
            {
                Assert.Equal(0, s.IndexOf(value, comparison));
                Assert.Equal(startIndex, s.IndexOf(value, startIndex, comparison));
                Assert.Equal(0, s.AsSpan().IndexOf(value.AsSpan(), comparison));
                return;
            }

            if (s.Length == 0)
            {
                Assert.Equal(-1, s.IndexOf(value, comparison));
                Assert.Equal(-1, s.IndexOf(value, startIndex, comparison));
                Assert.Equal(-1, s.AsSpan().IndexOf(value.AsSpan(), comparison));
                return;
            }

            // First find the substring.  We should be able to with all comparison types.
            Assert.Equal(startIndex, s.IndexOf(value, comparison)); // in the whole string
            Assert.Equal(startIndex, s.IndexOf(value, startIndex, comparison)); // starting at substring
            Assert.Equal(startIndex, s.AsSpan().IndexOf(value.AsSpan(), comparison)); // in the whole string
            Assert.Equal(0, s.AsSpan(startIndex).IndexOf(value.AsSpan(), comparison)); // starting at substring

            if (startIndex > 0)
            {
                Assert.Equal(startIndex, s.IndexOf(value, startIndex - 1, comparison)); // starting just before substring
                Assert.Equal(1, s.AsSpan(startIndex - 1).IndexOf(value.AsSpan(), comparison)); // starting just before substring
            }
            Assert.Equal(-1, s.IndexOf(value, startIndex + 1, comparison)); // starting just after start of substring
            Assert.Equal(-1, s.AsSpan(startIndex + 1).IndexOf(value.AsSpan(), comparison)); // starting just after start of substring

            // Shouldn't be able to find the substring if the count is less than substring's length
            Assert.Equal(-1, s.IndexOf(value, 0, value.Length - 1, comparison));
            Assert.Equal(-1, s.AsSpan(0, value.Length - 1).IndexOf(value.AsSpan(), comparison));

            // Now double the source.  Make sure we find the first copy of the substring.
            int halfLen = s.Length;
            s += s;
            Assert.Equal(startIndex, s.IndexOf(value, comparison));
            Assert.Equal(startIndex, s.AsSpan().IndexOf(value.AsSpan(), comparison));

            // Now change the case of a letter.
            s = s.ToUpperInvariant();
            Assert.Equal(ignoringCase ? startIndex : -1, s.IndexOf(value, comparison));
            Assert.Equal(ignoringCase ? startIndex : -1, s.AsSpan().IndexOf(value.AsSpan(), comparison));
        }

        [Fact]
        public static void IndexOf_TurkishI_TurkishCulture()
        {
            RemoteExecutor.Invoke(() =>
            {
                CultureInfo.CurrentCulture = new CultureInfo("tr-TR");

                string s = "Turkish I \u0131s TROUBL\u0130NG!";
                string value = "\u0130";
                Assert.Equal(19, s.IndexOf(value));
                Assert.Equal(19, s.IndexOf(value, StringComparison.CurrentCulture));
                Assert.Equal(4, s.IndexOf(value, StringComparison.CurrentCultureIgnoreCase));
                Assert.Equal(19, s.IndexOf(value, StringComparison.Ordinal));
                Assert.Equal(19, s.IndexOf(value, StringComparison.OrdinalIgnoreCase));

                ReadOnlySpan<char> span = s.AsSpan();
                Assert.Equal(19, span.IndexOf(value.AsSpan(), StringComparison.CurrentCulture));
                Assert.Equal(4, span.IndexOf(value.AsSpan(), StringComparison.CurrentCultureIgnoreCase));
                Assert.Equal(19, span.IndexOf(value.AsSpan(), StringComparison.Ordinal));
                Assert.Equal(19, span.IndexOf(value.AsSpan(), StringComparison.OrdinalIgnoreCase));

                value = "\u0131";
                Assert.Equal(10, s.IndexOf(value, StringComparison.CurrentCulture));
                Assert.Equal(8, s.IndexOf(value, StringComparison.CurrentCultureIgnoreCase));
                Assert.Equal(10, s.IndexOf(value, StringComparison.Ordinal));
                Assert.Equal(10, s.IndexOf(value, StringComparison.OrdinalIgnoreCase));

                Assert.Equal(10, span.IndexOf(value.AsSpan(), StringComparison.CurrentCulture));
                Assert.Equal(8, span.IndexOf(value.AsSpan(), StringComparison.CurrentCultureIgnoreCase));
                Assert.Equal(10, span.IndexOf(value.AsSpan(), StringComparison.Ordinal));
                Assert.Equal(10, span.IndexOf(value.AsSpan(), StringComparison.OrdinalIgnoreCase));

                return RemoteExecutor.SuccessExitCode;
            }).Dispose();
        }

        [Fact]
        public static void IndexOf_TurkishI_InvariantCulture()
        {
            RemoteExecutor.Invoke(() =>
            {
                CultureInfo.CurrentCulture = CultureInfo.InvariantCulture;

                string s = "Turkish I \u0131s TROUBL\u0130NG!";
                string value = "\u0130";

                Assert.Equal(19, s.IndexOf(value));
                Assert.Equal(19, s.IndexOf(value, StringComparison.CurrentCulture));
                Assert.Equal(19, s.IndexOf(value, StringComparison.CurrentCultureIgnoreCase));

                ReadOnlySpan<char> span = s.AsSpan();
                Assert.Equal(19, span.IndexOf(value.AsSpan(), StringComparison.CurrentCulture));
                Assert.Equal(19, span.IndexOf(value.AsSpan(), StringComparison.CurrentCultureIgnoreCase));

                value = "\u0131";
                Assert.Equal(10, s.IndexOf(value, StringComparison.CurrentCulture));
                Assert.Equal(10, s.IndexOf(value, StringComparison.CurrentCultureIgnoreCase));

                Assert.Equal(10, span.IndexOf(value.AsSpan(), StringComparison.CurrentCulture));
                Assert.Equal(10, span.IndexOf(value.AsSpan(), StringComparison.CurrentCultureIgnoreCase));

                return RemoteExecutor.SuccessExitCode;
            }).Dispose();
        }

        [Fact]
        public static void IndexOf_TurkishI_EnglishUSCulture()
        {
            RemoteExecutor.Invoke(() =>
            {
                CultureInfo.CurrentCulture = new CultureInfo("en-US");

                string s = "Turkish I \u0131s TROUBL\u0130NG!";
                string value = "\u0130";

                value = "\u0130";
                Assert.Equal(19, s.IndexOf(value));
                Assert.Equal(19, s.IndexOf(value, StringComparison.CurrentCulture));
                Assert.Equal(19, s.IndexOf(value, StringComparison.CurrentCultureIgnoreCase));

                ReadOnlySpan<char> span = s.AsSpan();
                Assert.Equal(19, span.IndexOf(value.AsSpan(), StringComparison.CurrentCulture));
                Assert.Equal(19, span.IndexOf(value.AsSpan(), StringComparison.CurrentCultureIgnoreCase));

                value = "\u0131";
                Assert.Equal(10, s.IndexOf(value, StringComparison.CurrentCulture));
                Assert.Equal(10, s.IndexOf(value, StringComparison.CurrentCultureIgnoreCase));

                Assert.Equal(10, span.IndexOf(value.AsSpan(), StringComparison.CurrentCulture));
                Assert.Equal(10, span.IndexOf(value.AsSpan(), StringComparison.CurrentCultureIgnoreCase));

                return RemoteExecutor.SuccessExitCode;
            }).Dispose();
        }

        [Fact]
        public static void IndexOf_HungarianDoubleCompression_HungarianCulture()
        {
            RemoteExecutor.Invoke(() =>
            {
                string source = "dzsdzs";
                string target = "ddzs";

                CultureInfo.CurrentCulture = new CultureInfo("hu-HU");
                /*
                 There are differences between Windows and ICU regarding contractions.
                 Windows has equal contraction collation weights, including case (target="Ddzs" same behavior as "ddzs").
                 ICU has different contraction collation weights, depending on locale collation rules.
                 If CurrentCultureIgnoreCase is specified, ICU will use 'secondary' collation rules
                 which ignore the contraction collation weights (defined as 'tertiary' rules)
                */
                Assert.Equal(PlatformDetection.IsWindows ? 0 : -1, source.IndexOf(target));
                Assert.Equal(PlatformDetection.IsWindows ? 0 : -1, source.IndexOf(target, StringComparison.CurrentCulture));

                Assert.Equal(0, source.IndexOf(target, StringComparison.CurrentCultureIgnoreCase));
                Assert.Equal(-1, source.IndexOf(target, StringComparison.Ordinal));
                Assert.Equal(-1, source.IndexOf(target, StringComparison.OrdinalIgnoreCase));

                ReadOnlySpan<char> span = source.AsSpan();

                Assert.Equal(PlatformDetection.IsWindows ? 0 : -1, span.IndexOf(target.AsSpan(), StringComparison.CurrentCulture));

                Assert.Equal(0, span.IndexOf(target.AsSpan(), StringComparison.CurrentCultureIgnoreCase));
                Assert.Equal(-1, span.IndexOf(target.AsSpan(), StringComparison.Ordinal));
                Assert.Equal(-1, span.IndexOf(target.AsSpan(), StringComparison.OrdinalIgnoreCase));

                return RemoteExecutor.SuccessExitCode;
            }).Dispose();
        }

        [Fact]
        public static void IndexOf_HungarianDoubleCompression_InvariantCulture()
        {
            RemoteExecutor.Invoke(() =>
            {
                string source = "dzsdzs";
                string target = "ddzs";

                CultureInfo.CurrentCulture = CultureInfo.InvariantCulture;
                Assert.Equal(-1, source.IndexOf(target));
                Assert.Equal(-1, source.IndexOf(target, StringComparison.CurrentCulture));
                Assert.Equal(-1, source.IndexOf(target, StringComparison.CurrentCultureIgnoreCase));

                ReadOnlySpan<char> span = source.AsSpan();
                Assert.Equal(-1, span.IndexOf(target.AsSpan(), StringComparison.CurrentCulture));
                Assert.Equal(-1, span.IndexOf(target.AsSpan(), StringComparison.CurrentCultureIgnoreCase));

                return RemoteExecutor.SuccessExitCode;
            }).Dispose();
        }

        [Fact]
        public static void IndexOf_EquivalentDiacritics_EnglishUSCulture()
        {
            RemoteExecutor.Invoke(() =>
            {
                string s = "Exhibit a\u0300\u00C0";
                string value = "\u00C0";

                CultureInfo.CurrentCulture = new CultureInfo("en-US");
                Assert.Equal(10, s.IndexOf(value));
                Assert.Equal(10, s.IndexOf(value, StringComparison.CurrentCulture));
                Assert.Equal(8, s.IndexOf(value, StringComparison.CurrentCultureIgnoreCase));
                Assert.Equal(10, s.IndexOf(value, StringComparison.Ordinal));
                Assert.Equal(10, s.IndexOf(value, StringComparison.OrdinalIgnoreCase));

                ReadOnlySpan<char> span = s.AsSpan();
                Assert.Equal(10, span.IndexOf(value.AsSpan(), StringComparison.CurrentCulture));
                Assert.Equal(8, span.IndexOf(value.AsSpan(), StringComparison.CurrentCultureIgnoreCase));
                Assert.Equal(10, span.IndexOf(value.AsSpan(), StringComparison.Ordinal));
                Assert.Equal(10, span.IndexOf(value.AsSpan(), StringComparison.OrdinalIgnoreCase));

                value = "a\u0300"; // this diacritic combines with preceding character
                Assert.Equal(8, s.IndexOf(value));
                Assert.Equal(8, s.IndexOf(value, StringComparison.CurrentCulture));
                Assert.Equal(8, s.IndexOf(value, StringComparison.CurrentCultureIgnoreCase));
                Assert.Equal(8, s.IndexOf(value, StringComparison.Ordinal));
                Assert.Equal(8, s.IndexOf(value, StringComparison.OrdinalIgnoreCase));

                Assert.Equal(8, span.IndexOf(value.AsSpan(), StringComparison.CurrentCulture));
                Assert.Equal(8, span.IndexOf(value.AsSpan(), StringComparison.CurrentCultureIgnoreCase));
                Assert.Equal(8, span.IndexOf(value.AsSpan(), StringComparison.Ordinal));
                Assert.Equal(8, span.IndexOf(value.AsSpan(), StringComparison.OrdinalIgnoreCase));

                return RemoteExecutor.SuccessExitCode;
            }).Dispose();
        }

        [Fact]
        public static void IndexOf_EquivalentDiacritics_InvariantCulture()
        {
            RemoteExecutor.Invoke(() =>
            {
                string s = "Exhibit a\u0300\u00C0";
                string value = "\u00C0";

                CultureInfo.CurrentCulture = CultureInfo.InvariantCulture;
                Assert.Equal(10, s.IndexOf(value));
                Assert.Equal(10, s.IndexOf(value, StringComparison.CurrentCulture));
                Assert.Equal(8, s.IndexOf(value, StringComparison.CurrentCultureIgnoreCase));

                ReadOnlySpan<char> span = s.AsSpan();
                Assert.Equal(10, span.IndexOf(value.AsSpan(), StringComparison.CurrentCulture));
                Assert.Equal(8, span.IndexOf(value.AsSpan(), StringComparison.CurrentCultureIgnoreCase));

                value = "a\u0300"; // this diacritic combines with preceding character
                Assert.Equal(8, s.IndexOf(value));
                Assert.Equal(8, s.IndexOf(value, StringComparison.CurrentCulture));
                Assert.Equal(8, s.IndexOf(value, StringComparison.CurrentCultureIgnoreCase));

                Assert.Equal(8, span.IndexOf(value.AsSpan(), StringComparison.CurrentCulture));
                Assert.Equal(8, span.IndexOf(value.AsSpan(), StringComparison.CurrentCultureIgnoreCase));

                return RemoteExecutor.SuccessExitCode;
            }).Dispose();
        }

        [Fact]
        public static void IndexOf_CyrillicE_EnglishUSCulture()
        {
            RemoteExecutor.Invoke(() =>
            {
                string s = "Foo\u0400Bar";
                string value = "\u0400";

                CultureInfo.CurrentCulture = new CultureInfo("en-US");
                Assert.Equal(3, s.IndexOf(value));
                Assert.Equal(3, s.IndexOf(value, StringComparison.CurrentCulture));
                Assert.Equal(3, s.IndexOf(value, StringComparison.CurrentCultureIgnoreCase));
                Assert.Equal(3, s.IndexOf(value, StringComparison.Ordinal));
                Assert.Equal(3, s.IndexOf(value, StringComparison.OrdinalIgnoreCase));

                ReadOnlySpan<char> span = s.AsSpan();
                Assert.Equal(3, span.IndexOf(value.AsSpan(), StringComparison.CurrentCulture));
                Assert.Equal(3, span.IndexOf(value.AsSpan(), StringComparison.CurrentCultureIgnoreCase));
                Assert.Equal(3, span.IndexOf(value.AsSpan(), StringComparison.Ordinal));
                Assert.Equal(3, span.IndexOf(value.AsSpan(), StringComparison.OrdinalIgnoreCase));

                value = "bar";
                Assert.Equal(-1, s.IndexOf(value));
                Assert.Equal(-1, s.IndexOf(value, StringComparison.CurrentCulture));
                Assert.Equal(4, s.IndexOf(value, StringComparison.CurrentCultureIgnoreCase));
                Assert.Equal(-1, s.IndexOf(value, StringComparison.Ordinal));
                Assert.Equal(4, s.IndexOf(value, StringComparison.OrdinalIgnoreCase));

                Assert.Equal(-1, span.IndexOf(value.AsSpan(), StringComparison.CurrentCulture));
                Assert.Equal(4, span.IndexOf(value.AsSpan(), StringComparison.CurrentCultureIgnoreCase));
                Assert.Equal(-1, span.IndexOf(value.AsSpan(), StringComparison.Ordinal));
                Assert.Equal(4, span.IndexOf(value.AsSpan(), StringComparison.OrdinalIgnoreCase));

                return RemoteExecutor.SuccessExitCode;
            }).Dispose();
        }

        [Fact]
        public static void IndexOf_CyrillicE_InvariantCulture()
        {
            RemoteExecutor.Invoke(() =>
            {
                string s = "Foo\u0400Bar";
                string value = "\u0400";

                CultureInfo.CurrentCulture = CultureInfo.InvariantCulture;
                Assert.Equal(3, s.IndexOf(value));
                Assert.Equal(3, s.IndexOf(value, StringComparison.CurrentCulture));
                Assert.Equal(3, s.IndexOf(value, StringComparison.CurrentCultureIgnoreCase));

                ReadOnlySpan<char> span = s.AsSpan();
                Assert.Equal(3, span.IndexOf(value.AsSpan(), StringComparison.CurrentCulture));
                Assert.Equal(3, span.IndexOf(value.AsSpan(), StringComparison.CurrentCultureIgnoreCase));

                value = "bar";
                Assert.Equal(-1, s.IndexOf(value));
                Assert.Equal(-1, s.IndexOf(value, StringComparison.CurrentCulture));
                Assert.Equal(4, s.IndexOf(value, StringComparison.CurrentCultureIgnoreCase));

                Assert.Equal(-1, span.IndexOf(value.AsSpan(), StringComparison.CurrentCulture));
                Assert.Equal(4, span.IndexOf(value.AsSpan(), StringComparison.CurrentCultureIgnoreCase));

                return RemoteExecutor.SuccessExitCode;
            }).Dispose();
        }

        [Fact]
        public static void IndexOf_Invalid()
        {
            // Value is null
            AssertExtensions.Throws<ArgumentNullException>("value", () => "foo".IndexOf(null));
            AssertExtensions.Throws<ArgumentNullException>("value", () => "foo".IndexOf(null, 0));
            AssertExtensions.Throws<ArgumentNullException>("value", () => "foo".IndexOf(null, 0, 0));
            AssertExtensions.Throws<ArgumentNullException>("value", () => "foo".IndexOf(null, 0, StringComparison.CurrentCulture));
            AssertExtensions.Throws<ArgumentNullException>("value", () => "foo".IndexOf(null, 0, 0, StringComparison.CurrentCulture));

            // Start index < 0
            AssertExtensions.Throws<ArgumentOutOfRangeException>("startIndex", () => "foo".IndexOf("o", -1));
            AssertExtensions.Throws<ArgumentOutOfRangeException>("startIndex", () => "foo".IndexOf('o', -1));
            AssertExtensions.Throws<ArgumentOutOfRangeException>("startIndex", () => "foo".IndexOf("o", -1, 0));
            AssertExtensions.Throws<ArgumentOutOfRangeException>("startIndex", () => "foo".IndexOf('o', -1, 0));
            AssertExtensions.Throws<ArgumentOutOfRangeException>("startIndex", () => "foo".IndexOf("o", -1, StringComparison.CurrentCulture));
            AssertExtensions.Throws<ArgumentOutOfRangeException>("startIndex", () => "foo".IndexOf("o", -1, 0, StringComparison.CurrentCulture));

            // Start index > string.Length
            AssertExtensions.Throws<ArgumentOutOfRangeException>("startIndex", () => "foo".IndexOf("o", 4));
            AssertExtensions.Throws<ArgumentOutOfRangeException>("startIndex", () => "foo".IndexOf('o', 4));
            AssertExtensions.Throws<ArgumentOutOfRangeException>("startIndex", () => "foo".IndexOf("o", 4, 0));
            AssertExtensions.Throws<ArgumentOutOfRangeException>("startIndex", () => "foo".IndexOf('o', 4, 0));
            AssertExtensions.Throws<ArgumentOutOfRangeException>("startIndex", () => "foo".IndexOf("o", 4, 0, StringComparison.CurrentCulture));
            AssertExtensions.Throws<ArgumentOutOfRangeException>("startIndex", () => "foo".IndexOf("o", 4, 0, StringComparison.CurrentCulture));

            // Count < 0
            AssertExtensions.Throws<ArgumentOutOfRangeException>("count", () => "foo".IndexOf("o", 0, -1));
            AssertExtensions.Throws<ArgumentOutOfRangeException>("count", () => "foo".IndexOf('o', 0, -1));
            AssertExtensions.Throws<ArgumentOutOfRangeException>("count", () => "foo".IndexOf("o", 0, -1, StringComparison.CurrentCulture));

            // Count > string.Length
            AssertExtensions.Throws<ArgumentOutOfRangeException>("count", () => "foo".IndexOf("o", 0, 4));
            AssertExtensions.Throws<ArgumentOutOfRangeException>("count", () => "foo".IndexOf('o', 0, 4));
            AssertExtensions.Throws<ArgumentOutOfRangeException>("count", () => "foo".IndexOf("o", 0, 4, StringComparison.CurrentCulture));

            // Invalid comparison type
            AssertExtensions.Throws<ArgumentException>("comparisonType", () => "foo".IndexOf("o", StringComparison.CurrentCulture - 1));
            AssertExtensions.Throws<ArgumentException>("comparisonType", () => "foo".AsSpan().IndexOf("o".AsSpan(), StringComparison.CurrentCulture - 1));
            AssertExtensions.Throws<ArgumentException>("comparisonType", () => "foo".IndexOf("o", StringComparison.OrdinalIgnoreCase + 1));
            AssertExtensions.Throws<ArgumentException>("comparisonType", () => "foo".AsSpan().IndexOf("o".AsSpan(), StringComparison.OrdinalIgnoreCase + 1));
            AssertExtensions.Throws<ArgumentException>("comparisonType", () => "foo".IndexOf("o", 0, StringComparison.CurrentCulture - 1));
            AssertExtensions.Throws<ArgumentException>("comparisonType", () => "foo".IndexOf("o", 0, StringComparison.OrdinalIgnoreCase + 1));
            AssertExtensions.Throws<ArgumentException>("comparisonType", () => "foo".IndexOf("o", 0, 0, StringComparison.CurrentCulture - 1));
            AssertExtensions.Throws<ArgumentException>("comparisonType", () => "foo".IndexOf("o", 0, 0, StringComparison.OrdinalIgnoreCase + 1));
        }

        [Theory]
        [InlineData("Hello", new char[] { 'd' }, 0, 5, -1)]
        [InlineData("Hello", new char[] { 'o' }, 0, 5, 4)]
        [InlineData("Hello", new char[] { 'e', 'l', 'o' }, 0, 5, 1)]
        [InlineData("Hello", new char[] { 'd', 'o', 'l' }, 0, 5, 2)]
        [InlineData("Hello", new char[] { 'd', 'e', 'H' }, 0, 0, -1)]
        [InlineData("Hello", new char[] { 'd', 'e', 'f' }, 1, 3, 1)]
        [InlineData("Hello", new char[] { 'a', 'b', 'c' }, 2, 3, -1)]
        [InlineData("Hello", new char[0], 2, 3, -1)]
        [InlineData("H" + SoftHyphen + "ello", new char[] { 'a', '\u00AD', 'c' }, 0, 2, 1)]
        [InlineData("", new char[] { 'd', 'e', 'f' }, 0, 0, -1)]
        [InlineData("Hello", new char[] { 'o', 'l' }, 0, 5, 2)]
        [InlineData("Hello", new char[] { 'e', 'o' }, 0, 5, 1)]
        [InlineData("Hello", new char[] { 'e', 'H' }, 0, 0, -1)]
        [InlineData("Hello", new char[] { 'd', 'e' }, 1, 3, 1)]
        [InlineData("Hello", new char[] { 'a', 'b' }, 2, 3, -1)]
        [InlineData("", new char[] { 'd', 'e' }, 0, 0, -1)]
        [InlineData("Hello", new char[] { '\0', 'b' }, 0, 5, -1)]    // Null terminator check, odd
        [InlineData("xHello", new char[] { '\0', 'b' }, 0, 6, -1)]   // Null terminator check, even
        [InlineData("Hello", new char[] { '\0', 'o' }, 0, 5, 4)]     // Match last char, odd
        [InlineData("xHello", new char[] { '\0', 'o' }, 0, 6, 5)]    // Match last char, even
        [InlineData("\x4E16\x754C\x60A8\x597D", new char[] { '\x754C' }, 0, 4, 1)]
        [InlineData("\x4E16\x754C\x60A8\x597D", new char[] { '\x754C', '\x60A8' }, 0, 4, 1)]
        [InlineData("\x4E16\x754C\x60A8\x597D", new char[] { '\x754C', '\x60A8', '\x4E16' }, 0, 4, 0)]
        [InlineData("\x4E16\x754C\x60A8\x597D", new char[] { '\x754C', '\x60A8', '\x4E16', '\x597D' }, 0, 4, 0)]
        public static void IndexOfAny(string s, char[] anyOf, int startIndex, int count, int expected)
        {
            if (startIndex + count == s.Length)
            {
                if (startIndex == 0)
                {
                    Assert.Equal(expected, s.IndexOfAny(anyOf));
                }
                Assert.Equal(expected, s.IndexOfAny(anyOf, startIndex));
            }

            foreach (char[] permutedAnyOf in Permute(anyOf))
            {
                Assert.Equal(expected, s.IndexOfAny(permutedAnyOf, startIndex, count));
            }
        }

        [Fact]
        public static void IndexOfAny_NullAnyOf_ThrowsArgumentNullException()
        {
            AssertExtensions.Throws<ArgumentNullException>("anyOf", null, () => "foo".IndexOfAny(null));
            AssertExtensions.Throws<ArgumentNullException>("anyOf", null, () => "foo".IndexOfAny(null, 0));
            AssertExtensions.Throws<ArgumentNullException>("anyOf", null, () => "foo".IndexOfAny(null, 0, 0));
        }

        [Theory]
        [InlineData(-1)]
        [InlineData(4)]
        public static void IndexOfAny_InvalidStartIndex_ThrowsArgumentOutOfRangeException(int startIndex)
        {
            AssertExtensions.Throws<ArgumentOutOfRangeException>("startIndex", null, () => "foo".IndexOfAny(new char[] { 'o' }, startIndex));
            AssertExtensions.Throws<ArgumentOutOfRangeException>("startIndex", null, () => "foo".IndexOfAny(new char[] { 'o' }, startIndex, 0));
        }

        [Theory]
        [InlineData(0, -1)]
        [InlineData(0, 4)]
        [InlineData(3, 1)]
        [InlineData(2, 2)]
        public static void IndexOfAny_InvalidCount_ThrowsArgumentOutOfRangeException(int startIndex, int count)
        {
            AssertExtensions.Throws<ArgumentOutOfRangeException>("count", () => "foo".IndexOfAny(new char[] { 'o' }, startIndex, count));
        }

        [Fact]
        public static void ZeroLengthIndexOf_Char()
        {
            string emptyString = string.Empty;
            int idx = emptyString.IndexOf((char)0);
            Assert.Equal(-1, idx);

            ReadOnlySpan<char> sp = emptyString.AsSpan();
            idx = sp.IndexOf((char)0);
            Assert.Equal(-1, idx);
        }

        [Fact]
        public static void IndexOfSequenceMatchAtStart_Char()
        {
            string s1 = "5172377457778667789";
            string s2 = "517";
            int index = s1.IndexOf(s2);
            Assert.Equal(0, index);
            Assert.Equal(index, s1.IndexOf(s2, StringComparison.Ordinal));

            ReadOnlySpan<char> span = s1.AsSpan();
            ReadOnlySpan<char> value = s2.AsSpan();
            index = span.IndexOf(value);
            Assert.Equal(0, index);
            Assert.Equal(index, span.IndexOf(value, StringComparison.Ordinal));
        }

        [Fact]
        public static void IndexOfSequenceMultipleMatch_Char()
        {
            string s1 = "123123123";
            string s2 = "23";

            int index = s1.IndexOf(s2);
            Assert.Equal(1, index);
            Assert.Equal(index, s1.IndexOf(s2, StringComparison.Ordinal));

            ReadOnlySpan<char> span = s1.AsSpan();
            ReadOnlySpan<char> value = s2.AsSpan();
            index = span.IndexOf(value);
            Assert.Equal(1, index);
            Assert.Equal(index, span.IndexOf(value, StringComparison.Ordinal));
        }

        [Fact]
        public static void IndexOfSequenceRestart_Char()
        {
            string s1 = "5172377457778667789";
            string s2 = "778";
            int index = s1.IndexOf(s2);
            Assert.Equal(10, index);
            Assert.Equal(index, s1.IndexOf(s2, StringComparison.Ordinal));

            ReadOnlySpan<char> span = s1.AsSpan();
            ReadOnlySpan<char> value = s2.AsSpan();
            index = span.IndexOf(value);
            Assert.Equal(10, index);
            Assert.Equal(index, span.IndexOf(value, StringComparison.Ordinal));
        }

        [Fact]
        public static void IndexOfSequenceNoMatch_Char()
        {
            string s1 = "0172377457778667789";
            string s2 = "778X";
            int index = s1.IndexOf(s2);
            Assert.Equal(-1, index);
            Assert.Equal(index, s1.IndexOf(s2, StringComparison.Ordinal));

            ReadOnlySpan<char> span = s1.AsSpan();
            ReadOnlySpan<char> value = s2.AsSpan();
            index = span.IndexOf(value);
            Assert.Equal(-1, index);
            Assert.Equal(index, span.IndexOf(value, StringComparison.Ordinal));
        }

        [Fact]
        public static void IndexOfSequenceNotEvenAHeadMatch_Char()
        {
            string s1 = "0172377457778667789";
            string s2 = "X789";
            int index = s1.IndexOf(s2);
            Assert.Equal(-1, index);
            Assert.Equal(index, s1.IndexOf(s2, StringComparison.Ordinal));

            ReadOnlySpan<char> span = s1.AsSpan();
            ReadOnlySpan<char> value = s2.AsSpan();
            index = span.IndexOf(value);
            Assert.Equal(-1, index);
            Assert.Equal(index, span.IndexOf(value, StringComparison.Ordinal));
        }

        [Fact]
        public static void IndexOfSequenceMatchAtVeryEnd_Char()
        {
            string s1 = "012345";
            string s2 = "345";
            int index = s1.IndexOf(s2);
            Assert.Equal(3, index);
            Assert.Equal(index, s1.IndexOf(s2, StringComparison.Ordinal));

            ReadOnlySpan<char> span = s1.AsSpan();
            ReadOnlySpan<char> value = s2.AsSpan();
            index = span.IndexOf(value);
            Assert.Equal(3, index);
            Assert.Equal(index, span.IndexOf(value, StringComparison.Ordinal));
        }

        [Fact]
        public static void IndexOfSequenceJustPastVeryEnd_Char()
        {
            string s1 = new string(new char[] { '0', '1', '2', '3', '4', '5' }, 0, 5);
            string s2 = "345";
            int index = s1.IndexOf(s2);
            Assert.Equal(-1, index);
            Assert.Equal(index, s1.IndexOf(s2, StringComparison.Ordinal));

            ReadOnlySpan<char> span = s1.AsSpan();
            ReadOnlySpan<char> value = s2.AsSpan();
            index = span.IndexOf(value);
            Assert.Equal(-1, index);
            Assert.Equal(index, span.IndexOf(value, StringComparison.Ordinal));
        }

        [Fact]
        public static void IndexOfSequenceZeroLengthValue_Char()
        {
            string s1 = "0172377457778667789";
            string s2 = string.Empty;
            int index = s1.IndexOf(s2);
            Assert.Equal(0, index);
            Assert.Equal(index, s1.IndexOf(s2, StringComparison.Ordinal));

            // A zero-length value is always "found" at the start of the span.
            ReadOnlySpan<char> span = s1.AsSpan();
            ReadOnlySpan<char> value = s2.AsSpan();
            index = span.IndexOf(value);
            Assert.Equal(0, index);
            Assert.Equal(index, span.IndexOf(value, StringComparison.Ordinal));
        }

        [Fact]
        public static void IndexOfSequenceZeroLengthSpan_Char()
        {
            string s1 = string.Empty;
            string s2 = "123";
            int index = s1.IndexOf(s2);
            Assert.Equal(-1, index);
            Assert.Equal(index, s1.IndexOf(s2, StringComparison.Ordinal));

            ReadOnlySpan<char> span = s1.AsSpan();
            ReadOnlySpan<char> value = s2.AsSpan();
            index = span.IndexOf(value);
            Assert.Equal(-1, index);
            Assert.Equal(index, span.IndexOf(value, StringComparison.Ordinal));
        }

        [Fact]
        public static void IndexOfSequenceLengthOneValue_Char()
        {
            string s1 = "012345";
            string s2 = "2";
            int index = s1.IndexOf(s2);
            Assert.Equal(2, index);
            Assert.Equal(index, s1.IndexOf(s2, StringComparison.Ordinal));

            // A zero-length value is always "found" at the start of the span.
            ReadOnlySpan<char> span = s1.AsSpan();
            ReadOnlySpan<char> value = s2.AsSpan();
            index = span.IndexOf(value);
            Assert.Equal(2, index);
            Assert.Equal(index, span.IndexOf(value, StringComparison.Ordinal));
        }

        [Fact]
        public static void IndexOfSequenceLengthOneValueAtVeryEnd_Char()
        {
            string s1 = "012345";
            string s2 = "5";
            int index = s1.IndexOf(s2);
            Assert.Equal(5, index);
            Assert.Equal(index, s1.IndexOf(s2, StringComparison.Ordinal));

            // A zero-length value is always "found" at the start of the span.
            ReadOnlySpan<char> span = s1.AsSpan();
            ReadOnlySpan<char> value = s2.AsSpan();
            index = span.IndexOf(value);
            Assert.Equal(5, index);
            Assert.Equal(index, span.IndexOf(value, StringComparison.Ordinal));
        }

        [Fact]
        public static void IndexOfSequenceLengthOneValueJustPasttVeryEnd_Char()
        {
            string s1 = new string(new char[] { '0', '1', '2', '3', '4', '5' }, 0, 5);
            string s2 = "5";
            int index = s1.IndexOf(s2);
            Assert.Equal(-1, index);
            Assert.Equal(index, s1.IndexOf(s2, StringComparison.Ordinal));

            // A zero-length value is always "found" at the start of the span.
            ReadOnlySpan<char> span = s1.AsSpan();
            ReadOnlySpan<char> value = s2.AsSpan();
            index = span.IndexOf(value);
            Assert.Equal(-1, index);
            Assert.Equal(index, span.IndexOf(value, StringComparison.Ordinal));
        }

        [Fact]
        public static void TestMatch_Char()
        {
            for (int length = 0; length < 32; length++)
            {
                char[] a = new char[length];
                for (int i = 0; i < length; i++)
                {
                    a[i] = (char)(i + 1);
                }

                string s = new string(a);

                for (int targetIndex = 0; targetIndex < length; targetIndex++)
                {
                    char target = a[targetIndex];
                    int idx = s.IndexOf(target);
                    Assert.Equal(targetIndex, idx);
                }

                ReadOnlySpan<char> span = s.AsSpan();

                for (int targetIndex = 0; targetIndex < length; targetIndex++)
                {
                    char target = a[targetIndex];
                    int idx = span.IndexOf(target);
                    Assert.Equal(targetIndex, idx);
                }
            }
        }

        [Fact]
        public static void TestMultipleMatch_Char()
        {
            for (int length = 2; length < 32; length++)
            {
                char[] a = new char[length];
                for (int i = 0; i < length; i++)
                {
                    a[i] = (char)(i + 1);
                }

                a[length - 1] = (char)200;
                a[length - 2] = (char)200;

                string s = new string(a);
                int idx = s.IndexOf((char)200);
                Assert.Equal(length - 2, idx);

                ReadOnlySpan<char> span = s.AsSpan();
                idx = span.IndexOf((char)200);
                Assert.Equal(length - 2, idx);
            }
        }

        [Fact]
        public static void MakeSureNoChecksGoOutOfRange_Char()
        {
            for (int length = 0; length < 100; length++)
            {
                char[] a = new char[length + 2];
                a[0] = '9';
                a[length + 1] = '9';

                string s = new string(a, 1, length);
                int index = s.IndexOf('9');
                Assert.Equal(-1, index);

                ReadOnlySpan<char> span = s.AsSpan();
                index = span.IndexOf('9');
                Assert.Equal(-1, index);
            }
        }

        [Theory]
        [InlineData("Hello", 0, "!$%", "!$%Hello")]
        [InlineData("Hello", 1, "!$%", "H!$%ello")]
        [InlineData("Hello", 2, "!$%", "He!$%llo")]
        [InlineData("Hello", 3, "!$%", "Hel!$%lo")]
        [InlineData("Hello", 4, "!$%", "Hell!$%o")]
        [InlineData("Hello", 5, "!$%", "Hello!$%")]
        [InlineData("Hello", 3, "", "Hello")]
        [InlineData("", 0, "", "")]
        public static void Insert(string s, int startIndex, string value, string expected)
        {
            Assert.Equal(expected, s.Insert(startIndex, value));
        }

        [Fact]
        public static void Insert_Invalid()
        {
            AssertExtensions.Throws<ArgumentNullException>("value", () => "Hello".Insert(0, null)); // Value is null

            AssertExtensions.Throws<ArgumentOutOfRangeException>("startIndex", () => "Hello".Insert(-1, "!")); // Start index < 0
            AssertExtensions.Throws<ArgumentOutOfRangeException>("startIndex", () => "Hello".Insert(6, "!")); // Start index > string.length
        }

        [Theory]
        [InlineData(null, true)]
        [InlineData("", true)]
        [InlineData("foo", false)]
        [InlineData("   ", false)]
        public static void IsNullOrEmpty(string value, bool expected)
        {
            Assert.Equal(expected, string.IsNullOrEmpty(value));

            Assert.Equal(expected, value.AsSpan().IsEmpty);
        }

        public static IEnumerable<object[]> IsNullOrWhitespace_TestData()
        {
            for (int i = 0; i < char.MaxValue; i++)
            {
                if (char.IsWhiteSpace((char)i))
                {
                    yield return new object[] { new string((char)i, 3), true };
                    yield return new object[] { new string((char)i, 3) + "x", false };
                }
            }

            yield return new object[] { null, true };
            yield return new object[] { "", true };
            yield return new object[] { "foo", false };
        }

        [Theory]
        [MemberData(nameof(IsNullOrWhitespace_TestData))]
        public static void IsNullOrWhitespace(string value, bool expected)
        {
            Assert.Equal(expected, string.IsNullOrWhiteSpace(value));
            Assert.Equal(string.IsNullOrWhiteSpace(value), value.AsSpan().IsWhiteSpace());
        }

        [Fact]
        public static void ZeroLengthIsWhiteSpace()
        {
            string s1 = string.Empty;
            bool result = string.IsNullOrWhiteSpace(s1);
            Assert.True(result);

            ReadOnlySpan<char> span = s1.AsSpan();
            result = span.IsWhiteSpace();
            Assert.Equal(string.IsNullOrWhiteSpace(string.Empty), result);
        }

        [Fact]
        public static void IsWhiteSpaceTrueLatin1()
        {
            Random rand = new Random(42);
            for (int length = 0; length < 32; length++)
            {
                char[] a = new char[length];
                for (int i = 0; i < length; i++)
                {
                    a[i] = s_whiteSpaceCharacters[rand.Next(0, s_whiteSpaceCharacters.Length - 1)];
                }

                string s1 = new string(a);
                bool result = string.IsNullOrWhiteSpace(s1);
                Assert.True(result);

                for (int i = 0; i < s_whiteSpaceCharacters.Length - 1; i++)
                {
                    s1 = new string(Enumerable.Repeat(s_whiteSpaceCharacters[i], a.Length).ToArray());
                    Assert.True(string.IsNullOrWhiteSpace(s1));
                }

                var span = new Span<char>(a);
                result = ((ReadOnlySpan<char>)span).IsWhiteSpace();
                Assert.Equal(string.IsNullOrWhiteSpace(new string(a)), result);

                for (int i = 0; i < s_whiteSpaceCharacters.Length - 1; i++)
                {
                    span.Fill(s_whiteSpaceCharacters[i]);
                    Assert.Equal(string.IsNullOrWhiteSpace(new string(span.ToArray())), ((ReadOnlySpan<char>)span).IsWhiteSpace());
                }
            }
        }

        [Fact]
        public static void IsWhiteSpaceTrue()
        {
            Random rand = new Random(42);
            for (int length = 0; length < 32; length++)
            {
                char[] a = new char[length];
                for (int i = 0; i < length; i++)
                {
                    a[i] = s_whiteSpaceCharacters[rand.Next(0, s_whiteSpaceCharacters.Length)];
                }

                string s1 = new string(a);
                bool result = string.IsNullOrWhiteSpace(s1);
                Assert.True(result);

                ReadOnlySpan<char> span = s1.AsSpan();
                result = span.IsWhiteSpace();
                Assert.Equal(string.IsNullOrWhiteSpace(new string(span.ToArray())), result);
            }
        }

        [Fact]
        public static void IsWhiteSpaceFalse()
        {
            Random rand = new Random(42);
            for (int length = 1; length < 32; length++)
            {
                char[] a = new char[length];
                for (int i = 0; i < length; i++)
                {
                    a[i] = s_whiteSpaceCharacters[rand.Next(0, s_whiteSpaceCharacters.Length)];
                }
                var span = new Span<char>(a);

                // first character is not a white-space character
                a[0] = 'a';
                string s1 = new string(a);
                bool result = string.IsNullOrWhiteSpace(s1);
                Assert.False(result);
                result = ((ReadOnlySpan<char>)span).IsWhiteSpace();
                Assert.Equal(string.IsNullOrWhiteSpace(new string(span.ToArray())), result);
                a[0] = ' ';

                // last character is not a white-space character
                a[length - 1] = 'a';
                s1 = new string(a);
                result = string.IsNullOrWhiteSpace(s1);
                Assert.False(result);
                result = ((ReadOnlySpan<char>)span).IsWhiteSpace();
                Assert.Equal(string.IsNullOrWhiteSpace(new string(span.ToArray())), result);
                a[length - 1] = ' ';

                // character in the middle is not a white-space character
                a[length / 2] = 'a';
                s1 = new string(a);
                result = string.IsNullOrWhiteSpace(s1);
                Assert.False(result);
                result = ((ReadOnlySpan<char>)span).IsWhiteSpace();
                Assert.Equal(string.IsNullOrWhiteSpace(new string(span.ToArray())), result);
                a[length / 2] = ' ';

                // no character is a white-space character
                span.Fill('a');
                s1 = new string(span.ToArray());
                result = string.IsNullOrWhiteSpace(s1);
                Assert.False(result);
                result = ((ReadOnlySpan<char>)span).IsWhiteSpace();
                Assert.Equal(string.IsNullOrWhiteSpace(new string(span.ToArray())), result);
            }
        }

        [Fact]
        public static void MakeSureNoIsWhiteSpaceChecksGoOutOfRange()
        {
            for (int length = 3; length < 64; length++)
            {
                char[] first = new char[length];
                first[0] = ' ';
                first[length - 1] = ' ';

                string s1 = new string(first, 1, length - 2);
                bool result = string.IsNullOrWhiteSpace(s1);
                Assert.False(result);

                ReadOnlySpan<char> span = s1.AsSpan();
                result = span.IsWhiteSpace();
                Assert.Equal(string.IsNullOrWhiteSpace(new string(span.ToArray())), result);
            }
        }

        [Theory]
        [InlineData("$$", new string[] { }, 0, 0, "")]
        [InlineData("$$", new string[] { null }, 0, 1, "")]
        [InlineData("$$", new string[] { null, "Bar", null }, 0, 3, "$$Bar$$")]
        [InlineData("$$", new string[] { "", "", "" }, 0, 3, "$$$$")]
        [InlineData("", new string[] { "", "", "" }, 0, 3, "")]
        [InlineData(null, new string[] { "Foo", "Bar", "Baz" }, 0, 3, "FooBarBaz")]
        [InlineData("$$", new string[] { "Foo", "Bar", "Baz" }, 0, 3, "Foo$$Bar$$Baz")]
        [InlineData("$$", new string[] { "Foo", "Bar", "Baz" }, 3, 0, "")]
        [InlineData("$$", new string[] { "Foo", "Bar", "Baz" }, 1, 1, "Bar")]
        public static void Join_StringArray(string separator, string[] values, int startIndex, int count, string expected)
        {
            if (startIndex + count == values.Length && count != 0)
            {
                Assert.Equal(expected, string.Join(separator, values));

                var iEnumerableStringOptimized = new List<string>(values);
                Assert.Equal(expected, string.Join(separator, iEnumerableStringOptimized));
                Assert.Equal(expected, string.Join<string>(separator, iEnumerableStringOptimized)); // Call the generic IEnumerable<T>-based overload

                var iEnumerableStringNotOptimized = new Queue<string>(values);
                Assert.Equal(expected, string.Join(separator, iEnumerableStringNotOptimized));
                Assert.Equal(expected, string.Join<string>(separator, iEnumerableStringNotOptimized));

                var iEnumerableObject = new List<object>(values);
                Assert.Equal(expected, string.Join(separator, iEnumerableObject));

                // Bug/Documented behavior: Join(string, object[]) returns "" when the first item in the array is null
                if (values.Length == 0 || values[0] != null)
                {
                    var arrayOfObjects = (object[])values;
                    Assert.Equal(expected, string.Join(separator, arrayOfObjects));
                }
            }
            Assert.Equal(expected, string.Join(separator, values, startIndex, count));
        }

        [Fact]
        public static void Join_String_NullValues_ThrowsArgumentNullException()
        {
            AssertExtensions.Throws<ArgumentNullException>("value", () => string.Join("$$", null));
            AssertExtensions.Throws<ArgumentNullException>("value", () => string.Join("$$", null, 0, 0));
            AssertExtensions.Throws<ArgumentNullException>("values", () => string.Join("|", (IEnumerable<string>)null));
            AssertExtensions.Throws<ArgumentNullException>("values", () => string.Join<string>("|", (IEnumerable<string>)null)); // Generic overload
        }

        [Fact]
        public static void Join_String_NegativeCount_ThrowsArgumentOutOfRangeException()
        {
            AssertExtensions.Throws<ArgumentOutOfRangeException>("count", () => string.Join("$$", new string[] { "Foo" }, 0, -1));
        }

        [Theory]
        [InlineData(2, 1)]
        [InlineData(2, 0)]
        [InlineData(1, 2)]
        [InlineData(1, 1)]
        [InlineData(0, 2)]
        [InlineData(-1, 0)]
        public static void Join_String_InvalidStartIndexCount_ThrowsArgumentOutOfRangeException(int startIndex, int count)
        {
            AssertExtensions.Throws<ArgumentOutOfRangeException>("startIndex", () => string.Join("$$", new string[] { "Foo" }, startIndex, count));
        }

        public static IEnumerable<object[]> Join_ObjectArray_TestData()
        {
            yield return new object[] { "$$", new object[] { }, "" };
            yield return new object[] { "$$", new object[] { new ObjectWithNullToString() }, "" };
            yield return new object[] { "$$", new object[] { "Foo" }, "Foo" };
            yield return new object[] { "$$", new object[] { "Foo", "Bar", "Baz" }, "Foo$$Bar$$Baz" };
            yield return new object[] { null, new object[] { "Foo", "Bar", "Baz" }, "FooBarBaz" };
            yield return new object[] { "$$", new object[] { "Foo", null, "Baz" }, "Foo$$$$Baz" };

            // Test join when first value is null
            yield return new object[] { "$$", new object[] { null, "Bar", "Baz" }, "$$Bar$$Baz" };

            // Join should ignore objects that have a null ToString() value
            yield return new object[] { "|", new object[] { new ObjectWithNullToString(), "Foo", new ObjectWithNullToString(), "Bar", new ObjectWithNullToString() }, "|Foo||Bar|" };
        }

        [Theory]
        [MemberData(nameof(Join_ObjectArray_TestData))]
        [SkipOnTargetFramework(TargetFrameworkMonikers.Uap)]
        public static void Join_ObjectArray(string separator, object[] values, string expected)
        {
            Assert.Equal(expected, string.Join(separator, values));
            Assert.Equal(expected, string.Join(separator, (IEnumerable<object>)values));
        }

        [Fact]
        public static void Join_ObjectArray_Null_ThrowsArgumentNullException()
        {
            AssertExtensions.Throws<ArgumentNullException>("values", () => string.Join("$$", (object[])null));
            AssertExtensions.Throws<ArgumentNullException>("values", () => string.Join("--", (IEnumerable<object>)null));
        }

        [Theory]
        [InlineData("Hello", 'l', 4, 5, 3)]
        [InlineData("Hello", 'x', 4, 5, -1)]
        [InlineData("Hello", 'l', 3, 4, 3)]
        [InlineData("Hello", 'l', 1, 2, -1)]
        [InlineData("Hello", 'l', 0, 1, -1)]
        [InlineData("Hello", 'x', 3, 4, -1)]
        [InlineData("Hello", 'l', 1, 0, -1)]
        [InlineData("Hello", 'l', 4, 2, 3)]
        [InlineData("Hello", 'l', 4, 3, 3)]
        [InlineData("H" + SoftHyphen + "ello", 'H', 2, 3, 0)]
        [InlineData("", 'H', 0, 0, -1)]
        public static void LastIndexOf_SingleLetter(string s, char value, int startIndex, int count, int expected)
        {
            int startPos = count == 0 ? 0 : startIndex - count + 1;
            ReadOnlySpan<char> span = s.AsSpan(startPos, count);
            int expectedFromSpan = expected - startPos;
            ReadOnlySpan<char> valueSpan = value.ToString().AsSpan();

            if (count == s.Length)
            {
                if (startIndex == s.Length - 1)
                {
                    Assert.Equal(expected, s.LastIndexOf(value));
                    Assert.Equal(expected, s.LastIndexOf(value.ToString()));
                }
                Assert.Equal(expected, s.LastIndexOf(value, startIndex));
                Assert.Equal(expected, s.LastIndexOf(value.ToString(), startIndex));

                Assert.Equal(expectedFromSpan, span.LastIndexOf(value));
            }
            Assert.Equal(expected, s.LastIndexOf(value, startIndex, count));
            Assert.Equal(expected, s.LastIndexOf(value.ToString(), startIndex, count));

            Assert.Equal(expectedFromSpan, span.LastIndexOf(value));
            Assert.Equal(expectedFromSpan, span.LastIndexOf(valueSpan));

            Assert.Equal(expected, s.LastIndexOf(value.ToString(), startIndex, count, StringComparison.CurrentCulture));
            Assert.Equal(expected, s.LastIndexOf(value.ToString(), startIndex, count, StringComparison.Ordinal));
            Assert.Equal(expected, s.LastIndexOf(value.ToString(), startIndex, count, StringComparison.OrdinalIgnoreCase));
            Assert.Equal(expected, s.LastIndexOf(value.ToString(), startIndex, count, StringComparison.InvariantCulture));
            Assert.Equal(expected, s.LastIndexOf(value.ToString(), startIndex, count, StringComparison.InvariantCultureIgnoreCase));

            Assert.Equal(expectedFromSpan, span.LastIndexOf(valueSpan, StringComparison.CurrentCulture));
            Assert.Equal(expectedFromSpan, span.LastIndexOf(valueSpan, StringComparison.Ordinal));
            Assert.Equal(expectedFromSpan, span.LastIndexOf(valueSpan, StringComparison.OrdinalIgnoreCase));
            Assert.Equal(expectedFromSpan, span.LastIndexOf(valueSpan, StringComparison.InvariantCulture));
            Assert.Equal(expectedFromSpan, span.LastIndexOf(valueSpan, StringComparison.InvariantCultureIgnoreCase));
        }

        [Fact]
        public static void LastIndexOf_Match_SingleLetter()
        {
            Assert.Equal(-1, "".LastIndexOf('a'));
            Assert.Equal(-1, "".AsSpan().LastIndexOf('a'));

            for (int length = 1; length < 32; length++)
            {
                char[] a = new char[length];
                for (int i = 0; i < length; i++)
                {
                    a[i] = (char)(i + 1);
                }
                string str = new string(a);
                ReadOnlySpan<char> span = new ReadOnlySpan<char>(a);

                for (int targetIndex = 0; targetIndex < length; targetIndex++)
                {
                    char target = a[targetIndex];
                    int idx = str.LastIndexOf(target);
                    Assert.Equal(targetIndex, idx);

                    idx = span.LastIndexOf(target);
                    Assert.Equal(targetIndex, idx);
                }
            }
        }

        [Theory]
        [ActiveIssue("https://github.com/dotnet/coreclr/issues/2051", TestPlatforms.AnyUnix)]
        [InlineData("He\0lo", "He\0lo", 0)]
        [InlineData("He\0lo", "He\0", 0)]
        [InlineData("He\0lo", "\0", 2)]
        [InlineData("He\0lo", "\0lo", 2)]
        [InlineData("He\0lo", "lo", 3)]
        [InlineData("Hello", "lo\0", -1)]
        [InlineData("Hello", "\0lo", -1)]
        [InlineData("Hello", "l\0o", -1)]
        public static void LastIndexOf_NullInStrings(string s, string value, int expected)
        {
            Assert.Equal(expected, s.LastIndexOf(value));
        }

        [Theory]
        [MemberData(nameof(AllSubstringsAndComparisons), new object[] { "abcde" })]
        public static void LastIndexOf_AllSubstrings(string s, string value, int startIndex, StringComparison comparison)
        {
            bool ignoringCase = comparison == StringComparison.OrdinalIgnoreCase || comparison == StringComparison.CurrentCultureIgnoreCase;

            if (value.Length == 0)
            {
                int expectedIndex = s.Length > 0 ? s.Length - 1 : 0;
                int expectedStartIndex = startIndex == s.Length ? startIndex - 1 : startIndex;
                if (s.Length == 0 && (startIndex == -1 || startIndex == 0))
                    expectedStartIndex = (value.Length == 0) ? 0 : -1;
                Assert.Equal(expectedIndex, s.LastIndexOf(value, comparison));
                Assert.Equal(expectedStartIndex, s.LastIndexOf(value, startIndex, comparison));
                Assert.Equal(expectedIndex, s.AsSpan().LastIndexOf(value.AsSpan(), comparison));
                return;
            }

            if (s.Length == 0)
            {
                Assert.Equal(-1, s.LastIndexOf(value, comparison));
                Assert.Equal(-1, s.LastIndexOf(value, startIndex, comparison));
                Assert.Equal(-1, s.AsSpan().LastIndexOf(value.AsSpan(), comparison));
                return;
            }

            // First find the substring.  We should be able to with all comparison types.
            Assert.Equal(startIndex, s.LastIndexOf(value, comparison)); // in the whole string
            Assert.Equal(startIndex, s.LastIndexOf(value, startIndex + value.Length - 1, comparison)); // starting at end of substring
            Assert.Equal(startIndex, s.LastIndexOf(value, startIndex + value.Length, comparison)); // starting just beyond end of substring
            Assert.Equal(startIndex, s.AsSpan().LastIndexOf(value.AsSpan(), comparison)); // in the whole string
            Assert.Equal(0, s.AsSpan(startIndex).LastIndexOf(value.AsSpan(), comparison)); // starting at end of substring

            if (startIndex + value.Length < s.Length)
            {
                Assert.Equal(startIndex, s.LastIndexOf(value, startIndex + value.Length + 1, comparison)); // starting a bit more beyond end of substring
                Assert.Equal(startIndex, s.AsSpan(0, startIndex + value.Length + 1).LastIndexOf(value.AsSpan(), comparison)); // starting a bit more beyond end of substring
            }
            if (startIndex + value.Length > 1)
            {
                Assert.Equal(-1, s.LastIndexOf(value, startIndex + value.Length - 2, comparison)); // starting before end of substring
                Assert.Equal(-1, s.AsSpan(0, startIndex + value.Length - 2).LastIndexOf(value.AsSpan(), comparison)); // starting before end of substring
            }

            // Shouldn't be able to find the substring if the count is less than substring's length
            Assert.Equal(-1, s.LastIndexOf(value, s.Length - 1, value.Length - 1, comparison));

            // Now double the source.  Make sure we find the second copy of the substring.
            int halfLen = s.Length;
            s += s;
            Assert.Equal(halfLen + startIndex, s.LastIndexOf(value, comparison));
            Assert.Equal(halfLen + startIndex, s.AsSpan().LastIndexOf(value.AsSpan(), comparison));

            // Now change the case of a letter.
            s = s.ToUpperInvariant();
            Assert.Equal(ignoringCase ? halfLen + startIndex : -1, s.LastIndexOf(value, comparison));
            Assert.Equal(ignoringCase ? halfLen + startIndex : -1, s.AsSpan().LastIndexOf(value.AsSpan(), comparison));
        }

        [Fact]
        public static void LastIndexOf_Invalid()
        {
            string s = "foo";

            // Value is null
            AssertExtensions.Throws<ArgumentNullException>("value", () => s.LastIndexOf(null));
            AssertExtensions.Throws<ArgumentNullException>("value", () => s.LastIndexOf(null, StringComparison.CurrentCulture));
            AssertExtensions.Throws<ArgumentNullException>("value", () => s.LastIndexOf(null, 0));
            AssertExtensions.Throws<ArgumentNullException>("value", () => s.LastIndexOf(null, 0, 0));
            AssertExtensions.Throws<ArgumentNullException>("value", () => s.LastIndexOf(null, 0, 0, StringComparison.CurrentCulture));

            // Start index < 0
            AssertExtensions.Throws<ArgumentOutOfRangeException>("startIndex", () => s.LastIndexOf('a', -1));
            AssertExtensions.Throws<ArgumentOutOfRangeException>("startIndex", () => s.LastIndexOf('a', -1, 0));
            AssertExtensions.Throws<ArgumentOutOfRangeException>("startIndex", () => s.LastIndexOf("a", -1));
            AssertExtensions.Throws<ArgumentOutOfRangeException>("startIndex", () => s.LastIndexOf("a", -1, StringComparison.CurrentCulture));
            AssertExtensions.Throws<ArgumentOutOfRangeException>("startIndex", () => s.LastIndexOf("a", -1, 0));
            AssertExtensions.Throws<ArgumentOutOfRangeException>("startIndex", () => s.LastIndexOf("a", -1, 0, StringComparison.CurrentCulture));

            // Start index > string.Length
            AssertExtensions.Throws<ArgumentOutOfRangeException>("startIndex", () => s.LastIndexOf('a', s.Length + 1));
            AssertExtensions.Throws<ArgumentOutOfRangeException>("startIndex", () => s.LastIndexOf('a', s.Length + 1, 0));
            AssertExtensions.Throws<ArgumentOutOfRangeException>("startIndex", () => s.LastIndexOf("a", s.Length + 1));
            AssertExtensions.Throws<ArgumentOutOfRangeException>("startIndex", () => s.LastIndexOf("a", s.Length + 1, StringComparison.CurrentCulture));
            AssertExtensions.Throws<ArgumentOutOfRangeException>("startIndex", () => s.LastIndexOf("a", s.Length + 1, 0));
            AssertExtensions.Throws<ArgumentOutOfRangeException>("startIndex", () => s.LastIndexOf("a", s.Length + 1, 0, StringComparison.CurrentCulture));

            // Count < 0
            AssertExtensions.Throws<ArgumentOutOfRangeException>("count", () => s.LastIndexOf('a', 0, -1));
            AssertExtensions.Throws<ArgumentOutOfRangeException>("count", () => s.LastIndexOf("a", 0, -1));
            AssertExtensions.Throws<ArgumentOutOfRangeException>("count", () => s.LastIndexOf("a", 0, -1, StringComparison.CurrentCulture));

            // Start index - count + 1 < 0
            AssertExtensions.Throws<ArgumentOutOfRangeException>("count", () => s.LastIndexOf('a', 0, s.Length + 2));
            AssertExtensions.Throws<ArgumentOutOfRangeException>("count", () => s.LastIndexOf("a", 0, s.Length + 2));
            AssertExtensions.Throws<ArgumentOutOfRangeException>("count", () => s.LastIndexOf("a", 0, s.Length + 2, StringComparison.CurrentCulture));

            // Invalid comparison type
            AssertExtensions.Throws<ArgumentException>("comparisonType", () => s.LastIndexOf("a", StringComparison.CurrentCulture - 1));
            AssertExtensions.Throws<ArgumentException>("comparisonType", () => s.AsSpan().LastIndexOf("a".AsSpan(), StringComparison.CurrentCulture - 1));
            AssertExtensions.Throws<ArgumentException>("comparisonType", () => s.LastIndexOf("a", StringComparison.OrdinalIgnoreCase + 1));
            AssertExtensions.Throws<ArgumentException>("comparisonType", () => s.AsSpan().LastIndexOf("a".AsSpan(), StringComparison.OrdinalIgnoreCase + 1));
            AssertExtensions.Throws<ArgumentException>("comparisonType", () => s.LastIndexOf("a", 0, StringComparison.CurrentCulture - 1));
            AssertExtensions.Throws<ArgumentException>("comparisonType", () => s.LastIndexOf("a", 0, StringComparison.OrdinalIgnoreCase + 1));
            AssertExtensions.Throws<ArgumentException>("comparisonType", () => s.LastIndexOf("a", 0, 0, StringComparison.CurrentCulture - 1));
            AssertExtensions.Throws<ArgumentException>("comparisonType", () => s.LastIndexOf("a", 0, 0, StringComparison.OrdinalIgnoreCase + 1));
        }

        [Fact]
        public static void LastIndexOf_TurkishI_TurkishCulture()
        {
            RemoteExecutor.Invoke(() =>
            {
                CultureInfo.CurrentCulture = new CultureInfo("tr-TR");

                string s = "Turkish I \u0131s TROUBL\u0130NG!";
                ReadOnlySpan<char> span = s.AsSpan();
                string value = "\u0130";

                Assert.Equal(19, s.LastIndexOf(value));
                Assert.Equal(19, s.LastIndexOf(value, StringComparison.CurrentCulture));
                Assert.Equal(19, s.LastIndexOf(value, StringComparison.CurrentCultureIgnoreCase));
                Assert.Equal(19, s.LastIndexOf(value, StringComparison.Ordinal));
                Assert.Equal(19, s.LastIndexOf(value, StringComparison.OrdinalIgnoreCase));
                Assert.Equal(19, span.LastIndexOf(value.AsSpan()));
                Assert.Equal(19, span.LastIndexOf(value.AsSpan(), StringComparison.CurrentCulture));
                Assert.Equal(19, span.LastIndexOf(value.AsSpan(), StringComparison.CurrentCultureIgnoreCase));
                Assert.Equal(19, span.LastIndexOf(value.AsSpan(), StringComparison.Ordinal));
                Assert.Equal(19, span.LastIndexOf(value.AsSpan(), StringComparison.OrdinalIgnoreCase));

                value = "\u0131";
                Assert.Equal(10, s.LastIndexOf(value, StringComparison.CurrentCulture));
                Assert.Equal(10, s.LastIndexOf(value, StringComparison.CurrentCultureIgnoreCase));
                Assert.Equal(10, s.LastIndexOf(value, StringComparison.Ordinal));
                Assert.Equal(10, s.LastIndexOf(value, StringComparison.OrdinalIgnoreCase));
                Assert.Equal(10, span.LastIndexOf(value.AsSpan(), StringComparison.CurrentCulture));
                Assert.Equal(10, span.LastIndexOf(value.AsSpan(), StringComparison.CurrentCultureIgnoreCase));
                Assert.Equal(10, span.LastIndexOf(value.AsSpan(), StringComparison.Ordinal));
                Assert.Equal(10, span.LastIndexOf(value.AsSpan(), StringComparison.OrdinalIgnoreCase));

                return RemoteExecutor.SuccessExitCode;
            }).Dispose();
        }

        [Fact]
        public static void LastIndexOf_TurkishI_InvariantCulture()
        {
            RemoteExecutor.Invoke(() =>
            {
                CultureInfo.CurrentCulture = CultureInfo.InvariantCulture;

                string s = "Turkish I \u0131s TROUBL\u0130NG!";
                ReadOnlySpan<char> span = s.AsSpan();
                string value = "\u0130";

                Assert.Equal(19, s.LastIndexOf(value));
                Assert.Equal(19, s.LastIndexOf(value, StringComparison.CurrentCulture));
                Assert.Equal(19, s.LastIndexOf(value, StringComparison.CurrentCultureIgnoreCase));
                Assert.Equal(19, span.LastIndexOf(value.AsSpan()));
                Assert.Equal(19, span.LastIndexOf(value.AsSpan(), StringComparison.CurrentCulture));
                Assert.Equal(19, span.LastIndexOf(value.AsSpan(), StringComparison.CurrentCultureIgnoreCase));

                value = "\u0131";
                Assert.Equal(10, s.LastIndexOf(value, StringComparison.CurrentCulture));
                Assert.Equal(10, s.LastIndexOf(value, StringComparison.CurrentCultureIgnoreCase));
                Assert.Equal(10, span.LastIndexOf(value.AsSpan(), StringComparison.CurrentCulture));
                Assert.Equal(10, span.LastIndexOf(value.AsSpan(), StringComparison.CurrentCultureIgnoreCase));

                return RemoteExecutor.SuccessExitCode;
            }).Dispose();
        }

        [Fact]
        public static void LastIndexOf_TurkishI_EnglishUSCulture()
        {
            RemoteExecutor.Invoke(() =>
            {
                CultureInfo.CurrentCulture = new CultureInfo("en-US");

                string s = "Turkish I \u0131s TROUBL\u0130NG!";
                ReadOnlySpan<char> span = s.AsSpan();
                string value = "\u0130";

                Assert.Equal(19, s.LastIndexOf(value));
                Assert.Equal(19, s.LastIndexOf(value, StringComparison.CurrentCulture));
                Assert.Equal(19, s.LastIndexOf(value, StringComparison.CurrentCultureIgnoreCase));
                Assert.Equal(19, span.LastIndexOf(value.AsSpan()));
                Assert.Equal(19, span.LastIndexOf(value.AsSpan(), StringComparison.CurrentCulture));
                Assert.Equal(19, span.LastIndexOf(value.AsSpan(), StringComparison.CurrentCultureIgnoreCase));

                value = "\u0131";
                Assert.Equal(10, s.LastIndexOf(value, StringComparison.CurrentCulture));
                Assert.Equal(10, s.LastIndexOf(value, StringComparison.CurrentCultureIgnoreCase));
                Assert.Equal(10, span.LastIndexOf(value.AsSpan(), StringComparison.CurrentCulture));
                Assert.Equal(10, span.LastIndexOf(value.AsSpan(), StringComparison.CurrentCultureIgnoreCase));

                return RemoteExecutor.SuccessExitCode;
            }).Dispose();
        }

        [Theory]
        [InlineData("foo", 2)]
        [InlineData("hello", 4)]
        [InlineData("", 0)]
        public static void LastIndexOf_EmptyString(string s, int expected)
        {
            Assert.Equal(expected, s.LastIndexOf("", StringComparison.OrdinalIgnoreCase));
            Assert.Equal(expected, s.AsSpan().LastIndexOf("".AsSpan(), StringComparison.OrdinalIgnoreCase));
        }

        [Theory]
        [InlineData("Hello", new char[] { 'd' }, 4, 5, -1)]
        [InlineData("Hello", new char[] { 'l' }, 4, 5, 3)]
        [InlineData("Hello", new char[] { 'e', 'l' }, 4, 5, 3)]
        [InlineData("Hello", new char[] { 'd', 'e', 'l' }, 4, 5, 3)]
        [InlineData("Hello", new char[] { 'd', 'e', 'l' }, 4, 0, -1)]
        [InlineData("Hello", new char[] { 'd', 'e', 'f' }, 2, 3, 1)]
        [InlineData("Hello", new char[] { 'a', 'b', 'c' }, 2, 3, -1)]
        [InlineData("Hello", new char[] { 'a', 'b', 'c', 'd' }, 2, 3, -1)]
        [InlineData("Hello", new char[] { 'a', 'b', 'c', 'e' }, 2, 3, 1)]
        [InlineData("Hello", new char[0], 2, 3, -1)]
        [InlineData("H" + SoftHyphen + "ello", new char[] { 'a', '\u00AD', 'c' }, 2, 3, 1)]
        [InlineData("", new char[] { 'd', 'e', 'f' }, -1, -1, -1)]
        [InlineData("\x4E16\x754C\x60A8\x597D", new char[] { '\x754C' }, 3, 4, 1)]
        [InlineData("\x4E16\x754C\x60A8\x597D", new char[] { '\x754C', '\x60A8' }, 3, 4, 2)]
        [InlineData("\x4E16\x754C\x60A8\x597D", new char[] { '\x754C', '\x60A8', '\x4E16' }, 3, 4, 2)]
        [InlineData("\x4E16\x754C\x60A8\x597D", new char[] { '\x754C', '\x60A8', '\x4E16', '\x597D' }, 3, 4, 3)]
        public static void LastIndexOfAny(string s, char[] anyOf, int startIndex, int count, int expected)
        {
            if (count == startIndex + 1)
            {
                if (startIndex == s.Length - 1)
                {
                    Assert.Equal(expected, s.LastIndexOfAny(anyOf));
                }
                Assert.Equal(expected, s.LastIndexOfAny(anyOf, startIndex));
            }

            foreach (char[] permutedAnyOf in Permute(anyOf))
            {
                Assert.Equal(expected, s.LastIndexOfAny(permutedAnyOf, startIndex, count));
            }
        }

        [Fact]
        public static void LastIndexOfAny_Invalid()
        {
            // AnyOf is null
            Assert.Throws<ArgumentNullException>(() => "foo".LastIndexOfAny(null));
            Assert.Throws<ArgumentNullException>(() => "foo".LastIndexOfAny(null, 0));
            Assert.Throws<ArgumentNullException>(() => "foo".LastIndexOfAny(null, 0, 0));

            // Start index < 0
            AssertExtensions.Throws<ArgumentOutOfRangeException>("startIndex", () => "foo".LastIndexOfAny(new char[] { 'o' }, -1));
            AssertExtensions.Throws<ArgumentOutOfRangeException>("startIndex", () => "foo".LastIndexOfAny(new char[] { 'o' }, -1, 0));

            // Start index > string.Length
            AssertExtensions.Throws<ArgumentOutOfRangeException>("startIndex", () => "foo".LastIndexOfAny(new char[] { 'o' }, 4));
            AssertExtensions.Throws<ArgumentOutOfRangeException>("startIndex", () => "foo".LastIndexOfAny(new char[] { 'o' }, 4, 0));

            // Count < 0 or count > string.Length
            AssertExtensions.Throws<ArgumentOutOfRangeException>("count", () => "foo".LastIndexOfAny(new char[] { 'o' }, 0, -1));
            AssertExtensions.Throws<ArgumentOutOfRangeException>("count", () => "foo".LastIndexOfAny(new char[] { 'o' }, 0, 4));

            // Start index + count > string.Length
            AssertExtensions.Throws<ArgumentOutOfRangeException>("startIndex", () => "foo".LastIndexOfAny(new char[] { 'o' }, 3, 1));
        }

        [Fact]
        public static void ZeroLengthLastIndexOf_Char()
        {
            string s1 = string.Empty;
            int idx = s1.LastIndexOf((char)0);
            Assert.Equal(-1, idx);

            ReadOnlySpan<char> sp = new ReadOnlySpan<char>(Array.Empty<char>());
            idx = sp.LastIndexOf((char)0);
            Assert.Equal(-1, idx);
        }

        [Fact]
        public static void TestMatchLastIndexOf_Char()
        {
            for (int length = 0; length < 32; length++)
            {
                char[] a = new char[length];
                for (int i = 0; i < length; i++)
                {
                    a[i] = (char)(i + 1);
                }

                string s1 = new string(a);

                for (int targetIndex = 0; targetIndex < length; targetIndex++)
                {
                    char target = a[targetIndex];
                    int idx = s1.LastIndexOf(target);
                    Assert.Equal(targetIndex, idx);
                }

                ReadOnlySpan<char> span = s1.AsSpan();

                for (int targetIndex = 0; targetIndex < length; targetIndex++)
                {
                    char target = a[targetIndex];
                    int idx = span.LastIndexOf(target);
                    Assert.Equal(targetIndex, idx);
                }
            }
        }

        [Fact]
        public static void TestMultipleMatchLastIndexOf_Char()
        {
            for (int length = 2; length < 32; length++)
            {
                char[] a = new char[length];
                for (int i = 0; i < length; i++)
                {
                    a[i] = (char)(i + 1);
                }

                a[length - 1] = (char)200;
                a[length - 2] = (char)200;

                string s1 = new string(a);
                int idx = s1.LastIndexOf((char)200);
                Assert.Equal(length - 1, idx);

                ReadOnlySpan<char> span = s1.AsSpan();
                idx = span.LastIndexOf((char)200);
                Assert.Equal(length - 1, idx);
            }
        }

        [Fact]
        public static void MakeSureNoChecksGoOutOfRangeLastIndexOf_Char()
        {
            for (int length = 0; length < 100; length++)
            {
                char[] a = new char[length + 2];
                a[0] = '9';
                a[length + 1] = '9';

                string s1 = new string(a, 1, length);
                int index = s1.LastIndexOf('9');
                Assert.Equal(-1, index);

                ReadOnlySpan<char> span = s1.AsSpan();
                index = span.LastIndexOf('9');
                Assert.Equal(-1, index);
            }
        }

        [Fact]
        public static void LastIndexOfSequenceMatchAtStart_Char()
        {
            string s1 = "5172377457778667789";
            string s2 = "517";
            int index = s1.LastIndexOf(s2);
            Assert.Equal(0, index);

            ReadOnlySpan<char> span = s1.AsSpan();
            ReadOnlySpan<char> value = s2.AsSpan();
            index = span.LastIndexOf(value);
            Assert.Equal(0, index);
        }

        [Fact]
        public static void LastIndexOfSequenceMultipleMatch_Char()
        {
            string s1 = "1231231231";
            string s2 = "23";
            int index = s1.LastIndexOf(s2);
            Assert.Equal(7, index);

            ReadOnlySpan<char> span = s1.AsSpan();
            ReadOnlySpan<char> value = s2.AsSpan();
            index = span.LastIndexOf(value);
            Assert.Equal(7, index);
        }

        [Fact]
        public static void LastIndexOfSequenceRestart_Char()
        {
            string s1 = "5172377457778667769701";
            string s2 = "778";
            int index = s1.LastIndexOf(s2);
            Assert.Equal(10, index);

            ReadOnlySpan<char> span = s1.AsSpan();
            ReadOnlySpan<char> value = s2.AsSpan();
            index = span.LastIndexOf(value);
            Assert.Equal(10, index);
        }

        [Fact]
        public static void LastIndexOfSequenceNoMatch_Char()
        {
            string s1 = "0172377457778667789";
            string s2 = "778X";
            int index = s1.LastIndexOf(s2);
            Assert.Equal(-1, index);

            ReadOnlySpan<char> span = s1.AsSpan();
            ReadOnlySpan<char> value = s2.AsSpan();
            index = span.LastIndexOf(value);
            Assert.Equal(-1, index);
        }

        [Fact]
        public static void LastIndexOfSequenceNotEvenAHeadMatch_Char()
        {
            string s1 = "'0172377457778667789";
            string s2 = "X789";
            int index = s1.LastIndexOf(s2);
            Assert.Equal(-1, index);

            ReadOnlySpan<char> span = s1.AsSpan();
            ReadOnlySpan<char> value = s2.AsSpan();
            index = span.LastIndexOf(value);
            Assert.Equal(-1, index);
        }

        [Fact]
        public static void LastIndexOfSequenceMatchAtVeryEnd_Char()
        {
            string s1 = "012345";
            string s2 = "345";
            int index = s1.LastIndexOf(s2);
            Assert.Equal(3, index);

            ReadOnlySpan<char> span = s1.AsSpan();
            ReadOnlySpan<char> value = s2.AsSpan();
            index = span.LastIndexOf(value);
            Assert.Equal(3, index);
        }

        [Fact]
        public static void LastIndexOfSequenceJustPastVeryEnd_Char()
        {
            string s1 = new string(new char[] { '0', '1', '2', '3', '4', '5' }, 0, 5);
            string s2 = "345";
            int index = s1.LastIndexOf(s2);
            Assert.Equal(-1, index);

            ReadOnlySpan<char> span = s1.AsSpan();
            ReadOnlySpan<char> value = s2.AsSpan();
            index = span.LastIndexOf(value);
            Assert.Equal(-1, index);
        }

        [Fact]
        public static void LastIndexOfSequenceZeroLengthValue_Char()
        {
            string s1 = "0172377457778667789";
            string s2 = string.Empty;
            int index = s1.LastIndexOf(s2);
            Assert.Equal(s1.Length - 1, index);

            // A zero-length value is always "found" at the start of the span.
            ReadOnlySpan<char> span = s1.AsSpan();
            ReadOnlySpan<char> value = s2.AsSpan();
            index = span.LastIndexOf(value);
            Assert.Equal(0, index);
        }

        [Fact]
        public static void LastIndexOfSequenceZeroLengthSpan_Char()
        {
            string s1 = string.Empty;
            string s2 = "123";
            int index = s1.LastIndexOf(s2);
            Assert.Equal(-1, index);

            ReadOnlySpan<char> span = s1.AsSpan();
            ReadOnlySpan<char> value = s2.AsSpan();
            index = span.LastIndexOf(value);
            Assert.Equal(-1, index);
        }

        [Fact]
        public static void LastIndexOfSequenceLengthOneValue_Char()
        {
            string s1 = "012345";
            string s2 = "2";
            int index = s1.LastIndexOf(s2);
            Assert.Equal(2, index);

            // A zero-length value is always "found" at the start of the span.
            ReadOnlySpan<char> span = s1.AsSpan();
            ReadOnlySpan<char> value = s2.AsSpan();
            index = span.LastIndexOf(value);
            Assert.Equal(2, index);
        }

        [Fact]
        public static void LastIndexOfSequenceLengthOneValueAtVeryEnd_Char()
        {
            string s1 = "012345";
            string s2 = "5";
            int index = s1.LastIndexOf(s2);
            Assert.Equal(5, index);

            // A zero-length value is always "found" at the start of the span.
            ReadOnlySpan<char> span = s1.AsSpan();
            ReadOnlySpan<char> value = s2.AsSpan();
            index = span.LastIndexOf(value);
            Assert.Equal(5, index);
        }

        [Fact]
        public static void LastIndexOfSequenceLengthOneValueMultipleTimes_Char()
        {
            string s1 = "015345";
            string s2 = "5";
            int index = s1.LastIndexOf(s2);
            Assert.Equal(5, index);

            // A zero-length value is always "found" at the start of the span.
            ReadOnlySpan<char> span = s1.AsSpan();
            ReadOnlySpan<char> value = s2.AsSpan();
            index = span.LastIndexOf(value);
            Assert.Equal(5, index);
        }

        [Fact]
        public static void LastIndexOfSequenceLengthOneValueJustPasttVeryEnd_Char()
        {
            string s1 = new string(new char[] { '0', '1', '2', '3', '4', '5' }, 0, 5);
            string s2 = "5";
            int index = s1.LastIndexOf(s2);
            Assert.Equal(-1, index);

            // A zero-length value is always "found" at the start of the span.
            ReadOnlySpan<char> span = s1.AsSpan();
            ReadOnlySpan<char> value = s2.AsSpan();
            index = span.LastIndexOf(value);
            Assert.Equal(-1, index);
        }

        [Theory]
        [InlineData("Hello", 5, ' ', "Hello")]
        [InlineData("Hello", 7, ' ', "  Hello")]
        [InlineData("Hello", 7, '.', "..Hello")]
        [InlineData("", 0, '.', "")]
        public static void PadLeft(string s, int totalWidth, char paddingChar, string expected)
        {
            if (paddingChar == ' ')
            {
                Assert.Equal(expected, s.PadLeft(totalWidth));
            }
            Assert.Equal(expected, s.PadLeft(totalWidth, paddingChar));
        }

        [Fact]
        public static void PadLeft_NegativeTotalWidth_ThrowsArgumentOutOfRangeException()
        {
            AssertExtensions.Throws<ArgumentOutOfRangeException>("totalWidth", () => "".PadLeft(-1, '.'));
        }

        [Theory]
        [InlineData("Hello", 5, ' ', "Hello")]
        [InlineData("Hello", 7, ' ', "Hello  ")]
        [InlineData("Hello", 7, '.', "Hello..")]
        [InlineData("", 0, '.', "")]
        public static void PadRight(string s, int totalWidth, char paddingChar, string expected)
        {
            if (paddingChar == ' ')
            {
                Assert.Equal(expected, s.PadRight(totalWidth));
            }
            Assert.Equal(expected, s.PadRight(totalWidth, paddingChar));
        }

        [Fact]
        public static void PadRight_NegativeTotalWidth_ThrowsArgumentOutOfRangeException()
        {
            AssertExtensions.Throws<ArgumentOutOfRangeException>("totalWidth", () => "".PadRight(-1, '.'));
        }

        [Theory]
        [InlineData("Hello", 2, 3, "He")]
        [InlineData("Hello", 1, 2, "Hlo")]
        [InlineData("Hello", 0, 5, "")]
        [InlineData("Hello", 5, 0, "Hello")]
        [InlineData("Hello", 0, 0, "Hello")]
        [InlineData("", 0, 0, "")]
        public static void Remove(string s, int startIndex, int count, string expected)
        {
            if (startIndex + count == s.Length && count != 0)
            {
                Assert.Equal(expected, s.Remove(startIndex));
            }
            Assert.Equal(expected, s.Remove(startIndex, count));
        }

        [Fact]
        public static void Remove_Invalid()
        {
            string s = "Hello";

            // Start index < 0
            AssertExtensions.Throws<ArgumentOutOfRangeException>("startIndex", () => s.Remove(-1));
            AssertExtensions.Throws<ArgumentOutOfRangeException>("startIndex", () => s.Remove(-1, 0));

            // Start index >= string.Length
            AssertExtensions.Throws<ArgumentOutOfRangeException>("startIndex", () => s.Remove(s.Length));

            // Count < 0
            AssertExtensions.Throws<ArgumentOutOfRangeException>("count", () => s.Remove(0, -1));

            // Start index + count > string.Length
            AssertExtensions.Throws<ArgumentOutOfRangeException>("count", () => s.Remove(0, s.Length + 1));
            AssertExtensions.Throws<ArgumentOutOfRangeException>("count", () => s.Remove(s.Length + 1, 0));
            AssertExtensions.Throws<ArgumentOutOfRangeException>("count", () => s.Remove(s.Length, 1));
        }

        [Theory]
        [InlineData("Hello", 'l', '!', "He!!o")]
        [InlineData("Hello", 'e', 'e', "Hello")]
        [InlineData("Hello", 'a', 'b', "Hello")]
        public static void Replace_Char_Char(string s, char oldChar, char newChar, string expected)
        {
            Assert.Equal(expected, s.Replace(oldChar, newChar));
        }

        [Theory]
        [InlineData("XYZ", '1', '2')]
        [InlineData("", '1', '2')]
        public static void Replace_Char_Char_DoesntAllocateIfNothingIsReplaced(string s, char oldChar, char newChar)
        {
            Assert.Same(s, s.Replace(oldChar, newChar));
        }

        [Theory]
        [InlineData("", "1", "2", "")]
        [InlineData("Hello", "ll", "!!!!", "He!!!!o")]
        [InlineData("Hello", "l", "", "Heo")]
        [InlineData("Hello", "l", null, "Heo")]
        [InlineData("11111", "1", "23", "2323232323")]
        [InlineData("111111", "111", "23", "2323")]
        [InlineData("1111111", "111", "23", "23231")]
        [InlineData("11111111", "111", "23", "232311")]
        [InlineData("111111111", "111", "23", "232323")]
        [InlineData("A1B1C1D1E1F", "1", "23", "A23B23C23D23E23F")]
        [InlineData("abcdefghijkl", "cdef", "12345", "ab12345ghijkl")]
        [InlineData("Aa1Bbb1Cccc1Ddddd1Eeeeee1Fffffff", "1", "23", "Aa23Bbb23Cccc23Ddddd23Eeeeee23Fffffff")]
        [InlineData("11111111111111111111111", "1", "11", "1111111111111111111111111111111111111111111111")] //  Checks if we handle the max # of matches
        [InlineData("11111111111111111111111", "1", "", "")] // Checks if we handle the max # of matches
        public static void Replace_String_String(string s, string oldValue, string newValue, string expected)
        {
            Assert.Equal(expected, s.Replace(oldValue, newValue));
        }

        [Theory]
        [InlineData("XYZ", "1", "2")]
        [InlineData("", "1", "2")]
        public static void Replace_String_String_DoesntAllocateIfNothingIsReplaced(string s, string oldValue, string newValue)
        {
            Assert.Same(s, s.Replace(oldValue, newValue));
        }

        [Fact]
        public void Replace_NullOldValue_ThrowsArgumentNullException()
        {
            AssertExtensions.Throws<ArgumentNullException>("oldValue", () => "Hello".Replace(null, ""));
        }

        [Fact]
        public void Replace_EmptyOldValue_ThrowsArgumentException()
        {
            AssertExtensions.Throws<ArgumentException>("oldValue", () => "Hello".Replace("", "l"));
        }

        [Theory]
        // CurrentCulture
        [InlineData("Hello", "Hel", StringComparison.CurrentCulture, true)]
        [InlineData("Hello", "Hello", StringComparison.CurrentCulture, true)]
        [InlineData("Hello", "", StringComparison.CurrentCulture, true)]
        [InlineData("Hello", "HELLO", StringComparison.CurrentCulture, false)]
        [InlineData("Hello", "Abc", StringComparison.CurrentCulture, false)]
        [InlineData("Hello", SoftHyphen + "Hel", StringComparison.CurrentCulture, true)]
        [InlineData("", "", StringComparison.CurrentCulture, true)]
        [InlineData("", "hello", StringComparison.CurrentCulture, false)]
        // CurrentCultureIgnoreCase
        [InlineData("Hello", "Hel", StringComparison.CurrentCultureIgnoreCase, true)]
        [InlineData("Hello", "Hello", StringComparison.CurrentCultureIgnoreCase, true)]
        [InlineData("Hello", "", StringComparison.CurrentCultureIgnoreCase, true)]
        [InlineData("Hello", "HEL", StringComparison.CurrentCultureIgnoreCase, true)]
        [InlineData("Hello", "Abc", StringComparison.CurrentCultureIgnoreCase, false)]
        [InlineData("Hello", SoftHyphen + "Hel", StringComparison.CurrentCultureIgnoreCase, true)]
        [InlineData("", "", StringComparison.CurrentCultureIgnoreCase, true)]
        [InlineData("", "hello", StringComparison.CurrentCultureIgnoreCase, false)]
        // InvariantCulture
        [InlineData("Hello", "Hel", StringComparison.InvariantCulture, true)]
        [InlineData("Hello", "Hello", StringComparison.InvariantCulture, true)]
        [InlineData("Hello", "", StringComparison.InvariantCulture, true)]
        [InlineData("Hello", "HELLO", StringComparison.InvariantCulture, false)]
        [InlineData("Hello", "Abc", StringComparison.InvariantCulture, false)]
        [InlineData("Hello", SoftHyphen + "Hel", StringComparison.InvariantCulture, true)]
        [InlineData("", "", StringComparison.InvariantCulture, true)]
        [InlineData("", "hello", StringComparison.InvariantCulture, false)]
        // InvariantCultureIgnoreCase
        [InlineData("Hello", "Hel", StringComparison.InvariantCultureIgnoreCase, true)]
        [InlineData("Hello", "Hello", StringComparison.InvariantCultureIgnoreCase, true)]
        [InlineData("Hello", "", StringComparison.InvariantCultureIgnoreCase, true)]
        [InlineData("Hello", "HEL", StringComparison.InvariantCultureIgnoreCase, true)]
        [InlineData("Hello", "Abc", StringComparison.InvariantCultureIgnoreCase, false)]
        [InlineData("Hello", SoftHyphen + "Hel", StringComparison.InvariantCultureIgnoreCase, true)]
        [InlineData("", "", StringComparison.InvariantCultureIgnoreCase, true)]
        [InlineData("", "hello", StringComparison.InvariantCultureIgnoreCase, false)]
        // Ordinal
        [InlineData("Hello", "H", StringComparison.Ordinal, true)]
        [InlineData("Hello", "Hel", StringComparison.Ordinal, true)]
        [InlineData("Hello", "Hello", StringComparison.Ordinal, true)]
        [InlineData("Hello", "Hello Larger", StringComparison.Ordinal, false)]
        [InlineData("Hello", "", StringComparison.Ordinal, true)]
        [InlineData("Hello", "HEL", StringComparison.Ordinal, false)]
        [InlineData("Hello", "Abc", StringComparison.Ordinal, false)]
        [InlineData("Hello", SoftHyphen + "Hel", StringComparison.Ordinal, false)]
        [InlineData("", "", StringComparison.Ordinal, true)]
        [InlineData("", "hello", StringComparison.Ordinal, false)]
        [InlineData("abcdefghijklmnopqrstuvwxyz", "abcdefghijklmnopqrstuvwxyz", StringComparison.Ordinal, true)]
        [InlineData("abcdefghijklmnopqrstuvwxyz", "abcdefghijklmnopqrstuvwx", StringComparison.Ordinal, true)]
        [InlineData("abcdefghijklmnopqrstuvwxyz", "abcdefghijklm", StringComparison.Ordinal, true)]
        [InlineData("abcdefghijklmnopqrstuvwxyz", "ab_defghijklmnopqrstu", StringComparison.Ordinal, false)]
        [InlineData("abcdefghijklmnopqrstuvwxyz", "abcdef_hijklmn", StringComparison.Ordinal, false)]
        [InlineData("abcdefghijklmnopqrstuvwxyz", "abcdefghij_lmn", StringComparison.Ordinal, false)]
        [InlineData("abcdefghijklmnopqrstuvwxyz", "a", StringComparison.Ordinal, true)]
        [InlineData("abcdefghijklmnopqrstuvwxyz", "abcdefghijklmnopqrstuvwxyza", StringComparison.Ordinal, false)]
        // OrdinalIgnoreCase
        [InlineData("Hello", "Hel", StringComparison.OrdinalIgnoreCase, true)]
        [InlineData("Hello", "Hello", StringComparison.OrdinalIgnoreCase, true)]
        [InlineData("Hello", "Hello Larger", StringComparison.OrdinalIgnoreCase, false)]
        [InlineData("Hello", "", StringComparison.OrdinalIgnoreCase, true)]
        [InlineData("Hello", "HEL", StringComparison.OrdinalIgnoreCase, true)]
        [InlineData("Hello", "Abc", StringComparison.OrdinalIgnoreCase, false)]
        [InlineData("Hello", SoftHyphen + "Hel", StringComparison.OrdinalIgnoreCase, false)]
        [InlineData("", "", StringComparison.OrdinalIgnoreCase, true)]
        [InlineData("", "hello", StringComparison.OrdinalIgnoreCase, false)]
        public static void StartsWith(string s, string value, StringComparison comparisonType, bool expected)
        {
            if (comparisonType == StringComparison.CurrentCulture)
            {
                Assert.Equal(expected, s.StartsWith(value));
            }
            Assert.Equal(expected, s.StartsWith(value, comparisonType));

            Assert.Equal(expected, s.AsSpan().StartsWith(value.AsSpan(), comparisonType));
        }

        [Theory]
        [ActiveIssue("https://github.com/dotnet/coreclr/issues/2051", TestPlatforms.AnyUnix)]
        [InlineData(StringComparison.CurrentCulture)]
        [InlineData(StringComparison.CurrentCultureIgnoreCase)]
        [InlineData(StringComparison.Ordinal)]
        [InlineData(StringComparison.OrdinalIgnoreCase)]
        public static void StartsWith_NullInStrings(StringComparison comparison)
        {
            Assert.False("\0test".StartsWith("test", comparison));
            Assert.False("te\0st".StartsWith("test", comparison));
            Assert.True("te\0st".StartsWith("te\0s", comparison));
            Assert.True("test\0".StartsWith("test", comparison));
            Assert.False("test".StartsWith("te\0", comparison));

            Assert.False("\0test".AsSpan().StartsWith("test".AsSpan(), comparison));
            Assert.False("te\0st".AsSpan().StartsWith("test".AsSpan(), comparison));
            Assert.True("te\0st".AsSpan().StartsWith("te\0s".AsSpan(), comparison));
            Assert.True("test\0".AsSpan().StartsWith("test".AsSpan(), comparison));
            Assert.False("test".AsSpan().StartsWith("te\0".AsSpan(), comparison));
        }

        [Fact]
        public static void StartsWith_Invalid()
        {
            string s = "Hello";

            // Value is null
            AssertExtensions.Throws<ArgumentNullException>("value", () => s.StartsWith(null));
            AssertExtensions.Throws<ArgumentNullException>("value", () => s.StartsWith(null, StringComparison.CurrentCultureIgnoreCase));

            AssertExtensions.Throws<ArgumentNullException>("value", () => s.StartsWith(null, StringComparison.Ordinal));
            AssertExtensions.Throws<ArgumentNullException>("value", () => s.StartsWith(null, StringComparison.OrdinalIgnoreCase));

            // Invalid comparison type
            AssertExtensions.Throws<ArgumentException>("comparisonType", () => s.StartsWith("H", StringComparison.CurrentCulture - 1));
            AssertExtensions.Throws<ArgumentException>("comparisonType", () => s.StartsWith("H", StringComparison.OrdinalIgnoreCase + 1));
        }

        [Fact]
        public static void ZeroLengthStartsWith_Char()
        {
            var a = new char[3];

            string s1 = new string(a);
            string s2 = new string(a, 2, 0);
            bool b = s1.StartsWith(s2);
            Assert.True(b);

            ReadOnlySpan<char> span = s1.AsSpan();
            ReadOnlySpan<char> slice = s2.AsSpan();
            b = span.StartsWith<char>(slice);
            Assert.True(b);
        }

        [Fact]
        public static void SameSpanStartsWith_Char()
        {
            string s1 = "456";
            bool b = s1.StartsWith(s1);
            Assert.True(b);

            ReadOnlySpan<char> span = s1.AsSpan();
            b = span.StartsWith<char>(span);
            Assert.True(b);
        }

        [Fact]
        public static void LengthMismatchStartsWith_Char()
        {
            char[] a = { '4', '5', '6' };

            string s1 = new string(a, 0, 2);
            string s2 = new string(a, 0, 3);
            bool b = s1.StartsWith(s2);
            Assert.False(b);

            ReadOnlySpan<char> span = s1.AsSpan();
            ReadOnlySpan<char> slice = s2.AsSpan();
            b = span.StartsWith<char>(slice);
            Assert.False(b);
        }

        [Fact]
        public static void StartsWithMatch_Char()
        {
            char[] a = { '4', '5', '6' };

            string s1 = new string(a, 0, 3);
            string s2 = new string(a, 0, 2);
            bool b = s1.StartsWith(s2);
            Assert.True(b);

            var span = new ReadOnlySpan<char>(a, 0, 3);
            var slice = new ReadOnlySpan<char>(a, 0, 2);
            b = span.StartsWith<char>(slice);
            Assert.True(b);
        }

        [Fact]
        public static void StartsWithMatchDifferentSpans_Char()
        {
            char[] a = { '4', '5', '6' };
            char[] b = { '4', '5', '6' };

            string s1 = "456";
            string s2 = "456";
            bool c = s1.StartsWith(s2);
            Assert.True(c);

            ReadOnlySpan<char> span = s1.AsSpan();
            ReadOnlySpan<char> slice = s2.AsSpan();
            c = span.StartsWith<char>(slice);
            Assert.True(c);
        }

        [Fact]
        public static void StartsWithNoMatch_Char()
        {
            for (int length = 1; length < 32; length++)
            {
                for (int mismatchIndex = 0; mismatchIndex < length; mismatchIndex++)
                {
                    var first = new char[length];
                    var second = new char[length];
                    for (int i = 0; i < length; i++)
                    {
                        first[i] = second[i] = (char)(i + 1);
                    }

                    second[mismatchIndex] = (char)(second[mismatchIndex] + 1);

                    string s1 = new string(first);
                    string s2 = new string(second);
                    bool b = s1.StartsWith(s2, StringComparison.Ordinal);
                    Assert.False(b);

                    var firstSpan = s1.AsSpan();
                    var secondSpan = s2.AsSpan();
                    b = firstSpan.StartsWith<char>(secondSpan);
                    Assert.False(b);
                }
            }
        }

        [Fact]
        public static void MakeSureNoStartsWithChecksGoOutOfRange_Char()
        {
            for (int length = 0; length < 100; length++)
            {
                var first = new char[length + 2];
                first[0] = '9';
                first[length + 1] = '9';
                var second = new char[length + 2];
                second[0] = 'a';
                second[length + 1] = 'a';

                string s1 = new string(first, 1, length);
                string s2 = new string(second, 1, length);
                bool b = s1.StartsWith(s2);
                Assert.True(b);

                ReadOnlySpan<char> span1 = s1.AsSpan();
                ReadOnlySpan<char> span2 = s2.AsSpan();
                b = span1.StartsWith<char>(span2);
                Assert.True(b);
            }
        }

        [Fact]
        public static void ZeroLengthStartsWith_StringComparison()
        {
            var a = new char[3];

            string s1 = new string(a);
            string s2 = new string(a, 2, 0);
            Assert.True(s1.StartsWith(s2, StringComparison.Ordinal));

            Assert.True(s1.StartsWith(s2, StringComparison.CurrentCulture));
            Assert.True(s1.StartsWith(s2, StringComparison.CurrentCultureIgnoreCase));
            Assert.True(s1.StartsWith(s2, StringComparison.InvariantCulture));
            Assert.True(s1.StartsWith(s2, StringComparison.InvariantCultureIgnoreCase));
            Assert.True(s1.StartsWith(s2, StringComparison.OrdinalIgnoreCase));

            s1 = string.Empty;
            Assert.True(s1.StartsWith(s2, StringComparison.Ordinal));

            Assert.True(s1.StartsWith(s2, StringComparison.CurrentCulture));
            Assert.True(s1.StartsWith(s2, StringComparison.CurrentCultureIgnoreCase));
            Assert.True(s1.StartsWith(s2, StringComparison.InvariantCulture));
            Assert.True(s1.StartsWith(s2, StringComparison.InvariantCultureIgnoreCase));
            Assert.True(s1.StartsWith(s2, StringComparison.OrdinalIgnoreCase));

            ReadOnlySpan<char> span = s1.AsSpan();
            ReadOnlySpan<char> slice = s2.AsSpan();
            Assert.True(span.StartsWith(slice, StringComparison.Ordinal));

            Assert.True(span.StartsWith(slice, StringComparison.CurrentCulture));
            Assert.True(span.StartsWith(slice, StringComparison.CurrentCultureIgnoreCase));
            Assert.True(span.StartsWith(slice, StringComparison.InvariantCulture));
            Assert.True(span.StartsWith(slice, StringComparison.InvariantCultureIgnoreCase));
            Assert.True(span.StartsWith(slice, StringComparison.OrdinalIgnoreCase));

            span = ReadOnlySpan<char>.Empty;
            Assert.True(span.StartsWith(slice, StringComparison.Ordinal));

            Assert.True(span.StartsWith(slice, StringComparison.CurrentCulture));
            Assert.True(span.StartsWith(slice, StringComparison.CurrentCultureIgnoreCase));
            Assert.True(span.StartsWith(slice, StringComparison.InvariantCulture));
            Assert.True(span.StartsWith(slice, StringComparison.InvariantCultureIgnoreCase));
            Assert.True(span.StartsWith(slice, StringComparison.OrdinalIgnoreCase));
        }

        [Fact]
        public static void SameSpanStartsWith_StringComparison()
        {
            string s1 = "456";
            Assert.True(s1.StartsWith(s1, StringComparison.Ordinal));

            Assert.True(s1.StartsWith(s1, StringComparison.CurrentCulture));
            Assert.True(s1.StartsWith(s1, StringComparison.CurrentCultureIgnoreCase));
            Assert.True(s1.StartsWith(s1, StringComparison.InvariantCulture));
            Assert.True(s1.StartsWith(s1, StringComparison.InvariantCultureIgnoreCase));
            Assert.True(s1.StartsWith(s1, StringComparison.OrdinalIgnoreCase));

            ReadOnlySpan<char> span = s1.AsSpan();
            Assert.True(span.StartsWith(span, StringComparison.Ordinal));

            Assert.True(span.StartsWith(span, StringComparison.CurrentCulture));
            Assert.True(span.StartsWith(span, StringComparison.CurrentCultureIgnoreCase));
            Assert.True(span.StartsWith(span, StringComparison.InvariantCulture));
            Assert.True(span.StartsWith(span, StringComparison.InvariantCultureIgnoreCase));
            Assert.True(span.StartsWith(span, StringComparison.OrdinalIgnoreCase));
        }

        [Fact]
        public static void LengthMismatchStartsWith_StringComparison()
        {
            string value = "456";

            string s1 = value.Substring(0, 2);
            string s2 = value.Substring(0, 3);
            Assert.False(s1.StartsWith(s2, StringComparison.Ordinal));

            Assert.False(s1.StartsWith(s2, StringComparison.CurrentCulture));
            Assert.False(s1.StartsWith(s2, StringComparison.CurrentCultureIgnoreCase));
            Assert.False(s1.StartsWith(s2, StringComparison.InvariantCulture));
            Assert.False(s1.StartsWith(s2, StringComparison.InvariantCultureIgnoreCase));
            Assert.False(s1.StartsWith(s2, StringComparison.OrdinalIgnoreCase));

            ReadOnlySpan<char> span = s1.AsSpan();
            ReadOnlySpan<char> slice = s2.AsSpan();
            Assert.False(span.StartsWith(slice, StringComparison.Ordinal));

            Assert.False(span.StartsWith(slice, StringComparison.CurrentCulture));
            Assert.False(span.StartsWith(slice, StringComparison.CurrentCultureIgnoreCase));
            Assert.False(span.StartsWith(slice, StringComparison.InvariantCulture));
            Assert.False(span.StartsWith(slice, StringComparison.InvariantCultureIgnoreCase));
            Assert.False(span.StartsWith(slice, StringComparison.OrdinalIgnoreCase));
        }

        [Fact]
        public static void StartsWithMatch_StringComparison()
        {
            string value = "456";

            string s1 = value.Substring(0, 3);
            string s2 = value.Substring(0, 2);
            Assert.True(s1.StartsWith(s2, StringComparison.Ordinal));

            Assert.True(s1.StartsWith(s2, StringComparison.CurrentCulture));
            Assert.True(s1.StartsWith(s2, StringComparison.CurrentCultureIgnoreCase));
            Assert.True(s1.StartsWith(s2, StringComparison.InvariantCulture));
            Assert.True(s1.StartsWith(s2, StringComparison.InvariantCultureIgnoreCase));
            Assert.True(s1.StartsWith(s2, StringComparison.OrdinalIgnoreCase));

            ReadOnlySpan<char> span = s1.AsSpan();
            ReadOnlySpan<char> slice = s2.AsSpan();
            Assert.True(span.StartsWith(slice, StringComparison.Ordinal));

            Assert.True(span.StartsWith(slice, StringComparison.CurrentCulture));
            Assert.True(span.StartsWith(slice, StringComparison.CurrentCultureIgnoreCase));
            Assert.True(span.StartsWith(slice, StringComparison.InvariantCulture));
            Assert.True(span.StartsWith(slice, StringComparison.InvariantCultureIgnoreCase));
            Assert.True(span.StartsWith(slice, StringComparison.OrdinalIgnoreCase));
        }

        [Theory]
        [InlineData("Hello", 0, 5, "Hello")]
        [InlineData("Hello", 0, 3, "Hel")]
        [InlineData("Hello", 2, 3, "llo")]
        [InlineData("Hello", 5, 0, "")]
        [InlineData("", 0, 0, "")]
        public static void Substring(string s, int startIndex, int length, string expected)
        {
            if (startIndex + length == s.Length)
            {
                Assert.Equal(expected, s.Substring(startIndex));
                Assert.Equal(expected, s.AsSpan(startIndex).ToString());
            }
            Assert.Equal(expected, s.Substring(startIndex, length));

            Assert.Equal(expected, s.AsSpan(startIndex, length).ToString());
        }

        [Fact]
        public static void Substring_Invalid()
        {
            // Start index < 0
            AssertExtensions.Throws<ArgumentOutOfRangeException>("startIndex", () => "foo".Substring(-1));
            AssertExtensions.Throws<ArgumentOutOfRangeException>("startIndex", () => "foo".Substring(-1, 0));

            // Start index > string.Length
            AssertExtensions.Throws<ArgumentOutOfRangeException>("startIndex", () => "foo".Substring(4));
            AssertExtensions.Throws<ArgumentOutOfRangeException>("startIndex", () => "foo".Substring(4, 0));

            // Length < 0 or length > string.Length
            AssertExtensions.Throws<ArgumentOutOfRangeException>("length", () => "foo".Substring(0, -1));
            AssertExtensions.Throws<ArgumentOutOfRangeException>("length", () => "foo".Substring(0, 4));

            // Start index + length > string.Length
            AssertExtensions.Throws<ArgumentOutOfRangeException>("length", () => "foo".Substring(3, 2));
            AssertExtensions.Throws<ArgumentOutOfRangeException>("length", () => "foo".Substring(2, 2));
        }

        [Theory]
        [InlineData("Hello", 0, 5, new char[] { 'H', 'e', 'l', 'l', 'o' })]
        [InlineData("Hello", 2, 3, new char[] { 'l', 'l', 'o' })]
        [InlineData("Hello", 5, 0, new char[0])]
        [InlineData("", 0, 0, new char[0])]
        public static void ToCharArray(string s, int startIndex, int length, char[] expected)
        {
            if (startIndex == 0 && length == s.Length)
            {
                Assert.Equal(expected, s.ToCharArray());
            }
            Assert.Equal(expected, s.ToCharArray(startIndex, length));
        }

        [Fact]
        public static void ToCharArray_Invalid()
        {
            // StartIndex < 0 or startIndex > string.Length
            AssertExtensions.Throws<ArgumentOutOfRangeException>("startIndex", () => "foo".ToCharArray(-1, 0));
            AssertExtensions.Throws<ArgumentOutOfRangeException>("startIndex", () => "foo".ToCharArray(4, 0)); // Start index > string.Length

            // Length < 0 or length > string.Length
            AssertExtensions.Throws<ArgumentOutOfRangeException>("length", () => "foo".ToCharArray(0, -1));
            AssertExtensions.Throws<ArgumentOutOfRangeException>("startIndex", () => "foo".ToCharArray(0, 4));

            // StartIndex + length > string.Length
            AssertExtensions.Throws<ArgumentOutOfRangeException>("startIndex", () => "foo".ToCharArray(3, 1));
            AssertExtensions.Throws<ArgumentOutOfRangeException>("startIndex", () => "foo".ToCharArray(2, 2));
        }

        [Theory]
        [InlineData("hello", "hello")]
        [InlineData("HELLO", "hello")]
        [InlineData("hElLo", "hello")]
        [InlineData("HeLlO", "hello")]
        [InlineData("", "")]
        public static void ToLower(string s, string expected)
        {
            Assert.Equal(expected, s.ToLower());

            Span<char> destination = new char[s.Length];
            Assert.Equal(s.Length, s.AsSpan().ToLower(destination, CultureInfo.CurrentCulture));
            Assert.Equal(expected, destination.ToString());
        }

        private static IEnumerable<object[]> ToLower_Culture_TestData()
        {
            var tuples = new[]
            {
                Tuple.Create('\u0049', '\u0131', new CultureInfo("tr-TR")),
                Tuple.Create('\u0130', '\u0069', new CultureInfo("tr-TR")),
                Tuple.Create('\u0131', '\u0131', new CultureInfo("tr-TR")),

                Tuple.Create('\u0049', '\u0069', new CultureInfo("en-US")),
                Tuple.Create('\u0130', '\u0069', new CultureInfo("en-US")),
                Tuple.Create('\u0131', '\u0131', new CultureInfo("en-US")),

                Tuple.Create('\u0049', '\u0069', CultureInfo.InvariantCulture),
                Tuple.Create('\u0130', '\u0130', CultureInfo.InvariantCulture),
                Tuple.Create('\u0131', '\u0131', CultureInfo.InvariantCulture),
            };

            foreach (Tuple<char, char, CultureInfo> tuple in tuples)
            {
                yield return new object[] { $"{tuple.Item1}Hello World", $"{tuple.Item2}hello world", tuple.Item3 };
                yield return new object[] { $"HeLlO{tuple.Item1} WORLD", $"hello{tuple.Item2} world", tuple.Item3 };
                yield return new object[] { $"hello world{tuple.Item1}", $"hello world{tuple.Item2}", tuple.Item3 };
                yield return new object[] { new string(tuple.Item1, 100), new string(tuple.Item2, 100), tuple.Item3 };
            }
        }

        [Fact]
        public static void Test_ToLower_Culture()
        {
            RemoteExecutor.Invoke(() =>
            {
                foreach (var testdata in ToLower_Culture_TestData())
                {
                    ToLower_Culture((string)testdata[0], (string)testdata[1], (CultureInfo)testdata[2]);
                }
                return RemoteExecutor.SuccessExitCode;
            }).Dispose();
        }

        private static void ToLower_Culture(string input, string expected, CultureInfo culture)
        {
            CultureInfo.CurrentCulture = culture;
            Assert.True(input.ToLower().Equals(expected, StringComparison.Ordinal), $"Input: {input}, Expected: {expected}, Actual: {input.ToLower()}");

            Span<char> destination = new char[input.Length];
            Assert.Equal(input.Length, input.AsSpan().ToLower(destination, culture));
            Assert.Equal(expected, destination.ToString());
        }

        [Theory]
        [InlineData("hello", "hello")]
        [InlineData("HELLO", "hello")]
        [InlineData("hElLo", "hello")]
        [InlineData("HeLlO", "hello")]
        [InlineData("", "")]
        public static void ToLowerInvariant(string s, string expected)
        {
            Assert.Equal(expected, s.ToLowerInvariant());

            Span<char> destination = new char[s.Length];
            Assert.Equal(s.Length, s.AsSpan().ToLowerInvariant(destination));
            Assert.Equal(expected, destination.ToString());
        }

        [Fact]
        public static void ZeroLengthToLower()
        {
            char[] expectedSource = { 'a', 'B', 'c' };
            char[] a = { 'a', 'B', 'c' };
            var expectedDestination = new char[1] { 'a' };
            Span<char> destination = new char[1] { 'a' };

            string emptyString = new string(a, 2, 0);
            Assert.Equal("", emptyString.ToLowerInvariant());

            ReadOnlySpan<char> source = emptyString.AsSpan();
            Assert.Equal(source.Length, source.ToLower(destination, CultureInfo.CurrentCulture));
            Assert.Equal(source.Length, source.ToLowerInvariant(destination));
            Assert.Equal(expectedDestination, destination.ToArray());
            Assert.Equal(expectedSource, a);

            emptyString = string.Empty;
            Assert.Equal("", emptyString.ToLowerInvariant());

            source = emptyString.AsSpan();
            Assert.Equal(source.Length, source.ToLower(destination, CultureInfo.CurrentCulture));
            Assert.Equal(source.Length, source.ToLowerInvariant(destination));
            Assert.Equal(expectedDestination, destination.ToArray());
            Assert.Equal(expectedSource, a);
        }

        [Fact]
        public static void SameSpanToLower()
        {
            var expected = new char[3] { 'a', 'b', 'c' };
            var a = new char[3] { 'a', 'B', 'c' };
            string s1 = new string(a);
            Assert.Equal(expected, s1.ToLower(CultureInfo.CurrentCulture).ToArray());
            Assert.Equal(expected, s1.ToLowerInvariant().ToArray());
            {
<<<<<<< HEAD
                AssertExtensions.AssertThrows<InvalidOperationException, char>(a, a => 
=======
                SpanTestHelpers.AssertThrows<InvalidOperationException, char>(a, a =>
>>>>>>> fbb8b5c4
                {
                    ReadOnlySpan<char> source = a;
                    Span<char> destination = a;

                    source.ToLower(destination, CultureInfo.CurrentCulture);
                });
            }
            {
                AssertExtensions.AssertThrows<InvalidOperationException, char>(a, a =>
                {
                    ReadOnlySpan<char> source = a;
                    Span<char> destination = a;

                    source.ToLowerInvariant(destination);
                });
            }
        }

        [Fact]
        public static void ToLowerOverlapping()
        {
            var expectedDestination = new char[3] { 'b', 'c', 'b' };

            {
                char[] a = { 'a', 'B', 'c', 'B', 'c', 'B' };

                string s1 = new string(a, 1, 3);
                Assert.Equal(expectedDestination, s1.ToLower(CultureInfo.CurrentCulture).ToArray());

                var source = new ReadOnlySpan<char>(a, 1, 3);

<<<<<<< HEAD
                AssertExtensions.AssertThrows<InvalidOperationException,char>(source, source =>
                { 
=======
                SpanTestHelpers.AssertThrows<InvalidOperationException,char>(source, source =>
                {
>>>>>>> fbb8b5c4
                    var destination = new Span<char>(a, 3, 3);
                    source.ToLower(destination, CultureInfo.CurrentCulture);
                });
            }
            {
                char[] a = { 'a', 'B', 'c', 'B', 'c', 'B' };

                string s1 = new string(a, 1, 3);
                Assert.Equal(expectedDestination, s1.ToLowerInvariant().ToArray());

                var source = new ReadOnlySpan<char>(a, 1, 3);

                AssertExtensions.AssertThrows<InvalidOperationException, char>(source, source =>
                {
                    var destination = new Span<char>(a, 3, 3);
                    source.ToLowerInvariant(destination);
                });
            }
        }

        [Fact]
        public static void LengthMismatchToLower()
        {
            {
                var expectedSource = new char[3] { 'a', 'B', 'c' };

                string s1 = "aBc";
                var expectedDestinationString = "abc";
                Assert.Equal(expectedDestinationString, s1.ToLowerInvariant());

                ReadOnlySpan<char> source = s1.AsSpan();

                var expectedDestination = new char[1] { 'a' };
                Span<char> destination = new char[1] { 'a' };

                Assert.Equal(-1, source.ToLower(destination, CultureInfo.CurrentCulture));
                Assert.Equal(-1, source.ToLowerInvariant(destination));

                Assert.Equal(expectedDestination, destination.ToArray());
                Assert.Equal(expectedSource, source.ToArray());
            }

            {
                var expectedSource = new char[3] { 'a', 'B', 'c' };

                string s1 = "aBc";
                var expectedDestinationString = "abc";
                Assert.Equal(expectedDestinationString, s1.ToLowerInvariant());

                ReadOnlySpan<char> source = s1.AsSpan();

                var expectedDestination = new char[4] { 'a', 'b', 'c', 'D' };
                Span<char> destination = new char[4] { 'x', 'Y', 'z', 'D' };

                Assert.Equal(source.Length, source.ToLower(destination, CultureInfo.CurrentCulture));
                Assert.Equal(source.Length, source.ToLowerInvariant(destination));

                Assert.Equal(expectedDestination, destination.ToArray());
                Assert.Equal(expectedSource, source.ToArray());
            }
        }

        [Fact]
        public static void ToLower()
        {
            var expectedSource = new char[3] { 'a', 'B', 'c' };
            var expectedDestination = new char[3] { 'a', 'b', 'c' };

            {
                string s1 = "aBc";
                Assert.Equal(expectedDestination, s1.ToLower(CultureInfo.CurrentCulture).ToCharArray());

                ReadOnlySpan<char> source = s1.AsSpan();
                Span<char> destination = new char[3] { 'x', 'Y', 'z' };

                Assert.Equal(source.Length, source.ToLower(destination, CultureInfo.CurrentCulture));
                Assert.Equal(expectedDestination, destination.ToArray());
                Assert.Equal(expectedSource, source.ToArray());
            }

            {
                string s1 = "aBc";
                Assert.Equal(expectedDestination, s1.ToLowerInvariant().ToCharArray());

                ReadOnlySpan<char> source = s1.AsSpan();
                Span<char> destination = new char[3] { 'x', 'Y', 'z' };

                Assert.Equal(source.Length, source.ToLowerInvariant(destination));
                Assert.Equal(expectedDestination, destination.ToArray());
                Assert.Equal(expectedSource, source.ToArray());
            }
        }

        [Fact]
        public static void MakeSureNoToLowerChecksGoOutOfRange()
        {
            for (int length = 0; length < 100; length++)
            {
                var first = new char[length + 2];
                var second = new char[length + 2];

                for (int i = 0; i < first.Length; i++)
                {
                    first[i] = 'A';
                    second[i] = 'B';
                }

                first[0] = 'Z';
                first[length + 1] = 'Z';

                second[0] = 'Y';
                second[length + 1] = 'Y';

                var expectedSource = new char[length];
                var expectedDestination = new char[length];
                for (int i = 0; i < length; i++)
                {
                    expectedSource[i] = 'A';
                    expectedDestination[i] = 'a';
                }

                string s1 = new string(first, 1, length);
                Assert.Equal(expectedDestination, s1.ToLowerInvariant().ToCharArray());

                Assert.Equal('Z', first[0]);
                Assert.Equal('Z', first[length + 1]);
                Assert.Equal('Y', second[0]);
                Assert.Equal('Y', second[length + 1]);

                ReadOnlySpan<char> source = s1.AsSpan();
                var destination = new Span<char>(second, 1, length);
                Assert.Equal(source.Length, source.ToLower(destination, CultureInfo.CurrentCulture));
                Assert.Equal(source.Length, source.ToLowerInvariant(destination));
                Assert.Equal(expectedDestination, destination.ToArray());
                Assert.Equal(expectedSource, source.ToArray());

                Assert.Equal('Z', first[0]);
                Assert.Equal('Z', first[length + 1]);
                Assert.Equal('Y', second[0]);
                Assert.Equal('Y', second[length + 1]);
            }
        }

        [Fact]
        public static void ZeroLengthToUpper()
        {
            char[] expectedSource = { 'a', 'B', 'c' };
            char[] a = { 'a', 'B', 'c' };
            var expectedDestination = new char[1] { 'a' };
            Span<char> destination = new char[1] { 'a' };

            string emptyString = new string(a, 2, 0);
            Assert.Equal("", emptyString.ToUpperInvariant());

            ReadOnlySpan<char> source = emptyString.AsSpan();
            Assert.Equal(source.Length, source.ToUpper(destination, CultureInfo.CurrentCulture));
            Assert.Equal(source.Length, source.ToUpperInvariant(destination));
            Assert.Equal(expectedDestination, destination.ToArray());
            Assert.Equal(expectedSource, a);

            emptyString = string.Empty;
            Assert.Equal("", emptyString.ToUpperInvariant());

            source = emptyString.AsSpan();
            Assert.Equal(source.Length, source.ToUpper(destination, CultureInfo.CurrentCulture));
            Assert.Equal(source.Length, source.ToUpperInvariant(destination));
            Assert.Equal(expectedDestination, destination.ToArray());
            Assert.Equal(expectedSource, a);
        }

        [Fact]
        public static void SameSpanToUpper()
        {
            var expected = new char[3] { 'A', 'B', 'C' };
            var a = new char[3] { 'a', 'B', 'c' };
            string s1 = new string(a);
            Assert.Equal(expected, s1.ToUpper(CultureInfo.CurrentCulture).ToArray());
            Assert.Equal(expected, s1.ToUpperInvariant().ToArray());
            {
                AssertExtensions.AssertThrows<InvalidOperationException, char>(a, a =>
                {
                    ReadOnlySpan<char> source = a;
                    Span<char> destination = a;

                    source.ToUpper(destination, CultureInfo.CurrentCulture);
                });
            }
            {
                AssertExtensions.AssertThrows<InvalidOperationException, char>(a, a =>
                {
                    ReadOnlySpan<char> source = a;
                    Span<char> destination = a;

                    source.ToUpperInvariant(destination);
                });
            }
        }

        [Fact]
        public static void ToUpperOverlapping()
        {
            var expectedDestination = new char[3] { 'B', 'C', 'B' };

            {
                char[] a = { 'a', 'b', 'C', 'b', 'C', 'b' };

                string s1 = new string(a, 1, 3);
                Assert.Equal(expectedDestination, s1.ToUpper(CultureInfo.CurrentCulture).ToArray());

                var source = new ReadOnlySpan<char>(a, 1, 3);

                AssertExtensions.AssertThrows<InvalidOperationException, char>(source, source =>
                {
                    var destination = new Span<char>(a, 3, 3);
                    source.ToUpper(destination, CultureInfo.CurrentCulture);
                });
            }
            {
                char[] a = { 'a', 'b', 'C', 'b', 'C', 'b' };

                string s1 = new string(a, 1, 3);
                Assert.Equal(expectedDestination, s1.ToUpperInvariant().ToArray());

                var source = new ReadOnlySpan<char>(a, 1, 3);
                AssertExtensions.AssertThrows<InvalidOperationException, char>(source, source =>
                {
                    var destination = new Span<char>(a, 3, 3);
                    source.ToUpperInvariant(destination);
                });
            }
        }

        [Fact]
        public static void LengthMismatchToUpper()
        {
            {
                var expectedSource = new char[3] { 'a', 'B', 'c' };

                string s1 = "aBc";
                var expectedDestinationString = "ABC";
                Assert.Equal(expectedDestinationString, s1.ToUpperInvariant());

                ReadOnlySpan<char> source = s1.AsSpan();

                var expectedDestination = new char[1] { 'a' };
                Span<char> destination = new char[1] { 'a' };

                Assert.Equal(-1, source.ToUpper(destination, CultureInfo.CurrentCulture));
                Assert.Equal(-1, source.ToUpperInvariant(destination));

                Assert.Equal(expectedDestination, destination.ToArray());
                Assert.Equal(expectedSource, source.ToArray());
            }

            {
                var expectedSource = new char[3] { 'a', 'B', 'c' };

                string s1 = "aBc";
                var expectedDestinationString = "ABC";
                Assert.Equal(expectedDestinationString, s1.ToUpperInvariant());

                ReadOnlySpan<char> source = s1.AsSpan();

                var expectedDestination = new char[4] { 'A', 'B', 'C', 'd' };
                Span<char> destination = new char[4] { 'x', 'Y', 'z', 'd' };

                Assert.Equal(source.Length, source.ToUpper(destination, CultureInfo.CurrentCulture));
                Assert.Equal(source.Length, source.ToUpperInvariant(destination));

                Assert.Equal(expectedDestination, destination.ToArray());
                Assert.Equal(expectedSource, source.ToArray());
            }
        }

        [Fact]
        public static void ToUpper()
        {
            var expectedSource = new char[3] { 'a', 'B', 'c' };
            var expectedDestination = new char[3] { 'A', 'B', 'C' };

            {
                string s1 = "aBc";
                Assert.Equal(expectedDestination, s1.ToUpper(CultureInfo.CurrentCulture).ToCharArray());

                ReadOnlySpan<char> source = s1.AsSpan();
                Span<char> destination = new char[3] { 'x', 'Y', 'z' };

                Assert.Equal(source.Length, source.ToUpper(destination, CultureInfo.CurrentCulture));
                Assert.Equal(expectedDestination, destination.ToArray());
                Assert.Equal(expectedSource, source.ToArray());
            }

            {
                string s1 = "aBc";
                Assert.Equal(expectedDestination, s1.ToUpperInvariant().ToCharArray());

                ReadOnlySpan<char> source = s1.AsSpan();
                Span<char> destination = new char[3] { 'x', 'Y', 'z' };

                Assert.Equal(source.Length, source.ToUpperInvariant(destination));
                Assert.Equal(expectedDestination, destination.ToArray());
                Assert.Equal(expectedSource, source.ToArray());
            }
        }

        [Fact]
        public static void MakeSureNoToUpperChecksGoOutOfRange()
        {
            for (int length = 0; length < 100; length++)
            {
                var first = new char[length + 2];
                var second = new char[length + 2];

                for (int i = 0; i < first.Length; i++)
                {
                    first[i] = 'a';
                    second[i] = 'b';
                }

                first[0] = 'Z';
                first[length + 1] = 'Z';

                second[0] = 'Y';
                second[length + 1] = 'Y';

                var expectedSource = new char[length];
                var expectedDestination = new char[length];
                for (int i = 0; i < length; i++)
                {
                    expectedSource[i] = 'a';
                    expectedDestination[i] = 'A';
                }

                string s1 = new string(first, 1, length);
                Assert.Equal(expectedDestination, s1.ToUpperInvariant().ToCharArray());

                Assert.Equal('Z', first[0]);
                Assert.Equal('Z', first[length + 1]);
                Assert.Equal('Y', second[0]);
                Assert.Equal('Y', second[length + 1]);

                ReadOnlySpan<char> source = s1.AsSpan();
                var destination = new Span<char>(second, 1, length);
                Assert.Equal(source.Length, source.ToUpper(destination, CultureInfo.CurrentCulture));
                Assert.Equal(source.Length, source.ToUpperInvariant(destination));
                Assert.Equal(expectedDestination, destination.ToArray());
                Assert.Equal(expectedSource, source.ToArray());

                Assert.Equal('Z', first[0]);
                Assert.Equal('Z', first[length + 1]);
                Assert.Equal('Y', second[0]);
                Assert.Equal('Y', second[length + 1]);
            }
        }

        public static IEnumerable<object[]> ToUpper_Culture_TestData()
        {
            yield return new object[] { "h\u0069 world", "H\u0130 WORLD", new CultureInfo("tr-TR") };
            yield return new object[] { "h\u0130 world", "H\u0130 WORLD", new CultureInfo("tr-TR") };
            yield return new object[] { "h\u0131 world", "H\u0049 WORLD", new CultureInfo("tr-TR") };

            yield return new object[] { "h\u0069 world", "H\u0049 WORLD", new CultureInfo("en-US") };
            yield return new object[] { "h\u0130 world", "H\u0130 WORLD", new CultureInfo("en-US") };
            yield return new object[] { "h\u0131 world", "H\u0049 WORLD", new CultureInfo("en-US") };

            yield return new object[] { "h\u0069 world", "H\u0049 WORLD", CultureInfo.InvariantCulture };
            yield return new object[] { "h\u0130 world", "H\u0130 WORLD", CultureInfo.InvariantCulture };
            yield return new object[] { "h\u0131 world", "H\u0131 WORLD", CultureInfo.InvariantCulture };
        }

        [Theory]
        [MemberData(nameof(ToUpper_Culture_TestData))]
        public static void Test_ToUpper_Culture(string actual, string expected, CultureInfo culture)
        {
            Assert.Equal(expected, actual.ToUpper(culture));

            ReadOnlySpan<char> source = actual.AsSpan();
            Span<char> destination = new char[source.Length];
            Assert.Equal(source.Length, source.ToUpper(destination, culture));
            Assert.Equal(expected, destination.ToString());
        }

        [Theory]
        [InlineData("")]
        [InlineData("hello")]
        public static void ToString(string s)
        {
            Assert.Same(s, s.ToString());
            Assert.Same(s, s.ToString(null));
            Assert.Same(s, s.ToString(CultureInfo.CurrentCulture));

            Assert.Equal(s, s.AsSpan().ToString());
        }

        [Theory]
        [InlineData("hello", "HELLO")]
        [InlineData("HELLO", "HELLO")]
        [InlineData("hElLo", "HELLO")]
        [InlineData("HeLlO", "HELLO")]
        [InlineData("", "")]
        public static void ToUpper(string s, string expected)
        {
            Assert.Equal(expected, s.ToUpper());

            Span<char> destination = new char[s.Length];
            Assert.Equal(s.Length, s.AsSpan().ToUpper(destination, CultureInfo.CurrentCulture));
            Assert.Equal(expected, destination.ToString());
        }

        private static IEnumerable<object[]> ToUpper_TurkishI_MemberData(
            params KeyValuePair<char, char>[] mappings)
        {
            foreach (KeyValuePair<char, char> mapping in mappings)
            {
                yield return new[] { $"{mapping.Key}", $"{mapping.Value}" };
                yield return new[] { $"{mapping.Key}a TeSt", $"{mapping.Value}A TEST" };
                yield return new[] { $"a T{mapping.Key}est", $"A T{mapping.Value}EST" };
                yield return new[] { $"A test{mapping.Key}", $"A TEST{mapping.Value}" };
                yield return new[] { new string(mapping.Key, 100), new string(mapping.Value, 100) };
            }
        }

        public static IEnumerable<object[]> ToUpper_TurkishI_TurkishCulture_MemberData() =>
            ToUpper_TurkishI_MemberData(
                new KeyValuePair<char, char>('\u0069', '\u0130'),
                new KeyValuePair<char, char>('\u0130', '\u0130'),
                new KeyValuePair<char, char>('\u0131', '\u0049'));

        [Theory]
        [MemberData(nameof(ToUpper_TurkishI_TurkishCulture_MemberData))]
        public static void ToUpper_TurkishI_TurkishCulture(string s, string expected)
        {
            RemoteExecutor.Invoke((str, expectedString) =>
            {
                CultureInfo.CurrentCulture = new CultureInfo("tr-TR");

                Assert.True(str.ToUpper().Equals(expectedString, StringComparison.Ordinal), "Actual: " + str.ToUpper());

                Span<char> destination = new char[str.Length];
                Assert.Equal(str.Length, str.AsSpan().ToUpper(destination, CultureInfo.CurrentCulture));
                Assert.Equal(expectedString, destination.ToString());

                return RemoteExecutor.SuccessExitCode;
            }, s.ToString(), expected.ToString()).Dispose();
        }

        public static IEnumerable<object[]> ToUpper_TurkishI_EnglishUSCulture_MemberData() =>
            ToUpper_TurkishI_MemberData(
                new KeyValuePair<char, char>('\u0069', '\u0049'),
                new KeyValuePair<char, char>('\u0130', '\u0130'),
                new KeyValuePair<char, char>('\u0131', '\u0049'));

        [Theory]
        [MemberData(nameof(ToUpper_TurkishI_EnglishUSCulture_MemberData))]
        public static void ToUpper_TurkishI_EnglishUSCulture(string s, string expected)
        {
            RemoteExecutor.Invoke((str, expectedString) =>
            {
                CultureInfo.CurrentCulture = new CultureInfo("en-US");

                Assert.True(str.ToUpper().Equals(expectedString, StringComparison.Ordinal), "Actual: " + str.ToUpper());

                Span<char> destination = new char[str.Length];
                Assert.Equal(str.Length, str.AsSpan().ToUpper(destination, CultureInfo.CurrentCulture));
                Assert.Equal(expectedString, destination.ToString());

                return RemoteExecutor.SuccessExitCode;
            }, s.ToString(), expected.ToString()).Dispose();
        }

        public static IEnumerable<object[]> ToUpper_TurkishI_InvariantCulture_MemberData() =>
            ToUpper_TurkishI_MemberData(
                new KeyValuePair<char, char>('\u0069', '\u0049'),
                new KeyValuePair<char, char>('\u0130', '\u0130'),
                new KeyValuePair<char, char>('\u0131', '\u0131'));

        [Theory]
        [MemberData(nameof(ToUpper_TurkishI_InvariantCulture_MemberData))]
        public static void ToUpper_TurkishI_InvariantCulture(string s, string expected)
        {
            RemoteExecutor.Invoke((str, expectedString) =>
            {
                CultureInfo.CurrentCulture = CultureInfo.InvariantCulture;

                Assert.True(str.ToUpper().Equals(expectedString, StringComparison.Ordinal));

                Span<char> destination = new char[str.Length];
                Assert.Equal(str.Length, str.AsSpan().ToUpper(destination, CultureInfo.CurrentCulture));
                Assert.Equal(expectedString, destination.ToString());

                return RemoteExecutor.SuccessExitCode;
            }, s.ToString(), expected.ToString()).Dispose();
        }

        [Theory]
        [InlineData("hello", "HELLO")]
        [InlineData("HELLO", "HELLO")]
        [InlineData("hElLo", "HELLO")]
        [InlineData("HeLlO", "HELLO")]
        [InlineData("", "")]
        public static void ToUpperInvariant(string s, string expected)
        {
            Assert.Equal(expected, s.ToUpperInvariant());

            Span<char> destination = new char[s.Length];
            Assert.Equal(s.Length, s.AsSpan().ToUpperInvariant(destination));
            Assert.Equal(expected, destination.ToString());
        }

        [Fact]
        public static void ToLowerToUpperInvariant_ASCII()
        {
            var asciiChars = new char[128];
            var asciiCharsUpper = new char[128];
            var asciiCharsLower = new char[128];

            for (int i = 0; i < asciiChars.Length; i++)
            {
                char c = (char)i;
                asciiChars[i] = c;

                // Purposefully avoiding char.ToUpper/ToLower here so as not  to use the same thing we're testing.
                asciiCharsLower[i] = (c >= 'A' && c <= 'Z') ? (char)(c - 'A' + 'a') : c;
                asciiCharsUpper[i] = (c >= 'a' && c <= 'z') ? (char)(c - 'a' + 'A') : c;
            }

            var ascii = new string(asciiChars);
            var asciiLower = new string(asciiCharsLower);
            var asciiUpper = new string(asciiCharsUpper);

            Assert.Equal(asciiLower, ascii.ToLowerInvariant());
            Assert.Equal(asciiUpper, ascii.ToUpperInvariant());

            Span<char> destinationLower = new char[ascii.Length];
            Span<char> destinationUpper = new char[ascii.Length];

            Assert.Equal(ascii.Length, ascii.AsSpan().ToLowerInvariant(destinationLower));
            Assert.Equal(ascii.Length, ascii.AsSpan().ToUpperInvariant(destinationUpper));

            Assert.Equal(ascii.ToLowerInvariant(), destinationLower.ToString());
            Assert.Equal(ascii.ToUpperInvariant(), destinationUpper.ToString());

            Assert.Equal(ascii, ascii.AsSpan().ToString());
        }

        [Theory]
        [InlineData("  Hello  ", new char[] { ' ' }, "Hello")]
        [InlineData(".  Hello  ..", new char[] { '.' }, "  Hello  ")]
        [InlineData(".  Hello  ..", new char[] { '.', ' ' }, "Hello")]
        [InlineData("123abcHello123abc", new char[] { '1', '2', '3', 'a', 'b', 'c' }, "Hello")]
        [InlineData("  Hello  ", null, "Hello")]
        [InlineData("  Hello  ", new char[0], "Hello")]
        [InlineData("      \t      ", null, "")]
        [InlineData("", null, "")]
        [InlineData("      ", new char[] { ' ' }, "")]
        [InlineData("aaaaa", new char[] { 'a' }, "")]
        [InlineData("abaabaa", new char[] { 'b', 'a' }, "")]
        public static void Trim(string s, char[] trimChars, string expected)
        {
            if (trimChars == null || trimChars.Length == 0 || (trimChars.Length == 1 && trimChars[0] == ' '))
            {
                Assert.Equal(expected, s.Trim());
                Assert.Equal(expected, s.AsSpan().Trim().ToString());
            }

            if (trimChars?.Length == 1)
            {
                Assert.Equal(expected, s.Trim(trimChars[0]));
                Assert.Equal(expected, s.AsSpan().Trim(trimChars[0]).ToString());
            }

            Assert.Equal(expected, s.Trim(trimChars));
            Assert.Equal(expected, s.AsSpan().Trim(trimChars).ToString());
        }

        [Theory]
        [InlineData("  Hello  ", new char[] { ' ' }, "  Hello")]
        [InlineData(".  Hello  ..", new char[] { '.' }, ".  Hello  ")]
        [InlineData(".  Hello  ..", new char[] { '.', ' ' }, ".  Hello")]
        [InlineData("123abcHello123abc", new char[] { '1', '2', '3', 'a', 'b', 'c' }, "123abcHello")]
        [InlineData("  Hello  ", null, "  Hello")]
        [InlineData("  Hello  ", new char[0], "  Hello")]
        [InlineData("      \t      ", null, "")]
        [InlineData("", null, "")]
        [InlineData("      ", new char[] { ' ' }, "")]
        [InlineData("aaaaa", new char[] { 'a' }, "")]
        [InlineData("abaabaa", new char[] { 'b', 'a' }, "")]
        public static void TrimEnd(string s, char[] trimChars, string expected)
        {
            if (trimChars == null || trimChars.Length == 0 || (trimChars.Length == 1 && trimChars[0] == ' '))
            {
                Assert.Equal(expected, s.TrimEnd());
                Assert.Equal(expected, s.AsSpan().TrimEnd().ToString());
            }

            if (trimChars?.Length == 1)
            {
                Assert.Equal(expected, s.TrimEnd(trimChars[0]));
                Assert.Equal(expected, s.AsSpan().TrimEnd(trimChars[0]).ToString());
            }

            Assert.Equal(expected, s.TrimEnd(trimChars));
            Assert.Equal(expected, s.AsSpan().TrimEnd(trimChars).ToString());
        }

        [Theory]
        [InlineData("  Hello  ", new char[] { ' ' }, "Hello  ")]
        [InlineData(".  Hello  ..", new char[] { '.' }, "  Hello  ..")]
        [InlineData(".  Hello  ..", new char[] { '.', ' ' }, "Hello  ..")]
        [InlineData("123abcHello123abc", new char[] { '1', '2', '3', 'a', 'b', 'c' }, "Hello123abc")]
        [InlineData("  Hello  ", null, "Hello  ")]
        [InlineData("  Hello  ", new char[0], "Hello  ")]
        [InlineData("      \t      ", null, "")]
        [InlineData("", null, "")]
        [InlineData("      ", new char[] { ' ' }, "")]
        [InlineData("aaaaa", new char[] { 'a' }, "")]
        [InlineData("abaabaa", new char[] { 'b', 'a' }, "")]
        public static void TrimStart(string s, char[] trimChars, string expected)
        {
            if (trimChars == null || trimChars.Length == 0 || (trimChars.Length == 1 && trimChars[0] == ' '))
            {
                Assert.Equal(expected, s.TrimStart());
                Assert.Equal(expected, s.AsSpan().TrimStart().ToString());
            }

            if (trimChars?.Length == 1)
            {
                Assert.Equal(expected, s.TrimStart(trimChars[0]));
                Assert.Equal(expected, s.AsSpan().TrimStart(trimChars[0]).ToString());
            }

            Assert.Equal(expected, s.TrimStart(trimChars));
            Assert.Equal(expected, s.AsSpan().TrimStart(trimChars).ToString());
        }

        [Fact]
        public static void ZeroLengthTrimCharacter()
        {
            string s1 = string.Empty;
            Assert.True(s1.SequenceEqual(s1.Trim('a')));
            Assert.True(s1.SequenceEqual(s1.TrimStart('a')));
            Assert.True(s1.SequenceEqual(s1.TrimEnd('a')));

            ReadOnlySpan<char> span = s1.AsSpan();
            Assert.True(span.SequenceEqual(span.Trim('a')));
            Assert.True(span.SequenceEqual(span.TrimStart('a')));
            Assert.True(span.SequenceEqual(span.TrimEnd('a')));
        }

        [Fact]
        public static void NoTrimCharacter()
        {
            for (int length = 0; length < 32; length++)
            {
                char[] a = new char[length];
                for (int i = 0; i < length; i++)
                {
                    a[i] = 'b';
                }

                string s1 = new string(a);
                Assert.True(s1.SequenceEqual(s1.Trim('a')));
                Assert.True(s1.SequenceEqual(s1.TrimStart('a')));
                Assert.True(s1.SequenceEqual(s1.TrimEnd('a')));

                ReadOnlySpan<char> span = s1.AsSpan();
                Assert.True(span.SequenceEqual(span.Trim('a')));
                Assert.True(span.SequenceEqual(span.TrimStart('a')));
                Assert.True(span.SequenceEqual(span.TrimEnd('a')));
            }
        }

        [Fact]
        public static void OnlyTrimCharacter()
        {
            for (int length = 0; length < 32; length++)
            {
                char[] a = new char[length];
                for (int i = 0; i < length; i++)
                {
                    a[i] = 'a';
                }

                string s1 = new string(a);
                Assert.True(string.Empty.SequenceEqual(s1.Trim('a')));
                Assert.True(string.Empty.SequenceEqual(s1.TrimStart('a')));
                Assert.True(string.Empty.SequenceEqual(s1.TrimEnd('a')));

                ReadOnlySpan<char> span = s1.AsSpan();
                Assert.True(ReadOnlySpan<char>.Empty.SequenceEqual(span.Trim('a')));
                Assert.True(ReadOnlySpan<char>.Empty.SequenceEqual(span.TrimStart('a')));
                Assert.True(ReadOnlySpan<char>.Empty.SequenceEqual(span.TrimEnd('a')));
            }
        }

        [Fact]
        public static void TrimCharacterAtStart()
        {
            for (int length = 2; length < 32; length++)
            {
                char[] a = new char[length];
                for (int i = 0; i < length; i++)
                {
                    a[i] = 'b';
                }
                a[0] = 'a';

                string s1 = new string(a);
                Assert.True(s1.Substring(1).SequenceEqual(s1.Trim('a')));
                Assert.True(s1.Substring(1).SequenceEqual(s1.TrimStart('a')));
                Assert.True(s1.SequenceEqual(s1.TrimEnd('a')));

                ReadOnlySpan<char> span = s1.AsSpan();
                Assert.True(span.Slice(1).SequenceEqual(span.Trim('a')));
                Assert.True(span.Slice(1).SequenceEqual(span.TrimStart('a')));
                Assert.True(span.SequenceEqual(span.TrimEnd('a')));
            }
        }

        [Fact]
        public static void TrimCharacterAtEnd()
        {
            for (int length = 2; length < 32; length++)
            {
                char[] a = new char[length];
                for (int i = 0; i < length; i++)
                {
                    a[i] = 'b';
                }
                a[length - 1] = 'a';

                string s1 = new string(a);
                Assert.True(s1.Substring(0, length - 1).SequenceEqual(s1.Trim('a')));
                Assert.True(s1.SequenceEqual(s1.TrimStart('a')));
                Assert.True(s1.Substring(0, length - 1).SequenceEqual(s1.TrimEnd('a')));

                ReadOnlySpan<char> span = s1.AsSpan();
                Assert.True(span.Slice(0, length - 1).SequenceEqual(span.Trim('a')));
                Assert.True(span.SequenceEqual(span.TrimStart('a')));
                Assert.True(span.Slice(0, length - 1).SequenceEqual(span.TrimEnd('a')));
            }
        }

        [Fact]
        public static void TrimCharacterAtStartAndEnd()
        {
            for (int length = 3; length < 32; length++)
            {
                char[] a = new char[length];
                for (int i = 0; i < length; i++)
                {
                    a[i] = 'b';
                }
                a[0] = 'a';
                a[length - 1] = 'a';

                string s1 = new string(a);
                Assert.True(s1.Substring(1, length - 2).SequenceEqual(s1.Trim('a')));
                Assert.True(s1.Substring(1).SequenceEqual(s1.TrimStart('a')));
                Assert.True(s1.Substring(0, length - 1).SequenceEqual(s1.TrimEnd('a')));

                ReadOnlySpan<char> span = s1.AsSpan();
                Assert.True(span.Slice(1, length - 2).SequenceEqual(span.Trim('a')));
                Assert.True(span.Slice(1).SequenceEqual(span.TrimStart('a')));
                Assert.True(span.Slice(0, length - 1).SequenceEqual(span.TrimEnd('a')));
            }
        }

        [Fact]
        public static void TrimCharacterInMiddle()
        {
            for (int length = 3; length < 32; length++)
            {
                char[] a = new char[length];
                for (int i = 0; i < length; i++)
                {
                    a[i] = 'b';
                }
                a[1] = 'a';

                string s1 = new string(a);
                Assert.True(s1.SequenceEqual(s1.Trim('a')));
                Assert.True(s1.SequenceEqual(s1.TrimStart('a')));
                Assert.True(s1.SequenceEqual(s1.TrimEnd('a')));

                ReadOnlySpan<char> span = new ReadOnlySpan<char>(a);
                Assert.True(span.SequenceEqual(span.Trim('a')));
                Assert.True(span.SequenceEqual(span.TrimStart('a')));
                Assert.True(span.SequenceEqual(span.TrimEnd('a')));
            }
        }

        [Fact]
        public static void TrimCharacterMultipleTimes()
        {
            for (int length = 3; length < 32; length++)
            {
                char[] a = new char[length];
                for (int i = 0; i < length; i++)
                {
                    a[i] = 'b';
                }
                a[0] = 'a';
                a[length - 1] = 'a';

                string s1 = new string(a);
                string trimResultString = s1.Trim('a');
                string trimStartResultString = s1.TrimStart('a');
                string trimEndResultString = s1.TrimEnd('a');
                Assert.True(s1.Substring(1, length - 2).SequenceEqual(trimResultString));
                Assert.True(s1.Substring(1).SequenceEqual(trimStartResultString));
                Assert.True(s1.Substring(0, length - 1).SequenceEqual(trimEndResultString));

                // 2nd attempt should do nothing
                Assert.True(trimResultString.SequenceEqual(trimResultString.Trim('a')));
                Assert.True(trimStartResultString.SequenceEqual(trimStartResultString.TrimStart('a')));
                Assert.True(trimEndResultString.SequenceEqual(trimEndResultString.TrimEnd('a')));

                ReadOnlySpan<char> span = s1.AsSpan();
                ReadOnlySpan<char> trimResult = span.Trim('a');
                ReadOnlySpan<char> trimStartResult = span.TrimStart('a');
                ReadOnlySpan<char> trimEndResult = span.TrimEnd('a');
                Assert.True(span.Slice(1, length - 2).SequenceEqual(trimResult));
                Assert.True(span.Slice(1).SequenceEqual(trimStartResult));
                Assert.True(span.Slice(0, length - 1).SequenceEqual(trimEndResult));

                // 2nd attempt should do nothing
                Assert.True(trimResult.SequenceEqual(trimResult.Trim('a')));
                Assert.True(trimStartResult.SequenceEqual(trimStartResult.TrimStart('a')));
                Assert.True(trimEndResult.SequenceEqual(trimEndResult.TrimEnd('a')));
            }
        }

        [Fact]
        public static void MakeSureNoTrimCharacterChecksGoOutOfRange()
        {
            for (int length = 3; length < 64; length++)
            {
                char[] first = new char[length];
                first[0] = 'a';
                first[length - 1] = 'a';

                string s1 = new string(first, 1, length - 2);
                Assert.True(s1.SequenceEqual(s1.Trim('a')));
                Assert.True(s1.SequenceEqual(s1.TrimStart('a')));
                Assert.True(s1.SequenceEqual(s1.TrimEnd('a')));

                ReadOnlySpan<char> span = s1.AsSpan();
                Assert.True(span.SequenceEqual(span.Trim('a')));
                Assert.True(span.SequenceEqual(span.TrimStart('a')));
                Assert.True(span.SequenceEqual(span.TrimEnd('a')));
            }
        }

        [Fact]
        public static void ZeroLengthTrimCharacters()
        {
            string s1 = string.Empty;
            char[] trimCharsString = Array.Empty<char>();
            Assert.True(s1.SequenceEqual(s1.Trim(trimCharsString)));
            Assert.True(s1.SequenceEqual(s1.TrimStart(trimCharsString)));
            Assert.True(s1.SequenceEqual(s1.TrimEnd(trimCharsString)));

            char[] chars = { 'a', 'b', 'c', 'd', 'e' };
            trimCharsString = chars;
            Assert.True(s1.SequenceEqual(s1.Trim(trimCharsString)));
            Assert.True(s1.SequenceEqual(s1.TrimStart(trimCharsString)));
            Assert.True(s1.SequenceEqual(s1.TrimEnd(trimCharsString)));

            string emptyString = string.Empty;
            char[] trimCharsArrayFromString = "abcde".ToCharArray();
            Assert.True(emptyString.SequenceEqual(emptyString.Trim(trimCharsArrayFromString)));
            Assert.True(emptyString.SequenceEqual(emptyString.TrimStart(trimCharsArrayFromString)));
            Assert.True(emptyString.SequenceEqual(emptyString.TrimEnd(trimCharsArrayFromString)));

            ReadOnlySpan<char> span = s1.AsSpan();
            ReadOnlySpan<char> trimChars = trimCharsString.AsSpan();
            Assert.True(span.SequenceEqual(span.Trim(trimChars)));
            Assert.True(span.SequenceEqual(span.TrimStart(trimChars)));
            Assert.True(span.SequenceEqual(span.TrimEnd(trimChars)));

            trimChars = trimCharsString.AsSpan();
            Assert.True(span.SequenceEqual(span.Trim(trimChars)));
            Assert.True(span.SequenceEqual(span.TrimStart(trimChars)));
            Assert.True(span.SequenceEqual(span.TrimEnd(trimChars)));

            ReadOnlySpan<char> stringSpan = s1.AsSpan();
            ReadOnlySpan<char> trimCharsFromString = trimCharsArrayFromString.AsSpan();
            Assert.True(stringSpan.SequenceEqual(stringSpan.Trim(trimCharsFromString)));
            Assert.True(stringSpan.SequenceEqual(stringSpan.TrimStart(trimCharsFromString)));
            Assert.True(stringSpan.SequenceEqual(stringSpan.TrimEnd(trimCharsFromString)));
        }

        [Fact]
        public static void NoTrimCharacters()
        {
            char[] trimCharsString = Array.Empty<char>();
            ReadOnlySpan<char> trimChars = trimCharsString.AsSpan();
            for (int length = 0; length < 32; length++)
            {
                char[] a = new char[length];
                for (int i = 0; i < length; i++)
                {
                    a[i] = 'f';
                }
                string s1 = new string(a);
                Assert.True(s1.SequenceEqual(s1.Trim(trimCharsString)));
                Assert.True(s1.SequenceEqual(s1.TrimStart(trimCharsString)));
                Assert.True(s1.SequenceEqual(s1.TrimEnd(trimCharsString)));

                ReadOnlySpan<char> span = s1.AsSpan();
                Assert.True(span.SequenceEqual(span.Trim(trimChars)));
                Assert.True(span.SequenceEqual(span.TrimStart(trimChars)));
                Assert.True(span.SequenceEqual(span.TrimEnd(trimChars)));
            }

            char[] chars = { 'a', 'b', 'c', 'd', 'e' };
            for (int length = 0; length < 32; length++)
            {
                char[] a = new char[length];
                for (int i = 0; i < length; i++)
                {
                    a[i] = 'f';
                }
                string s2 = new string(a);
                Assert.True(s2.SequenceEqual(s2.Trim(chars)));
                Assert.True(s2.SequenceEqual(s2.TrimStart(chars)));
                Assert.True(s2.SequenceEqual(s2.TrimEnd(chars)));

                ReadOnlySpan<char> span = s2.AsSpan();
                Assert.True(span.SequenceEqual(span.Trim(chars)));
                Assert.True(span.SequenceEqual(span.TrimStart(chars)));
                Assert.True(span.SequenceEqual(span.TrimEnd(chars)));
            }

            string s3 = "ffghifhig";
            char[] trimCharsFromString = "abcde".ToCharArray();
            Assert.True(s3.SequenceEqual(s3.Trim(trimCharsFromString)));
            Assert.True(s3.SequenceEqual(s3.TrimStart(trimCharsFromString)));
            Assert.True(s3.SequenceEqual(s3.TrimEnd(trimCharsFromString)));

            ReadOnlySpan<char> stringSpan = s3.AsSpan();
            ReadOnlySpan<char> trimCharsFromStringSpan = trimCharsFromString.AsSpan();
            Assert.True(stringSpan.SequenceEqual(stringSpan.Trim(trimCharsFromStringSpan)));
            Assert.True(stringSpan.SequenceEqual(stringSpan.TrimStart(trimCharsFromStringSpan)));
            Assert.True(stringSpan.SequenceEqual(stringSpan.TrimEnd(trimCharsFromStringSpan)));
        }

        [Fact]
        public static void OnlyTrimCharacters()
        {
            char[] chars = { 'a', 'b', 'c', 'd', 'e' };
            for (int length = 0; length < 32; length++)
            {
                char[] a = new char[length];
                for (int i = 0; i < length; i++)
                {
                    a[i] = chars[i % chars.Length];
                }

                string s1 = new string(a);
                Assert.True(string.Empty.SequenceEqual(s1.Trim(chars)), "G: " + length);
                Assert.True(string.Empty.SequenceEqual(s1.TrimStart(chars)), "H: " + length);
                Assert.True(string.Empty.SequenceEqual(s1.TrimEnd(chars)), "I: " + length);

                ReadOnlySpan<char> span = s1.AsSpan();
                Assert.True(ReadOnlySpan<char>.Empty.SequenceEqual(span.Trim(chars)), "G: " + length);
                Assert.True(ReadOnlySpan<char>.Empty.SequenceEqual(span.TrimStart(chars)), "H: " + length);
                Assert.True(ReadOnlySpan<char>.Empty.SequenceEqual(span.TrimEnd(chars)), "I: " + length);
            }

            string s2 = "babedebcabba";
            char[] trimCharsString = "abcde".ToCharArray();
            Assert.True(string.Empty.SequenceEqual(s2.Trim(trimCharsString)), "J");
            Assert.True(string.Empty.SequenceEqual(s2.TrimStart(trimCharsString)), "K");
            Assert.True(string.Empty.SequenceEqual(s2.TrimEnd(trimCharsString)), "L");

            ReadOnlySpan<char> stringSpan = s2.AsSpan();
            ReadOnlySpan<char> trimChars = trimCharsString.AsSpan();
            Assert.True(ReadOnlySpan<char>.Empty.SequenceEqual(stringSpan.Trim(trimChars)), "J");
            Assert.True(ReadOnlySpan<char>.Empty.SequenceEqual(stringSpan.TrimStart(trimChars)), "K");
            Assert.True(ReadOnlySpan<char>.Empty.SequenceEqual(stringSpan.TrimEnd(trimChars)), "L");
        }

        [Fact]
        public static void TrimCharactersAtStart()
        {
            char[] chars = { 'a', 'b', 'c', 'd', 'e' };
            for (int length = 2; length < 32; length++)
            {
                char[] a = new char[length];
                for (int i = 0; i < length; i++)
                {
                    a[i] = 'f';
                }
                a[0] = 'c';
                string s1 = new string(a);
                Assert.True(s1.Substring(1).SequenceEqual(s1.Trim(chars)), "A: " + length);
                Assert.True(s1.Substring(1).SequenceEqual(s1.TrimStart(chars)), "B: " + length);
                Assert.True(s1.SequenceEqual(s1.TrimEnd(chars)), "C: " + length);

                ReadOnlySpan<char> span = s1.AsSpan();
                Assert.True(span.Slice(1).SequenceEqual(span.Trim(chars)), "A: " + length);
                Assert.True(span.Slice(1).SequenceEqual(span.TrimStart(chars)), "B: " + length);
                Assert.True(span.SequenceEqual(span.TrimEnd(chars)), "C: " + length);
            }

            string s2 = "babffffff";
            char[] trimCharsString = "abcde".ToCharArray();
            Assert.True(s2.Substring(3).SequenceEqual(s2.Trim(trimCharsString)), "D");
            Assert.True(s2.Substring(3).SequenceEqual(s2.TrimStart(trimCharsString)), "E");
            Assert.True(s2.SequenceEqual(s2.TrimEnd(trimCharsString)), "F");

            ReadOnlySpan<char> stringSpan = s2.AsSpan();
            ReadOnlySpan<char> trimChars = trimCharsString.AsSpan();
            Assert.True(stringSpan.Slice(3).SequenceEqual(stringSpan.Trim(trimChars)), "D");
            Assert.True(stringSpan.Slice(3).SequenceEqual(stringSpan.TrimStart(trimChars)), "E");
            Assert.True(stringSpan.SequenceEqual(stringSpan.TrimEnd(trimChars)), "F");
        }

        [Fact]
        public static void TrimCharactersAtEnd()
        {
            char[] chars = { 'a', 'b', 'c', 'd', 'e' };
            for (int length = 2; length < 32; length++)
            {
                char[] a = new char[length];
                for (int i = 0; i < length; i++)
                {
                    a[i] = 'f';
                }
                a[length - 1] = 'c';

                string s1 = new string(a);
                Assert.True(s1.Substring(0, length - 1).SequenceEqual(s1.Trim(chars)));
                Assert.True(s1.SequenceEqual(s1.TrimStart(chars)));
                Assert.True(s1.Substring(0, length - 1).SequenceEqual(s1.TrimEnd(chars)));

                ReadOnlySpan<char> span = new ReadOnlySpan<char>(a);
                Assert.True(span.Slice(0, length - 1).SequenceEqual(span.Trim(chars)));
                Assert.True(span.SequenceEqual(span.TrimStart(chars)));
                Assert.True(span.Slice(0, length - 1).SequenceEqual(span.TrimEnd(chars)));
            }

            string s2 = "fffffcced";
            char[] trimCharsString = "abcde".ToCharArray();
            Assert.True(s2.Substring(0, 5).SequenceEqual(s2.Trim(trimCharsString)));
            Assert.True(s2.SequenceEqual(s2.TrimStart(trimCharsString)));
            Assert.True(s2.Substring(0, 5).SequenceEqual(s2.TrimEnd(trimCharsString)));

            ReadOnlySpan<char> stringSpan = s2.AsSpan();
            ReadOnlySpan<char> trimChars = trimCharsString.AsSpan();
            Assert.True(stringSpan.Slice(0, 5).SequenceEqual(stringSpan.Trim(trimChars)));
            Assert.True(stringSpan.SequenceEqual(stringSpan.TrimStart(trimChars)));
            Assert.True(stringSpan.Slice(0, 5).SequenceEqual(stringSpan.TrimEnd(trimChars)));
        }

        [Fact]
        public static void TrimCharactersAtStartAndEnd()
        {
            char[] chars = { 'a', 'b', 'c', 'd', 'e' };
            for (int length = 3; length < 32; length++)
            {
                char[] a = new char[length];
                for (int i = 0; i < length; i++)
                {
                    a[i] = 'f';
                }
                a[0] = 'c';
                a[length - 1] = 'c';
                string s1 = new string(a);
                Assert.True(s1.Substring(1, length - 2).SequenceEqual(s1.Trim(chars)));
                Assert.True(s1.Substring(1).SequenceEqual(s1.TrimStart(chars)));
                Assert.True(s1.Substring(0, length - 1).SequenceEqual(s1.TrimEnd(chars)));

                ReadOnlySpan<char> span = s1.AsSpan();
                Assert.True(span.Slice(1, length - 2).SequenceEqual(span.Trim(chars)));
                Assert.True(span.Slice(1).SequenceEqual(span.TrimStart(chars)));
                Assert.True(span.Slice(0, length - 1).SequenceEqual(span.TrimEnd(chars)));
            }

            string s2 = "ccedafffffbdaa";
            char[] trimCharsString = "abcde".ToCharArray();
            Assert.True(s2.Substring(5, 5).SequenceEqual(s2.Trim(trimCharsString)));
            Assert.True(s2.Substring(5).SequenceEqual(s2.TrimStart(trimCharsString)));
            Assert.True(s2.Substring(0, 10).SequenceEqual(s2.TrimEnd(trimCharsString)));

            ReadOnlySpan<char> stringSpan = s2.AsSpan();
            ReadOnlySpan<char> trimChars = trimCharsString.AsSpan();
            Assert.True(stringSpan.Slice(5, 5).SequenceEqual(stringSpan.Trim(trimChars)));
            Assert.True(stringSpan.Slice(5).SequenceEqual(stringSpan.TrimStart(trimChars)));
            Assert.True(stringSpan.Slice(0, 10).SequenceEqual(stringSpan.TrimEnd(trimChars)));
        }

        [Fact]
        public static void TrimCharactersInMiddle()
        {
            char[] chars = { 'a', 'b', 'c', 'd', 'e' };
            for (int length = chars.Length + 2; length < 32; length++)
            {
                char[] a = new char[length];
                for (int i = 0; i < length; i++)
                {
                    a[i] = 'f';
                }
                Array.Copy(chars, 0, a, 1, chars.Length);

                string s1 = new string(a);
                Assert.True(s1.SequenceEqual(s1.Trim(chars)));
                Assert.True(s1.SequenceEqual(s1.TrimStart(chars)));
                Assert.True(s1.SequenceEqual(s1.TrimEnd(chars)));

                ReadOnlySpan<char> span = s1.AsSpan();
                Assert.True(span.SequenceEqual(span.Trim(chars)));
                Assert.True(span.SequenceEqual(span.TrimStart(chars)));
                Assert.True(span.SequenceEqual(span.TrimEnd(chars)));
            }

            string s2 = "fabbacddeeddef";
            char[] trimCharsString = "abcde".ToCharArray();
            Assert.True(s2.SequenceEqual(s2.Trim(trimCharsString)));
            Assert.True(s2.SequenceEqual(s2.TrimStart(trimCharsString)));
            Assert.True(s2.SequenceEqual(s2.TrimEnd(trimCharsString)));

            ReadOnlySpan<char> stringSpan = s2.AsSpan();
            ReadOnlySpan<char> trimChars = trimCharsString.AsSpan();
            Assert.True(stringSpan.SequenceEqual(stringSpan.Trim(trimChars)));
            Assert.True(stringSpan.SequenceEqual(stringSpan.TrimStart(trimChars)));
            Assert.True(stringSpan.SequenceEqual(stringSpan.TrimEnd(trimChars)));
        }

        [Fact]
        public static void TrimCharactersMultipleTimes()
        {
            char[] chars = { 'a', 'b', 'c', 'd', 'e' };
            for (int length = 3; length < 32; length++)
            {
                char[] a = new char[length];
                for (int i = 0; i < length; i++)
                {
                    a[i] = 'f';
                }
                a[0] = 'c';
                a[length - 1] = 'c';

                string s1 = new string(a);
                string trimResultString = s1.Trim(chars);
                string trimStartResultString = s1.TrimStart(chars);
                string trimEndResultString = s1.TrimEnd(chars);
                Assert.True(s1.Substring(1, length - 2).SequenceEqual(trimResultString));
                Assert.True(s1.Substring(1).SequenceEqual(trimStartResultString));
                Assert.True(s1.Substring(0, length - 1).SequenceEqual(trimEndResultString));

                // 2nd attempt should do nothing
                Assert.True(trimResultString.SequenceEqual(trimResultString.Trim(chars)));
                Assert.True(trimStartResultString.SequenceEqual(trimStartResultString.TrimStart(chars)));
                Assert.True(trimEndResultString.SequenceEqual(trimEndResultString.TrimEnd(chars)));

                ReadOnlySpan<char> span = s1.AsSpan();
                ReadOnlySpan<char> trimResult = span.Trim(chars);
                ReadOnlySpan<char> trimStartResult = span.TrimStart(chars);
                ReadOnlySpan<char> trimEndResult = span.TrimEnd(chars);
                Assert.True(span.Slice(1, length - 2).SequenceEqual(trimResult));
                Assert.True(span.Slice(1).SequenceEqual(trimStartResult));
                Assert.True(span.Slice(0, length - 1).SequenceEqual(trimEndResult));

                // 2nd attempt should do nothing
                Assert.True(trimResult.SequenceEqual(trimResult.Trim(chars)));
                Assert.True(trimStartResult.SequenceEqual(trimStartResult.TrimStart(chars)));
                Assert.True(trimEndResult.SequenceEqual(trimEndResult.TrimEnd(chars)));
            }

            string s2 = "ccedafffffbdaa";
            char[] trimCharsString = "abcde".ToCharArray();
            string trimStringResultString = s2.Trim(trimCharsString);
            string trimStartStringResultString = s2.TrimStart(trimCharsString);
            string trimEndStringResultString = s2.TrimEnd(trimCharsString);
            Assert.True(s2.Substring(5, 5).SequenceEqual(trimStringResultString));
            Assert.True(s2.Substring(5).SequenceEqual(trimStartStringResultString));
            Assert.True(s2.Substring(0, 10).SequenceEqual(trimEndStringResultString));

            // 2nd attempt should do nothing
            Assert.True(trimStringResultString.SequenceEqual(trimStringResultString.Trim(trimCharsString)));
            Assert.True(trimStartStringResultString.SequenceEqual(trimStartStringResultString.TrimStart(trimCharsString)));
            Assert.True(trimEndStringResultString.SequenceEqual(trimEndStringResultString.TrimEnd(trimCharsString)));

            ReadOnlySpan<char> stringSpan = s2.AsSpan();
            ReadOnlySpan<char> trimChars = trimCharsString.AsSpan();

            ReadOnlySpan<char> trimStringResult = stringSpan.Trim(trimChars);
            ReadOnlySpan<char> trimStartStringResult = stringSpan.TrimStart(trimChars);
            ReadOnlySpan<char> trimEndStringResult = stringSpan.TrimEnd(trimChars);
            Assert.True(stringSpan.Slice(5, 5).SequenceEqual(trimStringResult));
            Assert.True(stringSpan.Slice(5).SequenceEqual(trimStartStringResult));
            Assert.True(stringSpan.Slice(0, 10).SequenceEqual(trimEndStringResult));

            // 2nd attempt should do nothing
            Assert.True(trimStringResult.SequenceEqual(trimStringResult.Trim(trimChars)));
            Assert.True(trimStartStringResult.SequenceEqual(trimStartStringResult.TrimStart(trimChars)));
            Assert.True(trimEndStringResult.SequenceEqual(trimEndStringResult.TrimEnd(trimChars)));
        }

        [Fact]
        public static void MakeSureNoTrimCharactersChecksGoOutOfRange()
        {
            char[] chars = { 'a', 'b', 'c', 'd', 'e' };
            for (int length = 3; length < 64; length++)
            {
                char[] first = new char[length];
                first[0] = 'f';
                first[length - 1] = 'f';
                string s1 = new string(first, 1, length - 2);
                Assert.Equal(s1.ToArray().Length, s1.Trim(chars).ToArray().Length);
                Assert.True(s1.SequenceEqual(s1.Trim(chars)), "A : " + s1.Length);
                Assert.True(s1.SequenceEqual(s1.TrimStart(chars)), "B :" + s1.Length);
                Assert.True(s1.SequenceEqual(s1.TrimEnd(chars)));

                ReadOnlySpan<char> span = s1.AsSpan();
                Assert.Equal(span.ToArray().Length, span.Trim(chars).ToArray().Length);
                Assert.True(span.SequenceEqual(span.Trim(chars)), "A : " + span.Length);
                Assert.True(span.SequenceEqual(span.TrimStart(chars)), "B :" + span.Length);
                Assert.True(span.SequenceEqual(span.TrimEnd(chars)));
            }

            string testString = "afghijklmnopqrstfe";

            string s2 = testString.Substring(1, testString.Length - 2);
            char[] trimCharsString = "abcde".ToCharArray();
            Assert.True(s2.SequenceEqual(s2.Trim(trimCharsString)));
            Assert.True(s2.SequenceEqual(s2.TrimStart(trimCharsString)));
            Assert.True(s2.SequenceEqual(s2.TrimEnd(trimCharsString)));

            ReadOnlySpan<char> stringSpan = s2.AsSpan();
            ReadOnlySpan<char> trimChars = trimCharsString.AsSpan();
            Assert.True(stringSpan.SequenceEqual(stringSpan.Trim(trimChars)));
            Assert.True(stringSpan.SequenceEqual(stringSpan.TrimStart(trimChars)));
            Assert.True(stringSpan.SequenceEqual(stringSpan.TrimEnd(trimChars)));
        }

        [Fact]
        public static void ZeroLengthTrim()
        {
            string s1 = string.Empty;
            Assert.True(s1.SequenceEqual(s1.Trim()));
            Assert.True(s1.SequenceEqual(s1.TrimStart()));
            Assert.True(s1.SequenceEqual(s1.TrimEnd()));

            ReadOnlySpan<char> span = s1.AsSpan();
            Assert.True(span.SequenceEqual(span.Trim()));
            Assert.True(span.SequenceEqual(span.TrimStart()));
            Assert.True(span.SequenceEqual(span.TrimEnd()));
        }

        [Fact]
        public static void NoWhiteSpaceTrim()
        {
            for (int length = 0; length < 32; length++)
            {
                char[] a = new char[length];
                for (int i = 0; i < length; i++)
                {
                    a[i] = 'a';
                }

                string s1 = new string(a);
                Assert.True(s1.SequenceEqual(s1.Trim()));
                Assert.True(s1.SequenceEqual(s1.TrimStart()));
                Assert.True(s1.SequenceEqual(s1.TrimEnd()));

                ReadOnlySpan<char> span = s1.AsSpan();
                Assert.True(span.SequenceEqual(span.Trim()));
                Assert.True(span.SequenceEqual(span.TrimStart()));
                Assert.True(span.SequenceEqual(span.TrimEnd()));
            }
        }

        [Fact]
        public static void OnlyWhiteSpaceTrim()
        {
            for (int length = 0; length < 32; length++)
            {
                char[] a = new char[length];
                for (int i = 0; i < length; i++)
                {
                    a[i] = ' ';
                }

                string s1 = new string(a);
                Assert.True(string.Empty.SequenceEqual(s1.Trim()));
                Assert.True(string.Empty.SequenceEqual(s1.TrimStart()));
                Assert.True(string.Empty.SequenceEqual(s1.TrimEnd()));

                ReadOnlySpan<char> span = new ReadOnlySpan<char>(a);
                Assert.True(ReadOnlySpan<char>.Empty.SequenceEqual(span.Trim()));
                Assert.True(ReadOnlySpan<char>.Empty.SequenceEqual(span.TrimStart()));
                Assert.True(ReadOnlySpan<char>.Empty.SequenceEqual(span.TrimEnd()));
            }
        }

        [Fact]
        public static void WhiteSpaceAtStartTrim()
        {
            for (int length = 2; length < 32; length++)
            {
                char[] a = new char[length];
                for (int i = 0; i < length; i++)
                {
                    a[i] = 'a';
                }
                a[0] = ' ';

                string s1 = new string(a);
                Assert.True(s1.Substring(1).SequenceEqual(s1.Trim()));
                Assert.True(s1.Substring(1).SequenceEqual(s1.TrimStart()));
                Assert.True(s1.SequenceEqual(s1.TrimEnd()));

                ReadOnlySpan<char> span = s1.AsSpan();
                Assert.True(span.Slice(1).SequenceEqual(span.Trim()));
                Assert.True(span.Slice(1).SequenceEqual(span.TrimStart()));
                Assert.True(span.SequenceEqual(span.TrimEnd()));
            }
        }

        [Fact]
        public static void WhiteSpaceAtEndTrim()
        {
            for (int length = 2; length < 32; length++)
            {
                char[] a = new char[length];
                for (int i = 0; i < length; i++)
                {
                    a[i] = 'a';
                }
                a[length - 1] = ' ';

                string s1 = new string(a);
                Assert.True(s1.Substring(0, length - 1).SequenceEqual(s1.Trim()));
                Assert.True(s1.SequenceEqual(s1.TrimStart()));
                Assert.True(s1.Substring(0, length - 1).SequenceEqual(s1.TrimEnd()));

                ReadOnlySpan<char> span = s1.AsSpan();
                Assert.True(span.Slice(0, length - 1).SequenceEqual(span.Trim()));
                Assert.True(span.SequenceEqual(span.TrimStart()));
                Assert.True(span.Slice(0, length - 1).SequenceEqual(span.TrimEnd()));
            }
        }

        [Fact]
        public static void WhiteSpaceAtStartAndEndTrim()
        {
            for (int length = 3; length < 32; length++)
            {
                char[] a = new char[length];
                for (int i = 0; i < length; i++)
                {
                    a[i] = 'a';
                }
                a[0] = ' ';
                a[length - 1] = ' ';

                string s1 = new string(a);
                Assert.True(s1.Substring(1, length - 2).SequenceEqual(s1.Trim()));
                Assert.True(s1.Substring(1).SequenceEqual(s1.TrimStart()));
                Assert.True(s1.Substring(0, length - 1).SequenceEqual(s1.TrimEnd()));

                ReadOnlySpan<char> span = s1.AsSpan();
                Assert.True(span.Slice(1, length - 2).SequenceEqual(span.Trim()));
                Assert.True(span.Slice(1).SequenceEqual(span.TrimStart()));
                Assert.True(span.Slice(0, length - 1).SequenceEqual(span.TrimEnd()));
            }
        }

        [Fact]
        public static void WhiteSpaceInMiddleTrim()
        {
            for (int length = 3; length < 32; length++)
            {
                char[] a = new char[length];
                for (int i = 0; i < length; i++)
                {
                    a[i] = 'a';
                }
                a[1] = ' ';

                string s1 = new string(a);
                Assert.True(s1.SequenceEqual(s1.Trim()));
                Assert.True(s1.SequenceEqual(s1.TrimStart()));
                Assert.True(s1.SequenceEqual(s1.TrimEnd()));

                ReadOnlySpan<char> span = s1.AsSpan();
                Assert.True(span.SequenceEqual(span.Trim()));
                Assert.True(span.SequenceEqual(span.TrimStart()));
                Assert.True(span.SequenceEqual(span.TrimEnd()));
            }
        }

        [Fact]
        public static void TrimWhiteSpaceMultipleTimes()
        {
            for (int length = 3; length < 32; length++)
            {
                char[] a = new char[length];
                for (int i = 0; i < length; i++)
                {
                    a[i] = 'a';
                }
                a[0] = ' ';
                a[length - 1] = ' ';

                string s1 = new string(a);
                string trimResultString = s1.Trim();
                string trimStartResultString = s1.TrimStart();
                string trimEndResultString = s1.TrimEnd();
                Assert.True(s1.Substring(1, length - 2).SequenceEqual(trimResultString));
                Assert.True(s1.Substring(1).SequenceEqual(trimStartResultString));
                Assert.True(s1.Substring(0, length - 1).SequenceEqual(trimEndResultString));

                // 2nd attempt should do nothing
                Assert.True(trimResultString.SequenceEqual(trimResultString.Trim()));
                Assert.True(trimStartResultString.SequenceEqual(trimStartResultString.TrimStart()));
                Assert.True(trimEndResultString.SequenceEqual(trimEndResultString.TrimEnd()));

                ReadOnlySpan<char> span = s1.AsSpan();
                ReadOnlySpan<char> trimResult = span.Trim();
                ReadOnlySpan<char> trimStartResult = span.TrimStart();
                ReadOnlySpan<char> trimEndResult = span.TrimEnd();
                Assert.True(span.Slice(1, length - 2).SequenceEqual(trimResult));
                Assert.True(span.Slice(1).SequenceEqual(trimStartResult));
                Assert.True(span.Slice(0, length - 1).SequenceEqual(trimEndResult));

                // 2nd attempt should do nothing
                Assert.True(trimResult.SequenceEqual(trimResult.Trim()));
                Assert.True(trimStartResult.SequenceEqual(trimStartResult.TrimStart()));
                Assert.True(trimEndResult.SequenceEqual(trimEndResult.TrimEnd()));
            }
        }

        [Fact]
        public static void MakeSureNoTrimChecksGoOutOfRange()
        {
            for (int length = 3; length < 64; length++)
            {
                char[] first = new char[length];
                first[0] = ' ';
                first[length - 1] = ' ';

                string s1 = new string(first, 1, length - 2);
                Assert.True(s1.SequenceEqual(s1.Trim()));
                Assert.True(s1.SequenceEqual(s1.TrimStart()));
                Assert.True(s1.SequenceEqual(s1.TrimEnd()));

                ReadOnlySpan<char> span = s1.AsSpan();
                Assert.True(span.SequenceEqual(span.Trim()));
                Assert.True(span.SequenceEqual(span.TrimStart()));
                Assert.True(span.SequenceEqual(span.TrimEnd()));
            }
        }

        [Fact]
        public static void EqualityOperators()
        {
            var s1 = new string(new char[] { 'a' });
            var s1a = new string(new char[] { 'a' });
            var s2 = new string(new char[] { 'b' });

            Assert.True(s1 == s1a);
            Assert.False(s1 != s1a);

            Assert.False(s1 == s2);
            Assert.True(s1 != s2);
        }

        public static IEnumerable<object[]> AllSubstringsAndComparisons(string source)
        {
            var comparisons = new StringComparison[]
            {
                StringComparison.CurrentCulture,
                StringComparison.CurrentCultureIgnoreCase,
                StringComparison.Ordinal,
                StringComparison.OrdinalIgnoreCase
            };

            foreach (StringComparison comparison in comparisons)
            {
                for (int i = 0; i <= source.Length; i++)
                {
                    for (int subLen = source.Length - i; subLen >= 0; subLen--)
                    {
                        yield return new object[] { source, source.Substring(i, subLen), i, comparison };
                    }
                }

                for (int i = 0; i <= source.Length; i++)
                {
                    yield return new object[] { "", source.Substring(i), 0, comparison };
                }
            }
        }

        private class ObjectWithNullToString
        {
            public override string ToString() => null;
        }

        private class TestFormatter : IFormatProvider, ICustomFormatter
        {
            public object GetFormat(Type formatType)
            {
                return formatType == typeof(ICustomFormatter) ? this : null;
            }

            public string Format(string format, object arg, IFormatProvider formatProvider)
            {
                return "Test: " + format + ": " + arg;
            }
        }

        public static IEnumerable<object[]> Compare_TestData()
        {
            //                           str1               str2          culture  ignorecase   expected
            yield return new object[] { "abcd",             "ABcd",       "en-US",    false,       -1  };
            yield return new object[] { "abcd",             "ABcd",       null,       false,       -1  };
            yield return new object[] { "ABcd",             "abcd",       "en-US",    false,        1  };
            yield return new object[] { "ABcd",             "abcd",       null,       false,        1  };
            yield return new object[] { "abcd",             "ABcd",       "en-US",    true,         0  };
            yield return new object[] { "abcd",             "ABcd",       null,       true,         0  };
            yield return new object[] { "latin i",         "Latin I",     "tr-TR",    false,        1  };
            yield return new object[] { "latin i",         "Latin I",     "tr-TR",    true,         1  };
            yield return new object[] { "turkish \u0130",   "Turkish i",  "tr-TR",    true,         0  };
            yield return new object[] { "turkish \u0131",   "Turkish I",  "tr-TR",    true,         0  };
            yield return new object[] { null,               null,         "en-us",    true,         0  };
            yield return new object[] { null,               null,         null,       true,         0  };
            yield return new object[] { null,               "",           "en-us",    true,        -1  };
            yield return new object[] { null,               "",           null,       true,        -1  };
            yield return new object[] { "",                 null,         "en-us",    true,         1  };
            yield return new object[] { "",                 null,         null,       true,         1  };
        }

        public static IEnumerable<object[]> UpperLowerCasing_TestData()
        {
            //                          lower                upper          Culture
            yield return new object[] { "abcd",             "ABCD",         "en-US" };
            yield return new object[] { "abcd",             "ABCD",         null };
            yield return new object[] { "latin i",          "LATIN I",      "en-US" };
            yield return new object[] { "latin i",          "LATIN I",      null };
            yield return new object[] { "",                 "",             null };
            yield return new object[] { "turky \u0131",     "TURKY I",      "tr-TR" };
            yield return new object[] { "turky i",          "TURKY \u0130", "tr-TR" };
            yield return new object[] { "\ud801\udc29",     PlatformDetection.IsWindows7 ? "\ud801\udc29" : "\ud801\udc01", "en-US" };
        }

        public static IEnumerable<object[]> StartEndWith_TestData()
        {
            //                           str1                    Start      End     Culture  ignorecase   expected
            yield return new object[] { "abcd",                  "abcd",    "abcd", "en-US",    false,       true   };
            yield return new object[] { "abcd",                  "abcd",    "abcd", "en-US",    true,        true   };
            yield return new object[] { "abcd",                  "AB",      "CD",   "en-US",    false,       false  };
            yield return new object[] { "abcd",                  "AB",      "CD",   null,       false,       false  };
            yield return new object[] { "ABcd",                  "ab",      "CD",   "en-US",    false,       false  };
            yield return new object[] { "abcd",                  "AB",      "CD",   "en-US",    true,        true   };
            yield return new object[] { "i latin i",             "I Latin", "I",    "tr-TR",    false,       false  };
            yield return new object[] { "i latin i",             "I Latin", "I",    "tr-TR",    true,        false  };
            yield return new object[] { "\u0130 turkish \u0130", "i",       "i",    "tr-TR",    true,        true   };
            yield return new object[] { "\u0131 turkish \u0131", "I",       "I",    "tr-TR",    true,        true   };
        }

        [Theory]
        [MemberData(nameof(Compare_TestData))]
        public static void CompareTest(string aS1, string aS2, string aCultureName, bool aIgnoreCase, int aExpected)
        {
            const string nullPlaceholder = "<null>";
            RemoteExecutor.Invoke((string s1, string s2, string cultureName, string bIgnoreCase, string iExpected) => {
                if (s1 == nullPlaceholder)
                    s1 = null;

                if (s2 == nullPlaceholder)
                    s2 = null;

                if (cultureName == nullPlaceholder)
                    cultureName = null;

                bool ignoreCase = bool.Parse(bIgnoreCase);
                int expected = int.Parse(iExpected);

                CultureInfo ci = cultureName != null ? CultureInfo.GetCultureInfo(cultureName) : null;
                CompareOptions ignoreCaseOption = ignoreCase ? CompareOptions.IgnoreCase : CompareOptions.None;

                Assert.Equal(expected, String.Compare(s1, s2, ignoreCase, ci));
                Assert.Equal(expected, String.Compare(s1, 0, s2, 0, s1 == null ? 0 : s1.Length, ignoreCase, ci));
                Assert.Equal(expected, String.Compare(s1, 0, s2, 0, s1 == null ? 0 : s1.Length, ci, ignoreCaseOption));

                Assert.Equal(expected, String.Compare(s1, s2, ci, ignoreCaseOption));
                Assert.Equal(String.Compare(s1, s2, StringComparison.Ordinal), String.Compare(s1, s2, ci, CompareOptions.Ordinal));
                Assert.Equal(String.Compare(s1, s2, StringComparison.OrdinalIgnoreCase), String.Compare(s1, s2, ci, CompareOptions.OrdinalIgnoreCase));

                if (ci != null)
                {
                    CultureInfo.CurrentCulture = ci;
                    Assert.Equal(expected, String.Compare(s1, 0, s2, 0, s1 == null ? 0 : s1.Length, ignoreCase));
                }

                return RemoteExecutor.SuccessExitCode;
            }, aS1 ?? nullPlaceholder, aS2 ?? nullPlaceholder, aCultureName ?? nullPlaceholder, aIgnoreCase.ToString(), aExpected.ToString()).Dispose();
        }

        [Theory]
        [MemberData(nameof(UpperLowerCasing_TestData))]
        public static void CasingTest(string lowerForm, string upperForm, string cultureName)
        {
            CultureInfo ci = cultureName != null ? CultureInfo.GetCultureInfo(cultureName) : null;
            Assert.Equal(lowerForm, upperForm.ToLower(ci));
            Assert.Equal(upperForm, lowerForm.ToUpper(ci));

            Span<char> destinationLower = new char[upperForm.Length];
            Span<char> destinationUpper = new char[lowerForm.Length];

            Assert.Equal(upperForm.Length, upperForm.AsSpan().ToLower(destinationLower, ci));
            Assert.Equal(lowerForm.Length, lowerForm.AsSpan().ToUpper(destinationUpper, ci));

            Assert.Equal(upperForm.ToLower(ci), destinationLower.ToString());
            Assert.Equal(lowerForm.ToUpper(ci), destinationUpper.ToString());

            Assert.Equal(lowerForm, lowerForm.AsSpan().ToString());
            Assert.Equal(upperForm, upperForm.AsSpan().ToString());
        }

        [Theory]
        [MemberData(nameof(StartEndWith_TestData))]
        public static void StartEndWithTest(string source, string start, string end, string cultureName, bool ignoreCase, bool expected)
        {
             CultureInfo ci = cultureName != null ? CultureInfo.GetCultureInfo(cultureName) : null;
             Assert.Equal(expected, source.StartsWith(start, ignoreCase, ci));
             Assert.Equal(expected, source.EndsWith(end, ignoreCase, ci));
        }

        [Fact]
        public static void StartEndNegativeTest()
        {
            AssertExtensions.Throws<ArgumentNullException>("value", () => "".StartsWith(null, true, null));
            AssertExtensions.Throws<ArgumentNullException>("value", () => "".EndsWith(null, true, null));
        }

        [Fact]
        public static unsafe void Ctor_SByte()
        {
            string s = "This is a string constructor test";
            byte[] encodedBytes = Encoding.Default.GetBytes(s);
            fixed (byte* pBytes = encodedBytes)
            {
                Assert.Equal(s, new string((sbyte*)pBytes));
                Assert.Equal(s, new string((sbyte*)pBytes, 0, encodedBytes.Length));
                Assert.Equal(s, new string((sbyte*)pBytes, 0, encodedBytes.Length, Encoding.Default));
            }

            s = "This is some string \u0393\u0627\u3400\u0440\u1100";
            encodedBytes = Encoding.UTF8.GetBytes(s);
            fixed (byte* pBytes = encodedBytes)
            {
                Assert.Equal(s, new string((sbyte*)pBytes, 0, encodedBytes.Length, Encoding.UTF8));
            }

            fixed (byte* pBytes = new byte[1] { 0 })
            {
                Assert.Equal(string.Empty, new string((sbyte*)pBytes));
                Assert.Equal(string.Empty, new string((sbyte*)pBytes, 0, 0));
                Assert.Equal(string.Empty, new string((sbyte*)pBytes, 0, 0, Encoding.UTF8));
            }
        }

        [Fact]
        public static void StartsWithMatchDifferentSpans_StringComparison()
        {
            char[] a = { '4', '5', '6', '7' };
            char[] b = { '4', '5', '6' };

            string s1 = new string(a, 0, 3);
            string s2 = new string(b, 0, 3);
            Assert.True(s1.StartsWith(s2, StringComparison.Ordinal));

            Assert.True(s1.StartsWith(s2, StringComparison.CurrentCulture));
            Assert.True(s1.StartsWith(s2, StringComparison.CurrentCultureIgnoreCase));
            Assert.True(s1.StartsWith(s2, StringComparison.InvariantCulture));
            Assert.True(s1.StartsWith(s2, StringComparison.InvariantCultureIgnoreCase));
            Assert.True(s1.StartsWith(s2, StringComparison.OrdinalIgnoreCase));

            ReadOnlySpan<char> span = s1.AsSpan();
            ReadOnlySpan<char> slice = s2.AsSpan();
            Assert.True(span.StartsWith(slice, StringComparison.Ordinal));

            Assert.True(span.StartsWith(slice, StringComparison.CurrentCulture));
            Assert.True(span.StartsWith(slice, StringComparison.CurrentCultureIgnoreCase));
            Assert.True(span.StartsWith(slice, StringComparison.InvariantCulture));
            Assert.True(span.StartsWith(slice, StringComparison.InvariantCultureIgnoreCase));
            Assert.True(span.StartsWith(slice, StringComparison.OrdinalIgnoreCase));
        }

        [Fact]
        public static void StartsWithNoMatch_StringComparison()
        {
            for (int length = 1; length < 150; length++)
            {
                for (int mismatchIndex = 0; mismatchIndex < length; mismatchIndex++)
                {
                    var first = new char[length];
                    var second = new char[length];
                    for (int i = 0; i < length; i++)
                    {
                        first[i] = second[i] = (char)(i + 1);
                    }

                    second[mismatchIndex] = (char)(second[mismatchIndex] + 1);

                    string s1 = new string(first);
                    string s2 = new string(second);
                    Assert.False(s1.StartsWith(s2, StringComparison.Ordinal));

                    Assert.False(s1.StartsWith(s2, StringComparison.OrdinalIgnoreCase));

                    // Different behavior depending on OS
                    Assert.Equal(
                        s1.ToString().StartsWith(s2.ToString(), StringComparison.CurrentCulture),
                        s1.StartsWith(s2, StringComparison.CurrentCulture));
                    Assert.Equal(
                        s1.ToString().StartsWith(s2.ToString(), StringComparison.CurrentCultureIgnoreCase),
                        s1.StartsWith(s2, StringComparison.CurrentCultureIgnoreCase));
                    Assert.Equal(
                        s1.ToString().StartsWith(s2.ToString(), StringComparison.InvariantCulture),
                        s1.StartsWith(s2, StringComparison.InvariantCulture));
                    Assert.Equal(
                        s1.ToString().StartsWith(s2.ToString(), StringComparison.InvariantCultureIgnoreCase),
                        s1.StartsWith(s2, StringComparison.InvariantCultureIgnoreCase));

                    ReadOnlySpan<char> firstSpan = s1.AsSpan();
                    ReadOnlySpan<char> secondSpan = s2.AsSpan();
                    Assert.False(firstSpan.StartsWith(secondSpan, StringComparison.Ordinal));

                    Assert.False(firstSpan.StartsWith(secondSpan, StringComparison.OrdinalIgnoreCase));

                    // Different behavior depending on OS
                    Assert.Equal(
                        firstSpan.ToString().StartsWith(secondSpan.ToString(), StringComparison.CurrentCulture),
                        firstSpan.StartsWith(secondSpan, StringComparison.CurrentCulture));
                    Assert.Equal(
                        firstSpan.ToString().StartsWith(secondSpan.ToString(), StringComparison.CurrentCultureIgnoreCase),
                        firstSpan.StartsWith(secondSpan, StringComparison.CurrentCultureIgnoreCase));
                    Assert.Equal(
                        firstSpan.ToString().StartsWith(secondSpan.ToString(), StringComparison.InvariantCulture),
                        firstSpan.StartsWith(secondSpan, StringComparison.InvariantCulture));
                    Assert.Equal(
                        firstSpan.ToString().StartsWith(secondSpan.ToString(), StringComparison.InvariantCultureIgnoreCase),
                        firstSpan.StartsWith(secondSpan, StringComparison.InvariantCultureIgnoreCase));
                }
            }
        }

        [Fact]
        public static void MakeSureNoStartsWithChecksGoOutOfRange_StringComparison()
        {
            for (int length = 0; length < 100; length++)
            {
                var first = new char[length + 2];
                first[0] = (char)99;
                first[length + 1] = (char)99;
                var second = new char[length + 2];
                second[0] = (char)100;
                second[length + 1] = (char)100;

                string s1 = new string(first, 1, length);
                string s2 = new string(second, 1, length);
                Assert.True(s1.StartsWith(s2, StringComparison.Ordinal));

                Assert.True(s1.StartsWith(s2, StringComparison.CurrentCulture));
                Assert.True(s1.StartsWith(s2, StringComparison.CurrentCultureIgnoreCase));
                Assert.True(s1.StartsWith(s2, StringComparison.InvariantCulture));
                Assert.True(s1.StartsWith(s2, StringComparison.InvariantCultureIgnoreCase));
                Assert.True(s1.StartsWith(s2, StringComparison.OrdinalIgnoreCase));

                ReadOnlySpan<char> span1 = s1.AsSpan();
                ReadOnlySpan<char> span2 = s2.AsSpan();
                Assert.True(span1.StartsWith(span2, StringComparison.Ordinal));

                Assert.True(span1.StartsWith(span2, StringComparison.CurrentCulture));
                Assert.True(span1.StartsWith(span2, StringComparison.CurrentCultureIgnoreCase));
                Assert.True(span1.StartsWith(span2, StringComparison.InvariantCulture));
                Assert.True(span1.StartsWith(span2, StringComparison.InvariantCultureIgnoreCase));
                Assert.True(span1.StartsWith(span2, StringComparison.OrdinalIgnoreCase));
            }
        }

        [Fact]
        public static void StartsWithUnknownComparisonType_StringComparison()
        {
            string s1 = "456";
            Assert.Throws<ArgumentException>(() => s1.StartsWith(s1, StringComparison.CurrentCulture - 1));
            Assert.Throws<ArgumentException>(() => s1.StartsWith(s1, StringComparison.OrdinalIgnoreCase + 1));
            Assert.Throws<ArgumentException>(() => s1.StartsWith(s1, (StringComparison)6));

            Assert.Throws<ArgumentException>(() => s1.AsSpan().CompareTo(s1.AsSpan(), StringComparison.CurrentCulture - 1));
            Assert.Throws<ArgumentException>(() => s1.AsSpan().CompareTo(s1.AsSpan(), StringComparison.OrdinalIgnoreCase + 1));
            Assert.Throws<ArgumentException>(() => s1.AsSpan().CompareTo(s1.AsSpan(), (StringComparison)6));
        }

        [Fact]
        public static void StartsWithMatchNonOrdinal_StringComparison()
        {
            RemoteExecutor.Invoke(() =>
            {
                string s1 = "abcd";
                string s2 = "aBc";
                Assert.False(s1.StartsWith(s2, StringComparison.Ordinal));
                Assert.True(s1.StartsWith(s2, StringComparison.OrdinalIgnoreCase));

                ReadOnlySpan<char> span = s1.AsSpan();
                ReadOnlySpan<char> value = s2.AsSpan();
                Assert.False(span.StartsWith(value, StringComparison.Ordinal));
                Assert.True(span.StartsWith(value, StringComparison.OrdinalIgnoreCase));

                CultureInfo backupCulture = CultureInfo.CurrentCulture;

                Thread.CurrentThread.CurrentCulture = new CultureInfo("el-GR");

                s1 = "\u03b1\u03b2\u03b3\u03b4";  // αβγδ
                s2 = "\u03b1\u03b2\u03b3"; // αβγ

                Assert.True(s1.StartsWith(s2, StringComparison.CurrentCulture));
                Assert.True(s1.StartsWith(s2, StringComparison.CurrentCultureIgnoreCase));

                span = s1.AsSpan();
                value = s2.AsSpan();

                Assert.True(span.StartsWith(value, StringComparison.CurrentCulture));
                Assert.True(span.StartsWith(value, StringComparison.CurrentCultureIgnoreCase));

                s2 = "\u03b1\u0392\u03b3"; // αΒγ
                Assert.False(s1.StartsWith(s2, StringComparison.CurrentCulture));
                Assert.True(s1.StartsWith(s2, StringComparison.CurrentCultureIgnoreCase));

                value = s2.AsSpan();
                Assert.False(span.StartsWith(value, StringComparison.CurrentCulture));
                Assert.True(span.StartsWith(value, StringComparison.CurrentCultureIgnoreCase));

                Thread.CurrentThread.CurrentCulture = backupCulture;

                s1 = "\u0069\u00df\u0049\u03b4"; // ißIδ
                s2 = "\u0069\u0073\u0073\u0049"; // issI

                Assert.False(s1.StartsWith(s2, StringComparison.Ordinal));
                // Different behavior depending on OS - True on Windows, False on Unix
                Assert.Equal(
                    s1.ToString().StartsWith(s2.ToString(), StringComparison.InvariantCulture),
                    s1.StartsWith(s2, StringComparison.InvariantCulture));
                Assert.Equal(
                    s1.ToString().StartsWith(s2.ToString(), StringComparison.InvariantCultureIgnoreCase),
                    s1.StartsWith(s2, StringComparison.InvariantCultureIgnoreCase));

                span = s1.AsSpan();
                value = s2.AsSpan();

                Assert.False(span.StartsWith(value, StringComparison.Ordinal));
                // Different behavior depending on OS - True on Windows, False on Unix
                Assert.Equal(
                    span.ToString().StartsWith(value.ToString(), StringComparison.InvariantCulture),
                    span.StartsWith(value, StringComparison.InvariantCulture));
                Assert.Equal(
                    span.ToString().StartsWith(value.ToString(), StringComparison.InvariantCultureIgnoreCase),
                    span.StartsWith(value, StringComparison.InvariantCultureIgnoreCase));

                s2 = "\u0049\u0073\u0073\u0049"; // IssI
                Assert.False(s1.StartsWith(s2, StringComparison.OrdinalIgnoreCase));
                Assert.False(s1.StartsWith(s2, StringComparison.InvariantCulture));
                // Different behavior depending on OS - True on Windows, False on Unix
                Assert.Equal(
                    s1.ToString().StartsWith(s2.ToString(), StringComparison.InvariantCultureIgnoreCase),
                    s1.StartsWith(s2, StringComparison.InvariantCultureIgnoreCase));

                value = s2.AsSpan();
                Assert.False(span.StartsWith(value, StringComparison.OrdinalIgnoreCase));
                Assert.False(span.StartsWith(value, StringComparison.InvariantCulture));
                // Different behavior depending on OS - True on Windows, False on Unix
                Assert.Equal(
                    span.ToString().StartsWith(value.ToString(), StringComparison.InvariantCultureIgnoreCase),
                    span.StartsWith(value, StringComparison.InvariantCultureIgnoreCase));
            }).Dispose();
        }

        [Fact]
        public static void StartsWithNoMatchNonOrdinal_StringComparison()
        {
            RemoteExecutor.Invoke(() =>
            {
                string s1 = "abcd";
                string s2 = "aDc";
                Assert.False(s1.StartsWith(s2, StringComparison.Ordinal));
                Assert.False(s1.StartsWith(s2, StringComparison.OrdinalIgnoreCase));

                ReadOnlySpan<char> span = s1.AsSpan();
                ReadOnlySpan<char> value = s2.AsSpan();
                Assert.False(span.StartsWith(value, StringComparison.Ordinal));
                Assert.False(span.StartsWith(value, StringComparison.OrdinalIgnoreCase));

                CultureInfo backupCulture = CultureInfo.CurrentCulture;

                Thread.CurrentThread.CurrentCulture = new CultureInfo("el-GR");

                s1 = "\u03b1\u03b2\u03b3\u03b4"; // αβγδ
                s2 = "\u03b1\u03b4\u03b3"; // αδγ

                Assert.False(s1.StartsWith(s2, StringComparison.CurrentCulture));
                Assert.False(s1.StartsWith(s2, StringComparison.CurrentCultureIgnoreCase));

                span = s1.AsSpan();
                value = s2.AsSpan();

                Assert.False(span.StartsWith(value, StringComparison.CurrentCulture));
                Assert.False(span.StartsWith(value, StringComparison.CurrentCultureIgnoreCase));

                s2 = "\u03b1\u0394\u03b3"; // αΔγ
                Assert.False(s1.StartsWith(s2, StringComparison.CurrentCulture));
                Assert.False(s1.StartsWith(s2, StringComparison.CurrentCultureIgnoreCase));

                value = s2.AsSpan();
                Assert.False(span.StartsWith(value, StringComparison.CurrentCulture));
                Assert.False(span.StartsWith(value, StringComparison.CurrentCultureIgnoreCase));

                Thread.CurrentThread.CurrentCulture = backupCulture;

                s1 = "\u0069\u00df\u0049\u03b4"; // ißIδ
                s2 = "\u0069\u03b4\u03b4\u0049"; // iδδI

                Assert.False(s1.StartsWith(s2, StringComparison.Ordinal));
                Assert.False(s1.StartsWith(s2, StringComparison.InvariantCulture));
                Assert.False(s1.StartsWith(s2, StringComparison.InvariantCultureIgnoreCase));

                span = s1.AsSpan();
                value = s2.AsSpan();

                Assert.False(span.StartsWith(value, StringComparison.Ordinal));
                Assert.False(span.StartsWith(value, StringComparison.InvariantCulture));
                Assert.False(span.StartsWith(value, StringComparison.InvariantCultureIgnoreCase));

                s2 = "\u0049\u03b4\u03b4\u0049"; // IδδI
                Assert.False(s1.StartsWith(s2, StringComparison.OrdinalIgnoreCase));
                Assert.False(s1.StartsWith(s2, StringComparison.InvariantCulture));
                Assert.False(s1.StartsWith(s2, StringComparison.InvariantCultureIgnoreCase));

                value = s2.AsSpan();
                Assert.False(span.StartsWith(value, StringComparison.OrdinalIgnoreCase));
                Assert.False(span.StartsWith(value, StringComparison.InvariantCulture));
                Assert.False(span.StartsWith(value, StringComparison.InvariantCultureIgnoreCase));
            }).Dispose();
        }

        // NOTE: This is by design. Unix ignores the null characters (i.e. null characters have no weights for the string comparison).
        // For desired behavior, use ordinal comparison instead of linguistic comparison.
        // This is a known difference between Windows and Unix (https://github.com/dotnet/coreclr/issues/2051).
        [Theory]
        [PlatformSpecific(TestPlatforms.Windows)]
        [InlineData(StringComparison.CurrentCulture)]
        [InlineData(StringComparison.CurrentCultureIgnoreCase)]
        [InlineData(StringComparison.InvariantCulture)]
        [InlineData(StringComparison.InvariantCultureIgnoreCase)]
        public static void StartsWith_NullInStrings_NonOrdinal(StringComparison comparison)
        {
            Assert.False("\0test".StartsWith("test", comparison));
            Assert.False("te\0st".StartsWith("test", comparison));
            Assert.True("te\0st".StartsWith("te\0s", comparison));
            Assert.True("test\0".StartsWith("test", comparison));
            Assert.False("test".StartsWith("te\0", comparison));

            Assert.False("\0test".AsSpan().StartsWith("test".AsSpan(), comparison));
            Assert.False("te\0st".AsSpan().StartsWith("test".AsSpan(), comparison));
            Assert.True("te\0st".AsSpan().StartsWith("te\0s".AsSpan(), comparison));
            Assert.True("test\0".AsSpan().StartsWith("test".AsSpan(), comparison));
            Assert.False("test".AsSpan().StartsWith("te\0".AsSpan(), comparison));
        }

        [Fact]
        [PlatformSpecific(TestPlatforms.AnyUnix)] // These tests assume that UTF8 is the default encoding
        public static unsafe void Ctor_SByte_InvalidUTF8()
        {
            byte[] invalidUTF8Bytes = new byte[] { (byte)'A', (byte)'B', 0xEE, (byte)'C', (byte)'D', 0 };

            fixed (byte* pBytes = invalidUTF8Bytes)
            {
                Assert.Equal("AB\ufffdCD", new string((sbyte*)pBytes));
                Assert.Equal("B\ufffdC", new string((sbyte*)pBytes, 1, 3));
            }
        }

        [Fact]
        public static unsafe void Ctor_SByte_InvalidArguments()
        {
            AssertExtensions.Throws<ArgumentNullException>("value", () => new string ((sbyte*) null, 0, 1, Encoding.Default));
            AssertExtensions.Throws<ArgumentNullException>("value", () => new string ((sbyte*) null, 1, 1, Encoding.Default));

            AssertExtensions.Throws<ArgumentNullException>("value", () => new string ((sbyte*) null, 0, 1, null));
            AssertExtensions.Throws<ArgumentNullException>("value", () => new string ((sbyte*) null, 1, 1, null));

            AssertExtensions.Throws<ArgumentOutOfRangeException>("startIndex", () => new string((sbyte*)null, -1, 0));
            AssertExtensions.Throws<ArgumentOutOfRangeException>("startIndex", () => new string((sbyte*)null, -1, 0, Encoding.UTF8));
            AssertExtensions.Throws<ArgumentOutOfRangeException>("length", () => new string((sbyte*)null, 0, -1));
            AssertExtensions.Throws<ArgumentOutOfRangeException>("length", () => new string((sbyte*)null, 0, -1, Encoding.UTF8));
            AssertExtensions.Throws<ArgumentOutOfRangeException>("value", () => new string(UIntPtr.Size == 4 ? (sbyte*)uint.MaxValue : (sbyte*)ulong.MaxValue, 42, 0));
            AssertExtensions.Throws<ArgumentOutOfRangeException>("startIndex", () => new string(UIntPtr.Size == 4 ? (sbyte*)uint.MaxValue : (sbyte*)ulong.MaxValue, 42, 0, Encoding.UTF8));
        }

        [Fact]
        public static unsafe void Ctor_SByte_NullPointer_ReturnsEmptyString()
        {
            Assert.Equal(string.Empty, new string((sbyte*) null));

            Assert.Equal(string.Empty, new string((char*) null, 0, 0));

            Assert.Equal(string.Empty, new string((sbyte*) null, 0, 0));

            Assert.Equal(string.Empty, new string((sbyte*) null, 0, 0, Encoding.Default));
            Assert.Equal(string.Empty, new string((sbyte*) null, 1, 0, Encoding.Default));

            Assert.Equal(string.Empty, new string((sbyte*) null, 0, 0, null));
            Assert.Equal(string.Empty, new string((sbyte*) null, 1, 0, null));
        }

        [Fact]
        public static void CreateStringFromEncoding_0Length_EmptyStringReturned() // basic test for code coverage; more tests in encodings tests
        {
            byte[] bytes = Encoding.ASCII.GetBytes("hello");
            Assert.Same(string.Empty, new AsciiEncodingWithZeroReturningGetCharCount().GetString(bytes, 0, 0));
        }

        private sealed class AsciiEncodingWithZeroReturningGetCharCount : ASCIIEncoding
        {
            public override int GetCharCount(byte[] bytes, int index, int count) => 0;
        }

        [Fact]
        public static unsafe void CloneTest()
        {
            string s = "some string to clone";
            string cloned = (string) s.Clone();
            Assert.Equal(s, cloned);
            Assert.True(object.ReferenceEquals(s, cloned), "cloned object should return same instance of the string");
        }

        [Fact]
        public static unsafe void CopyTest()
        {
#pragma warning disable 0618 // suppress obsolete warning for String.Copy
            AssertExtensions.Throws<ArgumentNullException>("str", () => string.Copy(null));

            string s = "some string to copy";
            string copy = string.Copy(s);
            Assert.Equal(s, copy);
            Assert.False(object.ReferenceEquals(s, copy), "copy should return new instance of the string");
#pragma warning restore 0618 // restore warning when accessing obsolete members
        }

        [Fact]
        public static unsafe void InternTest()
        {
            AssertExtensions.Throws<ArgumentNullException>("str", () => string.Intern(null));
            AssertExtensions.Throws<ArgumentNullException>("str", () => string.IsInterned(null));

            string s1 = "MyTest";
            string s2 = new StringBuilder().Append("My").Append("Test").ToString();
            string s3 = string.Intern(s2);

            Assert.Equal(s1, s2);
            Assert.False(object.ReferenceEquals(s1, s2), "Created string from StringBuilder should have different reference than the literal string");
            Assert.True(object.ReferenceEquals(s1, s3), "Created intern string should have same reference as the literal string");

            Assert.True(String.IsInterned(s1).Equals(s1), "Expected to the literal string interned");
            Assert.True(String.IsInterned(s2).Equals(s1), "Expected to the interned string to be in the string pool now");
        }

        [Fact]
        public static void InternalTestAotSubset()
        {
#pragma warning disable 0618 // suppress obsolete warning for String.Copy
            string emptyFromField = string.Empty;
            string emptyFromInternTable = string.IsInterned(emptyFromField);
            Assert.Same(emptyFromInternTable, emptyFromField);

            string sTemplate = new string('A', 5);
            string sInterned1 = string.Intern(sTemplate);
            string sInterned2 = string.IsInterned(sInterned1);
            Assert.Equal(sTemplate, sInterned1);
            Assert.Same(sInterned1, sInterned2);
            string sNew = string.Copy(sInterned1);
            Assert.NotSame(sInterned1, sNew);
#pragma warning restore 0618 // restore warning when accessing obsolete members
        }

        [Fact]
        public static unsafe void NormalizationTest() // basic test; more tests in globalization tests
        {
            // U+0063  LATIN SMALL LETTER C
            // U+0301  COMBINING ACUTE ACCENT
            // U+0327  COMBINING CEDILLA
            // U+00BE  VULGAR FRACTION THREE QUARTERS
            string s = new string( new char[] {'\u0063', '\u0301', '\u0327', '\u00BE'});

            Assert.False(s.IsNormalized(), "String should be not normalized when checking with the default which same as FormC");
            Assert.False(s.IsNormalized(NormalizationForm.FormC), "String should be not normalized when checking with FormC");
            Assert.False(s.IsNormalized(NormalizationForm.FormD), "String should be not normalized when checking with FormD");
            Assert.False(s.IsNormalized(NormalizationForm.FormKC), "String should be not normalized when checking with FormKC");
            Assert.False(s.IsNormalized(NormalizationForm.FormKD), "String should be not normalized when checking with FormKD");

            string normalized = s.Normalize(); // FormC
            Assert.True(normalized.IsNormalized(), "Expected to have the normalized string with default form FormC");
            Assert.True(normalized.IsNormalized(NormalizationForm.FormC), "Expected to have the normalized string with FormC");

            normalized = s.Normalize(NormalizationForm.FormC);
            Assert.True(normalized.IsNormalized(), "Expected to have the normalized string with default form FormC when using NormalizationForm.FormC");
            Assert.True(normalized.IsNormalized(NormalizationForm.FormC), "Expected to have the normalized string with FormC when using NormalizationForm.FormC");

            normalized = s.Normalize(NormalizationForm.FormD);
            Assert.True(normalized.IsNormalized(NormalizationForm.FormD), "Expected to have the normalized string with FormD");

            normalized = s.Normalize(NormalizationForm.FormKC);
            Assert.True(normalized.IsNormalized(NormalizationForm.FormKC), "Expected to have the normalized string with FormKC");

            normalized = s.Normalize(NormalizationForm.FormKD);
            Assert.True(normalized.IsNormalized(NormalizationForm.FormKD), "Expected to have the normalized string with FormKD");

            s = "hello";
            Assert.True(s.IsNormalized());
            Assert.True(s.IsNormalized(NormalizationForm.FormC));
            Assert.True(s.IsNormalized(NormalizationForm.FormD));
            Assert.True(s.IsNormalized(NormalizationForm.FormKC));
            Assert.True(s.IsNormalized(NormalizationForm.FormKD));
            Assert.Same(s, s.Normalize());
            Assert.Same(s, s.Normalize(NormalizationForm.FormC));
            Assert.Same(s, s.Normalize(NormalizationForm.FormD));
            Assert.Same(s, s.Normalize(NormalizationForm.FormKC));
            Assert.Same(s, s.Normalize(NormalizationForm.FormKD));
        }

        [Fact]
        public static unsafe void GetEnumeratorTest()
        {
            string s = "This is some string to enumerate its characters using String.GetEnumerator";
            CharEnumerator chEnum = s.GetEnumerator();

            int calculatedLength = 0;
            while (chEnum.MoveNext())
            {
                calculatedLength++;
            }

            Assert.Equal(s.Length, calculatedLength);
            chEnum.Reset();

            // enumerate twice in same time
            foreach (char c in s)
            {
                Assert.True(chEnum.MoveNext(), "expect to have characters to enumerate in the string");
                Assert.Equal(c, chEnum.Current);
            }

            Assert.False(chEnum.MoveNext(), "expect to not having any characters to enumerate");
        }

        [Fact]
        public static void IConvertible_ValuesRoundtripThroughString() // basic test; more coverage tests in Convert tests
        {
            CultureInfo c = CultureInfo.InvariantCulture;
            DateTime dt = new DateTime(2018, 6, 5, 1, 2, 0, DateTimeKind.Utc);

            Assert.True(((IConvertible)true.ToString(c)).ToBoolean(c));
            Assert.Equal(42, ((IConvertible)((byte)42).ToString(c)).ToByte(c));
            Assert.Equal(42, ((IConvertible)((char)42).ToString(c)).ToChar(c));
            Assert.Equal(dt, ((IConvertible)dt.ToString(c)).ToDateTime(c));
            Assert.Equal(42, ((IConvertible)(42m).ToString(c)).ToDecimal(c));
            Assert.Equal(42, ((IConvertible)(42.0).ToString(c)).ToDouble(c));
            Assert.Equal(42, ((IConvertible)((short)42).ToString(c)).ToInt16(c));
            Assert.Equal(42, ((IConvertible)((int)42).ToString(c)).ToInt32(c));
            Assert.Equal(42, ((IConvertible)((long)42).ToString(c)).ToInt64(c));
            Assert.Equal(42, ((IConvertible)((sbyte)42).ToString(c)).ToSByte(c));
            Assert.Equal(42, ((IConvertible)(42.0f).ToString(c)).ToSingle(c));
            Assert.Equal("42", ((IConvertible)"42".ToString(c)).ToString(c));
            Assert.Equal((ushort)42, ((IConvertible)((ushort)42).ToString(c)).ToUInt16(c));
            Assert.Equal((uint)42, ((IConvertible)((uint)42).ToString(c)).ToUInt32(c));
            Assert.Equal((ulong)42, ((IConvertible)((ulong)42).ToString(c)).ToUInt64(c));
        }

        private static IEnumerable<T[]> Permute<T>(T[] input)
        {
            if (input.Length <= 1)
            {
                yield return input;
                yield break;
            }

            for (int i = 0; i < input.Length; i++)
            {
                var remainder = new T[input.Length - 1];
                Array.Copy(input, 0, remainder, 0, i);
                Array.Copy(input, i + 1, remainder, i, input.Length - i - 1);
                foreach (T[] output in Permute(remainder))
                {
                    var result = new T[input.Length];
                    result[0] = input[i];
                    Array.Copy(output, 0, result, 1, output.Length);
                    yield return result;
                }
            }
        }
    }
}<|MERGE_RESOLUTION|>--- conflicted
+++ resolved
@@ -1019,16 +1019,9 @@
             Assert.Throws<ArgumentException>(() => string.Compare(value, value, StringComparison.OrdinalIgnoreCase + 1));
             Assert.Throws<ArgumentException>(() => string.Compare(value, value, (StringComparison)6));
 
-<<<<<<< HEAD
             Assert.Throws<ArgumentException>(() => value.AsSpan().CompareTo(value.AsSpan(), StringComparison.CurrentCulture - 1));
             Assert.Throws<ArgumentException>(() => value.AsSpan().CompareTo(value.AsSpan(), StringComparison.OrdinalIgnoreCase + 1));
             Assert.Throws<ArgumentException>(() => value.AsSpan().CompareTo(value.AsSpan(), (StringComparison)6));
-=======
-            ReadOnlySpan<char> span = value.AsSpan();
-            SpanTestHelpers.AssertThrows<ArgumentException, char>(span, (_span) => _span.CompareTo(_span, StringComparison.CurrentCulture - 1));
-            SpanTestHelpers.AssertThrows<ArgumentException, char>(span, (_span) => _span.CompareTo(_span, StringComparison.OrdinalIgnoreCase + 1));
-            SpanTestHelpers.AssertThrows<ArgumentException, char>(span, (_span) => _span.CompareTo(_span, (StringComparison)6));
->>>>>>> fbb8b5c4
         }
 
         [Fact]
@@ -1320,17 +1313,10 @@
         [Fact]
         public static void ContainsUnknownComparisonType_StringComparison()
         {
-<<<<<<< HEAD
             string value = "456";
             Assert.Throws<ArgumentException>(() => value.AsSpan().CompareTo(value.AsSpan(), StringComparison.CurrentCulture - 1));
             Assert.Throws<ArgumentException>(() => value.AsSpan().CompareTo(value.AsSpan(), StringComparison.OrdinalIgnoreCase + 1));
             Assert.Throws<ArgumentException>(() => value.AsSpan().CompareTo(value.AsSpan(), (StringComparison)6));
-=======
-            ReadOnlySpan<char> span = "456".AsSpan();
-            SpanTestHelpers.AssertThrows<ArgumentException, char>(span, (_span) => _span.Contains(_span, StringComparison.CurrentCulture - 1));
-            SpanTestHelpers.AssertThrows<ArgumentException, char>(span, (_span) => _span.Contains(_span, StringComparison.OrdinalIgnoreCase + 1));
-            SpanTestHelpers.AssertThrows<ArgumentException, char>(span, (_span) => _span.Contains(_span, (StringComparison)6));
->>>>>>> fbb8b5c4
         }
 
         [Fact]
@@ -5160,11 +5146,7 @@
             Assert.Equal(expected, s1.ToLower(CultureInfo.CurrentCulture).ToArray());
             Assert.Equal(expected, s1.ToLowerInvariant().ToArray());
             {
-<<<<<<< HEAD
                 AssertExtensions.AssertThrows<InvalidOperationException, char>(a, a => 
-=======
-                SpanTestHelpers.AssertThrows<InvalidOperationException, char>(a, a =>
->>>>>>> fbb8b5c4
                 {
                     ReadOnlySpan<char> source = a;
                     Span<char> destination = a;
@@ -5196,13 +5178,8 @@
 
                 var source = new ReadOnlySpan<char>(a, 1, 3);
 
-<<<<<<< HEAD
                 AssertExtensions.AssertThrows<InvalidOperationException,char>(source, source =>
                 { 
-=======
-                SpanTestHelpers.AssertThrows<InvalidOperationException,char>(source, source =>
-                {
->>>>>>> fbb8b5c4
                     var destination = new Span<char>(a, 3, 3);
                     source.ToLower(destination, CultureInfo.CurrentCulture);
                 });
