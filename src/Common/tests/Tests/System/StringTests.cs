--- conflicted
+++ resolved
@@ -5152,11 +5152,7 @@
             Assert.Equal(expected, s1.ToLower(CultureInfo.CurrentCulture).ToArray());
             Assert.Equal(expected, s1.ToLowerInvariant().ToArray());
             {
-<<<<<<< HEAD
-                TestHelpers.AssertThrows<InvalidOperationException, char>(a, a => 
-=======
                 SpanTestHelpers.AssertThrows<InvalidOperationException, char>(a, a => 
->>>>>>> 219b6711
                 {
                     ReadOnlySpan<char> source = a;
                     Span<char> destination = a;
@@ -5165,11 +5161,7 @@
                 });
             }
             {
-<<<<<<< HEAD
-                TestHelpers.AssertThrows<InvalidOperationException, char>(a, a =>
-=======
                 SpanTestHelpers.AssertThrows<InvalidOperationException, char>(a, a =>
->>>>>>> 219b6711
                 {
                     ReadOnlySpan<char> source = a;
                     Span<char> destination = a;
@@ -5192,11 +5184,7 @@
 
                 var source = new ReadOnlySpan<char>(a, 1, 3);
 
-<<<<<<< HEAD
-                TestHelpers.AssertThrows<InvalidOperationException,char>(source, source =>
-=======
                 SpanTestHelpers.AssertThrows<InvalidOperationException,char>(source, source =>
->>>>>>> 219b6711
                 { 
                     var destination = new Span<char>(a, 3, 3);
                     source.ToLower(destination, CultureInfo.CurrentCulture);
@@ -5210,11 +5198,7 @@
 
                 var source = new ReadOnlySpan<char>(a, 1, 3);
 
-<<<<<<< HEAD
-                TestHelpers.AssertThrows<InvalidOperationException, char>(source, source =>
-=======
                 SpanTestHelpers.AssertThrows<InvalidOperationException, char>(source, source =>
->>>>>>> 219b6711
                 {
                     var destination = new Span<char>(a, 3, 3);
                     source.ToLowerInvariant(destination);
@@ -5381,11 +5365,7 @@
             Assert.Equal(expected, s1.ToUpper(CultureInfo.CurrentCulture).ToArray());
             Assert.Equal(expected, s1.ToUpperInvariant().ToArray());
             {
-<<<<<<< HEAD
-                TestHelpers.AssertThrows<InvalidOperationException, char>(a, a =>
-=======
                 SpanTestHelpers.AssertThrows<InvalidOperationException, char>(a, a =>
->>>>>>> 219b6711
                 {
                     ReadOnlySpan<char> source = a;
                     Span<char> destination = a;
@@ -5394,11 +5374,7 @@
                 });
             }
             {
-<<<<<<< HEAD
-                TestHelpers.AssertThrows<InvalidOperationException, char>(a, a =>
-=======
                 SpanTestHelpers.AssertThrows<InvalidOperationException, char>(a, a =>
->>>>>>> 219b6711
                 {
                     ReadOnlySpan<char> source = a;
                     Span<char> destination = a;
@@ -5421,11 +5397,7 @@
 
                 var source = new ReadOnlySpan<char>(a, 1, 3);
 
-<<<<<<< HEAD
-                TestHelpers.AssertThrows<InvalidOperationException, char>(source, source =>
-=======
                 SpanTestHelpers.AssertThrows<InvalidOperationException, char>(source, source =>
->>>>>>> 219b6711
                 {
                     var destination = new Span<char>(a, 3, 3);
                     source.ToUpper(destination, CultureInfo.CurrentCulture);
@@ -5438,11 +5410,7 @@
                 Assert.Equal(expectedDestination, s1.ToUpperInvariant().ToArray());
 
                 var source = new ReadOnlySpan<char>(a, 1, 3);
-<<<<<<< HEAD
-                TestHelpers.AssertThrows<InvalidOperationException, char>(source, source =>
-=======
                 SpanTestHelpers.AssertThrows<InvalidOperationException, char>(source, source =>
->>>>>>> 219b6711
                 {
                     var destination = new Span<char>(a, 3, 3);
                     source.ToUpperInvariant(destination);
