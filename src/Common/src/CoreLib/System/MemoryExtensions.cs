﻿// Licensed to the .NET Foundation under one or more agreements.
// The .NET Foundation licenses this file to you under the MIT license.
// See the LICENSE file in the project root for more information.

using System.Collections.Generic;
using System.Runtime.CompilerServices;
using System.Runtime.InteropServices;

#if !netstandard
using Internal.Runtime.CompilerServices;
#endif

namespace System
{
    /// <summary>
    /// Extension methods for Span{T}, Memory{T}, and friends.
    /// </summary>
    public static partial class MemoryExtensions
    {
        /// <summary>
        /// Removes all leading and trailing white-space characters from the span.
        /// </summary>
        public static ReadOnlySpan<char> Trim(this ReadOnlySpan<char> span)
        {
            return span.TrimStart().TrimEnd();
        }

        /// <summary>
        /// Removes all leading white-space characters from the span.
        /// </summary>
        public static ReadOnlySpan<char> TrimStart(this ReadOnlySpan<char> span)
        {
            int start = 0;
            for (; start < span.Length; start++)
            {
                if (!char.IsWhiteSpace(span[start]))
                    break;
            }
            return span.Slice(start);
        }

        /// <summary>
        /// Removes all trailing white-space characters from the span.
        /// </summary>
        public static ReadOnlySpan<char> TrimEnd(this ReadOnlySpan<char> span)
        {
            int end = span.Length - 1;
            for (; end >= 0; end--)
            {
                if (!char.IsWhiteSpace(span[end]))
                    break;
            }
            return span.Slice(0, end + 1);
        }

        /// <summary>
        /// Removes all leading and trailing occurrences of a specified character.
        /// </summary>
        /// <param name="span">The source span from which the character is removed.</param>
        /// <param name="trimChar">The specified character to look for and remove.</param>
        //[MethodImpl(MethodImplOptions.AggressiveInlining)]
        public static ReadOnlySpan<char> Trim(this ReadOnlySpan<char> span, char trimChar)
        {
            return span.TrimStart(trimChar).TrimEnd(trimChar);
        }

        /// <summary>
        /// Removes all leading occurrences of a specified character.
        /// </summary>
        /// <param name="span">The source span from which the character is removed.</param>
        /// <param name="trimChar">The specified character to look for and remove.</param>
        //[MethodImpl(MethodImplOptions.AggressiveInlining)]
        public static ReadOnlySpan<char> TrimStart(this ReadOnlySpan<char> span, char trimChar)
        {
            int start = 0;
            for (; start < span.Length; start++)
            {
                if (span[start] != trimChar)
                    break;
            }
            return span.Slice(start);
        }

        /// <summary>
        /// Removes all trailing occurrences of a specified character.
        /// </summary>
        /// <param name="span">The source span from which the character is removed.</param>
        /// <param name="trimChar">The specified character to look for and remove.</param>
        public static ReadOnlySpan<char> TrimEnd(this ReadOnlySpan<char> span, char trimChar)
        {
            int end = span.Length - 1;
            for (; end >= 0; end--)
            {
                if (span[end] != trimChar)
                    break;
            }
            return span.Slice(0, end + 1);
        }

        /// <summary>
        /// Removes all leading and trailing occurrences of a set of characters specified 
        /// in a readonly span from the span.
        /// </summary>
        /// <param name="span">The source span from which the characters are removed.</param>
        /// <param name="trimChars">The span which contains the set of characters to remove.</param>
        public static ReadOnlySpan<char> Trim(this ReadOnlySpan<char> span, ReadOnlySpan<char> trimChars)
        {
            return span.TrimStart(trimChars).TrimEnd(trimChars);
        }

        /// <summary>
        /// Removes all leading occurrences of a set of characters specified 
        /// in a readonly span from the span.
        /// </summary>
        /// <param name="span">The source span from which the characters are removed.</param>
        /// <param name="trimChars">The span which contains the set of characters to remove.</param>
        public static ReadOnlySpan<char> TrimStart(this ReadOnlySpan<char> span, ReadOnlySpan<char> trimChars)
        {
            int start = 0;
            for (; start < span.Length; start++)
            {
                for (int i = 0; i < trimChars.Length; i++)
                {
                    if (span[start] == trimChars[i])
                        goto Next;
                }
                break;
            Next:
                ;
            }
            return span.Slice(start);
        }

        /// <summary>
        /// Removes all trailing occurrences of a set of characters specified 
        /// in a readonly span from the span.
        /// </summary>
        /// <param name="span">The source span from which the characters are removed.</param>
        /// <param name="trimChars">The span which contains the set of characters to remove.</param>
        public static ReadOnlySpan<char> TrimEnd(this ReadOnlySpan<char> span, ReadOnlySpan<char> trimChars)
        {
            int end = span.Length - 1;
            for (; end >= 0; end--)
            {
                for (int i = 0; i < trimChars.Length; i++)
                {
                    if (span[end] == trimChars[i])
                        goto Next;
                }
                break;
            Next:
                ;
            }
            return span.Slice(0, end + 1);
        }

        /// <summary>
        /// Indicates whether the specified span contains only white-space characters.
        /// </summary>
        public static bool IsWhiteSpace(this ReadOnlySpan<char> span)
        {
            for (int i = 0; i < span.Length; i++)
            {
                if (!char.IsWhiteSpace(span[i]))
                    return false;
            }
            return true;
        }

        /// <summary>
        /// Searches for the specified value and returns the index of its first occurrence. If not found, returns -1. Values are compared using IEquatable{T}.Equals(T). 
        /// </summary>
        /// <param name="span">The span to search.</param>
        /// <param name="value">The value to search for.</param>
        [MethodImpl(MethodImplOptions.AggressiveInlining)]
        public static int IndexOf<T>(this Span<T> span, T value)
            where T : IEquatable<T>
        {
            if (typeof(T) == typeof(byte))
                return SpanHelpers.IndexOf(
                    ref Unsafe.As<T, byte>(ref MemoryMarshal.GetReference(span)),
                    Unsafe.As<T, byte>(ref value),
                    span.Length);
            return SpanHelpers.IndexOf<T>(ref MemoryMarshal.GetReference(span), value, span.Length);
        }

        /// <summary>
        /// Searches for the specified sequence and returns the index of its first occurrence. If not found, returns -1. Values are compared using IEquatable{T}.Equals(T). 
        /// </summary>
        /// <param name="span">The span to search.</param>
        /// <param name="value">The sequence to search for.</param>
        [MethodImpl(MethodImplOptions.AggressiveInlining)]
        public static int IndexOf<T>(this Span<T> span, ReadOnlySpan<T> value)
            where T : IEquatable<T>
        {
            if (typeof(T) == typeof(byte))
                return SpanHelpers.IndexOf(
                    ref Unsafe.As<T, byte>(ref MemoryMarshal.GetReference(span)),
                    span.Length,
                    ref Unsafe.As<T, byte>(ref MemoryMarshal.GetReference(value)),
                    value.Length);
            return SpanHelpers.IndexOf<T>(ref MemoryMarshal.GetReference(span), span.Length, ref MemoryMarshal.GetReference(value), value.Length);
        }

        /// <summary>
        /// Searches for the specified value and returns the index of its last occurrence. If not found, returns -1. Values are compared using IEquatable{T}.Equals(T). 
        /// </summary>
        /// <param name="span">The span to search.</param>
        /// <param name="value">The value to search for.</param>
        [MethodImpl(MethodImplOptions.AggressiveInlining)]
        public static int LastIndexOf<T>(this Span<T> span, T value)
            where T : IEquatable<T>
        {
            if (typeof(T) == typeof(byte))
                return SpanHelpers.LastIndexOf(
                    ref Unsafe.As<T, byte>(ref MemoryMarshal.GetReference(span)),
                    Unsafe.As<T, byte>(ref value),
                    span.Length);
            return SpanHelpers.LastIndexOf<T>(ref MemoryMarshal.GetReference(span), value, span.Length);
        }

        /// <summary>
        /// Searches for the specified sequence and returns the index of its last occurrence. If not found, returns -1. Values are compared using IEquatable{T}.Equals(T). 
        /// </summary>
        /// <param name="span">The span to search.</param>
        /// <param name="value">The sequence to search for.</param>
        [MethodImpl(MethodImplOptions.AggressiveInlining)]
        public static int LastIndexOf<T>(this Span<T> span, ReadOnlySpan<T> value)
            where T : IEquatable<T>
        {
            if (typeof(T) == typeof(byte))
                return SpanHelpers.LastIndexOf(
                    ref Unsafe.As<T, byte>(ref MemoryMarshal.GetReference(span)),
                    span.Length,
                    ref Unsafe.As<T, byte>(ref MemoryMarshal.GetReference(value)),
                    value.Length);
            return SpanHelpers.LastIndexOf<T>(ref MemoryMarshal.GetReference(span), span.Length, ref MemoryMarshal.GetReference(value), value.Length);
        }

        /// <summary>
        /// Determines whether two sequences are equal by comparing the elements using IEquatable{T}.Equals(T). 
        /// </summary>
        [MethodImpl(MethodImplOptions.AggressiveInlining)]
        public static bool SequenceEqual<T>(this Span<T> first, ReadOnlySpan<T> second)
            where T : IEquatable<T>
        {
            int length = first.Length;
            if (typeof(T) == typeof(byte))
                return length == second.Length &&
                SpanHelpers.SequenceEqual(
                    ref Unsafe.As<T, byte>(ref MemoryMarshal.GetReference(first)),
                    ref Unsafe.As<T, byte>(ref MemoryMarshal.GetReference(second)),
                    length);
            return length == second.Length && SpanHelpers.SequenceEqual(ref MemoryMarshal.GetReference(first), ref MemoryMarshal.GetReference(second), length);
        }

        /// <summary>
        /// Determines the relative order of the sequences being compared by comparing the elements using IComparable{T}.CompareTo(T). 
        /// </summary>
        public static int SequenceCompareTo<T>(this Span<T> first, ReadOnlySpan<T> second)
            where T : IComparable<T>
        {
            if (typeof(T) == typeof(byte))
                return SpanHelpers.SequenceCompareTo(
                    ref Unsafe.As<T, byte>(ref MemoryMarshal.GetReference(first)),
                    first.Length,
                    ref Unsafe.As<T, byte>(ref MemoryMarshal.GetReference(second)),
                    second.Length);
            return SpanHelpers.SequenceCompareTo(ref MemoryMarshal.GetReference(first), first.Length, ref MemoryMarshal.GetReference(second), second.Length);
        }

        /// <summary>
        /// Reverses the sequence of the elements in the entire span.
        /// </summary>
        public static void Reverse<T>(this Span<T> span)
        {
            ref T p = ref MemoryMarshal.GetReference(span);
            int i = 0;
            int j = span.Length - 1;
            while (i < j)
            {
                T temp = Unsafe.Add(ref p, i);
                Unsafe.Add(ref p, i) = Unsafe.Add(ref p, j);
                Unsafe.Add(ref p, j) = temp;
                i++;
                j--;
            }
        }

        /// <summary>
        /// Searches for the specified value and returns the index of its first occurrence. If not found, returns -1. Values are compared using IEquatable{T}.Equals(T). 
        /// </summary>
        /// <param name="span">The span to search.</param>
        /// <param name="value">The value to search for.</param>
        [MethodImpl(MethodImplOptions.AggressiveInlining)]
        public static int IndexOf<T>(this ReadOnlySpan<T> span, T value)
            where T : IEquatable<T>
        {
            if (typeof(T) == typeof(byte))
                return SpanHelpers.IndexOf(
                    ref Unsafe.As<T, byte>(ref MemoryMarshal.GetReference(span)),
                    Unsafe.As<T, byte>(ref value),
                    span.Length);
            return SpanHelpers.IndexOf<T>(ref MemoryMarshal.GetReference(span), value, span.Length);
        }

        /// <summary>
        /// Searches for the specified sequence and returns the index of its first occurrence. If not found, returns -1. Values are compared using IEquatable{T}.Equals(T). 
        /// </summary>
        /// <param name="span">The span to search.</param>
        /// <param name="value">The sequence to search for.</param>
        [MethodImpl(MethodImplOptions.AggressiveInlining)]
        public static int IndexOf<T>(this ReadOnlySpan<T> span, ReadOnlySpan<T> value)
            where T : IEquatable<T>
        {
            if (typeof(T) == typeof(byte))
                return SpanHelpers.IndexOf(
                    ref Unsafe.As<T, byte>(ref MemoryMarshal.GetReference(span)),
                    span.Length,
                    ref Unsafe.As<T, byte>(ref MemoryMarshal.GetReference(value)),
                    value.Length);
            return SpanHelpers.IndexOf<T>(ref MemoryMarshal.GetReference(span), span.Length, ref MemoryMarshal.GetReference(value), value.Length);
        }

        /// <summary>
        /// Searches for the specified value and returns the index of its last occurrence. If not found, returns -1. Values are compared using IEquatable{T}.Equals(T). 
        /// </summary>
        /// <param name="span">The span to search.</param>
        /// <param name="value">The value to search for.</param>
        [MethodImpl(MethodImplOptions.AggressiveInlining)]
        public static int LastIndexOf<T>(this ReadOnlySpan<T> span, T value)
            where T : IEquatable<T>
        {
            if (typeof(T) == typeof(byte))
                return SpanHelpers.LastIndexOf(
                    ref Unsafe.As<T, byte>(ref MemoryMarshal.GetReference(span)),
                    Unsafe.As<T, byte>(ref value),
                    span.Length);
            return SpanHelpers.LastIndexOf<T>(ref MemoryMarshal.GetReference(span), value, span.Length);
        }

        /// <summary>
        /// Searches for the specified sequence and returns the index of its last occurrence. If not found, returns -1. Values are compared using IEquatable{T}.Equals(T). 
        /// </summary>
        /// <param name="span">The span to search.</param>
        /// <param name="value">The sequence to search for.</param>
        [MethodImpl(MethodImplOptions.AggressiveInlining)]
        public static int LastIndexOf<T>(this ReadOnlySpan<T> span, ReadOnlySpan<T> value)
            where T : IEquatable<T>
        {
            if (typeof(T) == typeof(byte))
                return SpanHelpers.LastIndexOf(
                    ref Unsafe.As<T, byte>(ref MemoryMarshal.GetReference(span)),
                    span.Length,
                    ref Unsafe.As<T, byte>(ref MemoryMarshal.GetReference(value)),
                    value.Length);
            return SpanHelpers.LastIndexOf<T>(ref MemoryMarshal.GetReference(span), span.Length, ref MemoryMarshal.GetReference(value), value.Length);
        }

        /// <summary>
        /// Searches for the first index of any of the specified values similar to calling IndexOf several times with the logical OR operator. If not found, returns -1.
        /// </summary>
        /// <param name="span">The span to search.</param>
        /// <param name="value0">One of the values to search for.</param>
        /// <param name="value1">One of the values to search for.</param>
        [MethodImpl(MethodImplOptions.AggressiveInlining)]
        public static int IndexOfAny<T>(this Span<T> span, T value0, T value1)
            where T : IEquatable<T>
        {
            if (typeof(T) == typeof(byte))
                return SpanHelpers.IndexOfAny(
                    ref Unsafe.As<T, byte>(ref MemoryMarshal.GetReference(span)),
                    Unsafe.As<T, byte>(ref value0),
                    Unsafe.As<T, byte>(ref value1),
                    span.Length);

            return SpanHelpers.IndexOfAny(ref MemoryMarshal.GetReference(span), value0, value1, span.Length);
        }

        /// <summary>
        /// Searches for the first index of any of the specified values similar to calling IndexOf several times with the logical OR operator. If not found, returns -1.
        /// </summary>
        /// <param name="span">The span to search.</param>
        /// <param name="value0">One of the values to search for.</param>
        /// <param name="value1">One of the values to search for.</param>
        /// <param name="value2">One of the values to search for.</param>
        [MethodImpl(MethodImplOptions.AggressiveInlining)]
        public static int IndexOfAny<T>(this Span<T> span, T value0, T value1, T value2)
            where T : IEquatable<T>
        {
            if (typeof(T) == typeof(byte))
                return SpanHelpers.IndexOfAny(
                    ref Unsafe.As<T, byte>(ref MemoryMarshal.GetReference(span)),
                    Unsafe.As<T, byte>(ref value0),
                    Unsafe.As<T, byte>(ref value1),
                    Unsafe.As<T, byte>(ref value2),
                    span.Length);

            return SpanHelpers.IndexOfAny(ref MemoryMarshal.GetReference(span), value0, value1, value2, span.Length);
        }

        /// <summary>
        /// Searches for the first index of any of the specified values similar to calling IndexOf several times with the logical OR operator. If not found, returns -1. 
        /// </summary>
        /// <param name="span">The span to search.</param>
        /// <param name="values">The set of values to search for.</param>
        [MethodImpl(MethodImplOptions.AggressiveInlining)]
        public static int IndexOfAny<T>(this Span<T> span, ReadOnlySpan<T> values)
            where T : IEquatable<T>
        {
            if (typeof(T) == typeof(byte))
                return SpanHelpers.IndexOfAny(
                    ref Unsafe.As<T, byte>(ref MemoryMarshal.GetReference(span)),
                    span.Length,
                    ref Unsafe.As<T, byte>(ref MemoryMarshal.GetReference(values)),
                    values.Length);

            return SpanHelpers.IndexOfAny(ref MemoryMarshal.GetReference(span), span.Length, ref MemoryMarshal.GetReference(values), values.Length);
        }

        /// <summary>
        /// Searches for the first index of any of the specified values similar to calling IndexOf several times with the logical OR operator. If not found, returns -1.
        /// </summary>
        /// <param name="span">The span to search.</param>
        /// <param name="value0">One of the values to search for.</param>
        /// <param name="value1">One of the values to search for.</param>
        [MethodImpl(MethodImplOptions.AggressiveInlining)]
        public static int IndexOfAny<T>(this ReadOnlySpan<T> span, T value0, T value1)
            where T : IEquatable<T>
        {
            if (typeof(T) == typeof(byte))
                return SpanHelpers.IndexOfAny(
                    ref Unsafe.As<T, byte>(ref MemoryMarshal.GetReference(span)),
                    Unsafe.As<T, byte>(ref value0),
                    Unsafe.As<T, byte>(ref value1),
                    span.Length);

            return SpanHelpers.IndexOfAny(ref MemoryMarshal.GetReference(span), value0, value1, span.Length);
        }

        /// <summary>
        /// Searches for the first index of any of the specified values similar to calling IndexOf several times with the logical OR operator. If not found, returns -1. 
        /// </summary>
        /// <param name="span">The span to search.</param>
        /// <param name="value0">One of the values to search for.</param>
        /// <param name="value1">One of the values to search for.</param>
        /// <param name="value2">One of the values to search for.</param>
        [MethodImpl(MethodImplOptions.AggressiveInlining)]
        public static int IndexOfAny<T>(this ReadOnlySpan<T> span, T value0, T value1, T value2)
            where T : IEquatable<T>
        {
            if (typeof(T) == typeof(byte))
                return SpanHelpers.IndexOfAny(
                    ref Unsafe.As<T, byte>(ref MemoryMarshal.GetReference(span)),
                    Unsafe.As<T, byte>(ref value0),
                    Unsafe.As<T, byte>(ref value1),
                    Unsafe.As<T, byte>(ref value2),
                    span.Length);

            return SpanHelpers.IndexOfAny(ref MemoryMarshal.GetReference(span), value0, value1, value2, span.Length);
        }

        /// <summary>
        /// Searches for the first index of any of the specified values similar to calling IndexOf several times with the logical OR operator. If not found, returns -1. 
        /// </summary>
        /// <param name="span">The span to search.</param>
        /// <param name="values">The set of values to search for.</param>
        [MethodImpl(MethodImplOptions.AggressiveInlining)]
        public static int IndexOfAny<T>(this ReadOnlySpan<T> span, ReadOnlySpan<T> values)
            where T : IEquatable<T>
        {
            if (typeof(T) == typeof(byte))
                return SpanHelpers.IndexOfAny(
                    ref Unsafe.As<T, byte>(ref MemoryMarshal.GetReference(span)),
                    span.Length,
                    ref Unsafe.As<T, byte>(ref MemoryMarshal.GetReference(values)),
                    values.Length);

            return SpanHelpers.IndexOfAny(ref MemoryMarshal.GetReference(span), span.Length, ref MemoryMarshal.GetReference(values), values.Length);
        }

        /// <summary>
        /// Searches for the last index of any of the specified values similar to calling LastIndexOf several times with the logical OR operator. If not found, returns -1.
        /// </summary>
        /// <param name="span">The span to search.</param>
        /// <param name="value0">One of the values to search for.</param>
        /// <param name="value1">One of the values to search for.</param>
        [MethodImpl(MethodImplOptions.AggressiveInlining)]
        public static int LastIndexOfAny<T>(this Span<T> span, T value0, T value1)
            where T : IEquatable<T>
        {
            if (typeof(T) == typeof(byte))
                return SpanHelpers.LastIndexOfAny(
                    ref Unsafe.As<T, byte>(ref MemoryMarshal.GetReference(span)),
                    Unsafe.As<T, byte>(ref value0),
                    Unsafe.As<T, byte>(ref value1),
                    span.Length);
            return SpanHelpers.LastIndexOfAny(ref MemoryMarshal.GetReference(span), value0, value1, span.Length);
        }

        /// <summary>
        /// Searches for the last index of any of the specified values similar to calling LastIndexOf several times with the logical OR operator. If not found, returns -1.
        /// </summary>
        /// <param name="span">The span to search.</param>
        /// <param name="value0">One of the values to search for.</param>
        /// <param name="value1">One of the values to search for.</param>
        /// <param name="value2">One of the values to search for.</param>
        [MethodImpl(MethodImplOptions.AggressiveInlining)]
        public static int LastIndexOfAny<T>(this Span<T> span, T value0, T value1, T value2)
            where T : IEquatable<T>
        {
            if (typeof(T) == typeof(byte))
                return SpanHelpers.LastIndexOfAny(
                    ref Unsafe.As<T, byte>(ref MemoryMarshal.GetReference(span)),
                    Unsafe.As<T, byte>(ref value0),
                    Unsafe.As<T, byte>(ref value1),
                    Unsafe.As<T, byte>(ref value2),
                    span.Length);
            return SpanHelpers.LastIndexOfAny(ref MemoryMarshal.GetReference(span), value0, value1, value2, span.Length);
        }

        /// <summary>
        /// Searches for the last index of any of the specified values similar to calling LastIndexOf several times with the logical OR operator. If not found, returns -1. 
        /// </summary>
        /// <param name="span">The span to search.</param>
        /// <param name="values">The set of values to search for.</param>
        [MethodImpl(MethodImplOptions.AggressiveInlining)]
        public static int LastIndexOfAny<T>(this Span<T> span, ReadOnlySpan<T> values)
            where T : IEquatable<T>
        {
            if (typeof(T) == typeof(byte))
                return SpanHelpers.LastIndexOfAny(
                    ref Unsafe.As<T, byte>(ref MemoryMarshal.GetReference(span)),
                    span.Length,
                    ref Unsafe.As<T, byte>(ref MemoryMarshal.GetReference(values)),
                    values.Length);
            return SpanHelpers.LastIndexOfAny(ref MemoryMarshal.GetReference(span), span.Length, ref MemoryMarshal.GetReference(values), values.Length);
        }

        /// <summary>
        /// Searches for the last index of any of the specified values similar to calling LastIndexOf several times with the logical OR operator. If not found, returns -1.
        /// </summary>
        /// <param name="span">The span to search.</param>
        /// <param name="value0">One of the values to search for.</param>
        /// <param name="value1">One of the values to search for.</param>
        [MethodImpl(MethodImplOptions.AggressiveInlining)]
        public static int LastIndexOfAny<T>(this ReadOnlySpan<T> span, T value0, T value1)
            where T : IEquatable<T>
        {
            if (typeof(T) == typeof(byte))
                return SpanHelpers.LastIndexOfAny(
                    ref Unsafe.As<T, byte>(ref MemoryMarshal.GetReference(span)),
                    Unsafe.As<T, byte>(ref value0),
                    Unsafe.As<T, byte>(ref value1),
                    span.Length);
            return SpanHelpers.LastIndexOfAny(ref MemoryMarshal.GetReference(span), value0, value1, span.Length);
        }

        /// <summary>
        /// Searches for the last index of any of the specified values similar to calling LastIndexOf several times with the logical OR operator. If not found, returns -1. 
        /// </summary>
        /// <param name="span">The span to search.</param>
        /// <param name="value0">One of the values to search for.</param>
        /// <param name="value1">One of the values to search for.</param>
        /// <param name="value2">One of the values to search for.</param>
        [MethodImpl(MethodImplOptions.AggressiveInlining)]
        public static int LastIndexOfAny<T>(this ReadOnlySpan<T> span, T value0, T value1, T value2)
            where T : IEquatable<T>
        {
            if (typeof(T) == typeof(byte))
                return SpanHelpers.LastIndexOfAny(
                    ref Unsafe.As<T, byte>(ref MemoryMarshal.GetReference(span)),
                    Unsafe.As<T, byte>(ref value0),
                    Unsafe.As<T, byte>(ref value1),
                    Unsafe.As<T, byte>(ref value2),
                    span.Length);
            return SpanHelpers.LastIndexOfAny(ref MemoryMarshal.GetReference(span), value0, value1, value2, span.Length);
        }

        /// <summary>
        /// Searches for the last index of any of the specified values similar to calling LastIndexOf several times with the logical OR operator. If not found, returns -1. 
        /// </summary>
        /// <param name="span">The span to search.</param>
        /// <param name="values">The set of values to search for.</param>
        [MethodImpl(MethodImplOptions.AggressiveInlining)]
        public static int LastIndexOfAny<T>(this ReadOnlySpan<T> span, ReadOnlySpan<T> values)
            where T : IEquatable<T>
        {
            if (typeof(T) == typeof(byte))
                return SpanHelpers.LastIndexOfAny(
                    ref Unsafe.As<T, byte>(ref MemoryMarshal.GetReference(span)),
                    span.Length,
                    ref Unsafe.As<T, byte>(ref MemoryMarshal.GetReference(values)),
                    values.Length);
            return SpanHelpers.LastIndexOfAny<T>(ref MemoryMarshal.GetReference(span), span.Length, ref MemoryMarshal.GetReference(values), values.Length);
        }

        /// <summary>
        /// Determines whether two sequences are equal by comparing the elements using IEquatable{T}.Equals(T). 
        /// </summary>
        [MethodImpl(MethodImplOptions.AggressiveInlining)]
        public static bool SequenceEqual<T>(this ReadOnlySpan<T> first, ReadOnlySpan<T> second)
            where T : IEquatable<T>
        {
            int length = first.Length;
            if (typeof(T) == typeof(byte))
                return length == second.Length &&
                SpanHelpers.SequenceEqual(
                    ref Unsafe.As<T, byte>(ref MemoryMarshal.GetReference(first)),
                    ref Unsafe.As<T, byte>(ref MemoryMarshal.GetReference(second)),
                    length);
            return length == second.Length && SpanHelpers.SequenceEqual(ref MemoryMarshal.GetReference(first), ref MemoryMarshal.GetReference(second), length);
        }

        /// <summary>
        /// Determines the relative order of the sequences being compared by comparing the elements using IComparable{T}.CompareTo(T). 
        /// </summary>
        [MethodImpl(MethodImplOptions.AggressiveInlining)]
        public static int SequenceCompareTo<T>(this ReadOnlySpan<T> first, ReadOnlySpan<T> second)
            where T : IComparable<T>
        {
            if (typeof(T) == typeof(byte))
                return SpanHelpers.SequenceCompareTo(
                    ref Unsafe.As<T, byte>(ref MemoryMarshal.GetReference(first)),
                    first.Length,
                    ref Unsafe.As<T, byte>(ref MemoryMarshal.GetReference(second)),
                    second.Length);
            return SpanHelpers.SequenceCompareTo(ref MemoryMarshal.GetReference(first), first.Length, ref MemoryMarshal.GetReference(second), second.Length);
        }

        /// <summary>
        /// Determines whether the specified sequence appears at the start of the span.
        /// </summary>
        [MethodImpl(MethodImplOptions.AggressiveInlining)]
        public static bool StartsWith<T>(this Span<T> span, ReadOnlySpan<T> value)
            where T : IEquatable<T>
        {
            int valueLength = value.Length;
            if (typeof(T) == typeof(byte))
                return valueLength <= span.Length &&
                SpanHelpers.SequenceEqual(
                    ref Unsafe.As<T, byte>(ref MemoryMarshal.GetReference(span)),
                    ref Unsafe.As<T, byte>(ref MemoryMarshal.GetReference(value)),
                    valueLength);
            return valueLength <= span.Length && SpanHelpers.SequenceEqual(ref MemoryMarshal.GetReference(span), ref MemoryMarshal.GetReference(value), valueLength);
        }

        /// <summary>
        /// Determines whether the specified sequence appears at the start of the span.
        /// </summary>
        [MethodImpl(MethodImplOptions.AggressiveInlining)]
        public static bool StartsWith<T>(this ReadOnlySpan<T> span, ReadOnlySpan<T> value)
            where T : IEquatable<T>
        {
            int valueLength = value.Length;
            if (typeof(T) == typeof(byte))
                return valueLength <= span.Length &&
                SpanHelpers.SequenceEqual(
                    ref Unsafe.As<T, byte>(ref MemoryMarshal.GetReference(span)),
                    ref Unsafe.As<T, byte>(ref MemoryMarshal.GetReference(value)),
                    valueLength);
            return valueLength <= span.Length && SpanHelpers.SequenceEqual(ref MemoryMarshal.GetReference(span), ref MemoryMarshal.GetReference(value), valueLength);
        }

        /// <summary>
        /// Determines whether the specified sequence appears at the end of the span.
        /// </summary>
        [MethodImpl(MethodImplOptions.AggressiveInlining)]
        public static bool EndsWith<T>(this Span<T> span, ReadOnlySpan<T> value)
            where T : IEquatable<T>
        {
            int spanLength = span.Length;
            int valueLength = value.Length;
            if (typeof(T) == typeof(byte))
                return valueLength <= spanLength &&
                SpanHelpers.SequenceEqual(
                    ref Unsafe.As<T, byte>(ref Unsafe.Add(ref MemoryMarshal.GetReference(span), spanLength - valueLength)),
                    ref Unsafe.As<T, byte>(ref MemoryMarshal.GetReference(value)),
                    valueLength);
            return valueLength <= spanLength &&
                SpanHelpers.SequenceEqual(
                    ref Unsafe.Add(ref MemoryMarshal.GetReference(span), spanLength - valueLength),
                    ref MemoryMarshal.GetReference(value),
                    valueLength);
        }

        /// <summary>
        /// Determines whether the specified sequence appears at the end of the span.
        /// </summary>
        [MethodImpl(MethodImplOptions.AggressiveInlining)]
        public static bool EndsWith<T>(this ReadOnlySpan<T> span, ReadOnlySpan<T> value)
            where T : IEquatable<T>
        {
            int spanLength = span.Length;
            int valueLength = value.Length;
            if (typeof(T) == typeof(byte))
                return valueLength <= spanLength &&
                SpanHelpers.SequenceEqual(
                    ref Unsafe.As<T, byte>(ref Unsafe.Add(ref MemoryMarshal.GetReference(span), spanLength - valueLength)),
                    ref Unsafe.As<T, byte>(ref MemoryMarshal.GetReference(value)),
                    valueLength);
            return valueLength <= spanLength &&
                SpanHelpers.SequenceEqual(
                    ref Unsafe.Add(ref MemoryMarshal.GetReference(span), spanLength - valueLength),
                    ref MemoryMarshal.GetReference(value),
                    valueLength);
        }

        /// <summary>
        /// Creates a new span over the target array.
        /// </summary>
        [MethodImpl(MethodImplOptions.AggressiveInlining)]
        public static Span<T> AsSpan<T>(this T[] array)
        {
            return new Span<T>(array);
        }

        /// <summary>
        /// Creates a new Span over the portion of the target array beginning
        /// at 'start' index and ending at 'end' index (exclusive).
        /// </summary>
        /// <param name="array">The target array.</param>
        /// <param name="start">The index at which to begin the Span.</param>
        /// <param name="length">The number of items in the Span.</param>
        /// <remarks>Returns default when <paramref name="array"/> is null.</remarks>
        /// <exception cref="System.ArrayTypeMismatchException">Thrown when <paramref name="array"/> is covariant and array's type is not exactly T[].</exception>
        /// <exception cref="System.ArgumentOutOfRangeException">
        /// Thrown when the specified <paramref name="start"/> or end index is not in the range (&lt;0 or &gt;=Length).
        /// </exception>
        [MethodImpl(MethodImplOptions.AggressiveInlining)]
        public static Span<T> AsSpan<T>(this T[] array, int start, int length)
        {
            return new Span<T>(array, start, length);
        }

        /// <summary>
        /// Creates a new span over the portion of the target array segment.
        /// </summary>
        [MethodImpl(MethodImplOptions.AggressiveInlining)]
        public static Span<T> AsSpan<T>(this ArraySegment<T> segment)
        {
            return new Span<T>(segment.Array, segment.Offset, segment.Count);
        }

        /// <summary>
        /// Creates a new Span over the portion of the target array beginning
        /// at 'start' index and ending at 'end' index (exclusive).
        /// </summary>
        /// <param name="segment">The target array.</param>
        /// <param name="start">The index at which to begin the Span.</param>
        /// <remarks>Returns default when <paramref name="segment"/> is null.</remarks>
        /// <exception cref="System.ArrayTypeMismatchException">Thrown when <paramref name="segment"/> is covariant and array's type is not exactly T[].</exception>
        /// <exception cref="System.ArgumentOutOfRangeException">
        /// Thrown when the specified <paramref name="start"/> or end index is not in the range (&lt;0 or &gt;=segment.Count).
        /// </exception>
        [MethodImpl(MethodImplOptions.AggressiveInlining)]
        public static Span<T> AsSpan<T>(this ArraySegment<T> segment, int start)
        {
            if (((uint)start) > segment.Count)
                ThrowHelper.ThrowArgumentOutOfRangeException(ExceptionArgument.start);

            return new Span<T>(segment.Array, segment.Offset + start, segment.Count - start);
        }

        /// <summary>
        /// Creates a new Span over the portion of the target array beginning
        /// at 'start' index and ending at 'end' index (exclusive).
        /// </summary>
        /// <param name="segment">The target array.</param>
        /// <param name="start">The index at which to begin the Span.</param>
        /// <param name="length">The number of items in the Span.</param>
        /// <remarks>Returns default when <paramref name="segment"/> is null.</remarks>
        /// <exception cref="System.ArrayTypeMismatchException">Thrown when <paramref name="segment"/> is covariant and array's type is not exactly T[].</exception>
        /// <exception cref="System.ArgumentOutOfRangeException">
        /// Thrown when the specified <paramref name="start"/> or end index is not in the range (&lt;0 or &gt;=segment.Count).
        /// </exception>
        [MethodImpl(MethodImplOptions.AggressiveInlining)]
        public static Span<T> AsSpan<T>(this ArraySegment<T> segment, int start, int length)
        {
            if (((uint)start) > segment.Count)
                ThrowHelper.ThrowArgumentOutOfRangeException(ExceptionArgument.start);
            if (((uint)length) > segment.Count - start)
                ThrowHelper.ThrowArgumentOutOfRangeException(ExceptionArgument.length);

            return new Span<T>(segment.Array, segment.Offset + start, length);
        }

        /// <summary>
        /// Creates a new readonly span over the entire target array.
        /// </summary>
        [MethodImpl(MethodImplOptions.AggressiveInlining)]
        public static ReadOnlySpan<T> AsReadOnlySpan<T>(this T[] array)
        {
            return new ReadOnlySpan<T>(array);
        }

        /// <summary>
        /// Creates a new readonly span over the entire target span.
        /// </summary>
        public static ReadOnlySpan<T> AsReadOnlySpan<T>(this Span<T> span) => span;

        /// <summary>
        /// Creates a new readonly span over the target array segment.
        /// </summary>
        [MethodImpl(MethodImplOptions.AggressiveInlining)]
        public static ReadOnlySpan<T> AsReadOnlySpan<T>(this ArraySegment<T> arraySegment)
        {
            return new ReadOnlySpan<T>(arraySegment.Array, arraySegment.Offset, arraySegment.Count);
        }

        /// <summary>
        /// Creates a new readonly memory over the entire target memory.
        /// </summary>
        public static ReadOnlyMemory<T> AsReadOnlyMemory<T>(this Memory<T> memory) => memory;

        /// <summary>
        /// Creates a new memory over the target array.
        /// </summary>
        public static Memory<T> AsMemory<T>(this T[] array) => new Memory<T>(array);

        /// <summary>
        /// Creates a new memory over the portion of the target array beginning
        /// at 'start' index and ending at 'end' index (exclusive).
        /// </summary>
        /// <param name="array">The target array.</param>
        /// <param name="start">The index at which to begin the memory.</param>
        /// <remarks>Returns default when <paramref name="array"/> is null.</remarks>
        /// <exception cref="System.ArrayTypeMismatchException">Thrown when <paramref name="array"/> is covariant and array's type is not exactly T[].</exception>
        /// <exception cref="System.ArgumentOutOfRangeException">
        /// Thrown when the specified <paramref name="start"/> or end index is not in the range (&lt;0 or &gt;=array.Length).
        /// </exception>
        public static Memory<T> AsMemory<T>(this T[] array, int start) => new Memory<T>(array, start);

        /// <summary>
        /// Creates a new memory over the portion of the target array beginning
        /// at 'start' index and ending at 'end' index (exclusive).
        /// </summary>
        /// <param name="array">The target array.</param>
        /// <param name="start">The index at which to begin the memory.</param>
        /// <param name="length">The number of items in the memory.</param>
        /// <remarks>Returns default when <paramref name="array"/> is null.</remarks>
        /// <exception cref="System.ArrayTypeMismatchException">Thrown when <paramref name="array"/> is covariant and array's type is not exactly T[].</exception>
        /// <exception cref="System.ArgumentOutOfRangeException">
        /// Thrown when the specified <paramref name="start"/> or end index is not in the range (&lt;0 or &gt;=Length).
        /// </exception>
        public static Memory<T> AsMemory<T>(this T[] array, int start, int length) => new Memory<T>(array, start, length);

        /// <summary>
        /// Creates a new memory over the portion of the target array.
        /// </summary>
        public static Memory<T> AsMemory<T>(this ArraySegment<T> segment) => new Memory<T>(segment.Array, segment.Offset, segment.Count);

        /// <summary>
        /// Creates a new memory over the portion of the target array beginning
        /// at 'start' index and ending at 'end' index (exclusive).
        /// </summary>
<<<<<<< HEAD
        /// <param name="segment">The target ArraySegment.</param>
=======
        /// <param name="segment">The target array.</param>
>>>>>>> 183606a1
        /// <param name="start">The index at which to begin the memory.</param>
        /// <remarks>Returns default when <paramref name="segment"/> is null.</remarks>
        /// <exception cref="System.ArrayTypeMismatchException">Thrown when <paramref name="segment"/> is covariant and array's type is not exactly T[].</exception>
        /// <exception cref="System.ArgumentOutOfRangeException">
        /// Thrown when the specified <paramref name="start"/> or end index is not in the range (&lt;0 or &gt;=segment.Count).
        /// </exception>
        public static Memory<T> AsMemory<T>(this ArraySegment<T> segment, int start)
        {
            if (((uint)start) > segment.Count)
                ThrowHelper.ThrowArgumentOutOfRangeException(ExceptionArgument.start);

            return new Memory<T>(segment.Array, segment.Offset + start, segment.Count - start);
        }

        /// <summary>
        /// Creates a new memory over the portion of the target array beginning
        /// at 'start' index and ending at 'end' index (exclusive).
        /// </summary>
<<<<<<< HEAD
        /// <param name="segment">The target ArraySegment.</param>
=======
        /// <param name="segment">The target array.</param>
>>>>>>> 183606a1
        /// <param name="start">The index at which to begin the memory.</param>
        /// <param name="length">The number of items in the memory.</param>
        /// <remarks>Returns default when <paramref name="segment"/> is null.</remarks>
        /// <exception cref="System.ArrayTypeMismatchException">Thrown when <paramref name="segment"/> is covariant and array's type is not exactly T[].</exception>
        /// <exception cref="System.ArgumentOutOfRangeException">
        /// Thrown when the specified <paramref name="start"/> or end index is not in the range (&lt;0 or &gt;=segment.Count).
        /// </exception>
        public static Memory<T> AsMemory<T>(this ArraySegment<T> segment, int start, int length)
        {
            if (((uint)start) > segment.Count)
                ThrowHelper.ThrowArgumentOutOfRangeException(ExceptionArgument.start);
            if (((uint)length) > segment.Count - start)
                ThrowHelper.ThrowArgumentOutOfRangeException(ExceptionArgument.length);

            return new Memory<T>(segment.Array, segment.Offset + start, length);
        }

        /// <summary>
        /// Copies the contents of the array into the span. If the source
        /// and destinations overlap, this method behaves as if the original values in
        /// a temporary location before the destination is overwritten.
        /// 
        ///<param name="array">The array to copy items from.</param>
        /// <param name="destination">The span to copy items into.</param>
        /// <exception cref="System.ArgumentException">
        /// Thrown when the destination Span is shorter than the source array.
        /// </exception>
        /// </summary>
        [MethodImpl(MethodImplOptions.AggressiveInlining)]
        public static void CopyTo<T>(this T[] array, Span<T> destination)
        {
            new ReadOnlySpan<T>(array).CopyTo(destination);
        }

        /// <summary>
        /// Copies the contents of the array into the memory. If the source
        /// and destinations overlap, this method behaves as if the original values are in
        /// a temporary location before the destination is overwritten.
        /// 
        ///<param name="array">The array to copy items from.</param>
        /// <param name="destination">The memory to copy items into.</param>
        /// <exception cref="System.ArgumentException">
        /// Thrown when the destination is shorter than the source array.
        /// </exception>
        /// </summary>
        [MethodImpl(MethodImplOptions.AggressiveInlining)]
        public static void CopyTo<T>(this T[] array, Memory<T> destination)
        {
            array.CopyTo(destination.Span);
        }

        //
        //  Overlaps
        //  ========
        //
        //  The following methods can be used to determine if two sequences
        //  overlap in memory.
        //
        //  Two sequences overlap if they have positions in common and neither
        //  is empty. Empty sequences do not overlap with any other sequence.
        //
        //  If two sequences overlap, the element offset is the number of
        //  elements by which the second sequence is offset from the first
        //  sequence (i.e., second minus first). An exception is thrown if the
        //  number is not a whole number, which can happen when a sequence of a
        //  smaller type is cast to a sequence of a larger type with unsafe code
        //  or NonPortableCast. If the sequences do not overlap, the offset is
        //  meaningless and arbitrarily set to zero.
        //
        //  Implementation
        //  --------------
        //
        //  Implementing this correctly is quite tricky due of two problems:
        //
        //  * If the sequences refer to two different objects on the managed
        //    heap, the garbage collector can move them freely around or change
        //    their relative order in memory.
        //
        //  * The distance between two sequences can be greater than
        //    int.MaxValue (on a 32-bit system) or long.MaxValue (on a 64-bit
        //    system).
        //
        //  (For simplicity, the following text assumes a 32-bit system, but
        //  everything also applies to a 64-bit system if every 32 is replaced a
        //  64.)
        //
        //  The first problem is solved by calculating the distance with exactly
        //  one atomic operation. If the garbage collector happens to move the
        //  sequences afterwards and the sequences overlapped before, they will
        //  still overlap after the move and their distance hasn't changed. If
        //  the sequences did not overlap, the distance can change but the
        //  sequences still won't overlap.
        //
        //  The second problem is solved by making all addresses relative to the
        //  start of the first sequence and performing all operations in
        //  unsigned integer arithmetic modulo 2³².
        //
        //  Example
        //  -------
        //
        //  Let's say there are two sequences, x and y. Let
        //
        //      ref T xRef = MemoryMarshal.GetReference(x)
        //      uint xLength = x.Length * Unsafe.SizeOf<T>()
        //      ref T yRef = MemoryMarshal.GetReference(y)
        //      uint yLength = y.Length * Unsafe.SizeOf<T>()
        //
        //  Visually, the two sequences are located somewhere in the 32-bit
        //  address space as follows:
        //
        //      [----------------------------------------------)                            normal address space
        //      0                                             2³²
        //                            [------------------)                                  first sequence
        //                            xRef            xRef + xLength
        //              [--------------------------)     .                                  second sequence
        //              yRef          .         yRef + yLength
        //              :             .            .     .
        //              :             .            .     .
        //                            .            .     .
        //                            .            .     .
        //                            .            .     .
        //                            [----------------------------------------------)      relative address space
        //                            0            .     .                          2³²
        //                            [------------------)             :                    first sequence
        //                            x1           .     x2            :
        //                            -------------)                   [-------------       second sequence
        //                                         y2                  y1
        //
        //  The idea is to make all addresses relative to xRef: Let x1 be the
        //  start address of x in this relative address space, x2 the end
        //  address of x, y1 the start address of y, and y2 the end address of
        //  y:
        //
        //      nuint x1 = 0
        //      nuint x2 = xLength
        //      nuint y1 = (nuint)Unsafe.ByteOffset(xRef, yRef)
        //      nuint y2 = y1 + yLength
        //  
        //  xRef relative to xRef is 0.
        //  
        //  x2 is simply x1 + xLength. This cannot overflow.
        //  
        //  yRef relative to xRef is (yRef - xRef). If (yRef - xRef) is
        //  negative, casting it to an unsigned 32-bit integer turns it into
        //  (yRef - xRef + 2³²). So, in the example above, y1 moves to the right
        //  of x2.
        //  
        //  y2 is simply y1 + yLength. Note that this can overflow, as in the
        //  example above, which must be avoided.
        //
        //  The two sequences do *not* overlap if y is entirely in the space
        //  right of x in the relative address space. (It can't be left of it!)
        //
        //          (y1 >= x2) && (y2 <= 2³²)
        //
        //  Inversely, they do overlap if
        //
        //          (y1 < x2) || (y2 > 2³²)
        //
        //  After substituting x2 and y2 with their respective definition:
        //
        //      == (y1 < xLength) || (y1 + yLength > 2³²)
        //
        //  Since yLength can't be greater than the size of the address space,
        //  the overflow can be avoided as follows:
        //
        //      == (y1 < xLength) || (y1 > 2³² - yLength)
        //
        //  However, 2³² cannot be stored in an unsigned 32-bit integer, so one
        //  more change is needed to keep doing everything with unsigned 32-bit
        //  integers:
        //
        //      == (y1 < xLength) || (y1 > -yLength)
        //  
        //  Due to modulo arithmetic, this gives exactly same result *except* if
        //  yLength is zero, since 2³² - 0 is 0 and not 2³². So the case
        //  y.IsEmpty must be handled separately first.
        //  

        /// <summary>
        /// Determines whether two sequences overlap in memory.
        /// </summary>
        [MethodImpl(MethodImplOptions.AggressiveInlining)]
        public static bool Overlaps<T>(this Span<T> first, ReadOnlySpan<T> second)
        {
            return Overlaps((ReadOnlySpan<T>)first, second);
        }

        /// <summary>
        /// Determines whether two sequences overlap in memory and outputs the element offset.
        /// </summary>
        [MethodImpl(MethodImplOptions.AggressiveInlining)]
        public static bool Overlaps<T>(this Span<T> first, ReadOnlySpan<T> second, out int elementOffset)
        {
            return Overlaps((ReadOnlySpan<T>)first, second, out elementOffset);
        }

        /// <summary>
        /// Determines whether two sequences overlap in memory.
        /// </summary>
        public static bool Overlaps<T>(this ReadOnlySpan<T> first, ReadOnlySpan<T> second)
        {
            if (first.IsEmpty || second.IsEmpty)
            {
                return false;
            }

            IntPtr byteOffset = Unsafe.ByteOffset(
                ref MemoryMarshal.GetReference(first),
                ref MemoryMarshal.GetReference(second));

            if (Unsafe.SizeOf<IntPtr>() == sizeof(int))
            {
                return (uint)byteOffset < (uint)(first.Length * Unsafe.SizeOf<T>()) ||
                       (uint)byteOffset > (uint)-(second.Length * Unsafe.SizeOf<T>());
            }
            else
            {
                return (ulong)byteOffset < (ulong)((long)first.Length * Unsafe.SizeOf<T>()) ||
                       (ulong)byteOffset > (ulong)-((long)second.Length * Unsafe.SizeOf<T>());
            }
        }

        /// <summary>
        /// Determines whether two sequences overlap in memory and outputs the element offset.
        /// </summary>
        public static bool Overlaps<T>(this ReadOnlySpan<T> first, ReadOnlySpan<T> second, out int elementOffset)
        {
            if (first.IsEmpty || second.IsEmpty)
            {
                elementOffset = 0;
                return false;
            }

            IntPtr byteOffset = Unsafe.ByteOffset(
                ref MemoryMarshal.GetReference(first),
                ref MemoryMarshal.GetReference(second));

            if (Unsafe.SizeOf<IntPtr>() == sizeof(int))
            {
                if ((uint)byteOffset < (uint)(first.Length * Unsafe.SizeOf<T>()) ||
                    (uint)byteOffset > (uint)-(second.Length * Unsafe.SizeOf<T>()))
                {
                    if ((int)byteOffset % Unsafe.SizeOf<T>() != 0)
                        ThrowHelper.ThrowArgumentException_OverlapAlignmentMismatch();

                    elementOffset = (int)byteOffset / Unsafe.SizeOf<T>();
                    return true;
                }
                else
                {
                    elementOffset = 0;
                    return false;
                }
            }
            else
            {
                if ((ulong)byteOffset < (ulong)((long)first.Length * Unsafe.SizeOf<T>()) ||
                    (ulong)byteOffset > (ulong)-((long)second.Length * Unsafe.SizeOf<T>()))
                {
                    if ((long)byteOffset % Unsafe.SizeOf<T>() != 0)
                        ThrowHelper.ThrowArgumentException_OverlapAlignmentMismatch();

                    elementOffset = (int)((long)byteOffset / Unsafe.SizeOf<T>());
                    return true;
                }
                else
                {
                    elementOffset = 0;
                    return false;
                }
            }
        }

        /// <summary>
        /// Searches an entire sorted <see cref="Span{T}"/> for a value
        /// using the specified <see cref="IComparable{T}"/> generic interface.
        /// </summary>
        /// <typeparam name="T">The element type of the span.</typeparam>
        /// <param name="span">The sorted <see cref="Span{T}"/> to search.</param>
        /// <param name="comparable">The <see cref="IComparable{T}"/> to use when comparing.</param>
        /// <returns>
        /// The zero-based index of <paramref name="comparable"/> in the sorted <paramref name="span"/>,
        /// if <paramref name="comparable"/> is found; otherwise, a negative number that is the bitwise complement
        /// of the index of the next element that is larger than <paramref name="comparable"/> or, if there is
        /// no larger element, the bitwise complement of <see cref="Span{T}.Length"/>.
        /// </returns>
        /// <exception cref="T:System.ArgumentNullException">
		/// <paramref name = "comparable" /> is <see langword="null"/> .
        /// </exception>
        [MethodImpl(MethodImplOptions.AggressiveInlining)]
        public static int BinarySearch<T>(
            this Span<T> span, IComparable<T> comparable)
        {
            return BinarySearch<T, IComparable<T>>(span, comparable);
        }

        /// <summary>
        /// Searches an entire sorted <see cref="Span{T}"/> for a value
        /// using the specified <typeparamref name="TComparable"/> generic type.
        /// </summary>
        /// <typeparam name="T">The element type of the span.</typeparam>
        /// <typeparam name="TComparable">The specific type of <see cref="IComparable{T}"/>.</typeparam>
        /// <param name="span">The sorted <see cref="Span{T}"/> to search.</param>
        /// <param name="comparable">The <typeparamref name="TComparable"/> to use when comparing.</param>
        /// <returns>
        /// The zero-based index of <paramref name="comparable"/> in the sorted <paramref name="span"/>,
        /// if <paramref name="comparable"/> is found; otherwise, a negative number that is the bitwise complement
        /// of the index of the next element that is larger than <paramref name="comparable"/> or, if there is
        /// no larger element, the bitwise complement of <see cref="Span{T}.Length"/>.
        /// </returns>
        /// <exception cref="T:System.ArgumentNullException">
		/// <paramref name = "comparable" /> is <see langword="null"/> .
        /// </exception>
        [MethodImpl(MethodImplOptions.AggressiveInlining)]
        public static int BinarySearch<T, TComparable>(
            this Span<T> span, TComparable comparable)
            where TComparable : IComparable<T>
        {
            return BinarySearch((ReadOnlySpan<T>)span, comparable);
        }

        /// <summary>
        /// Searches an entire sorted <see cref="Span{T}"/> for the specified <paramref name="value"/>
        /// using the specified <typeparamref name="TComparer"/> generic type.
        /// </summary>
        /// <typeparam name="T">The element type of the span.</typeparam>
        /// <typeparam name="TComparer">The specific type of <see cref="IComparer{T}"/>.</typeparam>
        /// <param name="span">The sorted <see cref="Span{T}"/> to search.</param>
        /// <param name="value">The object to locate. The value can be null for reference types.</param>
        /// <param name="comparer">The <typeparamref name="TComparer"/> to use when comparing.</param>
        /// /// <returns>
        /// The zero-based index of <paramref name="value"/> in the sorted <paramref name="span"/>,
        /// if <paramref name="value"/> is found; otherwise, a negative number that is the bitwise complement
        /// of the index of the next element that is larger than <paramref name="value"/> or, if there is
        /// no larger element, the bitwise complement of <see cref="Span{T}.Length"/>.
        /// </returns>
        /// <exception cref="T:System.ArgumentNullException">
        /// <paramref name = "comparer" /> is <see langword="null"/> .
        /// </exception>
        [MethodImpl(MethodImplOptions.AggressiveInlining)]
        public static int BinarySearch<T, TComparer>(
            this Span<T> span, T value, TComparer comparer)
            where TComparer : IComparer<T>
        {
            return BinarySearch((ReadOnlySpan<T>)span, value, comparer);
        }

        /// <summary>
        /// Searches an entire sorted <see cref="ReadOnlySpan{T}"/> for a value
        /// using the specified <see cref="IComparable{T}"/> generic interface.
        /// </summary>
        /// <typeparam name="T">The element type of the span.</typeparam>
        /// <param name="span">The sorted <see cref="ReadOnlySpan{T}"/> to search.</param>
        /// <param name="comparable">The <see cref="IComparable{T}"/> to use when comparing.</param>
        /// <returns>
        /// The zero-based index of <paramref name="comparable"/> in the sorted <paramref name="span"/>,
        /// if <paramref name="comparable"/> is found; otherwise, a negative number that is the bitwise complement
        /// of the index of the next element that is larger than <paramref name="comparable"/> or, if there is
        /// no larger element, the bitwise complement of <see cref="ReadOnlySpan{T}.Length"/>.
        /// </returns>
        /// <exception cref="T:System.ArgumentNullException">
		/// <paramref name = "comparable" /> is <see langword="null"/> .
        /// </exception>
        [MethodImpl(MethodImplOptions.AggressiveInlining)]
        public static int BinarySearch<T>(
            this ReadOnlySpan<T> span, IComparable<T> comparable)
        {
            return BinarySearch<T, IComparable<T>>(span, comparable);
        }

        /// <summary>
        /// Searches an entire sorted <see cref="ReadOnlySpan{T}"/> for a value
        /// using the specified <typeparamref name="TComparable"/> generic type.
        /// </summary>
        /// <typeparam name="T">The element type of the span.</typeparam>
        /// <typeparam name="TComparable">The specific type of <see cref="IComparable{T}"/>.</typeparam>
        /// <param name="span">The sorted <see cref="ReadOnlySpan{T}"/> to search.</param>
        /// <param name="comparable">The <typeparamref name="TComparable"/> to use when comparing.</param>
        /// <returns>
        /// The zero-based index of <paramref name="comparable"/> in the sorted <paramref name="span"/>,
        /// if <paramref name="comparable"/> is found; otherwise, a negative number that is the bitwise complement
        /// of the index of the next element that is larger than <paramref name="comparable"/> or, if there is
        /// no larger element, the bitwise complement of <see cref="ReadOnlySpan{T}.Length"/>.
        /// </returns>
        /// <exception cref="T:System.ArgumentNullException">
		/// <paramref name = "comparable" /> is <see langword="null"/> .
        /// </exception>
        [MethodImpl(MethodImplOptions.AggressiveInlining)]
        public static int BinarySearch<T, TComparable>(
            this ReadOnlySpan<T> span, TComparable comparable)
            where TComparable : IComparable<T>
        {
            return SpanHelpers.BinarySearch(span, comparable);
        }

        /// <summary>
        /// Searches an entire sorted <see cref="ReadOnlySpan{T}"/> for the specified <paramref name="value"/>
        /// using the specified <typeparamref name="TComparer"/> generic type.
        /// </summary>
        /// <typeparam name="T">The element type of the span.</typeparam>
        /// <typeparam name="TComparer">The specific type of <see cref="IComparer{T}"/>.</typeparam>
        /// <param name="span">The sorted <see cref="ReadOnlySpan{T}"/> to search.</param>
        /// <param name="value">The object to locate. The value can be null for reference types.</param>
        /// <param name="comparer">The <typeparamref name="TComparer"/> to use when comparing.</param>
        /// /// <returns>
        /// The zero-based index of <paramref name="value"/> in the sorted <paramref name="span"/>,
        /// if <paramref name="value"/> is found; otherwise, a negative number that is the bitwise complement
        /// of the index of the next element that is larger than <paramref name="value"/> or, if there is
        /// no larger element, the bitwise complement of <see cref="ReadOnlySpan{T}.Length"/>.
        /// </returns>
        /// <exception cref="T:System.ArgumentNullException">
        /// <paramref name = "comparer" /> is <see langword="null"/> .
        /// </exception>
        [MethodImpl(MethodImplOptions.AggressiveInlining)]
        public static int BinarySearch<T, TComparer>(
            this ReadOnlySpan<T> span, T value, TComparer comparer)
            where TComparer : IComparer<T>
        {
            if (comparer == null)
                ThrowHelper.ThrowArgumentNullException(ExceptionArgument.comparer);

            var comparable = new SpanHelpers.ComparerComparable<T, TComparer>(
                value, comparer);
            return BinarySearch(span, comparable);
        }
    }
}<|MERGE_RESOLUTION|>--- conflicted
+++ resolved
@@ -854,11 +854,7 @@
         /// Creates a new memory over the portion of the target array beginning
         /// at 'start' index and ending at 'end' index (exclusive).
         /// </summary>
-<<<<<<< HEAD
-        /// <param name="segment">The target ArraySegment.</param>
-=======
         /// <param name="segment">The target array.</param>
->>>>>>> 183606a1
         /// <param name="start">The index at which to begin the memory.</param>
         /// <remarks>Returns default when <paramref name="segment"/> is null.</remarks>
         /// <exception cref="System.ArrayTypeMismatchException">Thrown when <paramref name="segment"/> is covariant and array's type is not exactly T[].</exception>
@@ -877,11 +873,7 @@
         /// Creates a new memory over the portion of the target array beginning
         /// at 'start' index and ending at 'end' index (exclusive).
         /// </summary>
-<<<<<<< HEAD
-        /// <param name="segment">The target ArraySegment.</param>
-=======
         /// <param name="segment">The target array.</param>
->>>>>>> 183606a1
         /// <param name="start">The index at which to begin the memory.</param>
         /// <param name="length">The number of items in the memory.</param>
         /// <remarks>Returns default when <paramref name="segment"/> is null.</remarks>
