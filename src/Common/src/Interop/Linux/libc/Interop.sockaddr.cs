--- conflicted
+++ resolved
@@ -15,7 +15,6 @@
         public const sa_family_t AF_UNIX = 1;   // Local to host.
         public const sa_family_t AF_INET = 2;   // IP protocol family.
         public const sa_family_t AF_INET6 = 10; // IP version 6.
-        public const sa_family_t AF_PACKET = 17; // Packet family
 
         // Disable CS0169 (The field 'Interop.libc.sockaddr_in.padding' is never used) and CS0649
         // (Field 'Interop.libc.sockaddr.sa_family' is never assigned to, and will always have its
@@ -30,31 +29,6 @@
         {
             public fixed byte s6_addr[16]; // IPv6 address
         }
-<<<<<<< HEAD
-
-        public struct sockaddr_in6
-        {
-            public const int Size = 28;
-
-            public sa_family_t sin6_family; // AF_INET6
-            public in_port_t sin6_port;     // Port number
-            public uint sin6_flowinfo;      // IPv6 flow information
-            public in6_addr sin6_addr;      // IPv6 address
-            public uint sin6_scope_id;      // Scope ID
-        }
-
-        public unsafe struct sockaddr_ll // "Link-level" address
-        {
-            public ushort sll_family; // Always AF_PACKET
-            public ushort sll_protocol; // Physical layer protocol
-            public int sll_ifindex; // Interface number
-            public ushort sll_hatype; // Hardware type (?), perhaps "Header" type, see constants below
-            public byte sll_pkttyle; // Packet type
-            public byte sll_halen; // Length of address
-            public fixed byte sll_addr[8]; // Physical layer address
-        }
-=======
->>>>>>> 52c5b37d
 #pragma warning restore 169, 649
     }
 }