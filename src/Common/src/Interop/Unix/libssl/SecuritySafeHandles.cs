--- conflicted
+++ resolved
@@ -248,14 +248,6 @@
             _credential = null;
             return true;
         }
-<<<<<<< HEAD
-
-        public override string ToString()
-        {
-            return handle.ToString();
-        }
-=======
->>>>>>> 99976a85
     }
 
     internal sealed class SafeDeleteSslContext : SafeDeleteContext
@@ -314,14 +306,6 @@
 
             base.Dispose(disposing);
         }
-<<<<<<< HEAD
-
-        public override string ToString()
-        {
-            return handle.ToString();
-        }
-=======
->>>>>>> 99976a85
     }
 
     internal sealed class SafeFreeContextBufferChannelBinding : ChannelBinding
