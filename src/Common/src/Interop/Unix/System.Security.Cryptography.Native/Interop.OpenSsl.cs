--- conflicted
+++ resolved
@@ -49,60 +49,52 @@
 
         internal static SafeSslHandle AllocateSslContext(SslProtocols protocols, SafeX509Handle certHandle, SafeEvpPKeyHandle certKeyHandle, EncryptionPolicy policy, bool isServer, bool remoteCertRequired)
         {
-<<<<<<< HEAD
-          
-            SafeSslHandle context = null;
-=======
             bool hasCertReference = false; 
             bool hasCertKeyReference = false;
->>>>>>> c81a62ee
-
-            IntPtr method = GetSslMethod(protocols);
-
-            using (SafeSslContextHandle innerContext = Ssl.SslCtxCreate(method))
-            {
-                if (innerContext.IsInvalid)
-                {
-<<<<<<< HEAD
-                    throw CreateSslException(SR.net_allocate_ssl_context_failed);
-=======
+
+            bool hasCertificateAndKey = 
+                certHandle != null && !certHandle.IsInvalid
+                && certKeyHandle != null && !certKeyHandle.IsInvalid;
+
+            try
+            {
+                if (hasCertificateAndKey)
+                {
                     certHandle.DangerousAddRef(ref hasCertReference);
                     certKeyHandle.DangerousAddRef(ref hasCertKeyReference);
->>>>>>> c81a62ee
-                }
-
-                // Configure allowed protocols. It's ok to use DangerousGetHandle here without AddRef/Release as we just
-                // create the handle, it's rooted by the using, no one else has a reference to it, etc.
-                Ssl.SetProtocolOptions(innerContext.DangerousGetHandle(), protocols);
-
-                // The logic in SafeSslHandle.Disconnect is simple because we are doing a quiet
-                // shutdown (we aren't negotiating for session close to enable later session
-                // restoration).
-                //
-                // If you find yourself wanting to remove this line to enable bidirectional
-                // close-notify, you'll probably need to rewrite SafeSslHandle.Disconnect().
-                // https://www.openssl.org/docs/manmaster/ssl/SSL_shutdown.html
-                Ssl.SslCtxSetQuietShutdown(innerContext);
-
-                if (!Ssl.SetEncryptionPolicy(innerContext, policy))
-                {
-                    throw new PlatformNotSupportedException(SR.Format(SR.net_ssl_encryptionpolicy_notsupported, policy));
-                }
-
-                bool hasCertReference = false;
-                bool hasCertKeyReference = false;
-
-                try
-                {
-                    bool hasCertificateAndKey =
-                        certHandle != null && !certHandle.IsInvalid
-                        && certKeyHandle != null && !certKeyHandle.IsInvalid;
+                }
+
+                SafeSslHandle context = null;
+
+                IntPtr method = GetSslMethod(protocols);
+
+                using (SafeSslContextHandle innerContext = Ssl.SslCtxCreate(method))
+                {
+                    if (innerContext.IsInvalid)
+                    {
+                        throw CreateSslException(SR.net_allocate_ssl_context_failed);
+                    }
+
+                    // Configure allowed protocols. It's ok to use DangerousGetHandle here without AddRef/Release as we just
+                    // create the handle, it's rooted by the using, no one else has a reference to it, etc.
+                    Ssl.SetProtocolOptions(innerContext.DangerousGetHandle(), protocols);
+
+                    // The logic in SafeSslHandle.Disconnect is simple because we are doing a quiet
+                    // shutdown (we aren't negotiating for session close to enable later session
+                    // restoration).
+                    //
+                    // If you find yourself wanting to remove this line to enable bidirectional
+                    // close-notify, you'll probably need to rewrite SafeSslHandle.Disconnect().
+                    // https://www.openssl.org/docs/manmaster/ssl/SSL_shutdown.html
+                    Ssl.SslCtxSetQuietShutdown(innerContext);
+
+                    if (!Ssl.SetEncryptionPolicy(innerContext, policy))
+                    {
+                        throw new PlatformNotSupportedException(SR.Format(SR.net_ssl_encryptionpolicy_notsupported, policy));
+                    }
 
                     if (hasCertificateAndKey)
                     {
-                        certHandle.DangerousAddRef(ref hasCertReference);
-                        certKeyHandle.DangerousAddRef(ref hasCertKeyReference);
-
                         SetSslCertificate(innerContext, certHandle, certKeyHandle);
                     }
 
@@ -137,16 +129,16 @@
                         }
                     }
                 }
-                finally
-                {
-                    if (hasCertReference)
-                        certHandle.DangerousRelease();
-                    if (hasCertKeyReference)
-                        certKeyHandle.DangerousRelease();
-                }
-            }
-
-            return context;
+
+                return context;
+            }
+            finally
+            {
+                if (hasCertReference)
+                    certHandle.DangerousRelease();
+                if (hasCertKeyReference)
+                    certKeyHandle.DangerousRelease();
+            }
         }
 
         internal static bool DoSslHandshake(SafeSslHandle context, byte[] recvBuf, int recvOffset, int recvCount, out byte[] sendBuf, out int sendCount)
