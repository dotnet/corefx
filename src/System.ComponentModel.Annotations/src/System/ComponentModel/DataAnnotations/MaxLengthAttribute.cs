// Licensed to the .NET Foundation under one or more agreements.
// The .NET Foundation licenses this file to you under the MIT license.
// See the LICENSE file in the project root for more information.

using System.Collections;
using System.Diagnostics;
using System.Globalization;
using System.Reflection;

namespace System.ComponentModel.DataAnnotations
{
    /// <summary>
    ///     Specifies the maximum length of collection/string data allowed in a property.
    /// </summary>
    [AttributeUsage(AttributeTargets.Property | AttributeTargets.Field | AttributeTargets.Parameter,
        AllowMultiple = false)]
    public class MaxLengthAttribute : ValidationAttribute
    {
        private const int MaxAllowableLength = -1;

        /// <summary>
        ///     Initializes a new instance of the <see cref="MaxLengthAttribute" /> class.
        /// </summary>
        /// <param name="length">
        ///     The maximum allowable length of collection/string data.
        ///     Value must be greater than zero.
        /// </param>
        public MaxLengthAttribute(int length)
            : base(() => DefaultErrorMessageString)
        {
            Length = length;
        }

        /// <summary>
        ///     Initializes a new instance of the <see cref="MaxLengthAttribute" /> class.
        ///     The maximum allowable length supported by the database will be used.
        /// </summary>
        public MaxLengthAttribute()
            : base(() => DefaultErrorMessageString)
        {
            Length = MaxAllowableLength;
        }

        /// <summary>
        ///     Gets the maximum allowable length of the collection/string data.
        /// </summary>
        public int Length { get; }

        private static string DefaultErrorMessageString => SR.MaxLengthAttribute_ValidationError;

        /// <summary>
        ///     Determines whether a specified object is valid. (Overrides <see cref="ValidationAttribute.IsValid(object)" />)
        /// </summary>
        /// <remarks>
        ///     This method returns <c>true</c> if the <paramref name="value" /> is null.
        ///     It is assumed the <see cref="RequiredAttribute" /> is used if the value may not be null.
        /// </remarks>
        /// <param name="value">The object to validate.</param>
        /// <returns>
        ///     <c>true</c> if the value is null or less than or equal to the specified maximum length, otherwise <c>false</c>
        /// </returns>
        /// <exception cref="InvalidOperationException">Length is zero or less than negative one.</exception>
        public override bool IsValid(object value)
        {
            // Check the lengths for legality
            EnsureLegalLengths();

            var length = 0;
            // Automatically pass if value is null. RequiredAttribute should be used to assert a value is not null.
            if (value == null)
            {
                return true;
            }
            if (value is string str)
            {
                length = str.Length;
            }
            else if (CountPropertyHelper.TryGetCount(value, out var count))
            {
                length = count;
            }
            else
            {
                throw new InvalidCastException(SR.Format(SR.LengthAttribute_InvalidValueType, value.GetType()));
            }

            return MaxAllowableLength == Length || length <= Length;
        }

        /// <summary>
        ///     Applies formatting to a specified error message. (Overrides <see cref="ValidationAttribute.FormatErrorMessage" />)
        /// </summary>
        /// <param name="name">The name to include in the formatted string.</param>
        /// <returns>A localized string to describe the maximum acceptable length.</returns>
        public override string FormatErrorMessage(string name) =>
            // An error occurred, so we know the value is greater than the maximum if it was specified
            string.Format(CultureInfo.CurrentCulture, ErrorMessageString, name, Length);

        /// <summary>
        ///     Checks that Length has a legal value.
        /// </summary>
        /// <exception cref="InvalidOperationException">Length is zero or less than negative one.</exception>
        private void EnsureLegalLengths()
        {
            if (Length == 0 || Length < -1)
            {
                throw new InvalidOperationException(string.Format(CultureInfo.CurrentCulture,
                    SR.MaxLengthAttribute_InvalidMaxLength));
            }
        }
    }

    internal static class CountPropertyHelper
    {
        public static bool TryGetCount(object value, out int count)
        {
            Debug.Assert(value != null);

            if (value is ICollection collection)
            {
                count = collection.Count;
                return true;
            }

            PropertyInfo property = null;
            try
            {
                property = value.GetType().GetRuntimeProperty("Count");
            }
            catch (TypeAccessException)
<<<<<<< HEAD
            {
            }

            if (property != null && property.CanRead && property.PropertyType == typeof(int))
            {
                count = (int)property.GetValue(value);
                return true;
            }
=======
            {                 
            }  
>>>>>>> 5ace89bf

            count = -1;
            return false;
        }
    }
}<|MERGE_RESOLUTION|>--- conflicted
+++ resolved
@@ -128,7 +128,6 @@
                 property = value.GetType().GetRuntimeProperty("Count");
             }
             catch (TypeAccessException)
-<<<<<<< HEAD
             {
             }
 
@@ -137,10 +136,6 @@
                 count = (int)property.GetValue(value);
                 return true;
             }
-=======
-            {                 
-            }  
->>>>>>> 5ace89bf
 
             count = -1;
             return false;
