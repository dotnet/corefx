--- conflicted
+++ resolved
@@ -414,16 +414,11 @@
   <data name="net_ssl_invalid_certificate" xml:space="preserve">
     <value>SSL certificate returned is invalid, OpenSSL error - {0}.</value>
   </data>
-<<<<<<< HEAD
-  <data name="net_gssapi_operation_failed_detailed" xml:space="preserve">
-    <value>Gss api operation failed with error : {0} ({1}).</value>
-=======
   <data name="net_ssl_encryptionpolicy_notsupported" xml:space="preserve">
     <value>The '{0}' encryption policy is not supported by this installation of OpenSSL.</value>
   </data>
   <data name="net_gssapi_operation_failed_detailed" xml:space="preserve">
     <value>GSSAPI operation failed with error - {0} ({1}).</value>
->>>>>>> 99976a85
   </data>
   <data name="net_gssapi_operation_failed" xml:space="preserve">
     <value>GSSAPI operation failed with status: {0} (Minor status: {1}).</value>
@@ -432,11 +427,7 @@
     <value>GSSAPI security context establishment failed with status: {0} (Minor status: {1}).</value>
   </data>
   <data name="net_context_wrap_failed" xml:space="preserve">
-<<<<<<< HEAD
-    <value>GSSAPI encryption or signing failed with status: {0} (Minor status: {1})</value>
-=======
     <value>GSSAPI encryption or signing failed with status: {0} (Minor status: {1}).</value>
->>>>>>> 99976a85
   </data>
   <data name="net_context_unwrap_failed" xml:space="preserve">
     <value>GSSAPI decryption or signature verification failed with status: {0} (Minor status: {1}).</value>
@@ -445,15 +436,6 @@
     <value>Insufficient buffer space. Required: {0} Actual: {1}.</value>
   </data>
   <data name="net_nego_channel_binding_not_supported" xml:space="preserve">
-<<<<<<< HEAD
-    <value>No support for channel binding on operating systems other than Windows</value>
-  </data>
-  <data name="net_nego_ntlm_not_supported" xml:space="preserve">
-    <value>NTLM is not supported</value>
-  </data>
-  <data name="net_nego_server_not_supported" xml:space="preserve">
-    <value>Server implementation is not supported</value>
-=======
     <value>No support for channel binding on operating systems other than Windows.</value>
   </data>
   <data name="net_nego_ntlm_not_supported" xml:space="preserve">
@@ -461,6 +443,5 @@
   </data>
   <data name="net_nego_server_not_supported" xml:space="preserve">
     <value>Server implementation is not supported.</value>
->>>>>>> 99976a85
   </data>
 </root>