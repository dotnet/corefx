--- conflicted
+++ resolved
@@ -414,7 +414,6 @@
   <data name="net_ssl_invalid_certificate" xml:space="preserve">
     <value>SSL certificate returned is invalid, OpenSSL error - {0}.</value>
   </data>
-<<<<<<< HEAD
   <data name="net_gssapi_operation_failed_detailed" xml:space="preserve">
     <value>Gss api operation failed with error : {0} ({1}).</value>
   </data>
@@ -441,9 +440,8 @@
   </data>
   <data name="net_nego_server_not_supported" xml:space="preserve">
     <value>Server implementation is not supported</value>
-=======
+  </data>
   <data name="net_ssl_encryptionpolicy_notsupported" xml:space="preserve">
     <value>The '{0}' encryption policy is not supported by this installation of OpenSSL.</value>
->>>>>>> 9b578404
   </data>
 </root>