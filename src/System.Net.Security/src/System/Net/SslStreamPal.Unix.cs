--- conflicted
+++ resolved
@@ -130,13 +130,7 @@
             try
             {
                 Interop.Ssl.SslErrorCode errorCode = Interop.Ssl.SslErrorCode.SSL_ERROR_NONE;
-<<<<<<< HEAD
-
-
-                SafeSslHandle scHandle = ((SafeDeleteSslContext)securityContext).SslContext;
-=======
                 SafeSslHandle scHandle = securityContext.SslContext;
->>>>>>> 9b578404
 
                 if (encrypt)
                 {
