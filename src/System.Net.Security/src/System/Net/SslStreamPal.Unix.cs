--- conflicted
+++ resolved
@@ -132,14 +132,6 @@
                 Interop.Ssl.SslErrorCode errorCode = Interop.Ssl.SslErrorCode.SSL_ERROR_NONE;
                 SafeSslHandle scHandle = ((SafeDeleteSslContext)securityContext).SslContext;
 
-<<<<<<< HEAD
-
-                SafeSslHandle scHandle = ((SafeDeleteSslContext)securityContext).SslContext;
-
-                resultSize = encrypt ?
-                    Interop.OpenSsl.Encrypt(scHandle, buffer, offset, size, out errorCode) :
-                    Interop.OpenSsl.Decrypt(scHandle, buffer, size, out errorCode);
-=======
                 if (encrypt)
                 {
                     resultSize = Interop.OpenSsl.Encrypt(scHandle, buffer, offset, size, out errorCode);
@@ -149,7 +141,6 @@
                     Debug.Assert(offset == 0, "Expected offset 0 when decrypting");
                     resultSize = Interop.OpenSsl.Decrypt(scHandle, buffer, size, out errorCode);
                 }
->>>>>>> 99976a85
 
                 switch (errorCode)
                 {
