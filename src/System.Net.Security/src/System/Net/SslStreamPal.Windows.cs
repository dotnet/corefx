// Licensed to the .NET Foundation under one or more agreements.
// The .NET Foundation licenses this file to you under the MIT license.
// See the LICENSE file in the project root for more information.

using Microsoft.Win32.SafeHandles;
using System.ComponentModel;
using System.Diagnostics;
using System.Net.Security;
using System.Security.Authentication;
using System.Security.Authentication.ExtendedProtection;
using System.Security.Cryptography.X509Certificates;
using System.Security.Principal;

namespace System.Net
{
    internal static class SslStreamPal
    {
        private const string SecurityPackage = "Microsoft Unified Security Protocol Provider";

        private const Interop.SspiCli.ContextFlags RequiredFlags =
            Interop.SspiCli.ContextFlags.ReplayDetect |
            Interop.SspiCli.ContextFlags.SequenceDetect |
            Interop.SspiCli.ContextFlags.Confidentiality |
            Interop.SspiCli.ContextFlags.AllocateMemory;

        private const Interop.SspiCli.ContextFlags ServerRequiredFlags =
            RequiredFlags | Interop.SspiCli.ContextFlags.AcceptStream;

        public static Exception GetException(SecurityStatusPal status)
        {
<<<<<<< HEAD
            int win32Code = (int)SecurityStatusAdapterPal.GetInteropFromSecurityStatusPal(status);
=======
            int win32Code = (int)GetInteropFromSecurityStatusPal(status.ErrorCode);
>>>>>>> 9b578404
            return new Win32Exception(win32Code);
        }

        internal const bool StartMutualAuthAsAnonymous = true;

        public static void VerifyPackageInfo()
        {
            SSPIWrapper.GetVerifyPackageInfo(GlobalSSPI.SSPISecureChannel, SecurityPackage, true);
        }

        public static SecurityStatusPal AcceptSecurityContext(ref SafeFreeCredentials credentialsHandle, ref SafeDeleteContext context, SecurityBuffer inputBuffer, SecurityBuffer outputBuffer, bool remoteCertRequired)
        {
            Interop.SspiCli.ContextFlags unusedAttributes = default(Interop.SspiCli.ContextFlags);

            int errorCode = SSPIWrapper.AcceptSecurityContext(
                GlobalSSPI.SSPISecureChannel,
                ref credentialsHandle,
                ref context,
                ServerRequiredFlags | (remoteCertRequired ? Interop.SspiCli.ContextFlags.MutualAuth : Interop.SspiCli.ContextFlags.Zero),
                Interop.SspiCli.Endianness.Native,
                inputBuffer,
                outputBuffer,
                ref unusedAttributes);

            return SecurityStatusAdapterPal.GetSecurityStatusPalFromNativeInt(errorCode);
        }

        public static SecurityStatusPal InitializeSecurityContext(ref SafeFreeCredentials credentialsHandle, ref SafeDeleteContext context, string targetName, SecurityBuffer inputBuffer, SecurityBuffer outputBuffer)
        {
            Interop.SspiCli.ContextFlags unusedAttributes = default(Interop.SspiCli.ContextFlags);

            int errorCode = SSPIWrapper.InitializeSecurityContext(
                GlobalSSPI.SSPISecureChannel,
                ref credentialsHandle,
                ref context,
                targetName,
                RequiredFlags | Interop.SspiCli.ContextFlags.InitManualCredValidation,
                Interop.SspiCli.Endianness.Native,
                inputBuffer,
                outputBuffer,
                ref unusedAttributes);

            return SecurityStatusAdapterPal.GetSecurityStatusPalFromNativeInt(errorCode);
        }

        public static SecurityStatusPal InitializeSecurityContext(SafeFreeCredentials credentialsHandle, ref SafeDeleteContext context, string targetName, SecurityBuffer[] inputBuffers, SecurityBuffer outputBuffer)
        {
            Interop.SspiCli.ContextFlags unusedAttributes = default(Interop.SspiCli.ContextFlags);

            int errorCode = SSPIWrapper.InitializeSecurityContext(
                            GlobalSSPI.SSPISecureChannel,
                            credentialsHandle,
                            ref context,
                            targetName,
                            RequiredFlags | Interop.SspiCli.ContextFlags.InitManualCredValidation,
                            Interop.SspiCli.Endianness.Native,
                            inputBuffers,
                            outputBuffer,
                            ref unusedAttributes);

            return SecurityStatusAdapterPal.GetSecurityStatusPalFromNativeInt(errorCode);
        }

        public static SafeFreeCredentials AcquireCredentialsHandle(X509Certificate certificate, SslProtocols protocols, EncryptionPolicy policy, bool isServer)
        {
            int protocolFlags = GetProtocolFlagsFromSslProtocols(protocols, isServer);
            Interop.SspiCli.SecureCredential.Flags flags;
            Interop.SspiCli.CredentialUse direction;

            if (!isServer)
            {
                direction = Interop.SspiCli.CredentialUse.Outbound;
                flags = Interop.SspiCli.SecureCredential.Flags.ValidateManual | Interop.SspiCli.SecureCredential.Flags.NoDefaultCred;

                // CoreFX: always opt-in SCH_USE_STRONG_CRYPTO except for SSL3.
                if (((protocolFlags & (Interop.SChannel.SP_PROT_TLS1_0 | Interop.SChannel.SP_PROT_TLS1_1 | Interop.SChannel.SP_PROT_TLS1_2)) != 0)
                     && (policy != EncryptionPolicy.AllowNoEncryption) && (policy != EncryptionPolicy.NoEncryption))
                {
                    flags |= Interop.SspiCli.SecureCredential.Flags.UseStrongCrypto;
                }
            }
            else
            {
                direction = Interop.SspiCli.CredentialUse.Inbound;
                flags = Interop.SspiCli.SecureCredential.Flags.Zero;
            }

            Interop.SspiCli.SecureCredential secureCredential = CreateSecureCredential(
                Interop.SspiCli.SecureCredential.CurrentVersion,
                certificate,
                flags,
                protocolFlags,
                policy);

            return AcquireCredentialsHandle(direction, secureCredential);
        }

        public static SecurityStatusPal EncryptMessage(SafeDeleteContext securityContext, byte[] writeBuffer, int size, int headerSize, int trailerSize, out int resultSize)
        {
            // Encryption using SCHANNEL requires 4 buffers: header, payload, trailer, empty.
            SecurityBuffer[] securityBuffer = new SecurityBuffer[4];

            securityBuffer[0] = new SecurityBuffer(writeBuffer, 0, headerSize, SecurityBufferType.Header);
            securityBuffer[1] = new SecurityBuffer(writeBuffer, headerSize, size, SecurityBufferType.Data);
            securityBuffer[2] = new SecurityBuffer(writeBuffer, headerSize + size, trailerSize, SecurityBufferType.Trailer);
            securityBuffer[3] = new SecurityBuffer(null, SecurityBufferType.Empty);

            int errorCode = SSPIWrapper.EncryptMessage(GlobalSSPI.SSPISecureChannel, securityContext, securityBuffer, 0);

            if (errorCode != 0)
            {
                if (GlobalLog.IsEnabled)
                {
                    GlobalLog.Print("SslStreamPal.Windows: SecureChannel#" + LoggingHash.HashString(securityContext) + "::Encrypt ERROR" + errorCode.ToString("x"));
                }
                resultSize = 0;
            }
            else
            {
                // The full buffer may not be used.
                resultSize = securityBuffer[0].size + securityBuffer[1].size + securityBuffer[2].size;
            }

            return SecurityStatusAdapterPal.GetSecurityStatusPalFromNativeInt(errorCode);
        }

        public static SecurityStatusPal DecryptMessage(SafeDeleteContext securityContext, byte[] buffer, ref int offset, ref int count)
        {
            // Decryption using SCHANNEL requires four buffers.
            SecurityBuffer[] decspc = new SecurityBuffer[4];
            decspc[0] = new SecurityBuffer(buffer, offset, count, SecurityBufferType.Data);
            decspc[1] = new SecurityBuffer(null, SecurityBufferType.Empty);
            decspc[2] = new SecurityBuffer(null, SecurityBufferType.Empty);
            decspc[3] = new SecurityBuffer(null, SecurityBufferType.Empty);

            Interop.SecurityStatus errorCode = (Interop.SecurityStatus)SSPIWrapper.DecryptMessage(
                GlobalSSPI.SSPISecureChannel,
                securityContext,
                decspc,
                0);

            count = 0;
            for (int i = 0; i < decspc.Length; i++)
            {
                // Successfully decoded data and placed it at the following position in the buffer,
                if ((errorCode == Interop.SecurityStatus.OK && decspc[i].type == SecurityBufferType.Data)
                    // or we failed to decode the data, here is the encoded data.
                    || (errorCode != Interop.SecurityStatus.OK && decspc[i].type == SecurityBufferType.Extra))
                {
                    offset = decspc[i].offset;
                    count = decspc[i].size;
                    break;
                }
            }

<<<<<<< HEAD
            return SecurityStatusAdapterPal.GetSecurityStatusPalFromInterop(errorCode);
=======
            return new SecurityStatusPal(SecurityStatusPalErrorCodeFromInterop(errorCode));
>>>>>>> 9b578404
        }

        public unsafe static SafeFreeContextBufferChannelBinding QueryContextChannelBinding(SafeDeleteContext securityContext, ChannelBindingKind attribute)
        {
            return SSPIWrapper.QueryContextChannelBinding(GlobalSSPI.SSPISecureChannel, securityContext, (Interop.SspiCli.ContextAttribute)attribute);
        }

        public static void QueryContextStreamSizes(SafeDeleteContext securityContext, out StreamSizes streamSizes)
        {
            streamSizes = SSPIWrapper.QueryContextAttributes(
                GlobalSSPI.SSPISecureChannel,
                securityContext,
                Interop.SspiCli.ContextAttribute.StreamSizes) as StreamSizes;
        }

        public static void QueryContextConnectionInfo(SafeDeleteContext securityContext, out SslConnectionInfo connectionInfo)
        {
            connectionInfo = SSPIWrapper.QueryContextAttributes(
                GlobalSSPI.SSPISecureChannel,
                securityContext,
                Interop.SspiCli.ContextAttribute.ConnectionInfo) as SslConnectionInfo;
        }

        private static int GetProtocolFlagsFromSslProtocols(SslProtocols protocols, bool isServer)
        {
            int protocolFlags = (int)protocols;

            if (isServer)
            {
                protocolFlags &= Interop.SChannel.ServerProtocolMask;
            }
            else
            {
                protocolFlags &= Interop.SChannel.ClientProtocolMask;
            }

            return protocolFlags;
        }

        private static Interop.SspiCli.SecureCredential CreateSecureCredential(
            int version,
            X509Certificate certificate,
            Interop.SspiCli.SecureCredential.Flags flags,
            int protocols, EncryptionPolicy policy)
        {
            var credential = new Interop.SspiCli.SecureCredential()
            {
                rootStore = IntPtr.Zero,
                phMappers = IntPtr.Zero,
                palgSupportedAlgs = IntPtr.Zero,
                certContextArray = IntPtr.Zero,
                cCreds = 0,
                cMappers = 0,
                cSupportedAlgs = 0,
                dwSessionLifespan = 0,
                reserved = 0
            };

            if (policy == EncryptionPolicy.RequireEncryption)
            {
                // Prohibit null encryption cipher.
                credential.dwMinimumCipherStrength = 0;
                credential.dwMaximumCipherStrength = 0;
            }
            else if (policy == EncryptionPolicy.AllowNoEncryption)
            {
                // Allow null encryption cipher in addition to other ciphers.
                credential.dwMinimumCipherStrength = -1;
                credential.dwMaximumCipherStrength = 0;
            }
            else if (policy == EncryptionPolicy.NoEncryption)
            {
                // Suppress all encryption and require null encryption cipher only
                credential.dwMinimumCipherStrength = -1;
                credential.dwMaximumCipherStrength = -1;
            }
            else
            {
                throw new ArgumentException(SR.Format(SR.net_invalid_enum, "EncryptionPolicy"), nameof(policy));
            }

            credential.version = version;
            credential.dwFlags = flags;
            credential.grbitEnabledProtocols = protocols;
            if (certificate != null)
            {
                credential.certContextArray = certificate.Handle;
                credential.cCreds = 1;
            }

            return credential;
        }

        //
        // Security: we temporarily reset thread token to open the handle under process account.
        //
        private static SafeFreeCredentials AcquireCredentialsHandle(Interop.SspiCli.CredentialUse credUsage, Interop.SspiCli.SecureCredential secureCredential)
        {
            // First try without impersonation, if it fails, then try the process account.
            // I.E. We don't know which account the certificate context was created under.
            try
            {
                //
                // For app-compat we want to ensure the credential are accessed under >>process<< acount.
                //
                return WindowsIdentity.RunImpersonated<SafeFreeCredentials>(SafeAccessTokenHandle.InvalidHandle, () =>
                {
                    return SSPIWrapper.AcquireCredentialsHandle(GlobalSSPI.SSPISecureChannel, SecurityPackage, credUsage, secureCredential);
                });
            }
            catch
            {
                return SSPIWrapper.AcquireCredentialsHandle(GlobalSSPI.SSPISecureChannel, SecurityPackage, credUsage, secureCredential);
            }
        }
<<<<<<< HEAD
=======

        private static SecurityStatusPal GetSecurityStatusPalFromWin32Int(int win32SecurityStatus)
        {
            return new SecurityStatusPal(SecurityStatusPalErrorCodeFromInterop((Interop.SecurityStatus)win32SecurityStatus));
        }

        private static SecurityStatusPalErrorCode SecurityStatusPalErrorCodeFromInterop(Interop.SecurityStatus win32SecurityStatus)
        {
            switch (win32SecurityStatus)
            {
                case Interop.SecurityStatus.OK:
                    return SecurityStatusPalErrorCode.OK;
                case Interop.SecurityStatus.ContinueNeeded:
                    return SecurityStatusPalErrorCode.ContinueNeeded;
                case Interop.SecurityStatus.CompleteNeeded:
                    return SecurityStatusPalErrorCode.CompleteNeeded;
                case Interop.SecurityStatus.CompAndContinue:
                    return SecurityStatusPalErrorCode.CompAndContinue;
                case Interop.SecurityStatus.ContextExpired:
                    return SecurityStatusPalErrorCode.ContextExpired;
                case Interop.SecurityStatus.CredentialsNeeded:
                    return SecurityStatusPalErrorCode.CredentialsNeeded;
                case Interop.SecurityStatus.Renegotiate:
                    return SecurityStatusPalErrorCode.Renegotiate;
                case Interop.SecurityStatus.OutOfMemory:
                    return SecurityStatusPalErrorCode.OutOfMemory;
                case Interop.SecurityStatus.InvalidHandle:
                    return SecurityStatusPalErrorCode.InvalidHandle;
                case Interop.SecurityStatus.Unsupported:
                    return SecurityStatusPalErrorCode.Unsupported;
                case Interop.SecurityStatus.TargetUnknown:
                    return SecurityStatusPalErrorCode.TargetUnknown;
                case Interop.SecurityStatus.InternalError:
                    return SecurityStatusPalErrorCode.InternalError;
                case Interop.SecurityStatus.PackageNotFound:
                    return SecurityStatusPalErrorCode.PackageNotFound;
                case Interop.SecurityStatus.NotOwner:
                    return SecurityStatusPalErrorCode.NotOwner;
                case Interop.SecurityStatus.CannotInstall:
                    return SecurityStatusPalErrorCode.CannotInstall;
                case Interop.SecurityStatus.InvalidToken:
                    return SecurityStatusPalErrorCode.InvalidToken;
                case Interop.SecurityStatus.CannotPack:
                    return SecurityStatusPalErrorCode.CannotPack;
                case Interop.SecurityStatus.QopNotSupported:
                    return SecurityStatusPalErrorCode.QopNotSupported;
                case Interop.SecurityStatus.NoImpersonation:
                    return SecurityStatusPalErrorCode.NoImpersonation;
                case Interop.SecurityStatus.LogonDenied:
                    return SecurityStatusPalErrorCode.LogonDenied;
                case Interop.SecurityStatus.UnknownCredentials:
                    return SecurityStatusPalErrorCode.UnknownCredentials;
                case Interop.SecurityStatus.NoCredentials:
                    return SecurityStatusPalErrorCode.NoCredentials;
                case Interop.SecurityStatus.MessageAltered:
                    return SecurityStatusPalErrorCode.MessageAltered;
                case Interop.SecurityStatus.OutOfSequence:
                    return SecurityStatusPalErrorCode.OutOfSequence;
                case Interop.SecurityStatus.NoAuthenticatingAuthority:
                    return SecurityStatusPalErrorCode.NoAuthenticatingAuthority;
                case Interop.SecurityStatus.IncompleteMessage:
                    return SecurityStatusPalErrorCode.IncompleteMessage;
                case Interop.SecurityStatus.IncompleteCredentials:
                    return SecurityStatusPalErrorCode.IncompleteCredentials;
                case Interop.SecurityStatus.BufferNotEnough:
                    return SecurityStatusPalErrorCode.BufferNotEnough;
                case Interop.SecurityStatus.WrongPrincipal:
                    return SecurityStatusPalErrorCode.WrongPrincipal;
                case Interop.SecurityStatus.TimeSkew:
                    return SecurityStatusPalErrorCode.TimeSkew;
                case Interop.SecurityStatus.UntrustedRoot:
                    return SecurityStatusPalErrorCode.UntrustedRoot;
                case Interop.SecurityStatus.IllegalMessage:
                    return SecurityStatusPalErrorCode.IllegalMessage;
                case Interop.SecurityStatus.CertUnknown:
                    return SecurityStatusPalErrorCode.CertUnknown;
                case Interop.SecurityStatus.CertExpired:
                    return SecurityStatusPalErrorCode.CertExpired;
                case Interop.SecurityStatus.AlgorithmMismatch:
                    return SecurityStatusPalErrorCode.AlgorithmMismatch;
                case Interop.SecurityStatus.SecurityQosFailed:
                    return SecurityStatusPalErrorCode.SecurityQosFailed;
                case Interop.SecurityStatus.SmartcardLogonRequired:
                    return SecurityStatusPalErrorCode.SmartcardLogonRequired;
                case Interop.SecurityStatus.UnsupportedPreauth:
                    return SecurityStatusPalErrorCode.UnsupportedPreauth;
                case Interop.SecurityStatus.BadBinding:
                    return SecurityStatusPalErrorCode.BadBinding;
                default:
                    Debug.Fail("Unknown Interop.SecurityStatus value: " + win32SecurityStatus);
                    throw new InternalException();
            }
        }

        private static Interop.SecurityStatus GetInteropFromSecurityStatusPal(SecurityStatusPalErrorCode status)
        {
            switch (status)
            {
                case SecurityStatusPalErrorCode.NotSet:
                    Debug.Fail("SecurityStatus NotSet");
                    throw new InternalException();
                case SecurityStatusPalErrorCode.OK:
                    return Interop.SecurityStatus.OK;
                case SecurityStatusPalErrorCode.ContinueNeeded:
                    return Interop.SecurityStatus.ContinueNeeded;
                case SecurityStatusPalErrorCode.CompleteNeeded:
                    return Interop.SecurityStatus.CompleteNeeded;
                case SecurityStatusPalErrorCode.CompAndContinue:
                    return Interop.SecurityStatus.CompAndContinue;
                case SecurityStatusPalErrorCode.ContextExpired:
                    return Interop.SecurityStatus.ContextExpired;
                case SecurityStatusPalErrorCode.CredentialsNeeded:
                    return Interop.SecurityStatus.CredentialsNeeded;
                case SecurityStatusPalErrorCode.Renegotiate:
                    return Interop.SecurityStatus.Renegotiate;
                case SecurityStatusPalErrorCode.OutOfMemory:
                    return Interop.SecurityStatus.OutOfMemory;
                case SecurityStatusPalErrorCode.InvalidHandle:
                    return Interop.SecurityStatus.InvalidHandle;
                case SecurityStatusPalErrorCode.Unsupported:
                    return Interop.SecurityStatus.Unsupported;
                case SecurityStatusPalErrorCode.TargetUnknown:
                    return Interop.SecurityStatus.TargetUnknown;
                case SecurityStatusPalErrorCode.InternalError:
                    return Interop.SecurityStatus.InternalError;
                case SecurityStatusPalErrorCode.PackageNotFound:
                    return Interop.SecurityStatus.PackageNotFound;
                case SecurityStatusPalErrorCode.NotOwner:
                    return Interop.SecurityStatus.NotOwner;
                case SecurityStatusPalErrorCode.CannotInstall:
                    return Interop.SecurityStatus.CannotInstall;
                case SecurityStatusPalErrorCode.InvalidToken:
                    return Interop.SecurityStatus.InvalidToken;
                case SecurityStatusPalErrorCode.CannotPack:
                    return Interop.SecurityStatus.CannotPack;
                case SecurityStatusPalErrorCode.QopNotSupported:
                    return Interop.SecurityStatus.QopNotSupported;
                case SecurityStatusPalErrorCode.NoImpersonation:
                    return Interop.SecurityStatus.NoImpersonation;
                case SecurityStatusPalErrorCode.LogonDenied:
                    return Interop.SecurityStatus.LogonDenied;
                case SecurityStatusPalErrorCode.UnknownCredentials:
                    return Interop.SecurityStatus.UnknownCredentials;
                case SecurityStatusPalErrorCode.NoCredentials:
                    return Interop.SecurityStatus.NoCredentials;
                case SecurityStatusPalErrorCode.MessageAltered:
                    return Interop.SecurityStatus.MessageAltered;
                case SecurityStatusPalErrorCode.OutOfSequence:
                    return Interop.SecurityStatus.OutOfSequence;
                case SecurityStatusPalErrorCode.NoAuthenticatingAuthority:
                    return Interop.SecurityStatus.NoAuthenticatingAuthority;
                case SecurityStatusPalErrorCode.IncompleteMessage:
                    return Interop.SecurityStatus.IncompleteMessage;
                case SecurityStatusPalErrorCode.IncompleteCredentials:
                    return Interop.SecurityStatus.IncompleteCredentials;
                case SecurityStatusPalErrorCode.BufferNotEnough:
                    return Interop.SecurityStatus.BufferNotEnough;
                case SecurityStatusPalErrorCode.WrongPrincipal:
                    return Interop.SecurityStatus.WrongPrincipal;
                case SecurityStatusPalErrorCode.TimeSkew:
                    return Interop.SecurityStatus.TimeSkew;
                case SecurityStatusPalErrorCode.UntrustedRoot:
                    return Interop.SecurityStatus.UntrustedRoot;
                case SecurityStatusPalErrorCode.IllegalMessage:
                    return Interop.SecurityStatus.IllegalMessage;
                case SecurityStatusPalErrorCode.CertUnknown:
                    return Interop.SecurityStatus.CertUnknown;
                case SecurityStatusPalErrorCode.CertExpired:
                    return Interop.SecurityStatus.CertExpired;
                case SecurityStatusPalErrorCode.AlgorithmMismatch:
                    return Interop.SecurityStatus.AlgorithmMismatch;
                case SecurityStatusPalErrorCode.SecurityQosFailed:
                    return Interop.SecurityStatus.SecurityQosFailed;
                case SecurityStatusPalErrorCode.SmartcardLogonRequired:
                    return Interop.SecurityStatus.SmartcardLogonRequired;
                case SecurityStatusPalErrorCode.UnsupportedPreauth:
                    return Interop.SecurityStatus.UnsupportedPreauth;
                case SecurityStatusPalErrorCode.BadBinding:
                    return Interop.SecurityStatus.BadBinding;
                default:
                    Debug.Fail("Unknown Interop.SecurityStatus value: " + status);
                    throw new InternalException();
            }
        }
>>>>>>> 9b578404
    }
}<|MERGE_RESOLUTION|>--- conflicted
+++ resolved
@@ -28,11 +28,7 @@
 
         public static Exception GetException(SecurityStatusPal status)
         {
-<<<<<<< HEAD
             int win32Code = (int)SecurityStatusAdapterPal.GetInteropFromSecurityStatusPal(status);
-=======
-            int win32Code = (int)GetInteropFromSecurityStatusPal(status.ErrorCode);
->>>>>>> 9b578404
             return new Win32Exception(win32Code);
         }
 
@@ -188,11 +184,7 @@
                 }
             }
 
-<<<<<<< HEAD
             return SecurityStatusAdapterPal.GetSecurityStatusPalFromInterop(errorCode);
-=======
-            return new SecurityStatusPal(SecurityStatusPalErrorCodeFromInterop(errorCode));
->>>>>>> 9b578404
         }
 
         public unsafe static SafeFreeContextBufferChannelBinding QueryContextChannelBinding(SafeDeleteContext securityContext, ChannelBindingKind attribute)
@@ -308,192 +300,5 @@
                 return SSPIWrapper.AcquireCredentialsHandle(GlobalSSPI.SSPISecureChannel, SecurityPackage, credUsage, secureCredential);
             }
         }
-<<<<<<< HEAD
-=======
-
-        private static SecurityStatusPal GetSecurityStatusPalFromWin32Int(int win32SecurityStatus)
-        {
-            return new SecurityStatusPal(SecurityStatusPalErrorCodeFromInterop((Interop.SecurityStatus)win32SecurityStatus));
-        }
-
-        private static SecurityStatusPalErrorCode SecurityStatusPalErrorCodeFromInterop(Interop.SecurityStatus win32SecurityStatus)
-        {
-            switch (win32SecurityStatus)
-            {
-                case Interop.SecurityStatus.OK:
-                    return SecurityStatusPalErrorCode.OK;
-                case Interop.SecurityStatus.ContinueNeeded:
-                    return SecurityStatusPalErrorCode.ContinueNeeded;
-                case Interop.SecurityStatus.CompleteNeeded:
-                    return SecurityStatusPalErrorCode.CompleteNeeded;
-                case Interop.SecurityStatus.CompAndContinue:
-                    return SecurityStatusPalErrorCode.CompAndContinue;
-                case Interop.SecurityStatus.ContextExpired:
-                    return SecurityStatusPalErrorCode.ContextExpired;
-                case Interop.SecurityStatus.CredentialsNeeded:
-                    return SecurityStatusPalErrorCode.CredentialsNeeded;
-                case Interop.SecurityStatus.Renegotiate:
-                    return SecurityStatusPalErrorCode.Renegotiate;
-                case Interop.SecurityStatus.OutOfMemory:
-                    return SecurityStatusPalErrorCode.OutOfMemory;
-                case Interop.SecurityStatus.InvalidHandle:
-                    return SecurityStatusPalErrorCode.InvalidHandle;
-                case Interop.SecurityStatus.Unsupported:
-                    return SecurityStatusPalErrorCode.Unsupported;
-                case Interop.SecurityStatus.TargetUnknown:
-                    return SecurityStatusPalErrorCode.TargetUnknown;
-                case Interop.SecurityStatus.InternalError:
-                    return SecurityStatusPalErrorCode.InternalError;
-                case Interop.SecurityStatus.PackageNotFound:
-                    return SecurityStatusPalErrorCode.PackageNotFound;
-                case Interop.SecurityStatus.NotOwner:
-                    return SecurityStatusPalErrorCode.NotOwner;
-                case Interop.SecurityStatus.CannotInstall:
-                    return SecurityStatusPalErrorCode.CannotInstall;
-                case Interop.SecurityStatus.InvalidToken:
-                    return SecurityStatusPalErrorCode.InvalidToken;
-                case Interop.SecurityStatus.CannotPack:
-                    return SecurityStatusPalErrorCode.CannotPack;
-                case Interop.SecurityStatus.QopNotSupported:
-                    return SecurityStatusPalErrorCode.QopNotSupported;
-                case Interop.SecurityStatus.NoImpersonation:
-                    return SecurityStatusPalErrorCode.NoImpersonation;
-                case Interop.SecurityStatus.LogonDenied:
-                    return SecurityStatusPalErrorCode.LogonDenied;
-                case Interop.SecurityStatus.UnknownCredentials:
-                    return SecurityStatusPalErrorCode.UnknownCredentials;
-                case Interop.SecurityStatus.NoCredentials:
-                    return SecurityStatusPalErrorCode.NoCredentials;
-                case Interop.SecurityStatus.MessageAltered:
-                    return SecurityStatusPalErrorCode.MessageAltered;
-                case Interop.SecurityStatus.OutOfSequence:
-                    return SecurityStatusPalErrorCode.OutOfSequence;
-                case Interop.SecurityStatus.NoAuthenticatingAuthority:
-                    return SecurityStatusPalErrorCode.NoAuthenticatingAuthority;
-                case Interop.SecurityStatus.IncompleteMessage:
-                    return SecurityStatusPalErrorCode.IncompleteMessage;
-                case Interop.SecurityStatus.IncompleteCredentials:
-                    return SecurityStatusPalErrorCode.IncompleteCredentials;
-                case Interop.SecurityStatus.BufferNotEnough:
-                    return SecurityStatusPalErrorCode.BufferNotEnough;
-                case Interop.SecurityStatus.WrongPrincipal:
-                    return SecurityStatusPalErrorCode.WrongPrincipal;
-                case Interop.SecurityStatus.TimeSkew:
-                    return SecurityStatusPalErrorCode.TimeSkew;
-                case Interop.SecurityStatus.UntrustedRoot:
-                    return SecurityStatusPalErrorCode.UntrustedRoot;
-                case Interop.SecurityStatus.IllegalMessage:
-                    return SecurityStatusPalErrorCode.IllegalMessage;
-                case Interop.SecurityStatus.CertUnknown:
-                    return SecurityStatusPalErrorCode.CertUnknown;
-                case Interop.SecurityStatus.CertExpired:
-                    return SecurityStatusPalErrorCode.CertExpired;
-                case Interop.SecurityStatus.AlgorithmMismatch:
-                    return SecurityStatusPalErrorCode.AlgorithmMismatch;
-                case Interop.SecurityStatus.SecurityQosFailed:
-                    return SecurityStatusPalErrorCode.SecurityQosFailed;
-                case Interop.SecurityStatus.SmartcardLogonRequired:
-                    return SecurityStatusPalErrorCode.SmartcardLogonRequired;
-                case Interop.SecurityStatus.UnsupportedPreauth:
-                    return SecurityStatusPalErrorCode.UnsupportedPreauth;
-                case Interop.SecurityStatus.BadBinding:
-                    return SecurityStatusPalErrorCode.BadBinding;
-                default:
-                    Debug.Fail("Unknown Interop.SecurityStatus value: " + win32SecurityStatus);
-                    throw new InternalException();
-            }
-        }
-
-        private static Interop.SecurityStatus GetInteropFromSecurityStatusPal(SecurityStatusPalErrorCode status)
-        {
-            switch (status)
-            {
-                case SecurityStatusPalErrorCode.NotSet:
-                    Debug.Fail("SecurityStatus NotSet");
-                    throw new InternalException();
-                case SecurityStatusPalErrorCode.OK:
-                    return Interop.SecurityStatus.OK;
-                case SecurityStatusPalErrorCode.ContinueNeeded:
-                    return Interop.SecurityStatus.ContinueNeeded;
-                case SecurityStatusPalErrorCode.CompleteNeeded:
-                    return Interop.SecurityStatus.CompleteNeeded;
-                case SecurityStatusPalErrorCode.CompAndContinue:
-                    return Interop.SecurityStatus.CompAndContinue;
-                case SecurityStatusPalErrorCode.ContextExpired:
-                    return Interop.SecurityStatus.ContextExpired;
-                case SecurityStatusPalErrorCode.CredentialsNeeded:
-                    return Interop.SecurityStatus.CredentialsNeeded;
-                case SecurityStatusPalErrorCode.Renegotiate:
-                    return Interop.SecurityStatus.Renegotiate;
-                case SecurityStatusPalErrorCode.OutOfMemory:
-                    return Interop.SecurityStatus.OutOfMemory;
-                case SecurityStatusPalErrorCode.InvalidHandle:
-                    return Interop.SecurityStatus.InvalidHandle;
-                case SecurityStatusPalErrorCode.Unsupported:
-                    return Interop.SecurityStatus.Unsupported;
-                case SecurityStatusPalErrorCode.TargetUnknown:
-                    return Interop.SecurityStatus.TargetUnknown;
-                case SecurityStatusPalErrorCode.InternalError:
-                    return Interop.SecurityStatus.InternalError;
-                case SecurityStatusPalErrorCode.PackageNotFound:
-                    return Interop.SecurityStatus.PackageNotFound;
-                case SecurityStatusPalErrorCode.NotOwner:
-                    return Interop.SecurityStatus.NotOwner;
-                case SecurityStatusPalErrorCode.CannotInstall:
-                    return Interop.SecurityStatus.CannotInstall;
-                case SecurityStatusPalErrorCode.InvalidToken:
-                    return Interop.SecurityStatus.InvalidToken;
-                case SecurityStatusPalErrorCode.CannotPack:
-                    return Interop.SecurityStatus.CannotPack;
-                case SecurityStatusPalErrorCode.QopNotSupported:
-                    return Interop.SecurityStatus.QopNotSupported;
-                case SecurityStatusPalErrorCode.NoImpersonation:
-                    return Interop.SecurityStatus.NoImpersonation;
-                case SecurityStatusPalErrorCode.LogonDenied:
-                    return Interop.SecurityStatus.LogonDenied;
-                case SecurityStatusPalErrorCode.UnknownCredentials:
-                    return Interop.SecurityStatus.UnknownCredentials;
-                case SecurityStatusPalErrorCode.NoCredentials:
-                    return Interop.SecurityStatus.NoCredentials;
-                case SecurityStatusPalErrorCode.MessageAltered:
-                    return Interop.SecurityStatus.MessageAltered;
-                case SecurityStatusPalErrorCode.OutOfSequence:
-                    return Interop.SecurityStatus.OutOfSequence;
-                case SecurityStatusPalErrorCode.NoAuthenticatingAuthority:
-                    return Interop.SecurityStatus.NoAuthenticatingAuthority;
-                case SecurityStatusPalErrorCode.IncompleteMessage:
-                    return Interop.SecurityStatus.IncompleteMessage;
-                case SecurityStatusPalErrorCode.IncompleteCredentials:
-                    return Interop.SecurityStatus.IncompleteCredentials;
-                case SecurityStatusPalErrorCode.BufferNotEnough:
-                    return Interop.SecurityStatus.BufferNotEnough;
-                case SecurityStatusPalErrorCode.WrongPrincipal:
-                    return Interop.SecurityStatus.WrongPrincipal;
-                case SecurityStatusPalErrorCode.TimeSkew:
-                    return Interop.SecurityStatus.TimeSkew;
-                case SecurityStatusPalErrorCode.UntrustedRoot:
-                    return Interop.SecurityStatus.UntrustedRoot;
-                case SecurityStatusPalErrorCode.IllegalMessage:
-                    return Interop.SecurityStatus.IllegalMessage;
-                case SecurityStatusPalErrorCode.CertUnknown:
-                    return Interop.SecurityStatus.CertUnknown;
-                case SecurityStatusPalErrorCode.CertExpired:
-                    return Interop.SecurityStatus.CertExpired;
-                case SecurityStatusPalErrorCode.AlgorithmMismatch:
-                    return Interop.SecurityStatus.AlgorithmMismatch;
-                case SecurityStatusPalErrorCode.SecurityQosFailed:
-                    return Interop.SecurityStatus.SecurityQosFailed;
-                case SecurityStatusPalErrorCode.SmartcardLogonRequired:
-                    return Interop.SecurityStatus.SmartcardLogonRequired;
-                case SecurityStatusPalErrorCode.UnsupportedPreauth:
-                    return Interop.SecurityStatus.UnsupportedPreauth;
-                case SecurityStatusPalErrorCode.BadBinding:
-                    return Interop.SecurityStatus.BadBinding;
-                default:
-                    Debug.Fail("Unknown Interop.SecurityStatus value: " + status);
-                    throw new InternalException();
-            }
-        }
->>>>>>> 9b578404
     }
 }