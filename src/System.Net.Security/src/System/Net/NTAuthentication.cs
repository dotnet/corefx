--- conflicted
+++ resolved
@@ -57,11 +57,7 @@
             {
                 if (!(IsValidContext && IsCompleted))
                 {
-<<<<<<< HEAD
-                    throw new Win32Exception((int)SecurityStatusPal.InvalidHandle);
-=======
                     throw new Win32Exception((int)SecurityStatusPalErrorCode.InvalidHandle);
->>>>>>> 99976a85
                 }
 
                 string name = NegotiateStreamPal.QueryContextAssociatedName(_securityContext);
@@ -273,11 +269,7 @@
 
         internal SafeDeleteContext GetContext(out SecurityStatusPal status)
         {
-<<<<<<< HEAD
-            status = SecurityStatusPal.OK;
-=======
             status = new SecurityStatusPal(SecurityStatusPalErrorCode.OK);
->>>>>>> 99976a85
             if (!(IsCompleted && IsValidContext))
             {
                 if (GlobalLog.IsEnabled)
@@ -300,11 +292,7 @@
 
             if (!IsValidContext)
             {
-<<<<<<< HEAD
-                status = SecurityStatusPal.InvalidHandle;
-=======
                 status = new SecurityStatusPal(SecurityStatusPalErrorCode.InvalidHandle);
->>>>>>> 99976a85
                 return null;
             }
 
@@ -367,11 +355,7 @@
                         GlobalLog.Print("NTAuthentication#" + LoggingHash.HashString(this) + "::GetOutgoingBlob() SSPIWrapper.InitializeSecurityContext() returns statusCode:0x" + ((int)statusCode.ErrorCode).ToString("x8", NumberFormatInfo.InvariantInfo) + " (" + statusCode.ToString() + ")");
                     }
 
-<<<<<<< HEAD
-                    if (statusCode == SecurityStatusPal.CompleteNeeded)
-=======
                     if (statusCode.ErrorCode == SecurityStatusPalErrorCode.CompleteNeeded)
->>>>>>> 99976a85
                     {
                         var inSecurityBuffers = new SecurityBuffer[1];
                         inSecurityBuffers[0] = outSecurityBuffer;
@@ -445,25 +429,9 @@
             }
 
             // The return value will tell us correctly if the handshake is over or not
-<<<<<<< HEAD
-            if (statusCode == SecurityStatusPal.OK)
+            if (statusCode.ErrorCode == SecurityStatusPalErrorCode.OK)
             {
                 // Success.
-                if (statusCode != SecurityStatusPal.OK)
-                {
-                    if (GlobalLog.IsEnabled)
-                    {
-                        GlobalLog.AssertFormat("NTAuthentication#{0}::GetOutgoingBlob()|statusCode:[0x{1:x8}] ({2}) m_SecurityContext#{3}::Handle:[{4}] [STATUS != OK]", LoggingHash.HashString(this), (int)statusCode, statusCode, LoggingHash.HashString(_securityContext), LoggingHash.ObjectToString(_securityContext));
-                    }
-
-                    Debug.Fail("NTAuthentication#" + LoggingHash.HashString(this) + "::GetOutgoingBlob()|statusCode:[0x" + ((int)statusCode).ToString("x8") + "] (" + statusCode + ") m_SecurityContext#" + LoggingHash.HashString(_securityContext) + "::Handle:[" + LoggingHash.ObjectToString(_securityContext) + "] [STATUS != OK]");
-                }
-
-=======
-            if (statusCode.ErrorCode == SecurityStatusPalErrorCode.OK)
-            {
-                // Success.
->>>>>>> 99976a85
                 _isCompleted = true;
             }
             else if (GlobalLog.IsEnabled)
