--- conflicted
+++ resolved
@@ -20,15 +20,9 @@
         public AuthenticationException(string message) : base(message) { }
 
         public AuthenticationException(string message, Exception innerException) : base(message, innerException) { }
-<<<<<<< HEAD
-        protected AuthenticationException(SerializationInfo serializationInfo, StreamingContext streamingContext) : base(serializationInfo, streamingContext)
-        {
-            throw new PlatformNotSupportedException();
-=======
 
         protected AuthenticationException(SerializationInfo serializationInfo, StreamingContext streamingContext) : base(serializationInfo, streamingContext)
         {
->>>>>>> a671d624
         }
     }
 
@@ -48,15 +42,9 @@
         public InvalidCredentialException(string message) : base(message) { }
 
         public InvalidCredentialException(string message, Exception innerException) : base(message, innerException) { }
-<<<<<<< HEAD
-        protected InvalidCredentialException(SerializationInfo serializationInfo, StreamingContext streamingContext) : base(serializationInfo, streamingContext)
-        {
-            throw new PlatformNotSupportedException();
-=======
 
         protected InvalidCredentialException(SerializationInfo serializationInfo, StreamingContext streamingContext) : base(serializationInfo, streamingContext)
         {
->>>>>>> a671d624
         }
     }
 }