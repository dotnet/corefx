--- conflicted
+++ resolved
@@ -89,9 +89,6 @@
     <Compile Include="$(CommonPath)\System\Net\InternalException.cs">
       <Link>Common\System\Net\InternalException.cs</Link>
     </Compile>
-    <Compile Include="$(CommonPath)\System\Collections\Generic\BidirectionalDictionary.cs">
-      <Link>Common\System\Collections\Generic\BidirectionalDictionary.cs</Link>
-    </Compile>
 	
     <!-- Debug only -->
     <Compile Include="$(CommonPath)\System\Net\DebugSafeHandle.cs">
@@ -157,10 +154,6 @@
     <Compile Include="System\Net\SecurityStatusAdapterPal.Windows.cs" />
 	
     <!-- NegotiateStream -->
-<<<<<<< HEAD
-    <Compile Include="System\Net\SpnDictionary.cs" />
-=======
->>>>>>> 99976a85
     <Compile Include="System\Net\NegotiateStreamPal.Windows.cs" />
     <Compile Include="System\Net\ContextFlagsAdapterPal.Windows.cs" />
    
@@ -320,22 +313,6 @@
     <Compile Include="$(CommonPath)\Interop\Unix\System.Net.Security.Native\Interop.GssApi.cs">
       <Link>Common\Interop\Unix\System.Net.Security.Native\Interop.GssApi.cs</Link>
     </Compile>
-<<<<<<< HEAD
-    <Compile Include="$(CommonPath)\Interop\Unix\System.Net.Security.Native\Interop.GssApiException.cs"> 
-      <Link>Common\Interop\Unix\System.Net.Security.Native\Interop.GssApiException.cs</Link> 
-    </Compile> 
-    <Compile Include="$(CommonPath)\Interop\Unix\System.Net.Security.Native\Interop.GssBuffer.cs">  
-      <Link>Common\Interop\Unix\System.Net.Security.Native\Interop.GssBuffer.cs</Link>  
-    </Compile>
-    <Compile Include="$(CommonPath)\Interop\Unix\System.Net.Security.Native\SecuritySafeHandles.cs"> 
-       <Link>Common\Interop\Unix\System.Net.Security.Native\SecuritySafeHandles.cs</Link>
-    </Compile> 
-    <Compile Include="$(CommonPath)\Microsoft\Win32\SafeHandles\GssSafeHandles.cs"> 
-       <Link>Common\Microsoft\Win32\SafeHandles\GssSafeHandles.cs</Link> 
-    </Compile> 
-    <Compile Include="$(CommonPath)\Interop\Unix\System.Net.Security.Native\Interop.NetSecurityNative.cs"> 
-      <Link>Common\Interop\Unix\System.Net.Security.Native\Interop.NetSecurityNative.cs</Link> 
-=======
     <Compile Include="$(CommonPath)\Interop\Unix\System.Net.Security.Native\Interop.GssApiException.cs">
       <Link>Common\Interop\Unix\System.Net.Security.Native\Interop.GssApiException.cs</Link>
     </Compile>
@@ -350,7 +327,6 @@
     </Compile>
     <Compile Include="$(CommonPath)\Interop\Unix\System.Net.Security.Native\Interop.NetSecurityNative.cs">
       <Link>Common\Interop\Unix\System.Net.Security.Native\Interop.NetSecurityNative.cs</Link>
->>>>>>> 99976a85
     </Compile>
     <Compile Include="$(CommonPath)\Microsoft\Win32\SafeHandles\SafeX509Handles.Unix.cs">
       <Link>Common\Microsoft\Win32\SafeHandles\SafeX509Handles.Unix.cs</Link>
