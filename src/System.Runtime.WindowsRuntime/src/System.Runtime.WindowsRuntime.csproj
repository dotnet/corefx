<Project Sdk="Microsoft.NET.Sdk">
  <PropertyGroup>
    <AllowUnsafeBlocks>true</AllowUnsafeBlocks>
    <NoWarn>$(NoWarn);CS1573</NoWarn>
    <ClsCompliant>true</ClsCompliant>
    <!-- CS1698 - Disable warning about reference to 4.0.0.0 System.Runtime.WindowsRuntime having same simple name as target assembly -->
    <!-- CS0436 - System.Private.CoreLib has internals visible to System.Runtime.WindowsRuntime and is colliding internals on common shared code -->
    <NoWarn>$(NoWarn);1698;0436</NoWarn>
    <ProjectGuid>{844A2A0B-4169-49C3-B367-AFDC4894E487}</ProjectGuid>
    <Configurations>netcoreapp-Windows_NT-Debug;netcoreapp-Windows_NT-Release;netcoreapp3.0-Windows_NT-Debug;netcoreapp3.0-Windows_NT-Release;netstandard-Debug;netstandard-Release;netstandard1.0-Debug;netstandard1.0-Release;netstandard1.2-Debug;netstandard1.2-Release;uap-Windows_NT-Debug;uap-Windows_NT-Release</Configurations>
  </PropertyGroup>
  <PropertyGroup Condition="'$(TargetsNetCoreApp)' == 'true' or '$(TargetsUap)' == 'true'">
    <DefineConstants>$(DefineConstants);netstandard;FEATURE_APPX</DefineConstants>
  </PropertyGroup>
  <PropertyGroup Condition="'$(TargetsNetStandard)' == 'true'">
    <GeneratePlatformNotSupportedAssemblyMessage>SR.PlatformNotSupported_WindowsRuntime</GeneratePlatformNotSupportedAssemblyMessage>
    <GeneratePlatformNotSupportedAssemblyWithGlobalPrefix>true</GeneratePlatformNotSupportedAssemblyWithGlobalPrefix>
    <AssemblyVersion Condition="'$(TargetGroup)' == 'netstandard1.0'">4.0.0.0</AssemblyVersion>
    <AssemblyVersion Condition="'$(TargetGroup)' == 'netstandard1.2'">4.0.11.0</AssemblyVersion>
  </PropertyGroup>
  <ItemGroup Condition="'$(TargetsNetCoreApp)' == 'true' or '$(TargetsUap)' == 'true'">
    <Reference Include="mscorlib" />
    <Reference Include="Windows" />
<<<<<<< HEAD
    <Reference Include="System.Collections" />
    <Reference Include="System.Runtime" />
=======
    <ProjectReference Include="$(RepositoryEngineeringDir)restore\winrt\winrt.depproj" />
  </ItemGroup>
  <ItemGroup Condition="'$(TargetFramework)' == 'netcoreapp3.0'">
    <!-- Needed for the compiler to resolve IObservableMap.MapChanged. -->
    <ReferenceFromRuntime Include="System.Runtime" />
    <ReferenceFromRuntime Include="System.Runtime.Extensions">
      <Aliases>System_Runtime_Extensions</Aliases>
    </ReferenceFromRuntime>
    <ReferenceFromRuntime Include="System.Diagnostics.Debug" />
    <ReferenceFromRuntime Include="System.Diagnostics.Tools" />
    <ReferenceFromRuntime Include="System.Runtime.InteropServices.WindowsRuntime" />
    <ReferenceFromRuntime Include="System.ObjectModel" />
  </ItemGroup>
  <ItemGroup Condition="'$(TargetGroup)' == 'netcoreapp' or '$(TargetsUap)' == 'true'">
>>>>>>> 26782185
    <!-- Needed for the compiler to resolve IObservableMap.MapChanged. -->
    <Reference Include="System.Runtime.Extensions" />
    <Reference Include="System.Resources.ResourceManager" />
    <Reference Include="System.Diagnostics.Contracts" />
    <Reference Include="System.Diagnostics.Debug" />
    <Reference Include="System.Diagnostics.Tools" />
    <Reference Include="System.Threading" />
    <Reference Include="System.Threading.Tasks" />
    <Reference Include="System.Runtime.InteropServices" />
    <Reference Include="System.Runtime.InteropServices.WindowsRuntime" />
    <Reference Include="System.ObjectModel" />
    <Reference Include="System.Runtime.CompilerServices.Unsafe" />
    <Reference Include="System.Threading.Thread" />
    <Reference Include="System.Threading.ThreadPool" />
  </ItemGroup>
  <ItemGroup Condition="'$(TargetsNetCoreApp)' == 'true' or '$(TargetsUap)' == 'true'">
    <Compile Include="System\InternalHelpers.cs" />
    <Compile Include="System\IO\StreamOperationAsyncResult.cs" />
    <Compile Include="System\Runtime\InteropServices\WindowsRuntime\MarshalingHelpers.cs" />
    <Compile Include="System\Threading\Tasks\AsyncInfoToTaskBridge.cs" />
    <Compile Include="System\Threading\WindowsRuntimeSynchronizationContext.cs" />
    <Compile Include="System\WindowsRuntimeSystemExtensions.cs" />
    <Compile Include="System\Windows\Point.cs" />
    <Compile Include="System\Windows\Rect.cs" />
    <Compile Include="System\Windows\Size.cs" />
    <Compile Include="System\IO\HANDLE_ACCESS_OPTIONS.cs" />
    <Compile Include="System\IO\HANDLE_CREATION_OPTIONS.cs" />
    <Compile Include="System\IO\HANDLE_OPTIONS.cs" />
    <Compile Include="System\IO\HANDLE_SHARING_OPTION.cs" />
    <Compile Include="System\IO\IStorageFolderHandleAccess.cs" />
    <Compile Include="System\IO\IStorageItemHandleAccess.cs" />
    <Compile Include="System\IO\NetFxToWinRtStreamAdapter.cs" />
    <Compile Include="System\IO\StreamOperationsImplementation.cs" />
    <Compile Include="System\IO\WindowsRuntimeStorageExtensions.cs" />
    <Compile Include="System\IO\WindowsRuntimeStreamExtensions.cs" />
    <Compile Include="System\IO\WinRtIOHelper.cs" />
    <Compile Include="System\IO\WinRtToNetFxStreamAdapter.cs" />
    <Compile Include="System\Resources\WindowsRuntimeResourceManager.cs" />
    <Compile Include="System\Runtime\InteropServices\HResults.cs" />
    <Compile Include="System\Runtime\InteropServices\IAgileObject.cs" />
    <Compile Include="System\Runtime\InteropServices\IMarshal.cs" />
    <Compile Include="System\Runtime\InteropServices\WindowsRuntime\AsyncInfo.cs" />
    <Compile Include="System\Runtime\InteropServices\WindowsRuntime\ExceptionSupport.cs" />
    <Compile Include="System\Runtime\InteropServices\WindowsRuntime\IBufferByteAccess.cs" />
    <Compile Include="System\Runtime\InteropServices\WindowsRuntime\WindowsRuntimeBuffer.cs" />
    <Compile Include="System\Runtime\InteropServices\WindowsRuntime\WindowsRuntimeBufferExtensions.cs" />
    <Compile Include="System\Threading\Tasks\AsyncInfoIdGenerator.cs" />
    <Compile Include="System\Threading\Tasks\ExceptionDispatchHelper.cs" />
    <Compile Include="System\Threading\Tasks\TaskToAsyncActionAdapter.cs" />
    <Compile Include="System\Threading\Tasks\TaskToAsyncActionWithProgressAdapter.cs" />
    <Compile Include="System\Threading\Tasks\TaskToAsyncInfoAdapter.cs" />
    <Compile Include="System\Threading\Tasks\TaskToAsyncOperationAdapter.cs" />
    <Compile Include="System\Threading\Tasks\TaskToAsyncOperationWithProgressAdapter.cs" />
    <Compile Include="System\VoidTypeParameter.cs" />
    <Compile Include="System\Windows\TokenizerHelper.cs" />
    <Compile Include="System\Windows\UI\Color.cs" />
    <Compile Include="$(CommonPath)\Interop\Windows\Mincore\Interop.RoGetActivationFactory.cs">
      <Link>Common\Interop\Windows\Mincore\Interop.RoGetActivationFactory.cs</Link>
    </Compile>
    <Compile Include="$(CommonPath)\System\Runtime\InteropServices\WindowsRuntime\IRestrictedErrorInfo.cs">
      <Link>Common\System\Runtime\InteropServices\WindowsRuntime\IRestrictedErrorIfno.cs</Link>
    </Compile>
    <Compile Include="$(CommonPath)\System\Runtime\InteropServices\WindowsRuntime\WindowsRuntimeImportAttribute.cs">
      <Link>Common\System\Runtime\InteropServices\WindowsRuntime\WindowsRuntimeImportAttribute.cs</Link>
    </Compile>
    <Compile Include="$(CommonPath)\CoreLib\System\WinRTFolderPaths.cs">
      <Link>Common\System\WinRTFolderPaths.cs</Link>
    </Compile>
    <Compile Include="$(CommonPath)\CoreLib\Interop\Windows\Kernel32\Interop.ResolveLocaleName.cs">
      <Link>Common\Interop\Windows\kernel32\Interop.ResolveLocaleName.cs</Link>
    </Compile>
    <Compile Include="$(CommonPath)\CoreLib\Interop\Windows\Kernel32\Interop.FormatMessage.cs">
      <Link>Common\Interop\Windows\kernel32\Interop.FormatMessage.cs</Link>
    </Compile>
    <Compile Include="$(CommonPath)\Interop\Windows\Mincore\Interop.GetRestrictedErrorInfo.cs">
      <Link>Common\Interop\Windows\Mincore\Interop.GetRestrictedErrorInfo.cs</Link>
    </Compile>
    <Compile Include="$(CommonPath)\Interop\Windows\Mincore\Interop.RoGetBufferMarshaler.cs">
      <Link>Common\Interop\Windows\Mincore\Interop.RoGetBufferMarshaler.cs</Link>
    </Compile>
    <Compile Include="$(CommonPath)\Interop\Windows\Interop.Libraries.cs">
      <Link>Common\Interop\Windows\Interop.Libraries.cs</Link>
    </Compile>
    <Compile Include="$(CommonPath)\Interop\Windows\Interop.Errors.cs">
      <Link>Common\Interop\Windows\Interop.Errors.cs</Link>
    </Compile>
    <Compile Include="$(CommonPath)\CoreLib\System\IO\Win32Marshal.cs">
      <Link>Common\CoreLib\System\IO\Win32Marshal.cs</Link>
    </Compile>
  </ItemGroup>
  <ItemGroup Condition="'$(TargetsNetStandard)' == 'true'">
    <Reference Include="System.Runtime" />
    <Reference Include="System.IO" />
    <Reference Include="System.Threading.Tasks" />
    <Reference Include="System.Resources.ResourceManager" />
    <ProjectReference Include="$(RepositoryEngineeringDir)restore\winrt\winrt.depproj" />
    <ProjectReference Include="..\..\mscorlib.WinRT-Facade\ref\mscorlib.WinRT-Facade.csproj" />
  </ItemGroup>
</Project><|MERGE_RESOLUTION|>--- conflicted
+++ resolved
@@ -21,25 +21,8 @@
   <ItemGroup Condition="'$(TargetsNetCoreApp)' == 'true' or '$(TargetsUap)' == 'true'">
     <Reference Include="mscorlib" />
     <Reference Include="Windows" />
-<<<<<<< HEAD
     <Reference Include="System.Collections" />
     <Reference Include="System.Runtime" />
-=======
-    <ProjectReference Include="$(RepositoryEngineeringDir)restore\winrt\winrt.depproj" />
-  </ItemGroup>
-  <ItemGroup Condition="'$(TargetFramework)' == 'netcoreapp3.0'">
-    <!-- Needed for the compiler to resolve IObservableMap.MapChanged. -->
-    <ReferenceFromRuntime Include="System.Runtime" />
-    <ReferenceFromRuntime Include="System.Runtime.Extensions">
-      <Aliases>System_Runtime_Extensions</Aliases>
-    </ReferenceFromRuntime>
-    <ReferenceFromRuntime Include="System.Diagnostics.Debug" />
-    <ReferenceFromRuntime Include="System.Diagnostics.Tools" />
-    <ReferenceFromRuntime Include="System.Runtime.InteropServices.WindowsRuntime" />
-    <ReferenceFromRuntime Include="System.ObjectModel" />
-  </ItemGroup>
-  <ItemGroup Condition="'$(TargetGroup)' == 'netcoreapp' or '$(TargetsUap)' == 'true'">
->>>>>>> 26782185
     <!-- Needed for the compiler to resolve IObservableMap.MapChanged. -->
     <Reference Include="System.Runtime.Extensions" />
     <Reference Include="System.Resources.ResourceManager" />
