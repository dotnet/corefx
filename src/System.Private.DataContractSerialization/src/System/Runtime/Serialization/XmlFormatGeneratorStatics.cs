// Licensed to the .NET Foundation under one or more agreements.
// The .NET Foundation licenses this file to you under the MIT license.
// See the LICENSE file in the project root for more information.

using System.Reflection;
using System.Xml;
using System.Collections;
using System.Diagnostics;

namespace System.Runtime.Serialization
{
    internal static class XmlFormatGeneratorStatics
    {
        private static MethodInfo s_writeStartElementMethod2;
        internal static MethodInfo WriteStartElementMethod2
        {
            get
            {
                if (s_writeStartElementMethod2 == null)
                {
                    s_writeStartElementMethod2 = typeof(XmlWriterDelegator).GetMethod("WriteStartElement", Globals.ScanAllMembers, new Type[] { typeof(XmlDictionaryString), typeof(XmlDictionaryString) });
                    Debug.Assert(s_writeStartElementMethod2 != null);
                }
                return s_writeStartElementMethod2;
            }
        }

        private static MethodInfo s_writeStartElementMethod3;
        internal static MethodInfo WriteStartElementMethod3
        {
            get
            {
                if (s_writeStartElementMethod3 == null)
                {
                    s_writeStartElementMethod3 = typeof(XmlWriterDelegator).GetMethod("WriteStartElement", Globals.ScanAllMembers, new Type[] { typeof(string), typeof(XmlDictionaryString), typeof(XmlDictionaryString) });
                    Debug.Assert(s_writeStartElementMethod3 != null);
                }
                return s_writeStartElementMethod3;
            }
        }

        private static MethodInfo s_writeEndElementMethod;
        internal static MethodInfo WriteEndElementMethod
        {
            get
            {
                if (s_writeEndElementMethod == null)
                {
                    s_writeEndElementMethod = typeof(XmlWriterDelegator).GetMethod("WriteEndElement", Globals.ScanAllMembers, Array.Empty<Type>());
                    Debug.Assert(s_writeEndElementMethod != null);
                }
                return s_writeEndElementMethod;
            }
        }

        private static MethodInfo s_writeNamespaceDeclMethod;
        internal static MethodInfo WriteNamespaceDeclMethod
        {
            get
            {
                if (s_writeNamespaceDeclMethod == null)
                {
                    s_writeNamespaceDeclMethod = typeof(XmlWriterDelegator).GetMethod("WriteNamespaceDecl", Globals.ScanAllMembers, new Type[] { typeof(XmlDictionaryString) });
                    Debug.Assert(s_writeNamespaceDeclMethod != null);
                }
                return s_writeNamespaceDeclMethod;
            }
        }

<<<<<<< HEAD
        private static PropertyInfo s_extensionDataProperty;
        internal static PropertyInfo ExtensionDataProperty => s_extensionDataProperty ?? 
                                                              (s_extensionDataProperty = typeof(IExtensibleDataObject).GetProperty("ExtensionData"));

<<<<<<< HEAD
=======
=======
>>>>>>> 704fb06759d77b70997efd6ea2e5300503fff21d
>>>>>>> c3a9fdfe
        private static ConstructorInfo s_dictionaryEnumeratorCtor;
        internal static ConstructorInfo DictionaryEnumeratorCtor
        {
            get
            {
                if (s_dictionaryEnumeratorCtor == null)
                    s_dictionaryEnumeratorCtor = Globals.TypeOfDictionaryEnumerator.GetConstructor(Globals.ScanAllMembers, new Type[] { Globals.TypeOfIDictionaryEnumerator });
                return s_dictionaryEnumeratorCtor;
            }
        }

        private static MethodInfo s_ienumeratorMoveNextMethod;
        internal static MethodInfo MoveNextMethod
        {
            get
            {
                if (s_ienumeratorMoveNextMethod == null)
                {
                    s_ienumeratorMoveNextMethod = typeof(IEnumerator).GetMethod("MoveNext");
                    Debug.Assert(s_ienumeratorMoveNextMethod != null);
                }
                return s_ienumeratorMoveNextMethod;
            }
        }

        private static MethodInfo s_ienumeratorGetCurrentMethod;
        internal static MethodInfo GetCurrentMethod
        {
            get
            {
                if (s_ienumeratorGetCurrentMethod == null)
                {
                    s_ienumeratorGetCurrentMethod = typeof(IEnumerator).GetProperty("Current").GetMethod;
                    Debug.Assert(s_ienumeratorGetCurrentMethod != null);
                }
                return s_ienumeratorGetCurrentMethod;
            }
        }

        private static MethodInfo s_getItemContractMethod;
        internal static MethodInfo GetItemContractMethod
        {
            get
            {
                if (s_getItemContractMethod == null)
                {
                    s_getItemContractMethod = typeof(CollectionDataContract).GetProperty("ItemContract", Globals.ScanAllMembers).GetMethod;
                    Debug.Assert(s_getItemContractMethod != null);
                }
                return s_getItemContractMethod;
            }
        }

        private static MethodInfo s_isStartElementMethod2;
        internal static MethodInfo IsStartElementMethod2
        {
            get
            {
                if (s_isStartElementMethod2 == null)
                {
                    s_isStartElementMethod2 = typeof(XmlReaderDelegator).GetMethod("IsStartElement", Globals.ScanAllMembers, new Type[] { typeof(XmlDictionaryString), typeof(XmlDictionaryString) });
                    Debug.Assert(s_isStartElementMethod2 != null);
                }
                return s_isStartElementMethod2;
            }
        }

        private static MethodInfo s_isStartElementMethod0;
        internal static MethodInfo IsStartElementMethod0
        {
            get
            {
                if (s_isStartElementMethod0 == null)
                {
                    s_isStartElementMethod0 = typeof(XmlReaderDelegator).GetMethod("IsStartElement", Globals.ScanAllMembers, Array.Empty<Type>());
                    Debug.Assert(s_isStartElementMethod0 != null);
                }
                return s_isStartElementMethod0;
            }
        }

        private static MethodInfo s_getUninitializedObjectMethod;
        internal static MethodInfo GetUninitializedObjectMethod
        {
            get
            {
                if (s_getUninitializedObjectMethod == null)
                {
                    s_getUninitializedObjectMethod = typeof(XmlFormatReaderGenerator).GetMethod("UnsafeGetUninitializedObject", Globals.ScanAllMembers, new Type[] { typeof(int) });
                    Debug.Assert(s_getUninitializedObjectMethod != null);
                }
                return s_getUninitializedObjectMethod;
            }
        }

        private static MethodInfo s_onDeserializationMethod;
        internal static MethodInfo OnDeserializationMethod
        {
            get
            {
                if (s_onDeserializationMethod == null)
                    s_onDeserializationMethod = typeof(IDeserializationCallback).GetMethod("OnDeserialization");
                return s_onDeserializationMethod;
            }
        }

        private static PropertyInfo s_nodeTypeProperty;
        internal static PropertyInfo NodeTypeProperty
        {
            get
            {
                if (s_nodeTypeProperty == null)
                {
                    s_nodeTypeProperty = typeof(XmlReaderDelegator).GetProperty("NodeType", Globals.ScanAllMembers);
                    Debug.Assert(s_nodeTypeProperty != null);
                }
                return s_nodeTypeProperty;
            }
        }

<<<<<<< HEAD
        private static ConstructorInfo s_extensionDataObjectCtor;
        internal static ConstructorInfo ExtensionDataObjectCtor => s_extensionDataObjectCtor ??
                                                                   (s_extensionDataObjectCtor =
                                                                       typeof (ExtensionDataObject).GetConstructor(Globals.ScanAllMembers, null, new Type[] {}, null));

<<<<<<< HEAD
=======
=======
>>>>>>> 704fb06759d77b70997efd6ea2e5300503fff21d
>>>>>>> c3a9fdfe
        private static ConstructorInfo s_hashtableCtor;
        internal static ConstructorInfo HashtableCtor
        {
            get
            {
                if (s_hashtableCtor == null)
                    s_hashtableCtor = Globals.TypeOfHashtable.GetConstructor(Globals.ScanAllMembers, Array.Empty<Type>());
                return s_hashtableCtor;
            }
        }

        private static MethodInfo s_getStreamingContextMethod;
        internal static MethodInfo GetStreamingContextMethod
        {
            get
            {
                if (s_getStreamingContextMethod == null)
                {
                    s_getStreamingContextMethod = typeof(XmlObjectSerializerContext).GetMethod("GetStreamingContext", Globals.ScanAllMembers);
                    Debug.Assert(s_getStreamingContextMethod != null);
                }
                return s_getStreamingContextMethod;
            }
        }

        private static MethodInfo s_getCollectionMemberMethod;
        internal static MethodInfo GetCollectionMemberMethod
        {
            get
            {
                if (s_getCollectionMemberMethod == null)
                {
                    s_getCollectionMemberMethod = typeof(XmlObjectSerializerReadContext).GetMethod("GetCollectionMember", Globals.ScanAllMembers);
                    Debug.Assert(s_getCollectionMemberMethod != null);
                }
                return s_getCollectionMemberMethod;
            }
        }

        private static MethodInfo s_storeCollectionMemberInfoMethod;
        internal static MethodInfo StoreCollectionMemberInfoMethod
        {
            get
            {
                if (s_storeCollectionMemberInfoMethod == null)
                {
                    s_storeCollectionMemberInfoMethod = typeof(XmlObjectSerializerReadContext).GetMethod("StoreCollectionMemberInfo", Globals.ScanAllMembers, new Type[] { typeof(object) });
                    Debug.Assert(s_storeCollectionMemberInfoMethod != null);
                }
                return s_storeCollectionMemberInfoMethod;
            }
        }

        private static MethodInfo s_storeIsGetOnlyCollectionMethod;
        internal static MethodInfo StoreIsGetOnlyCollectionMethod
        {
            get
            {
                if (s_storeIsGetOnlyCollectionMethod == null)
                {
                    s_storeIsGetOnlyCollectionMethod = typeof(XmlObjectSerializerWriteContext).GetMethod("StoreIsGetOnlyCollection", Globals.ScanAllMembers);
                    Debug.Assert(s_storeIsGetOnlyCollectionMethod != null);
                }
                return s_storeIsGetOnlyCollectionMethod;
            }
        }

        private static MethodInfo s_throwNullValueReturnedForGetOnlyCollectionExceptionMethod;
        internal static MethodInfo ThrowNullValueReturnedForGetOnlyCollectionExceptionMethod
        {
            get
            {
                if (s_throwNullValueReturnedForGetOnlyCollectionExceptionMethod == null)
                {
                    s_throwNullValueReturnedForGetOnlyCollectionExceptionMethod = typeof(XmlObjectSerializerReadContext).GetMethod("ThrowNullValueReturnedForGetOnlyCollectionException", Globals.ScanAllMembers);
                    Debug.Assert(s_throwNullValueReturnedForGetOnlyCollectionExceptionMethod != null);
                }
                return s_throwNullValueReturnedForGetOnlyCollectionExceptionMethod;
            }
        }

        private static MethodInfo s_throwArrayExceededSizeExceptionMethod;
        internal static MethodInfo ThrowArrayExceededSizeExceptionMethod
        {
            get
            {
                if (s_throwArrayExceededSizeExceptionMethod == null)
                {
                    s_throwArrayExceededSizeExceptionMethod = typeof(XmlObjectSerializerReadContext).GetMethod("ThrowArrayExceededSizeException", Globals.ScanAllMembers);
                    Debug.Assert(s_throwArrayExceededSizeExceptionMethod != null);
                }
                return s_throwArrayExceededSizeExceptionMethod;
            }
        }

        private static MethodInfo s_incrementItemCountMethod;
        internal static MethodInfo IncrementItemCountMethod
        {
            get
            {
                if (s_incrementItemCountMethod == null)
                {
                    s_incrementItemCountMethod = typeof(XmlObjectSerializerContext).GetMethod("IncrementItemCount", Globals.ScanAllMembers);
                    Debug.Assert(s_incrementItemCountMethod != null);
                }
                return s_incrementItemCountMethod;
            }
        }

        private static MethodInfo s_internalDeserializeMethod;
        internal static MethodInfo InternalDeserializeMethod
        {
            get
            {
                if (s_internalDeserializeMethod == null)
                {
                    s_internalDeserializeMethod = typeof(XmlObjectSerializerReadContext).GetMethod("InternalDeserialize", Globals.ScanAllMembers, new Type[] { typeof(XmlReaderDelegator), typeof(int), typeof(RuntimeTypeHandle), typeof(string), typeof(string) });
                    Debug.Assert(s_internalDeserializeMethod != null);
                }
                return s_internalDeserializeMethod;
            }
        }

        private static MethodInfo s_moveToNextElementMethod;
        internal static MethodInfo MoveToNextElementMethod
        {
            get
            {
                if (s_moveToNextElementMethod == null)
                {
                    s_moveToNextElementMethod = typeof(XmlObjectSerializerReadContext).GetMethod("MoveToNextElement", Globals.ScanAllMembers);
                    Debug.Assert(s_moveToNextElementMethod != null);
                }
                return s_moveToNextElementMethod;
            }
        }

        private static MethodInfo s_getMemberIndexMethod;
        internal static MethodInfo GetMemberIndexMethod
        {
            get
            {
                if (s_getMemberIndexMethod == null)
                {
                    s_getMemberIndexMethod = typeof(XmlObjectSerializerReadContext).GetMethod("GetMemberIndex", Globals.ScanAllMembers);
                    Debug.Assert(s_getMemberIndexMethod != null);
                }
                return s_getMemberIndexMethod;
            }
        }

        private static MethodInfo s_getMemberIndexWithRequiredMembersMethod;
        internal static MethodInfo GetMemberIndexWithRequiredMembersMethod
        {
            get
            {
                if (s_getMemberIndexWithRequiredMembersMethod == null)
                {
                    s_getMemberIndexWithRequiredMembersMethod = typeof(XmlObjectSerializerReadContext).GetMethod("GetMemberIndexWithRequiredMembers", Globals.ScanAllMembers);
                    Debug.Assert(s_getMemberIndexWithRequiredMembersMethod != null);
                }
                return s_getMemberIndexWithRequiredMembersMethod;
            }
        }

        private static MethodInfo s_throwRequiredMemberMissingExceptionMethod;
        internal static MethodInfo ThrowRequiredMemberMissingExceptionMethod
        {
            get
            {
                if (s_throwRequiredMemberMissingExceptionMethod == null)
                {
                    s_throwRequiredMemberMissingExceptionMethod = typeof(XmlObjectSerializerReadContext).GetMethod("ThrowRequiredMemberMissingException", Globals.ScanAllMembers);
                    Debug.Assert(s_throwRequiredMemberMissingExceptionMethod != null);
                }
                return s_throwRequiredMemberMissingExceptionMethod;
            }
        }

        private static MethodInfo s_skipUnknownElementMethod;
        internal static MethodInfo SkipUnknownElementMethod
        {
            get
            {
                if (s_skipUnknownElementMethod == null)
                {
                    s_skipUnknownElementMethod = typeof(XmlObjectSerializerReadContext).GetMethod("SkipUnknownElement", Globals.ScanAllMembers);
                    Debug.Assert(s_skipUnknownElementMethod != null);
                }
                return s_skipUnknownElementMethod;
            }
        }

        private static MethodInfo s_readIfNullOrRefMethod;
        internal static MethodInfo ReadIfNullOrRefMethod
        {
            get
            {
                if (s_readIfNullOrRefMethod == null)
                {
                    s_readIfNullOrRefMethod = typeof(XmlObjectSerializerReadContext).GetMethod("ReadIfNullOrRef", Globals.ScanAllMembers, new Type[] { typeof(XmlReaderDelegator), typeof(Type), typeof(bool) });
                    Debug.Assert(s_readIfNullOrRefMethod != null);
                }
                return s_readIfNullOrRefMethod;
            }
        }

        private static MethodInfo s_readAttributesMethod;
        internal static MethodInfo ReadAttributesMethod
        {
            get
            {
                if (s_readAttributesMethod == null)
                {
                    s_readAttributesMethod = typeof(XmlObjectSerializerReadContext).GetMethod("ReadAttributes", Globals.ScanAllMembers);
                    Debug.Assert(s_readAttributesMethod != null);
                }
                return s_readAttributesMethod;
            }
        }

        private static MethodInfo s_resetAttributesMethod;
        internal static MethodInfo ResetAttributesMethod
        {
            get
            {
                if (s_resetAttributesMethod == null)
                {
                    s_resetAttributesMethod = typeof(XmlObjectSerializerReadContext).GetMethod("ResetAttributes", Globals.ScanAllMembers);
                    Debug.Assert(s_resetAttributesMethod != null);
                }
                return s_resetAttributesMethod;
            }
        }

        private static MethodInfo s_getObjectIdMethod;
        internal static MethodInfo GetObjectIdMethod
        {
            get
            {
                if (s_getObjectIdMethod == null)
                {
                    s_getObjectIdMethod = typeof(XmlObjectSerializerReadContext).GetMethod("GetObjectId", Globals.ScanAllMembers);
                    Debug.Assert(s_getObjectIdMethod != null);
                }
                return s_getObjectIdMethod;
            }
        }

        private static MethodInfo s_getArraySizeMethod;
        internal static MethodInfo GetArraySizeMethod
        {
            get
            {
                if (s_getArraySizeMethod == null)
                {
                    s_getArraySizeMethod = typeof(XmlObjectSerializerReadContext).GetMethod("GetArraySize", Globals.ScanAllMembers);
                    Debug.Assert(s_getArraySizeMethod != null);
                }
                return s_getArraySizeMethod;
            }
        }

        private static MethodInfo s_addNewObjectMethod;
        internal static MethodInfo AddNewObjectMethod
        {
            get
            {
                if (s_addNewObjectMethod == null)
                {
                    s_addNewObjectMethod = typeof(XmlObjectSerializerReadContext).GetMethod("AddNewObject", Globals.ScanAllMembers);
                    Debug.Assert(s_addNewObjectMethod != null);
                }
                return s_addNewObjectMethod;
            }
        }

        private static MethodInfo s_addNewObjectWithIdMethod;
        internal static MethodInfo AddNewObjectWithIdMethod
        {
            get
            {
                if (s_addNewObjectWithIdMethod == null)
                {
                    s_addNewObjectWithIdMethod = typeof(XmlObjectSerializerReadContext).GetMethod("AddNewObjectWithId", Globals.ScanAllMembers);
                    Debug.Assert(s_addNewObjectWithIdMethod != null);
                }
                return s_addNewObjectWithIdMethod;
            }
        }

        private static MethodInfo s_getExistingObjectMethod;
        internal static MethodInfo GetExistingObjectMethod
        {
            get
            {
                if (s_getExistingObjectMethod == null)
                {
                    s_getExistingObjectMethod = typeof(XmlObjectSerializerReadContext).GetMethod("GetExistingObject", Globals.ScanAllMembers);
                    Debug.Assert(s_getExistingObjectMethod != null);
                }
                return s_getExistingObjectMethod;
            }
        }

        private static MethodInfo s_ensureArraySizeMethod;
        internal static MethodInfo EnsureArraySizeMethod
        {
            get
            {
                if (s_ensureArraySizeMethod == null)
                {
                    s_ensureArraySizeMethod = typeof(XmlObjectSerializerReadContext).GetMethod("EnsureArraySize", Globals.ScanAllMembers);
                    Debug.Assert(s_ensureArraySizeMethod != null);
                }
                return s_ensureArraySizeMethod;
            }
        }

        private static MethodInfo s_trimArraySizeMethod;
        internal static MethodInfo TrimArraySizeMethod
        {
            get
            {
                if (s_trimArraySizeMethod == null)
                {
                    s_trimArraySizeMethod = typeof(XmlObjectSerializerReadContext).GetMethod("TrimArraySize", Globals.ScanAllMembers);
                    Debug.Assert(s_trimArraySizeMethod != null);
                }
                return s_trimArraySizeMethod;
            }
        }

        private static MethodInfo s_checkEndOfArrayMethod;
        internal static MethodInfo CheckEndOfArrayMethod
        {
            get
            {
                if (s_checkEndOfArrayMethod == null)
                {
                    s_checkEndOfArrayMethod = typeof(XmlObjectSerializerReadContext).GetMethod("CheckEndOfArray", Globals.ScanAllMembers);
                    Debug.Assert(s_checkEndOfArrayMethod != null);
                }
                return s_checkEndOfArrayMethod;
            }
        }

        private static MethodInfo s_getArrayLengthMethod;
        internal static MethodInfo GetArrayLengthMethod
        {
            get
            {
                if (s_getArrayLengthMethod == null)
                {
                    s_getArrayLengthMethod = Globals.TypeOfArray.GetProperty("Length").GetMethod;
                    Debug.Assert(s_getArrayLengthMethod != null);
                }
                return s_getArrayLengthMethod;
            }
        }

        private static MethodInfo s_createSerializationExceptionMethod;
        internal static MethodInfo CreateSerializationExceptionMethod
        {
            get
            {
                if (s_createSerializationExceptionMethod == null)
                {
                    s_createSerializationExceptionMethod = typeof(XmlObjectSerializerReadContext).GetMethod("CreateSerializationException", Globals.ScanAllMembers, new Type[] { typeof(string) });
                    Debug.Assert(s_createSerializationExceptionMethod != null);
                }
                return s_createSerializationExceptionMethod;
            }
        }

        private static MethodInfo s_readSerializationInfoMethod;
        internal static MethodInfo ReadSerializationInfoMethod
        {
            get
            {
                if (s_readSerializationInfoMethod == null)
                    s_readSerializationInfoMethod = typeof(XmlObjectSerializerReadContext).GetMethod("ReadSerializationInfo", Globals.ScanAllMembers);
                return s_readSerializationInfoMethod;
            }
        }

        private static MethodInfo s_createUnexpectedStateExceptionMethod;
        internal static MethodInfo CreateUnexpectedStateExceptionMethod
        {
            get
            {
                if (s_createUnexpectedStateExceptionMethod == null)
                {
                    s_createUnexpectedStateExceptionMethod = typeof(XmlObjectSerializerReadContext).GetMethod("CreateUnexpectedStateException", Globals.ScanAllMembers, new Type[] { typeof(XmlNodeType), typeof(XmlReaderDelegator) });
                    Debug.Assert(s_createUnexpectedStateExceptionMethod != null);
                }
                return s_createUnexpectedStateExceptionMethod;
            }
        }

        private static MethodInfo s_internalSerializeReferenceMethod;
        internal static MethodInfo InternalSerializeReferenceMethod
        {
            get
            {
                if (s_internalSerializeReferenceMethod == null)
                {
                    s_internalSerializeReferenceMethod = typeof(XmlObjectSerializerWriteContext).GetMethod("InternalSerializeReference", Globals.ScanAllMembers);
                    Debug.Assert(s_internalSerializeReferenceMethod != null);
                }
                return s_internalSerializeReferenceMethod;
            }
        }

        private static MethodInfo s_internalSerializeMethod;
        internal static MethodInfo InternalSerializeMethod
        {
            get
            {
                if (s_internalSerializeMethod == null)
                {
                    s_internalSerializeMethod = typeof(XmlObjectSerializerWriteContext).GetMethod("InternalSerialize", Globals.ScanAllMembers);
                    Debug.Assert(s_internalSerializeMethod != null);
                }
                return s_internalSerializeMethod;
            }
        }

        private static MethodInfo s_writeNullMethod;
        internal static MethodInfo WriteNullMethod
        {
            get
            {
                if (s_writeNullMethod == null)
                {
                    s_writeNullMethod = typeof(XmlObjectSerializerWriteContext).GetMethod("WriteNull", Globals.ScanAllMembers, new Type[] { typeof(XmlWriterDelegator), typeof(Type), typeof(bool) });
                    Debug.Assert(s_writeNullMethod != null);
                }
                return s_writeNullMethod;
            }
        }

        private static MethodInfo s_incrementArrayCountMethod;
        internal static MethodInfo IncrementArrayCountMethod
        {
            get
            {
                if (s_incrementArrayCountMethod == null)
                {
                    s_incrementArrayCountMethod = typeof(XmlObjectSerializerWriteContext).GetMethod("IncrementArrayCount", Globals.ScanAllMembers);
                    Debug.Assert(s_incrementArrayCountMethod != null);
                }
                return s_incrementArrayCountMethod;
            }
        }

        private static MethodInfo s_incrementCollectionCountMethod;
        internal static MethodInfo IncrementCollectionCountMethod
        {
            get
            {
                if (s_incrementCollectionCountMethod == null)
                {
                    s_incrementCollectionCountMethod = typeof(XmlObjectSerializerWriteContext).GetMethod("IncrementCollectionCount", Globals.ScanAllMembers, new Type[] { typeof(XmlWriterDelegator), typeof(ICollection) });
                    Debug.Assert(s_incrementCollectionCountMethod != null);
                }
                return s_incrementCollectionCountMethod;
            }
        }

        private static MethodInfo s_incrementCollectionCountGenericMethod;
        internal static MethodInfo IncrementCollectionCountGenericMethod
        {
            get
            {
                if (s_incrementCollectionCountGenericMethod == null)
                {
                    s_incrementCollectionCountGenericMethod = typeof(XmlObjectSerializerWriteContext).GetMethod("IncrementCollectionCountGeneric", Globals.ScanAllMembers);
                    Debug.Assert(s_incrementCollectionCountGenericMethod != null);
                }
                return s_incrementCollectionCountGenericMethod;
            }
        }

        private static MethodInfo s_getDefaultValueMethod;
        internal static MethodInfo GetDefaultValueMethod
        {
            get
            {
                if (s_getDefaultValueMethod == null)
                {
                    s_getDefaultValueMethod = typeof(XmlObjectSerializerWriteContext).GetMethod(nameof(XmlObjectSerializerWriteContext.GetDefaultValue), Globals.ScanAllMembers);
                    Debug.Assert(s_getDefaultValueMethod != null);
                }
                return s_getDefaultValueMethod;
            }
        }

        internal static object GetDefaultValue(Type type)
        {
            return GetDefaultValueMethod.MakeGenericMethod(type).Invoke(null, Array.Empty<object>());
        }

        private static MethodInfo s_getNullableValueMethod;
        internal static MethodInfo GetNullableValueMethod
        {
            get
            {
                if (s_getNullableValueMethod == null)
                {
                    s_getNullableValueMethod = typeof(XmlObjectSerializerWriteContext).GetMethod("GetNullableValue", Globals.ScanAllMembers);
                    Debug.Assert(s_getNullableValueMethod != null);
                }
                return s_getNullableValueMethod;
            }
        }

        private static MethodInfo s_throwRequiredMemberMustBeEmittedMethod;
        internal static MethodInfo ThrowRequiredMemberMustBeEmittedMethod
        {
            get
            {
                if (s_throwRequiredMemberMustBeEmittedMethod == null)
                {
                    s_throwRequiredMemberMustBeEmittedMethod = typeof(XmlObjectSerializerWriteContext).GetMethod("ThrowRequiredMemberMustBeEmitted", Globals.ScanAllMembers);
                    Debug.Assert(s_throwRequiredMemberMustBeEmittedMethod != null);
                }
                return s_throwRequiredMemberMustBeEmittedMethod;
            }
        }

        private static MethodInfo s_getHasValueMethod;
        internal static MethodInfo GetHasValueMethod
        {
            get
            {
                if (s_getHasValueMethod == null)
                {
                    s_getHasValueMethod = typeof(XmlObjectSerializerWriteContext).GetMethod("GetHasValue", Globals.ScanAllMembers);
                    Debug.Assert(s_getHasValueMethod != null);
                }
                return s_getHasValueMethod;
            }
        }

        private static MethodInfo s_writeISerializableMethod;
        internal static MethodInfo WriteISerializableMethod
        {
            get
            {
                if (s_writeISerializableMethod == null)
                    s_writeISerializableMethod = typeof(XmlObjectSerializerWriteContext).GetMethod("WriteISerializable", Globals.ScanAllMembers);
                return s_writeISerializableMethod;
            }
        }


        private static MethodInfo s_isMemberTypeSameAsMemberValue;
        internal static MethodInfo IsMemberTypeSameAsMemberValue
        {
            get
            {
                if (s_isMemberTypeSameAsMemberValue == null)
                {
                    s_isMemberTypeSameAsMemberValue = typeof(XmlObjectSerializerWriteContext).GetMethod("IsMemberTypeSameAsMemberValue", Globals.ScanAllMembers, new Type[] { typeof(object), typeof(Type) });
                    Debug.Assert(s_isMemberTypeSameAsMemberValue != null);
                }
                return s_isMemberTypeSameAsMemberValue;
            }
        }

<<<<<<< HEAD
        private static MethodInfo s_writeExtensionDataMethod;
        internal static MethodInfo WriteExtensionDataMethod => s_writeExtensionDataMethod ?? 
                                                               (s_writeExtensionDataMethod = typeof(XmlObjectSerializerWriteContext).GetMethod("WriteExtensionData", Globals.ScanAllMembers));

<<<<<<< HEAD
=======
=======
>>>>>>> 704fb06759d77b70997efd6ea2e5300503fff21d
>>>>>>> c3a9fdfe
        private static MethodInfo s_writeXmlValueMethod;
        internal static MethodInfo WriteXmlValueMethod
        {
            get
            {
                if (s_writeXmlValueMethod == null)
                {
                    s_writeXmlValueMethod = typeof(DataContract).GetMethod("WriteXmlValue", Globals.ScanAllMembers);
                    Debug.Assert(s_writeXmlValueMethod != null);
                }
                return s_writeXmlValueMethod;
            }
        }

        private static MethodInfo s_readXmlValueMethod;
        internal static MethodInfo ReadXmlValueMethod
        {
            get
            {
                if (s_readXmlValueMethod == null)
                {
                    s_readXmlValueMethod = typeof(DataContract).GetMethod("ReadXmlValue", Globals.ScanAllMembers);
                    Debug.Assert(s_readXmlValueMethod != null);
                }
                return s_readXmlValueMethod;
            }
        }

        private static PropertyInfo s_namespaceProperty;
        internal static PropertyInfo NamespaceProperty
        {
            get
            {
                if (s_namespaceProperty == null)
                {
                    s_namespaceProperty = typeof(DataContract).GetProperty("Namespace", Globals.ScanAllMembers);
                    Debug.Assert(s_namespaceProperty != null);
                }
                return s_namespaceProperty;
            }
        }

        private static FieldInfo s_contractNamespacesField;
        internal static FieldInfo ContractNamespacesField
        {
            get
            {
                if (s_contractNamespacesField == null)
                {
                    s_contractNamespacesField = typeof(ClassDataContract).GetField("ContractNamespaces", Globals.ScanAllMembers);
                    Debug.Assert(s_contractNamespacesField != null);
                }
                return s_contractNamespacesField;
            }
        }

        private static FieldInfo s_memberNamesField;
        internal static FieldInfo MemberNamesField
        {
            get
            {
                if (s_memberNamesField == null)
                {
                    s_memberNamesField = typeof(ClassDataContract).GetField("MemberNames", Globals.ScanAllMembers);
                    Debug.Assert(s_memberNamesField != null);
                }
                return s_memberNamesField;
            }
        }

<<<<<<< HEAD
        private static MethodInfo s_extensionDataSetExplicitMethodInfo;
        internal static MethodInfo ExtensionDataSetExplicitMethodInfo => s_extensionDataSetExplicitMethodInfo ?? 
                                                                         (s_extensionDataSetExplicitMethodInfo = typeof(IExtensibleDataObject).GetMethod(Globals.ExtensionDataSetMethod));
<<<<<<< 9e7841fb59a12e9fbaf1f6370ef48130c9c1548c
=======

<<<<<<< HEAD
>>>>>>> Remove [SecureSafeCritical] and [SecurityCritical] in System.Private.DataContractSerialization.
=======
=======
>>>>>>> 704fb06759d77b70997efd6ea2e5300503fff21d
>>>>>>> c3a9fdfe
        private static PropertyInfo s_childElementNamespacesProperty;
        internal static PropertyInfo ChildElementNamespacesProperty
        {
            get
            {
                if (s_childElementNamespacesProperty == null)
                {
                    s_childElementNamespacesProperty = typeof(ClassDataContract).GetProperty("ChildElementNamespaces", Globals.ScanAllMembers);
                    Debug.Assert(s_childElementNamespacesProperty != null);
                }
                return s_childElementNamespacesProperty;
            }
        }

        private static PropertyInfo s_collectionItemNameProperty;
        internal static PropertyInfo CollectionItemNameProperty
        {
            get
            {
                if (s_collectionItemNameProperty == null)
                {
                    s_collectionItemNameProperty = typeof(CollectionDataContract).GetProperty("CollectionItemName", Globals.ScanAllMembers);
                    Debug.Assert(s_collectionItemNameProperty != null);
                }
                return s_collectionItemNameProperty;
            }
        }

        private static PropertyInfo s_childElementNamespaceProperty;
        internal static PropertyInfo ChildElementNamespaceProperty
        {
            get
            {
                if (s_childElementNamespaceProperty == null)
                {
                    s_childElementNamespaceProperty = typeof(CollectionDataContract).GetProperty("ChildElementNamespace", Globals.ScanAllMembers);
                    Debug.Assert(s_childElementNamespaceProperty != null);
                }
                return s_childElementNamespaceProperty;
            }
        }

        private static MethodInfo s_getDateTimeOffsetMethod;
        internal static MethodInfo GetDateTimeOffsetMethod
        {
            get
            {
                if (s_getDateTimeOffsetMethod == null)
                {
                    s_getDateTimeOffsetMethod = typeof(DateTimeOffsetAdapter).GetMethod("GetDateTimeOffset", Globals.ScanAllMembers);
                    Debug.Assert(s_getDateTimeOffsetMethod != null);
                }
                return s_getDateTimeOffsetMethod;
            }
        }

        private static MethodInfo s_getDateTimeOffsetAdapterMethod;
        internal static MethodInfo GetDateTimeOffsetAdapterMethod
        {
            get
            {
                if (s_getDateTimeOffsetAdapterMethod == null)
                {
                    s_getDateTimeOffsetAdapterMethod = typeof(DateTimeOffsetAdapter).GetMethod("GetDateTimeOffsetAdapter", Globals.ScanAllMembers);
                    Debug.Assert(s_getDateTimeOffsetAdapterMethod != null);
                }
                return s_getDateTimeOffsetAdapterMethod;
            }
        }

#if !NET_NATIVE
        private static MethodInfo s_getTypeHandleMethod;
        internal static MethodInfo GetTypeHandleMethod
        {
            get
            {
                if (s_getTypeHandleMethod == null)
                {
                    s_getTypeHandleMethod = typeof(Type).GetMethod("get_TypeHandle");
                    Debug.Assert(s_getTypeHandleMethod != null);
                }
                return s_getTypeHandleMethod;
            }
        }

        private static MethodInfo s_getTypeMethod;
        internal static MethodInfo GetTypeMethod
        {
            get
            {
                if (s_getTypeMethod == null)
                {
                    s_getTypeMethod = typeof(object).GetMethod("GetType");
                    Debug.Assert(s_getTypeMethod != null);
                }
                return s_getTypeMethod;
            }
        }

        private static MethodInfo s_throwInvalidDataContractExceptionMethod;
        internal static MethodInfo ThrowInvalidDataContractExceptionMethod
        {
            get
            {
                if (s_throwInvalidDataContractExceptionMethod == null)
                {
                    s_throwInvalidDataContractExceptionMethod = typeof(DataContract).GetMethod("ThrowInvalidDataContractException", Globals.ScanAllMembers, new Type[] { typeof(string), typeof(Type) });
                    Debug.Assert(s_throwInvalidDataContractExceptionMethod != null);
                }
                return s_throwInvalidDataContractExceptionMethod;
            }
        }

        private static PropertyInfo s_serializeReadOnlyTypesProperty;
        internal static PropertyInfo SerializeReadOnlyTypesProperty
        {
            get
            {
                if (s_serializeReadOnlyTypesProperty == null)
                {
                    s_serializeReadOnlyTypesProperty = typeof(XmlObjectSerializerWriteContext).GetProperty("SerializeReadOnlyTypes", Globals.ScanAllMembers);
                    Debug.Assert(s_serializeReadOnlyTypesProperty != null);
                }
                return s_serializeReadOnlyTypesProperty;
            }
        }

        private static PropertyInfo s_classSerializationExceptionMessageProperty;
        internal static PropertyInfo ClassSerializationExceptionMessageProperty
        {
            get
            {
                if (s_classSerializationExceptionMessageProperty == null)
                {
                    s_classSerializationExceptionMessageProperty = typeof(ClassDataContract).GetProperty("SerializationExceptionMessage", Globals.ScanAllMembers);
                    Debug.Assert(s_classSerializationExceptionMessageProperty != null);
                }
                return s_classSerializationExceptionMessageProperty;
            }
        }

        private static PropertyInfo s_collectionSerializationExceptionMessageProperty;
        internal static PropertyInfo CollectionSerializationExceptionMessageProperty
        {
            get
            {
                if (s_collectionSerializationExceptionMessageProperty == null)
                {
                    s_collectionSerializationExceptionMessageProperty = typeof(CollectionDataContract).GetProperty("SerializationExceptionMessage", Globals.ScanAllMembers);
                    Debug.Assert(s_collectionSerializationExceptionMessageProperty != null);
                }
                return s_collectionSerializationExceptionMessageProperty;
            }
        }
#endif
    }
}<|MERGE_RESOLUTION|>--- conflicted
+++ resolved
@@ -67,16 +67,10 @@
             }
         }
 
-<<<<<<< HEAD
         private static PropertyInfo s_extensionDataProperty;
         internal static PropertyInfo ExtensionDataProperty => s_extensionDataProperty ?? 
                                                               (s_extensionDataProperty = typeof(IExtensibleDataObject).GetProperty("ExtensionData"));
 
-<<<<<<< HEAD
-=======
-=======
->>>>>>> 704fb06759d77b70997efd6ea2e5300503fff21d
->>>>>>> c3a9fdfe
         private static ConstructorInfo s_dictionaryEnumeratorCtor;
         internal static ConstructorInfo DictionaryEnumeratorCtor
         {
@@ -197,17 +191,11 @@
             }
         }
 
-<<<<<<< HEAD
         private static ConstructorInfo s_extensionDataObjectCtor;
         internal static ConstructorInfo ExtensionDataObjectCtor => s_extensionDataObjectCtor ??
                                                                    (s_extensionDataObjectCtor =
                                                                        typeof (ExtensionDataObject).GetConstructor(Globals.ScanAllMembers, null, new Type[] {}, null));
 
-<<<<<<< HEAD
-=======
-=======
->>>>>>> 704fb06759d77b70997efd6ea2e5300503fff21d
->>>>>>> c3a9fdfe
         private static ConstructorInfo s_hashtableCtor;
         internal static ConstructorInfo HashtableCtor
         {
@@ -779,16 +767,10 @@
             }
         }
 
-<<<<<<< HEAD
         private static MethodInfo s_writeExtensionDataMethod;
         internal static MethodInfo WriteExtensionDataMethod => s_writeExtensionDataMethod ?? 
                                                                (s_writeExtensionDataMethod = typeof(XmlObjectSerializerWriteContext).GetMethod("WriteExtensionData", Globals.ScanAllMembers));
 
-<<<<<<< HEAD
-=======
-=======
->>>>>>> 704fb06759d77b70997efd6ea2e5300503fff21d
->>>>>>> c3a9fdfe
         private static MethodInfo s_writeXmlValueMethod;
         internal static MethodInfo WriteXmlValueMethod
         {
@@ -859,19 +841,10 @@
             }
         }
 
-<<<<<<< HEAD
         private static MethodInfo s_extensionDataSetExplicitMethodInfo;
         internal static MethodInfo ExtensionDataSetExplicitMethodInfo => s_extensionDataSetExplicitMethodInfo ?? 
                                                                          (s_extensionDataSetExplicitMethodInfo = typeof(IExtensibleDataObject).GetMethod(Globals.ExtensionDataSetMethod));
-<<<<<<< 9e7841fb59a12e9fbaf1f6370ef48130c9c1548c
-=======
-
-<<<<<<< HEAD
->>>>>>> Remove [SecureSafeCritical] and [SecurityCritical] in System.Private.DataContractSerialization.
-=======
-=======
->>>>>>> 704fb06759d77b70997efd6ea2e5300503fff21d
->>>>>>> c3a9fdfe
+
         private static PropertyInfo s_childElementNamespacesProperty;
         internal static PropertyInfo ChildElementNamespacesProperty
         {
