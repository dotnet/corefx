// Licensed to the .NET Foundation under one or more agreements.
// The .NET Foundation licenses this file to you under the MIT license.
// See the LICENSE file in the project root for more information.

using System.Reflection;
using System.Xml;
using System.Collections;
using System.Diagnostics;

namespace System.Runtime.Serialization
{
    internal static class XmlFormatGeneratorStatics
    {
        private static MethodInfo s_writeStartElementMethod2;
        internal static MethodInfo WriteStartElementMethod2
        {
            get
            {
                if (s_writeStartElementMethod2 == null)
                {
                    s_writeStartElementMethod2 = typeof(XmlWriterDelegator).GetMethod("WriteStartElement", Globals.ScanAllMembers, new Type[] { typeof(XmlDictionaryString), typeof(XmlDictionaryString) });
                    Debug.Assert(s_writeStartElementMethod2 != null);
                }
                return s_writeStartElementMethod2;
            }
        }

        private static MethodInfo s_writeStartElementMethod3;
        internal static MethodInfo WriteStartElementMethod3
        {
            get
            {
                if (s_writeStartElementMethod3 == null)
                {
                    s_writeStartElementMethod3 = typeof(XmlWriterDelegator).GetMethod("WriteStartElement", Globals.ScanAllMembers, new Type[] { typeof(string), typeof(XmlDictionaryString), typeof(XmlDictionaryString) });
                    Debug.Assert(s_writeStartElementMethod3 != null);
                }
                return s_writeStartElementMethod3;
            }
        }

        private static MethodInfo s_writeEndElementMethod;
        internal static MethodInfo WriteEndElementMethod
        {
            get
            {
                if (s_writeEndElementMethod == null)
                {
                    s_writeEndElementMethod = typeof(XmlWriterDelegator).GetMethod("WriteEndElement", Globals.ScanAllMembers, Array.Empty<Type>());
                    Debug.Assert(s_writeEndElementMethod != null);
                }
                return s_writeEndElementMethod;
            }
        }

        private static MethodInfo s_writeNamespaceDeclMethod;
        internal static MethodInfo WriteNamespaceDeclMethod
        {
            get
            {
                if (s_writeNamespaceDeclMethod == null)
                {
                    s_writeNamespaceDeclMethod = typeof(XmlWriterDelegator).GetMethod("WriteNamespaceDecl", Globals.ScanAllMembers, new Type[] { typeof(XmlDictionaryString) });
                    Debug.Assert(s_writeNamespaceDeclMethod != null);
                }
                return s_writeNamespaceDeclMethod;
            }
        }

        private static PropertyInfo s_extensionDataProperty;
        internal static PropertyInfo ExtensionDataProperty => s_extensionDataProperty ?? 
                                                              (s_extensionDataProperty = typeof(IExtensibleDataObject).GetProperty("ExtensionData"));

        private static ConstructorInfo s_dictionaryEnumeratorCtor;
        internal static ConstructorInfo DictionaryEnumeratorCtor
        {
            get
            {
                if (s_dictionaryEnumeratorCtor == null)
                    s_dictionaryEnumeratorCtor = Globals.TypeOfDictionaryEnumerator.GetConstructor(Globals.ScanAllMembers, new Type[] { Globals.TypeOfIDictionaryEnumerator });
                return s_dictionaryEnumeratorCtor;
            }
        }

        private static MethodInfo s_ienumeratorMoveNextMethod;
        internal static MethodInfo MoveNextMethod
        {
            get
            {
                if (s_ienumeratorMoveNextMethod == null)
                {
                    s_ienumeratorMoveNextMethod = typeof(IEnumerator).GetMethod("MoveNext");
                    Debug.Assert(s_ienumeratorMoveNextMethod != null);
                }
                return s_ienumeratorMoveNextMethod;
            }
        }

        private static MethodInfo s_ienumeratorGetCurrentMethod;
        internal static MethodInfo GetCurrentMethod
        {
            get
            {
                if (s_ienumeratorGetCurrentMethod == null)
                {
                    s_ienumeratorGetCurrentMethod = typeof(IEnumerator).GetProperty("Current").GetMethod;
                    Debug.Assert(s_ienumeratorGetCurrentMethod != null);
                }
                return s_ienumeratorGetCurrentMethod;
            }
        }

        private static MethodInfo s_getItemContractMethod;
        internal static MethodInfo GetItemContractMethod
        {
            get
            {
                if (s_getItemContractMethod == null)
                {
                    s_getItemContractMethod = typeof(CollectionDataContract).GetProperty("ItemContract", Globals.ScanAllMembers).GetMethod;
                    Debug.Assert(s_getItemContractMethod != null);
                }
                return s_getItemContractMethod;
            }
        }

        private static MethodInfo s_isStartElementMethod2;
        internal static MethodInfo IsStartElementMethod2
        {
            get
            {
                if (s_isStartElementMethod2 == null)
                {
                    s_isStartElementMethod2 = typeof(XmlReaderDelegator).GetMethod("IsStartElement", Globals.ScanAllMembers, new Type[] { typeof(XmlDictionaryString), typeof(XmlDictionaryString) });
                    Debug.Assert(s_isStartElementMethod2 != null);
                }
                return s_isStartElementMethod2;
            }
        }

        private static MethodInfo s_isStartElementMethod0;
        internal static MethodInfo IsStartElementMethod0
        {
            get
            {
                if (s_isStartElementMethod0 == null)
                {
                    s_isStartElementMethod0 = typeof(XmlReaderDelegator).GetMethod("IsStartElement", Globals.ScanAllMembers, Array.Empty<Type>());
                    Debug.Assert(s_isStartElementMethod0 != null);
                }
                return s_isStartElementMethod0;
            }
        }

        private static MethodInfo s_getUninitializedObjectMethod;
        internal static MethodInfo GetUninitializedObjectMethod
        {
            get
            {
                if (s_getUninitializedObjectMethod == null)
                {
                    s_getUninitializedObjectMethod = typeof(XmlFormatReaderGenerator).GetMethod("UnsafeGetUninitializedObject", Globals.ScanAllMembers, new Type[] { typeof(int) });
                    Debug.Assert(s_getUninitializedObjectMethod != null);
                }
                return s_getUninitializedObjectMethod;
            }
        }

        private static MethodInfo s_onDeserializationMethod;
        internal static MethodInfo OnDeserializationMethod
        {
            get
            {
                if (s_onDeserializationMethod == null)
                    s_onDeserializationMethod = typeof(IDeserializationCallback).GetMethod("OnDeserialization");
                return s_onDeserializationMethod;
            }
        }

        private static PropertyInfo s_nodeTypeProperty;
        internal static PropertyInfo NodeTypeProperty
        {
            get
            {
                if (s_nodeTypeProperty == null)
                {
                    s_nodeTypeProperty = typeof(XmlReaderDelegator).GetProperty("NodeType", Globals.ScanAllMembers);
                    Debug.Assert(s_nodeTypeProperty != null);
                }
                return s_nodeTypeProperty;
            }
        }

        private static ConstructorInfo s_extensionDataObjectCtor;
        internal static ConstructorInfo ExtensionDataObjectCtor => s_extensionDataObjectCtor ??
                                                                   (s_extensionDataObjectCtor =
                                                                       typeof (ExtensionDataObject).GetConstructor(Globals.ScanAllMembers, null, new Type[] {}, null));

        private static ConstructorInfo s_hashtableCtor;
        internal static ConstructorInfo HashtableCtor
        {
            get
            {
                if (s_hashtableCtor == null)
                    s_hashtableCtor = Globals.TypeOfHashtable.GetConstructor(Globals.ScanAllMembers, Array.Empty<Type>());
                return s_hashtableCtor;
            }
        }

        private static MethodInfo s_getStreamingContextMethod;
        internal static MethodInfo GetStreamingContextMethod
        {
            get
            {
                if (s_getStreamingContextMethod == null)
                {
                    s_getStreamingContextMethod = typeof(XmlObjectSerializerContext).GetMethod("GetStreamingContext", Globals.ScanAllMembers);
                    Debug.Assert(s_getStreamingContextMethod != null);
                }
                return s_getStreamingContextMethod;
            }
        }

        private static MethodInfo s_getCollectionMemberMethod;
        internal static MethodInfo GetCollectionMemberMethod
        {
            get
            {
                if (s_getCollectionMemberMethod == null)
                {
                    s_getCollectionMemberMethod = typeof(XmlObjectSerializerReadContext).GetMethod("GetCollectionMember", Globals.ScanAllMembers);
                    Debug.Assert(s_getCollectionMemberMethod != null);
                }
                return s_getCollectionMemberMethod;
            }
        }

        private static MethodInfo s_storeCollectionMemberInfoMethod;
        internal static MethodInfo StoreCollectionMemberInfoMethod
        {
            get
            {
                if (s_storeCollectionMemberInfoMethod == null)
                {
                    s_storeCollectionMemberInfoMethod = typeof(XmlObjectSerializerReadContext).GetMethod("StoreCollectionMemberInfo", Globals.ScanAllMembers, new Type[] { typeof(object) });
                    Debug.Assert(s_storeCollectionMemberInfoMethod != null);
                }
                return s_storeCollectionMemberInfoMethod;
            }
        }

        private static MethodInfo s_storeIsGetOnlyCollectionMethod;
        internal static MethodInfo StoreIsGetOnlyCollectionMethod
        {
            get
            {
                if (s_storeIsGetOnlyCollectionMethod == null)
                {
                    s_storeIsGetOnlyCollectionMethod = typeof(XmlObjectSerializerWriteContext).GetMethod("StoreIsGetOnlyCollection", Globals.ScanAllMembers);
                    Debug.Assert(s_storeIsGetOnlyCollectionMethod != null);
                }
                return s_storeIsGetOnlyCollectionMethod;
            }
        }

        private static MethodInfo s_throwNullValueReturnedForGetOnlyCollectionExceptionMethod;
        internal static MethodInfo ThrowNullValueReturnedForGetOnlyCollectionExceptionMethod
        {
            get
            {
                if (s_throwNullValueReturnedForGetOnlyCollectionExceptionMethod == null)
                {
                    s_throwNullValueReturnedForGetOnlyCollectionExceptionMethod = typeof(XmlObjectSerializerReadContext).GetMethod("ThrowNullValueReturnedForGetOnlyCollectionException", Globals.ScanAllMembers);
                    Debug.Assert(s_throwNullValueReturnedForGetOnlyCollectionExceptionMethod != null);
                }
                return s_throwNullValueReturnedForGetOnlyCollectionExceptionMethod;
            }
        }

        private static MethodInfo s_throwArrayExceededSizeExceptionMethod;
        internal static MethodInfo ThrowArrayExceededSizeExceptionMethod
        {
            get
            {
                if (s_throwArrayExceededSizeExceptionMethod == null)
                {
                    s_throwArrayExceededSizeExceptionMethod = typeof(XmlObjectSerializerReadContext).GetMethod("ThrowArrayExceededSizeException", Globals.ScanAllMembers);
                    Debug.Assert(s_throwArrayExceededSizeExceptionMethod != null);
                }
                return s_throwArrayExceededSizeExceptionMethod;
            }
        }

        private static MethodInfo s_incrementItemCountMethod;
        internal static MethodInfo IncrementItemCountMethod
        {
            get
            {
                if (s_incrementItemCountMethod == null)
                {
                    s_incrementItemCountMethod = typeof(XmlObjectSerializerContext).GetMethod("IncrementItemCount", Globals.ScanAllMembers);
                    Debug.Assert(s_incrementItemCountMethod != null);
                }
                return s_incrementItemCountMethod;
            }
        }

        private static MethodInfo s_internalDeserializeMethod;
        internal static MethodInfo InternalDeserializeMethod
        {
            get
            {
                if (s_internalDeserializeMethod == null)
                {
                    s_internalDeserializeMethod = typeof(XmlObjectSerializerReadContext).GetMethod("InternalDeserialize", Globals.ScanAllMembers, new Type[] { typeof(XmlReaderDelegator), typeof(int), typeof(RuntimeTypeHandle), typeof(string), typeof(string) });
                    Debug.Assert(s_internalDeserializeMethod != null);
                }
                return s_internalDeserializeMethod;
            }
        }

        private static MethodInfo s_moveToNextElementMethod;
        internal static MethodInfo MoveToNextElementMethod
        {
            get
            {
                if (s_moveToNextElementMethod == null)
                {
                    s_moveToNextElementMethod = typeof(XmlObjectSerializerReadContext).GetMethod("MoveToNextElement", Globals.ScanAllMembers);
                    Debug.Assert(s_moveToNextElementMethod != null);
                }
                return s_moveToNextElementMethod;
            }
        }

        private static MethodInfo s_getMemberIndexMethod;
        internal static MethodInfo GetMemberIndexMethod
        {
            get
            {
                if (s_getMemberIndexMethod == null)
                {
                    s_getMemberIndexMethod = typeof(XmlObjectSerializerReadContext).GetMethod("GetMemberIndex", Globals.ScanAllMembers);
                    Debug.Assert(s_getMemberIndexMethod != null);
                }
                return s_getMemberIndexMethod;
            }
        }

        private static MethodInfo s_getMemberIndexWithRequiredMembersMethod;
        internal static MethodInfo GetMemberIndexWithRequiredMembersMethod
        {
            get
            {
                if (s_getMemberIndexWithRequiredMembersMethod == null)
                {
                    s_getMemberIndexWithRequiredMembersMethod = typeof(XmlObjectSerializerReadContext).GetMethod("GetMemberIndexWithRequiredMembers", Globals.ScanAllMembers);
                    Debug.Assert(s_getMemberIndexWithRequiredMembersMethod != null);
                }
                return s_getMemberIndexWithRequiredMembersMethod;
            }
        }

        private static MethodInfo s_throwRequiredMemberMissingExceptionMethod;
        internal static MethodInfo ThrowRequiredMemberMissingExceptionMethod
        {
            get
            {
                if (s_throwRequiredMemberMissingExceptionMethod == null)
                {
                    s_throwRequiredMemberMissingExceptionMethod = typeof(XmlObjectSerializerReadContext).GetMethod("ThrowRequiredMemberMissingException", Globals.ScanAllMembers);
                    Debug.Assert(s_throwRequiredMemberMissingExceptionMethod != null);
                }
                return s_throwRequiredMemberMissingExceptionMethod;
            }
        }

        private static MethodInfo s_skipUnknownElementMethod;
        internal static MethodInfo SkipUnknownElementMethod
        {
            get
            {
                if (s_skipUnknownElementMethod == null)
                {
                    s_skipUnknownElementMethod = typeof(XmlObjectSerializerReadContext).GetMethod("SkipUnknownElement", Globals.ScanAllMembers);
                    Debug.Assert(s_skipUnknownElementMethod != null);
                }
                return s_skipUnknownElementMethod;
            }
        }

        private static MethodInfo s_readIfNullOrRefMethod;
        internal static MethodInfo ReadIfNullOrRefMethod
        {
            get
            {
                if (s_readIfNullOrRefMethod == null)
                {
                    s_readIfNullOrRefMethod = typeof(XmlObjectSerializerReadContext).GetMethod("ReadIfNullOrRef", Globals.ScanAllMembers, new Type[] { typeof(XmlReaderDelegator), typeof(Type), typeof(bool) });
                    Debug.Assert(s_readIfNullOrRefMethod != null);
                }
                return s_readIfNullOrRefMethod;
            }
        }

        private static MethodInfo s_readAttributesMethod;
        internal static MethodInfo ReadAttributesMethod
        {
            get
            {
                if (s_readAttributesMethod == null)
                {
                    s_readAttributesMethod = typeof(XmlObjectSerializerReadContext).GetMethod("ReadAttributes", Globals.ScanAllMembers);
                    Debug.Assert(s_readAttributesMethod != null);
                }
                return s_readAttributesMethod;
            }
        }

        private static MethodInfo s_resetAttributesMethod;
        internal static MethodInfo ResetAttributesMethod
        {
            get
            {
                if (s_resetAttributesMethod == null)
                {
                    s_resetAttributesMethod = typeof(XmlObjectSerializerReadContext).GetMethod("ResetAttributes", Globals.ScanAllMembers);
                    Debug.Assert(s_resetAttributesMethod != null);
                }
                return s_resetAttributesMethod;
            }
        }

        private static MethodInfo s_getObjectIdMethod;
        internal static MethodInfo GetObjectIdMethod
        {
            get
            {
                if (s_getObjectIdMethod == null)
                {
                    s_getObjectIdMethod = typeof(XmlObjectSerializerReadContext).GetMethod("GetObjectId", Globals.ScanAllMembers);
                    Debug.Assert(s_getObjectIdMethod != null);
                }
                return s_getObjectIdMethod;
            }
        }

        private static MethodInfo s_getArraySizeMethod;
        internal static MethodInfo GetArraySizeMethod
        {
            get
            {
                if (s_getArraySizeMethod == null)
                {
                    s_getArraySizeMethod = typeof(XmlObjectSerializerReadContext).GetMethod("GetArraySize", Globals.ScanAllMembers);
                    Debug.Assert(s_getArraySizeMethod != null);
                }
                return s_getArraySizeMethod;
            }
        }

        private static MethodInfo s_addNewObjectMethod;
        internal static MethodInfo AddNewObjectMethod
        {
            get
            {
                if (s_addNewObjectMethod == null)
                {
                    s_addNewObjectMethod = typeof(XmlObjectSerializerReadContext).GetMethod("AddNewObject", Globals.ScanAllMembers);
                    Debug.Assert(s_addNewObjectMethod != null);
                }
                return s_addNewObjectMethod;
            }
        }

        private static MethodInfo s_addNewObjectWithIdMethod;
        internal static MethodInfo AddNewObjectWithIdMethod
        {
            get
            {
                if (s_addNewObjectWithIdMethod == null)
                {
                    s_addNewObjectWithIdMethod = typeof(XmlObjectSerializerReadContext).GetMethod("AddNewObjectWithId", Globals.ScanAllMembers);
                    Debug.Assert(s_addNewObjectWithIdMethod != null);
                }
                return s_addNewObjectWithIdMethod;
            }
        }

        private static MethodInfo s_getExistingObjectMethod;
        internal static MethodInfo GetExistingObjectMethod
        {
            get
            {
                if (s_getExistingObjectMethod == null)
                {
                    s_getExistingObjectMethod = typeof(XmlObjectSerializerReadContext).GetMethod("GetExistingObject", Globals.ScanAllMembers);
                    Debug.Assert(s_getExistingObjectMethod != null);
                }
                return s_getExistingObjectMethod;
            }
        }

        private static MethodInfo s_ensureArraySizeMethod;
        internal static MethodInfo EnsureArraySizeMethod
        {
            get
            {
                if (s_ensureArraySizeMethod == null)
                {
                    s_ensureArraySizeMethod = typeof(XmlObjectSerializerReadContext).GetMethod("EnsureArraySize", Globals.ScanAllMembers);
                    Debug.Assert(s_ensureArraySizeMethod != null);
                }
                return s_ensureArraySizeMethod;
            }
        }

        private static MethodInfo s_trimArraySizeMethod;
        internal static MethodInfo TrimArraySizeMethod
        {
            get
            {
                if (s_trimArraySizeMethod == null)
                {
                    s_trimArraySizeMethod = typeof(XmlObjectSerializerReadContext).GetMethod("TrimArraySize", Globals.ScanAllMembers);
                    Debug.Assert(s_trimArraySizeMethod != null);
                }
                return s_trimArraySizeMethod;
            }
        }

        private static MethodInfo s_checkEndOfArrayMethod;
        internal static MethodInfo CheckEndOfArrayMethod
        {
            get
            {
                if (s_checkEndOfArrayMethod == null)
                {
                    s_checkEndOfArrayMethod = typeof(XmlObjectSerializerReadContext).GetMethod("CheckEndOfArray", Globals.ScanAllMembers);
                    Debug.Assert(s_checkEndOfArrayMethod != null);
                }
                return s_checkEndOfArrayMethod;
            }
        }

        private static MethodInfo s_getArrayLengthMethod;
        internal static MethodInfo GetArrayLengthMethod
        {
            get
            {
                if (s_getArrayLengthMethod == null)
                {
                    s_getArrayLengthMethod = Globals.TypeOfArray.GetProperty("Length").GetMethod;
                    Debug.Assert(s_getArrayLengthMethod != null);
                }
                return s_getArrayLengthMethod;
            }
        }

        private static MethodInfo s_createSerializationExceptionMethod;
        internal static MethodInfo CreateSerializationExceptionMethod
        {
            get
            {
                if (s_createSerializationExceptionMethod == null)
                {
                    s_createSerializationExceptionMethod = typeof(XmlObjectSerializerReadContext).GetMethod("CreateSerializationException", Globals.ScanAllMembers, new Type[] { typeof(string) });
                    Debug.Assert(s_createSerializationExceptionMethod != null);
                }
                return s_createSerializationExceptionMethod;
            }
        }

        private static MethodInfo s_readSerializationInfoMethod;
        internal static MethodInfo ReadSerializationInfoMethod
        {
            get
            {
                if (s_readSerializationInfoMethod == null)
                    s_readSerializationInfoMethod = typeof(XmlObjectSerializerReadContext).GetMethod("ReadSerializationInfo", Globals.ScanAllMembers);
                return s_readSerializationInfoMethod;
            }
        }

        private static MethodInfo s_createUnexpectedStateExceptionMethod;
        internal static MethodInfo CreateUnexpectedStateExceptionMethod
        {
            get
            {
                if (s_createUnexpectedStateExceptionMethod == null)
                {
                    s_createUnexpectedStateExceptionMethod = typeof(XmlObjectSerializerReadContext).GetMethod("CreateUnexpectedStateException", Globals.ScanAllMembers, new Type[] { typeof(XmlNodeType), typeof(XmlReaderDelegator) });
                    Debug.Assert(s_createUnexpectedStateExceptionMethod != null);
                }
                return s_createUnexpectedStateExceptionMethod;
            }
        }

        private static MethodInfo s_internalSerializeReferenceMethod;
        internal static MethodInfo InternalSerializeReferenceMethod
        {
            get
            {
                if (s_internalSerializeReferenceMethod == null)
                {
                    s_internalSerializeReferenceMethod = typeof(XmlObjectSerializerWriteContext).GetMethod("InternalSerializeReference", Globals.ScanAllMembers);
                    Debug.Assert(s_internalSerializeReferenceMethod != null);
                }
                return s_internalSerializeReferenceMethod;
            }
        }

        private static MethodInfo s_internalSerializeMethod;
        internal static MethodInfo InternalSerializeMethod
        {
            get
            {
                if (s_internalSerializeMethod == null)
                {
                    s_internalSerializeMethod = typeof(XmlObjectSerializerWriteContext).GetMethod("InternalSerialize", Globals.ScanAllMembers);
                    Debug.Assert(s_internalSerializeMethod != null);
                }
                return s_internalSerializeMethod;
            }
        }

        private static MethodInfo s_writeNullMethod;
        internal static MethodInfo WriteNullMethod
        {
            get
            {
                if (s_writeNullMethod == null)
                {
                    s_writeNullMethod = typeof(XmlObjectSerializerWriteContext).GetMethod("WriteNull", Globals.ScanAllMembers, new Type[] { typeof(XmlWriterDelegator), typeof(Type), typeof(bool) });
                    Debug.Assert(s_writeNullMethod != null);
                }
                return s_writeNullMethod;
            }
        }

        private static MethodInfo s_incrementArrayCountMethod;
        internal static MethodInfo IncrementArrayCountMethod
        {
            get
            {
                if (s_incrementArrayCountMethod == null)
                {
                    s_incrementArrayCountMethod = typeof(XmlObjectSerializerWriteContext).GetMethod("IncrementArrayCount", Globals.ScanAllMembers);
                    Debug.Assert(s_incrementArrayCountMethod != null);
                }
                return s_incrementArrayCountMethod;
            }
        }

        private static MethodInfo s_incrementCollectionCountMethod;
        internal static MethodInfo IncrementCollectionCountMethod
        {
            get
            {
                if (s_incrementCollectionCountMethod == null)
                {
                    s_incrementCollectionCountMethod = typeof(XmlObjectSerializerWriteContext).GetMethod("IncrementCollectionCount", Globals.ScanAllMembers, new Type[] { typeof(XmlWriterDelegator), typeof(ICollection) });
                    Debug.Assert(s_incrementCollectionCountMethod != null);
                }
                return s_incrementCollectionCountMethod;
            }
        }

        private static MethodInfo s_incrementCollectionCountGenericMethod;
        internal static MethodInfo IncrementCollectionCountGenericMethod
        {
            get
            {
                if (s_incrementCollectionCountGenericMethod == null)
                {
                    s_incrementCollectionCountGenericMethod = typeof(XmlObjectSerializerWriteContext).GetMethod("IncrementCollectionCountGeneric", Globals.ScanAllMembers);
                    Debug.Assert(s_incrementCollectionCountGenericMethod != null);
                }
                return s_incrementCollectionCountGenericMethod;
            }
        }

        private static MethodInfo s_getDefaultValueMethod;
        internal static MethodInfo GetDefaultValueMethod
        {
            get
            {
                if (s_getDefaultValueMethod == null)
                {
                    s_getDefaultValueMethod = typeof(XmlObjectSerializerWriteContext).GetMethod(nameof(XmlObjectSerializerWriteContext.GetDefaultValue), Globals.ScanAllMembers);
                    Debug.Assert(s_getDefaultValueMethod != null);
                }
                return s_getDefaultValueMethod;
            }
        }

        internal static object GetDefaultValue(Type type)
        {
            return GetDefaultValueMethod.MakeGenericMethod(type).Invoke(null, Array.Empty<object>());
        }

        private static MethodInfo s_getNullableValueMethod;
        internal static MethodInfo GetNullableValueMethod
        {
            get
            {
                if (s_getNullableValueMethod == null)
                {
                    s_getNullableValueMethod = typeof(XmlObjectSerializerWriteContext).GetMethod("GetNullableValue", Globals.ScanAllMembers);
                    Debug.Assert(s_getNullableValueMethod != null);
                }
                return s_getNullableValueMethod;
            }
        }

        private static MethodInfo s_throwRequiredMemberMustBeEmittedMethod;
        internal static MethodInfo ThrowRequiredMemberMustBeEmittedMethod
        {
            get
            {
                if (s_throwRequiredMemberMustBeEmittedMethod == null)
                {
                    s_throwRequiredMemberMustBeEmittedMethod = typeof(XmlObjectSerializerWriteContext).GetMethod("ThrowRequiredMemberMustBeEmitted", Globals.ScanAllMembers);
                    Debug.Assert(s_throwRequiredMemberMustBeEmittedMethod != null);
                }
                return s_throwRequiredMemberMustBeEmittedMethod;
            }
        }

        private static MethodInfo s_getHasValueMethod;
        internal static MethodInfo GetHasValueMethod
        {
            get
            {
                if (s_getHasValueMethod == null)
                {
                    s_getHasValueMethod = typeof(XmlObjectSerializerWriteContext).GetMethod("GetHasValue", Globals.ScanAllMembers);
                    Debug.Assert(s_getHasValueMethod != null);
                }
                return s_getHasValueMethod;
            }
        }

        private static MethodInfo s_writeISerializableMethod;
        internal static MethodInfo WriteISerializableMethod
        {
            get
            {
                if (s_writeISerializableMethod == null)
                    s_writeISerializableMethod = typeof(XmlObjectSerializerWriteContext).GetMethod("WriteISerializable", Globals.ScanAllMembers);
                return s_writeISerializableMethod;
            }
        }


        private static MethodInfo s_isMemberTypeSameAsMemberValue;
        internal static MethodInfo IsMemberTypeSameAsMemberValue
        {
            get
            {
                if (s_isMemberTypeSameAsMemberValue == null)
                {
                    s_isMemberTypeSameAsMemberValue = typeof(XmlObjectSerializerWriteContext).GetMethod("IsMemberTypeSameAsMemberValue", Globals.ScanAllMembers, new Type[] { typeof(object), typeof(Type) });
                    Debug.Assert(s_isMemberTypeSameAsMemberValue != null);
                }
                return s_isMemberTypeSameAsMemberValue;
            }
        }

        private static MethodInfo s_writeExtensionDataMethod;
        internal static MethodInfo WriteExtensionDataMethod => s_writeExtensionDataMethod ?? 
                                                               (s_writeExtensionDataMethod = typeof(XmlObjectSerializerWriteContext).GetMethod("WriteExtensionData", Globals.ScanAllMembers));

        private static MethodInfo s_writeXmlValueMethod;
        internal static MethodInfo WriteXmlValueMethod
        {
            get
            {
                if (s_writeXmlValueMethod == null)
                {
                    s_writeXmlValueMethod = typeof(DataContract).GetMethod("WriteXmlValue", Globals.ScanAllMembers);
                    Debug.Assert(s_writeXmlValueMethod != null);
                }
                return s_writeXmlValueMethod;
            }
        }

        private static MethodInfo s_readXmlValueMethod;
        internal static MethodInfo ReadXmlValueMethod
        {
            get
            {
                if (s_readXmlValueMethod == null)
                {
                    s_readXmlValueMethod = typeof(DataContract).GetMethod("ReadXmlValue", Globals.ScanAllMembers);
                    Debug.Assert(s_readXmlValueMethod != null);
                }
                return s_readXmlValueMethod;
            }
        }

        private static PropertyInfo s_namespaceProperty;
        internal static PropertyInfo NamespaceProperty
        {
            get
            {
                if (s_namespaceProperty == null)
                {
                    s_namespaceProperty = typeof(DataContract).GetProperty("Namespace", Globals.ScanAllMembers);
                    Debug.Assert(s_namespaceProperty != null);
                }
                return s_namespaceProperty;
            }
        }

        private static FieldInfo s_contractNamespacesField;
        internal static FieldInfo ContractNamespacesField
        {
            get
            {
                if (s_contractNamespacesField == null)
                {
                    s_contractNamespacesField = typeof(ClassDataContract).GetField("ContractNamespaces", Globals.ScanAllMembers);
                    Debug.Assert(s_contractNamespacesField != null);
                }
                return s_contractNamespacesField;
            }
        }

        private static FieldInfo s_memberNamesField;
        internal static FieldInfo MemberNamesField
        {
            get
            {
                if (s_memberNamesField == null)
                {
                    s_memberNamesField = typeof(ClassDataContract).GetField("MemberNames", Globals.ScanAllMembers);
                    Debug.Assert(s_memberNamesField != null);
                }
                return s_memberNamesField;
            }
        }

        private static MethodInfo s_extensionDataSetExplicitMethodInfo;
        internal static MethodInfo ExtensionDataSetExplicitMethodInfo => s_extensionDataSetExplicitMethodInfo ?? 
                                                                         (s_extensionDataSetExplicitMethodInfo = typeof(IExtensibleDataObject).GetMethod(Globals.ExtensionDataSetMethod));
<<<<<<< HEAD
=======

>>>>>>> 870bcd32
        private static PropertyInfo s_childElementNamespacesProperty;
        internal static PropertyInfo ChildElementNamespacesProperty
        {
            get
            {
                if (s_childElementNamespacesProperty == null)
                {
                    s_childElementNamespacesProperty = typeof(ClassDataContract).GetProperty("ChildElementNamespaces", Globals.ScanAllMembers);
                    Debug.Assert(s_childElementNamespacesProperty != null);
                }
                return s_childElementNamespacesProperty;
            }
        }

        private static PropertyInfo s_collectionItemNameProperty;
        internal static PropertyInfo CollectionItemNameProperty
        {
            get
            {
                if (s_collectionItemNameProperty == null)
                {
                    s_collectionItemNameProperty = typeof(CollectionDataContract).GetProperty("CollectionItemName", Globals.ScanAllMembers);
                    Debug.Assert(s_collectionItemNameProperty != null);
                }
                return s_collectionItemNameProperty;
            }
        }

        private static PropertyInfo s_childElementNamespaceProperty;
        internal static PropertyInfo ChildElementNamespaceProperty
        {
            get
            {
                if (s_childElementNamespaceProperty == null)
                {
                    s_childElementNamespaceProperty = typeof(CollectionDataContract).GetProperty("ChildElementNamespace", Globals.ScanAllMembers);
                    Debug.Assert(s_childElementNamespaceProperty != null);
                }
                return s_childElementNamespaceProperty;
            }
        }

        private static MethodInfo s_getDateTimeOffsetMethod;
        internal static MethodInfo GetDateTimeOffsetMethod
        {
            get
            {
                if (s_getDateTimeOffsetMethod == null)
                {
                    s_getDateTimeOffsetMethod = typeof(DateTimeOffsetAdapter).GetMethod("GetDateTimeOffset", Globals.ScanAllMembers);
                    Debug.Assert(s_getDateTimeOffsetMethod != null);
                }
                return s_getDateTimeOffsetMethod;
            }
        }

        private static MethodInfo s_getDateTimeOffsetAdapterMethod;
        internal static MethodInfo GetDateTimeOffsetAdapterMethod
        {
            get
            {
                if (s_getDateTimeOffsetAdapterMethod == null)
                {
                    s_getDateTimeOffsetAdapterMethod = typeof(DateTimeOffsetAdapter).GetMethod("GetDateTimeOffsetAdapter", Globals.ScanAllMembers);
                    Debug.Assert(s_getDateTimeOffsetAdapterMethod != null);
                }
                return s_getDateTimeOffsetAdapterMethod;
            }
        }

#if !NET_NATIVE
        private static MethodInfo s_getTypeHandleMethod;
        internal static MethodInfo GetTypeHandleMethod
        {
            get
            {
                if (s_getTypeHandleMethod == null)
                {
                    s_getTypeHandleMethod = typeof(Type).GetMethod("get_TypeHandle");
                    Debug.Assert(s_getTypeHandleMethod != null);
                }
                return s_getTypeHandleMethod;
            }
        }

        private static MethodInfo s_getTypeMethod;
        internal static MethodInfo GetTypeMethod
        {
            get
            {
                if (s_getTypeMethod == null)
                {
                    s_getTypeMethod = typeof(object).GetMethod("GetType");
                    Debug.Assert(s_getTypeMethod != null);
                }
                return s_getTypeMethod;
            }
        }

        private static MethodInfo s_throwInvalidDataContractExceptionMethod;
        internal static MethodInfo ThrowInvalidDataContractExceptionMethod
        {
            get
            {
                if (s_throwInvalidDataContractExceptionMethod == null)
                {
                    s_throwInvalidDataContractExceptionMethod = typeof(DataContract).GetMethod("ThrowInvalidDataContractException", Globals.ScanAllMembers, new Type[] { typeof(string), typeof(Type) });
                    Debug.Assert(s_throwInvalidDataContractExceptionMethod != null);
                }
                return s_throwInvalidDataContractExceptionMethod;
            }
        }

        private static PropertyInfo s_serializeReadOnlyTypesProperty;
        internal static PropertyInfo SerializeReadOnlyTypesProperty
        {
            get
            {
                if (s_serializeReadOnlyTypesProperty == null)
                {
                    s_serializeReadOnlyTypesProperty = typeof(XmlObjectSerializerWriteContext).GetProperty("SerializeReadOnlyTypes", Globals.ScanAllMembers);
                    Debug.Assert(s_serializeReadOnlyTypesProperty != null);
                }
                return s_serializeReadOnlyTypesProperty;
            }
        }

        private static PropertyInfo s_classSerializationExceptionMessageProperty;
        internal static PropertyInfo ClassSerializationExceptionMessageProperty
        {
            get
            {
                if (s_classSerializationExceptionMessageProperty == null)
                {
                    s_classSerializationExceptionMessageProperty = typeof(ClassDataContract).GetProperty("SerializationExceptionMessage", Globals.ScanAllMembers);
                    Debug.Assert(s_classSerializationExceptionMessageProperty != null);
                }
                return s_classSerializationExceptionMessageProperty;
            }
        }

        private static PropertyInfo s_collectionSerializationExceptionMessageProperty;
        internal static PropertyInfo CollectionSerializationExceptionMessageProperty
        {
            get
            {
                if (s_collectionSerializationExceptionMessageProperty == null)
                {
                    s_collectionSerializationExceptionMessageProperty = typeof(CollectionDataContract).GetProperty("SerializationExceptionMessage", Globals.ScanAllMembers);
                    Debug.Assert(s_collectionSerializationExceptionMessageProperty != null);
                }
                return s_collectionSerializationExceptionMessageProperty;
            }
        }
#endif
    }
}<|MERGE_RESOLUTION|>--- conflicted
+++ resolved
@@ -844,10 +844,7 @@
         private static MethodInfo s_extensionDataSetExplicitMethodInfo;
         internal static MethodInfo ExtensionDataSetExplicitMethodInfo => s_extensionDataSetExplicitMethodInfo ?? 
                                                                          (s_extensionDataSetExplicitMethodInfo = typeof(IExtensibleDataObject).GetMethod(Globals.ExtensionDataSetMethod));
-<<<<<<< HEAD
-=======
-
->>>>>>> 870bcd32
+
         private static PropertyInfo s_childElementNamespacesProperty;
         internal static PropertyInfo ChildElementNamespacesProperty
         {
