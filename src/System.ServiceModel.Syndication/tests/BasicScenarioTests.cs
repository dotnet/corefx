﻿// Licensed to the .NET Foundation under one or more agreements.
// The .NET Foundation licenses this file to you under the MIT license.
// See the LICENSE file in the project root for more information.

using System;
using System.Collections.Generic;
using System.Text;
using System.ServiceModel.Syndication;
using System.Xml;
using System.IO;
using Xunit;

namespace System.ServiceModel.Syndication.Tests
{
    public static class BasicScenarioTests
    {
        [Fact]
        public static void SyndicationFeed_CreateNewFeed()
        {
            string filePath = Path.GetTempFileName();

            try
            {
                // *** SETUP *** \\
                SyndicationFeed sf = new SyndicationFeed("First feed on .net core ever!!", "This is the first feed on .net core ever!", new Uri("https://github.com/dotnet/wcf"));
                Assert.True(sf != null);

                XmlWriter xmlw = XmlWriter.Create(filePath);
                Rss20FeedFormatter rssf = new Rss20FeedFormatter(sf);

                // *** EXECUTE *** \\
                rssf.WriteTo(xmlw);
                xmlw.Close();

                // *** VALIDATE *** \\
                Assert.True(File.Exists(filePath));
            }
            finally
            {
                // *** CLEANUP *** \\
                File.Delete(filePath);
            }
        }

        [Fact]
        public static void SyndicationFeed_Load_Write_RSS_Feed()
        {
            string path = Path.GetTempFileName();

            try
            {
                // *** SETUP *** \\\
                XmlReader xmlr = XmlReader.Create(@"SimpleRssFeed.xml");
                SyndicationFeed sf = SyndicationFeed.Load(xmlr);
                Assert.True(sf != null);

                // *** EXECUTE *** \\
                //Write the same feed that was read.
                XmlWriter xmlw = XmlWriter.Create(path);
                Rss20FeedFormatter atomFeed = new Rss20FeedFormatter(sf);
                atomFeed.WriteTo(xmlw);
                xmlw.Close();

                // *** VALIDATE *** \\
                Assert.True(File.Exists(path));
            }
            finally
            {
                // *** CLEANUP *** \\
                File.Delete(path);
            }
        }

        [Fact]
        public static void SyndicationFeed_Load_Write_RSS_Feed_()
        {
            string path = Path.GetTempFileName();

            try
            {
                // *** SETUP *** \\\
                XmlReaderSettings settingsReader = new XmlReaderSettings();
                XmlReader xmlr = XmlReader.Create(@"rssSpecExample.xml", settingsReader);
                SyndicationFeed sf = SyndicationFeed.Load(xmlr);
                Assert.True(sf != null);

                // *** EXECUTE *** \\
                //Write the same feed that was read.
                XmlWriterSettings settingsWriter = new XmlWriterSettings();
                XmlWriter xmlw = XmlWriter.Create(path, settingsWriter);
                Rss20FeedFormatter atomFeed = new Rss20FeedFormatter(sf);
                atomFeed.WriteTo(xmlw);

                xmlw.Close();

                // *** VALIDATE *** \\
                Assert.True(File.Exists(path));
            }
            finally
            {
                // *** CLEANUP *** \\
                File.Delete(path);
            }
        }

        [Fact]
        public static void SyndicationFeed_Load_Write_Atom_Feed()
        {
            string path = Path.GetTempFileName();

            try
            {
                // *** SETUP *** \\\
                XmlReaderSettings setting = new XmlReaderSettings();
                XmlReader xmlr = XmlReader.Create(@"SimpleAtomFeed.xml", setting);
                SyndicationFeed sf = SyndicationFeed.Load(xmlr);
                Assert.True(sf != null);

                // *** EXECUTE *** \\
                //Write the same feed that was read.
                XmlWriter xmlw = XmlWriter.Create(path);
                Atom10FeedFormatter atomFeed = new Atom10FeedFormatter(sf);
                atomFeed.WriteTo(xmlw);
                xmlw.Close();

                // *** VALIDATE *** \\
                Assert.True(File.Exists(path));
            }
            finally
            {
                // *** CLEANUP *** \\
                File.Delete(path);
            }
        }

        [Fact]
        public static void SyndicationFeed_Load_Write_Atom_Feed_()
        {
            string path = Path.GetTempFileName();

            try
            {
                // *** SETUP *** \\\
                XmlReaderSettings readerSettings = new XmlReaderSettings();
                XmlReader xmlr = XmlReader.Create(@"atom_spec_example.xml", readerSettings);
                SyndicationFeed sf = SyndicationFeed.Load(xmlr);
                Assert.True(sf != null);

                // *** EXECUTE *** \\
                //Write the same feed that was read.
                XmlWriterSettings writerSettings = new XmlWriterSettings();

                XmlWriter xmlw = XmlWriter.Create(path, writerSettings);
                Atom10FeedFormatter atomFeed = new Atom10FeedFormatter(sf);
                atomFeed.WriteTo(xmlw);
                xmlw.Close();

                // *** VALIDATE *** \\
                Assert.True(File.Exists(path));
            }
            finally
            {
                // *** CLEANUP *** \\
                File.Delete(path);
            }
        }

        [Fact]
        public static void SyndicationFeed_Write_RSS_Atom()
        {
            string RssPath = Path.GetTempFileName();
            string AtomPath = Path.GetTempFileName();

            try
            {
                // *** SETUP *** \\
                SyndicationFeed feed = new SyndicationFeed("Contoso News", "<div>Most recent news from Contoso</div>", new Uri("http://www.Contoso.com/news"), "123FeedID", DateTime.Now);

                //Add an author
                SyndicationPerson author = new SyndicationPerson("jerry@Contoso.com");
                feed.Authors.Add(author);

                //Create item
                SyndicationItem item1 = new SyndicationItem("SyndicationFeed released for .net Core", "A lot of text describing the release of .net core feature", new Uri("http://Contoso.com/news/path"));

                //Add item to feed
                List<SyndicationItem> feedList = new List<SyndicationItem> { item1 };
                feed.Items = feedList;
                feed.ElementExtensions.Add("CustomElement", "", "asd");

                //add an image
                feed.ImageUrl = new Uri("http://2.bp.blogspot.com/-NA5Jb-64eUg/URx8CSdcj_I/AAAAAAAAAUo/eCx0irI0rq0/s1600/bg_Contoso_logo3-20120824073001907469-620x349.jpg");

                feed.BaseUri = new Uri("http://mypage.com");

                // Write to XML > rss
                XmlWriterSettings settings = new XmlWriterSettings();
                XmlWriter xmlwRss = XmlWriter.Create(RssPath, settings);
                Rss20FeedFormatter rssff = new Rss20FeedFormatter(feed);

                // Write to XML > atom

                XmlWriter xmlwAtom = XmlWriter.Create(AtomPath);
                Atom10FeedFormatter atomf = new Atom10FeedFormatter(feed);


                // *** EXECUTE *** \\
                rssff.WriteTo(xmlwRss);
                xmlwRss.Close();

                atomf.WriteTo(xmlwAtom); ;
                xmlwAtom.Close();

                // *** ASSERT *** \\
                Assert.True(File.Exists(RssPath));
                Assert.True(File.Exists(AtomPath));
            }
            finally
            {
                // *** CLEANUP *** \\
                File.Delete(RssPath);
                File.Delete(AtomPath);
            }
        }

        [Fact]
        public static void SyndicationFeed_Load_Rss()
        {
            XmlReaderSettings setting = new XmlReaderSettings();
            using (XmlReader reader = XmlReader.Create(@"rssSpecExample.xml", setting))
            {
                SyndicationFeed rss = SyndicationFeed.Load(reader);
                Assert.True(rss.Items != null);
            }
        }

        [Fact]
        public static void SyndicationFeed_Load_Atom()
        {
            XmlReaderSettings setting = new XmlReaderSettings();
            using (XmlReader reader = XmlReader.Create(@"atom_spec_example.xml", setting))
            {
                SyndicationFeed atom = SyndicationFeed.Load(reader);
                Assert.True(atom.Items != null);
            }
        }

        [Fact]
        [ActiveIssue(25080)]
        public static void SyndicationFeed_Rss_TestDisjointItems()
        {
            using (XmlReader reader = XmlReader.Create(@"RssDisjointItems.xml"))
            {
                // *** EXECUTE *** \\
                SyndicationFeed sf = SyndicationFeed.Load(reader);

                // *** ASSERT *** \\
                int count = 0;
                foreach (SyndicationItem item in sf.Items)
                {
                    count++;
                }

                Assert.True(count == 2);
            }
        }


        [Fact]
        [ActiveIssue(25080)]
        public static void SyndicationFeed_Atom_TestDisjointItems()
        {
            using (XmlReader reader = XmlReader.Create(@"AtomDisjointItems.xml"))
            {
                // *** EXECUTE *** \\
                SyndicationFeed sf = SyndicationFeed.Load(reader);

                // *** ASSERT *** \\
                int count = 0;
                foreach (SyndicationItem item in sf.Items)
                {
                    count++;
                }

                Assert.True(count == 2);
            }
        }

        [Fact]
        [ActiveIssue(25080)]
        public static void SyndicationFeed_Rss_WrongDateFormat()
        {
            // *** SETUP *** \\
            Rss20FeedFormatter rssformatter = new Rss20FeedFormatter();

            XmlReader reader = XmlReader.Create(@"rssSpecExampleWrongDateFormat.xml");

            // *** EXECUTE *** \\
            SyndicationFeed res = SyndicationFeed.Load(reader);

            // *** ASSERT *** \\
            Assert.True(!res.LastUpdatedTime.Equals(new DateTimeOffset()));
        }

        [Fact]
        public static void AtomEntryPositiveTest()
        {
            string filePath = @"brief-entry-noerror.xml";
            string serializeFilePath = Path.GetTempFileName();

            try
            {
                SyndicationItem feedObjct = null;
                using (XmlReader reader = XmlReader.Create(filePath))
                {
                    feedObjct = SyndicationItem.Load(reader);
                }

                using (XmlWriter writer = XmlWriter.Create(serializeFilePath))
                {
                    Atom10ItemFormatter atomformatter = new Atom10ItemFormatter(feedObjct);
                    atomformatter.WriteTo(writer);
                }

                // compare file filePath and serializeFilePath
                XmlDiff diff = new XmlDiff()
                {
                    Option = XmlDiffOption.IgnoreComments | XmlDiffOption.IgnorePrefix | XmlDiffOption.IgnoreWhitespace | XmlDiffOption.IgnoreChildOrder | XmlDiffOption.IgnoreAttributeOrder
                };

                Assert.True(diff.Compare(filePath, serializeFilePath));
            }
            finally
            {
                File.Delete(serializeFilePath);
            }
        }

        [Fact]
        public static void AtomEntryPositiveTest_write()
        {
            string filePath = @"AtomEntryTest.xml";
            string serializeFilePath = Path.GetTempFileName();

            SyndicationItem item = new SyndicationItem("SyndicationFeed released for .net Core", "A lot of text describing the release of .net core feature", new Uri("http://contoso.com/news/path"));
            item.Id = "uuid:43481a10-d881-40d1-adf2-99b438c57e21;id=1";
            item.LastUpdatedTime = new DateTimeOffset(Convert.ToDateTime("2017-10-11T11:25:55Z")).UtcDateTime;

            try
            {
                using (XmlWriter writer = XmlWriter.Create(serializeFilePath))
                {
                    Atom10ItemFormatter f = new Atom10ItemFormatter(item);
                    f.WriteTo(writer);
                }

                XmlDiff diff = new XmlDiff()
                {
                    Option = XmlDiffOption.IgnoreComments | XmlDiffOption.IgnorePrefix | XmlDiffOption.IgnoreWhitespace | XmlDiffOption.IgnoreChildOrder | XmlDiffOption.IgnoreAttributeOrder
                };

                Assert.True(diff.Compare(filePath, serializeFilePath));
            }
            finally
            {
                File.Delete(serializeFilePath);
            }
        }

        [Fact]
        [ActiveIssue(25058)]
        public static void AtomFeedPositiveTest_WsFeedIcon()
        {
            string file = "ws-feed-icon.xml";
            AtomFeedPositiveTest(file);
        }

        [Fact]
        public static void AtomFeedPositiveTest()
        {
            string dataFile = @"atom_feeds.dat";
            List<string> fileList = GetTestFilesForFeedTest(dataFile);

            foreach (string file in fileList)
            {
                AtomFeedPositiveTest(file);
            }
        }

        private static void AtomFeedPositiveTest(string file)
        {
            string serializeFilePath = Path.GetTempFileName();
            bool toDeletedFile = true;
            try
            {
                SyndicationFeed feedObjct;

                using (XmlReader reader = XmlReader.Create(file))
                {
                    feedObjct = SyndicationFeed.Load(reader);
                    reader.Close();
                }

<<<<<<< HEAD
                    using (XmlReader reader = XmlReader.Create(file))
                    {
                        feedObjct = SyndicationFeed.Load(reader);
                    }
=======
                using (XmlWriter writer = XmlWriter.Create(serializeFilePath))
                {
                    Atom10FeedFormatter f = new Atom10FeedFormatter(feedObjct);
                    f.WriteTo(writer);
                    writer.Close();
                }
>>>>>>> 5197ece2

                CompareHelper ch = new CompareHelper
                {
                    Diff = new XmlDiff()
                    {
<<<<<<< HEAD
                        Atom10FeedFormatter f = new Atom10FeedFormatter(feedObjct);
                        f.WriteTo(writer);
                    }

                    CompareHelper ch = new CompareHelper
                    {
                        Diff = new XmlDiff()
                        {
                            Option = XmlDiffOption.IgnoreComments | XmlDiffOption.IgnorePrefix | XmlDiffOption.IgnoreWhitespace | XmlDiffOption.IgnoreChildOrder | XmlDiffOption.IgnoreAttributeOrder
                        },
                        AllowableDifferences = GetAtomFeedPositiveTestAllowableDifferences()
                    };

                    string diffNode = string.Empty;
                    if (!ch.Compare(file, serializeFilePath, out diffNode))
                    {
                        //save the diff file for DeBug
                        string diffFile = file + ".diff";
                        File.Copy(serializeFilePath, diffFile, true);

                        string errorMessage = $"Files are differenf:{Environment.NewLine}Sourse:{file}{Environment.NewLine}Target:{diffFile}{Environment.NewLine}Different Nodes:{Environment.NewLine}{diffNode}";
                        Assert.True(false, errorMessage);
                    }
                }
                catch (Exception e)
                {
                    Exception newEx = new Exception($"Failed File Name:{file}", e);
                    throw newEx;
                }
                finally
                {
                    File.Delete(serializeFilePath);
                }
            }
        }

        [Fact]
        public static void RssEntryPositiveTest()
        {
            string filePath = @"RssEntry.xml";
            string serializeFilePath = Path.GetTempFileName();

            try
            {
                SyndicationItem feedObjct = null;
                using (XmlReader reader = XmlReader.Create(filePath))
                {
                    Rss20ItemFormatter rss20ItemFormatter = new Rss20ItemFormatter();
                    rss20ItemFormatter.ReadFrom(reader);
                    feedObjct = rss20ItemFormatter.Item;
                    reader.Close();
                }

                using (XmlWriter writer = XmlWriter.Create(serializeFilePath))
                {
                    Rss20ItemFormatter atomformatter = new Rss20ItemFormatter(feedObjct);
                    atomformatter.WriteTo(writer);
                    writer.Close();
                }

                // compare file filePath and serializeFilePath
                XmlDiff diff = new XmlDiff()
                {
                    Option = XmlDiffOption.IgnoreComments | XmlDiffOption.IgnorePrefix | XmlDiffOption.IgnoreWhitespace | XmlDiffOption.IgnoreChildOrder | XmlDiffOption.IgnoreAttributeOrder
                };
                Assert.True(diff.Compare(filePath, serializeFilePath));
            }
            finally
            {
                File.Delete(serializeFilePath);
            }
        }

        [Fact]
        [ActiveIssue(24971)]
        public static void RssFeedPositiveTest()
        {
            string dataFile = @"rss_feeds.dat";
            List<string> fileList = GetTestFilesForFeedTest(dataFile);

            foreach (string file in fileList)
            {
                string serializeFilePath = Path.GetTempFileName();
                try
                {
                    SyndicationFeed feedObjct;
                    using (XmlReader reader = XmlReader.Create(file))
                    {
                        Rss20FeedFormatter formatter = new Rss20FeedFormatter();
                        formatter.ReadFrom(reader);
                        feedObjct = formatter.Feed;
                        reader.Close();
                    }

                    using (XmlWriter writer = XmlWriter.Create(serializeFilePath))
                    {
                        Rss20FeedFormatter formatter = new Rss20FeedFormatter(feedObjct);
                        formatter.WriteTo(writer);
                        writer.Close();
                    }

                    CompareHelper ch = new CompareHelper
                    {
                        Diff = new XmlDiff()
                        {
                            Option = XmlDiffOption.IgnoreComments | XmlDiffOption.IgnorePrefix | XmlDiffOption.IgnoreWhitespace | XmlDiffOption.IgnoreChildOrder | XmlDiffOption.IgnoreAttributeOrder
                        },
                        AllowableDifferences = GetRssFeedPositiveTestAllowableDifferences()
                    };

                    string diffNode = string.Empty;
                    if (!ch.Compare(file, serializeFilePath, out diffNode))
                    {
                        //save the diff file for DeBug
                        string diffFile = file + ".diff";
                        File.Copy(serializeFilePath, diffFile, true);

                        string errorMessage = $"Files are different:{Environment.NewLine}Source:{file}{Environment.NewLine}Target:{diffFile}{Environment.NewLine}Different Nodes:{Environment.NewLine}{diffNode}";
                        Assert.True(false, errorMessage);
                    }
                }
                catch (Exception e)
                {
                    Exception newEx = new Exception($"Failed File Name:{file}", e);
                    throw newEx;
=======
                        Option = XmlDiffOption.IgnoreComments | XmlDiffOption.IgnorePrefix | XmlDiffOption.IgnoreWhitespace | XmlDiffOption.IgnoreChildOrder | XmlDiffOption.IgnoreAttributeOrder
                    },
                    AllowableDifferences = GetAtomFeedPositiveTestAllowableDifferences()
                };

                if (!ch.Compare(file, serializeFilePath))
                {
                    toDeletedFile = false;
                    Assert.True(false, $"The generated file was different from the baseline file{Environment.NewLine}Baseline: {file}{Environment.NewLine}Actual: {serializeFilePath}");
>>>>>>> 5197ece2
                }
            }
            catch (Exception e)
            {
                Console.WriteLine();
                Console.WriteLine("------------------------------");
                Console.WriteLine($"Failed File Name:{file}");
                throw e;
            }
            finally
            {
                if (toDeletedFile)
                    File.Delete(serializeFilePath);
            }
        }

        private static List<AllowableDifference> GetAtomFeedPositiveTestAllowableDifferences()
        {
            return new List<AllowableDifference>(new AllowableDifference[]
            {
                new AllowableDifference("<content xmlns=\"http://www.w3.org/2005/Atom\" />","<content type=\"text\" xmlns=\"http://www.w3.org/2005/Atom\" />"),
                new AllowableDifference("<content>","<content type=\"text\">"),
                new AllowableDifference("<content src=\"http://example.org/2003/12/13/atom03\" xmlns=\"http://www.w3.org/2005/Atom\" />","<content src=\"http://example.org/2003/12/13/atom03\" type=\"text\" xmlns=\"http://www.w3.org/2005/Atom\" />"),
                new AllowableDifference("<content src=\"  http://www.example.com/doc.pdf\" type=\"application/pdf\" xmlns=\"http://www.w3.org/2005/Atom\" />","<content src=\"http://www.example.com/doc.pdf\" type=\"application/pdf\" xmlns=\"http://www.w3.org/2005/Atom\" />"),
                new AllowableDifference("2003-12-13T08:29:29-04:00","2003-12-13T12:29:29Z"),
                new AllowableDifference("2003-12-13T18:30:02+01:00","2003-12-13T17:30:02Z"),
                new AllowableDifference("2002-12-31T19:20:30+01:00","2002-12-31T18:20:30Z"),
                new AllowableDifference("2004-12-27T11:12:01-05:00","2004-12-27T16:12:01Z"),
                new AllowableDifference("<title>","<title type=\"text\">"),
                new AllowableDifference("<subtitle>","<subtitle type=\"text\">"),
                new AllowableDifference("<subtitle xmlns=\"http://www.w3.org/2005/Atom\" />","<subtitle type=\"text\" xmlns=\"http://www.w3.org/2005/Atom\" />"),
                new AllowableDifference("<title xmlns=\"http://www.w3.org/2005/Atom\" />","<title type=\"text\" xmlns=\"http://www.w3.org/2005/Atom\" />"),
                new AllowableDifference("<title />","<title type=\"text\" xmlns=\"http://www.w3.org/2005/Atom\" />"),
                new AllowableDifference("<atom:title>","<title type=\"text\">"),
                new AllowableDifference("<summary>","<summary type=\"text\">"),
                new AllowableDifference("<atom:summary>","<summary type=\"text\">"),
                new AllowableDifference("<generator uri=\"http://www.example.com/\" version=\"1.0\">", "<generator>"),
                new AllowableDifference("<generator uri=\"/generator\" xmlns=\"http://www.w3.org/2005/Atom\" />", "<generator xmlns=\"http://www.w3.org/2005/Atom\" />"),
                new AllowableDifference("<generator uri=\"/generator\">", "<generator>"),
                new AllowableDifference("<generator uri=\"misc/Colophon\">", "<generator>"),
                new AllowableDifference("<generator uri=\"http://www.example.com/ \" version=\"1.0\">", "<generator>"),
                new AllowableDifference("<rights>","<rights type=\"text\">"),
                new AllowableDifference("<link href=\"http://example.com\" xmlns=\"http://www.w3.org/2005/Atom\" />","<link href=\"http://example.com/\" xmlns=\"http://www.w3.org/2005/Atom\" />"),
                new AllowableDifference("<link href=\"  http://example.org/  \" xmlns=\"http://www.w3.org/2005/Atom\" />","<link href=\"http://example.org/\" xmlns=\"http://www.w3.org/2005/Atom\" />"),
                new AllowableDifference("<feed xml:lang=\"\" xmlns=\"http://www.w3.org/2005/Atom\">","<feed xmlns=\"http://www.w3.org/2005/Atom\">"),
                new AllowableDifference("<entry xmlns:xh=\"http://www.w3.org/1999/xhtml\">","<entry>"),
                new AllowableDifference("<xh:div>","<xh:div xmlns:xh=\"http://www.w3.org/1999/xhtml\">"),
                new AllowableDifference("<summary type=\"xhtml\" xmlns:xhtml=\"http://www.w3.org/1999/xhtml\">","<summary type=\"xhtml\">"),
                new AllowableDifference("<xhtml:a href=\"http://example.com/\">","<xhtml:a href=\"http://example.com/\" xmlns:xhtml=\"http://www.w3.org/1999/xhtml\">"),
                new AllowableDifference("<feed xmlns:trackback=\"http://madskills.com/public/xml/rss/module/trackback/\" xmlns=\"http://www.w3.org/2005/Atom\">","<feed xmlns=\"http://www.w3.org/2005/Atom\">"),
                new AllowableDifference("<trackback:ping>", "<trackback:ping xmlns:trackback=\"http://madskills.com/public/xml/rss/module/trackback/\">"),
                new AllowableDifference("<feed xmlns:dc=\"http://purl.org/dc/elements/1.1/\" xmlns:foaf=\"http://xmlns.com/foaf/0.1/\" xmlns:rdf=\"http://www.w3.org/1999/02/22-rdf-syntax-ns#\" xmlns=\"http://www.w3.org/2005/Atom\">", "<feed xmlns=\"http://www.w3.org/2005/Atom\">"),
                new AllowableDifference("<author rdf:parseType=\"Resource\">", "<author xmlns:a=\"http://www.w3.org/1999/02/22-rdf-syntax-ns#\" a:parseType=\"Resource\">"),
                new AllowableDifference("<foaf:homepage rdf:resource=\"http://jondoe.example.org/\">", "<foaf:homepage xmlns:foaf=\"http://xmlns.com/foaf/0.1/\" xmlns:rdf=\"http://www.w3.org/1999/02/22-rdf-syntax-ns#\" rdf:resource=\"http://jondoe.example.org/\">"),
                new AllowableDifference("<foaf:weblog rdf:resource=\"http://jondoe.example.org/blog/\">", "<foaf:weblog xmlns:foaf=\"http://xmlns.com/foaf/0.1/\" xmlns:rdf=\"http://www.w3.org/1999/02/22-rdf-syntax-ns#\" rdf:resource=\"http://jondoe.example.org/blog/\">"),
                new AllowableDifference("<foaf:workplaceHomepage rdf:resource=\"http://DoeCorp.example.com/\">", "<foaf:workplaceHomepage xmlns:foaf=\"http://xmlns.com/foaf/0.1/\" xmlns:rdf=\"http://www.w3.org/1999/02/22-rdf-syntax-ns#\" rdf:resource=\"http://DoeCorp.example.com/\">"),
                new AllowableDifference("<dc:description>", "<dc:description xmlns:dc=\"http://purl.org/dc/elements/1.1/\">"),
                new AllowableDifference("<entry rdf:parseType=\"Resource\">", "<entry xmlns:a=\"http://www.w3.org/1999/02/22-rdf-syntax-ns#\" a:parseType=\"Resource\">"),
                new AllowableDifference("<foaf:primaryTopic rdf:parseType=\"Resource\">", "<foaf:primaryTopic xmlns:foaf=\"http://xmlns.com/foaf/0.1/\" rdf:parseType=\"Resource\" xmlns:rdf=\"http://www.w3.org/1999/02/22-rdf-syntax-ns#\">"),
                new AllowableDifference("<link href=\"http://example.org/\" rdf:resource=\"http://example.org/\" xmlns:rdf=\"http://www.w3.org/1999/02/22-rdf-syntax-ns#\" xmlns=\"http://www.w3.org/2005/Atom\" />", "<link xmlns:a=\"http://www.w3.org/1999/02/22-rdf-syntax-ns#\" href=\"http://example.org/\" a:resource=\"http://example.org/\" xmlns=\"http://www.w3.org/2005/Atom\" />"),
                new AllowableDifference("<feed xmlns:creativeCommons=\"http://backend.userland.com/creativeCommonsRssModule\" xmlns=\"http://www.w3.org/2005/Atom\">", "<feed xmlns=\"http://www.w3.org/2005/Atom\">"),
                new AllowableDifference("<creativeCommons:license>", "<creativeCommons:license xmlns:creativeCommons=\"http://backend.userland.com/creativeCommonsRssModule\">"),
                new AllowableDifference("<feed xmlns:a=\"http://www.example.com/extension-a\" xmlns:dc=\"http://purl.org/dc/elements/1.1/\" xmlns=\"http://www.w3.org/2005/Atom\">", "<feed xmlns=\"http://www.w3.org/2005/Atom\">"),
                new AllowableDifference("<a:simple-value>", "<a:simple-value xmlns:a=\"http://www.example.com/extension-a\">"),
                new AllowableDifference("<a:structured-xml>", "<a:structured-xml xmlns:a=\"http://www.example.com/extension-a\">"),
                new AllowableDifference("<dc:title>", "<dc:title xmlns:dc=\"http://purl.org/dc/elements/1.1/\">"),
                new AllowableDifference("<simple-value>", "<simple-value xmlns=\"\">"),
                new AllowableDifference("<feed xmlns:xhtml=\"http://www.w3.org/1999/xhtml\" xmlns=\"http://www.w3.org/2005/Atom\">", "<feed xmlns=\"http://www.w3.org/2005/Atom\">"),
                new AllowableDifference("<feed xmlns:trackback=\"http://madskills.com/public/xml/rss/module/trackback/\" xmlns=\"http://www.w3.org/2005/Atom\">", "<feed xmlns=\"http://www.w3.org/2005/Atom\">"),
                new AllowableDifference("<trackback:about>", "<trackback:about xmlns:trackback=\"http://madskills.com/public/xml/rss/module/trackback/\">"),
                new AllowableDifference("<xhtml:img src=\"http://example.com/image.jpg\">", "<xhtml:img src=\"http://example.com/image.jpg\" xmlns:xhtml=\"http://www.w3.org/1999/xhtml\">"),
                new AllowableDifference("<feed xml:base=\"http://example.org\" xmlns=\"http://www.w3.org/2005/Atom\">", "<feed xml:base=\"http://example.org/\" xmlns=\"http://www.w3.org/2005/Atom\">"),
                new AllowableDifference("<link href=\"http://creativecommons.org/licenses/by-nc/2.5/\" xmlns:lic=\"http://web.resource.org/cc/\" xmlns:rdf=\"http://www.w3.org/1999/02/22-rdf-syntax-ns#\" rel=\"http://www.snellspace.com/atom/extensions/proposed/license\" rdf:resource=\"http://creativecommons.org/licenses/by-nc/2.5/\" type=\"text/html\" rdf:type=\"http://web.resource.org/cc/license\">", "<link xmlns:a=\"http://www.w3.org/1999/02/22-rdf-syntax-ns#\" href=\"http://creativecommons.org/licenses/by-nc/2.5/\" rel=\"http://www.snellspace.com/atom/extensions/proposed/license\" a:resource=\"http://creativecommons.org/licenses/by-nc/2.5/\" type=\"text/html\" a:type=\"http://web.resource.org/cc/license\">"),
            });
        }

        private static List<AllowableDifference> GetRssFeedPositiveTestAllowableDifferences()
        {
            return new List<AllowableDifference>(new AllowableDifference[]
            {
                new AllowableDifference("<rss version=\"2.0\">","<rss xmlns:a10=\"http://www.w3.org/2005/Atom\" version=\"2.0\">"),
                new AllowableDifference("<content:encoded>", "<content:encoded xmlns:content=\"http://purl.org/rss/1.0/modules/content/\">"),
                new AllowableDifference("Tue, 31 Dec 2002 14:20:20 GMT", "Tue, 31 Dec 2002 14:20:20 Z"),
            });
        }

        private static List<string> GetTestFilesForFeedTest(string dataFile)
        {
            List<string> fileList = new List<string>();

            string file;
            using (StreamReader sr = new StreamReader(dataFile))
            {
                while (!string.IsNullOrEmpty(file = sr.ReadLine()))
                {
                    if (!file.StartsWith("#"))
                    {
                        file = file.Trim();
                        if (File.Exists(file))
                        {
                            fileList.Add(Path.GetFullPath(file));
                        }
                        else
                        {
                            throw new FileNotFoundException($"File `{file}` was not found!");
                        }
                    }
                }
            }
            return fileList;
        }
    }
}<|MERGE_RESOLUTION|>--- conflicted
+++ resolved
@@ -12,6 +12,18 @@
 
 namespace System.ServiceModel.Syndication.Tests
 {
+    enum FeedFormatterType
+    {
+        Atom10FeedFormatter,
+        Rss20FeedFormatter
+    }
+
+    enum SyndicationItemFormatterType
+    {
+        Atom10ItemFormatter,
+        Rss20ItemFormatter
+    }
+
     public static class BasicScenarioTests
     {
         [Fact]
@@ -305,35 +317,8 @@
         [Fact]
         public static void AtomEntryPositiveTest()
         {
-            string filePath = @"brief-entry-noerror.xml";
-            string serializeFilePath = Path.GetTempFileName();
-
-            try
-            {
-                SyndicationItem feedObjct = null;
-                using (XmlReader reader = XmlReader.Create(filePath))
-                {
-                    feedObjct = SyndicationItem.Load(reader);
-                }
-
-                using (XmlWriter writer = XmlWriter.Create(serializeFilePath))
-                {
-                    Atom10ItemFormatter atomformatter = new Atom10ItemFormatter(feedObjct);
-                    atomformatter.WriteTo(writer);
-                }
-
-                // compare file filePath and serializeFilePath
-                XmlDiff diff = new XmlDiff()
-                {
-                    Option = XmlDiffOption.IgnoreComments | XmlDiffOption.IgnorePrefix | XmlDiffOption.IgnoreWhitespace | XmlDiffOption.IgnoreChildOrder | XmlDiffOption.IgnoreAttributeOrder
-                };
-
-                Assert.True(diff.Compare(filePath, serializeFilePath));
-            }
-            finally
-            {
-                File.Delete(serializeFilePath);
-            }
+            string file = @"brief-entry-noerror.xml";
+            EntryPositiveTest(file, SyndicationItemFormatterType.Atom10ItemFormatter);
         }
 
         [Fact]
@@ -348,10 +333,15 @@
 
             try
             {
-                using (XmlWriter writer = XmlWriter.Create(serializeFilePath))
-                {
+                using (FileStream fileStream = new FileStream(serializeFilePath, FileMode.OpenOrCreate))
+                {
+                    XmlWriter writer = XmlDictionaryWriter.CreateTextWriter(fileStream);
+
                     Atom10ItemFormatter f = new Atom10ItemFormatter(item);
                     f.WriteTo(writer);
+
+                    writer.Flush();
+                    writer.Close();
                 }
 
                 XmlDiff diff = new XmlDiff()
@@ -368,207 +358,162 @@
         }
 
         [Fact]
-        [ActiveIssue(25058)]
-        public static void AtomFeedPositiveTest_WsFeedIcon()
-        {
-            string file = "ws-feed-icon.xml";
-            AtomFeedPositiveTest(file);
-        }
-
-        [Fact]
         public static void AtomFeedPositiveTest()
         {
             string dataFile = @"atom_feeds.dat";
             List<string> fileList = GetTestFilesForFeedTest(dataFile);
+            List<AllowableDifference> allowableDifferences = GetAtomFeedPositiveTestAllowableDifferences();
 
             foreach (string file in fileList)
             {
-                AtomFeedPositiveTest(file);
-            }
-        }
-
-        private static void AtomFeedPositiveTest(string file)
+                FeedPositiveTest(file, FeedFormatterType.Atom10FeedFormatter, allowableDifferences);
+            }
+        }
+
+        [Fact]
+        public static void RssEntryPositiveTest()
+        {
+            string file = @"RssEntry.xml";
+            EntryPositiveTest(file, SyndicationItemFormatterType.Rss20ItemFormatter);
+        }
+
+        [Fact]
+        public static void RssFeedPositiveTest()
+        {
+            string dataFile = @"rss_feeds.dat";
+            List<string> fileList = GetTestFilesForFeedTest(dataFile);
+            List<AllowableDifference> allowableDifferences = GetRssFeedPositiveTestAllowableDifferences();
+
+            foreach (string file in fileList)
+            {
+                FeedPositiveTest(file, FeedFormatterType.Rss20FeedFormatter, allowableDifferences);
+            }
+        }
+
+        private static void EntryPositiveTest(string file, SyndicationItemFormatterType syndicationItemFormatterType)
+        {
+
+            string serializeFilePath = Path.GetTempFileName();
+            try
+            {
+                SyndicationItem feedObjct = null;
+                using (FileStream fileStream = new FileStream(file, FileMode.Open, FileAccess.Read))
+                {
+                    XmlReader reader = XmlDictionaryReader.CreateTextReader(fileStream, XmlDictionaryReaderQuotas.Max);
+                    feedObjct = SyndicationItem.Load(reader);
+                    reader.Close();
+                }
+
+                using (FileStream fileStream = new FileStream(serializeFilePath, FileMode.OpenOrCreate))
+                {
+                    XmlWriter writer = XmlDictionaryWriter.CreateTextWriter(fileStream);
+                    SyndicationItemFormatter formatter = null;
+
+                    if (syndicationItemFormatterType == SyndicationItemFormatterType.Atom10ItemFormatter)
+                    {
+                        formatter = new Atom10ItemFormatter(feedObjct);
+                    }
+                    else if (syndicationItemFormatterType == SyndicationItemFormatterType.Rss20ItemFormatter)
+                    {
+                        formatter = new Rss20ItemFormatter(feedObjct);
+                    }
+                    else
+                    {
+                        throw new ArgumentOutOfRangeException("syndicationItemFormatterType");
+                    }
+
+                    formatter.WriteTo(writer);
+                    writer.Flush();
+                    writer.Close();
+                }
+
+                // compare file filePath and serializeFilePath
+                XmlDiff diff = new XmlDiff()
+                {
+                    Option = XmlDiffOption.IgnoreComments | XmlDiffOption.IgnorePrefix | XmlDiffOption.IgnoreWhitespace | XmlDiffOption.IgnoreChildOrder | XmlDiffOption.IgnoreAttributeOrder
+                };
+
+                Assert.True(diff.Compare(file, serializeFilePath));
+            }
+            catch(Exception e)
+            {
+                Exception newEx = new Exception($"Failed File Name:{file}", e);
+                throw newEx;
+            }
+            finally
+            {
+                File.Delete(serializeFilePath);
+            }
+        }
+
+        private static void FeedPositiveTest(string file, FeedFormatterType feedFormatterType, List<AllowableDifference> allowableDifferences = null)
         {
             string serializeFilePath = Path.GetTempFileName();
             bool toDeletedFile = true;
+
             try
             {
                 SyndicationFeed feedObjct;
-
-                using (XmlReader reader = XmlReader.Create(file))
-                {
-                    feedObjct = SyndicationFeed.Load(reader);
-                    reader.Close();
-                }
-
-<<<<<<< HEAD
-                    using (XmlReader reader = XmlReader.Create(file))
-                    {
-                        feedObjct = SyndicationFeed.Load(reader);
+                
+                using (FileStream fileStream = new FileStream(file, FileMode.Open, FileAccess.Read))
+                {
+                   XmlReader reader = XmlDictionaryReader.CreateTextReader(fileStream, XmlDictionaryReaderQuotas.Max);
+
+                   feedObjct = SyndicationFeed.Load(reader);
+                }
+
+                using (FileStream fileStream = new FileStream(serializeFilePath, FileMode.OpenOrCreate))
+                {
+                    XmlWriter writer = XmlDictionaryWriter.CreateTextWriter(fileStream);
+
+                    SyndicationFeedFormatter formatter = null;
+                    if (feedFormatterType == FeedFormatterType.Atom10FeedFormatter)
+                    {
+                        formatter = new Atom10FeedFormatter(feedObjct);
                     }
-=======
-                using (XmlWriter writer = XmlWriter.Create(serializeFilePath))
-                {
-                    Atom10FeedFormatter f = new Atom10FeedFormatter(feedObjct);
-                    f.WriteTo(writer);
+                    else if (feedFormatterType == FeedFormatterType.Rss20FeedFormatter)
+                    {
+                        formatter = new Rss20FeedFormatter(feedObjct);
+                    }
+                    else
+                    {
+                        throw new ArgumentOutOfRangeException("feedFormatterType");
+                    }
+
+                    formatter.WriteTo(writer);
+                    writer.Flush();
                     writer.Close();
                 }
->>>>>>> 5197ece2
 
                 CompareHelper ch = new CompareHelper
                 {
                     Diff = new XmlDiff()
                     {
-<<<<<<< HEAD
-                        Atom10FeedFormatter f = new Atom10FeedFormatter(feedObjct);
-                        f.WriteTo(writer);
-                    }
-
-                    CompareHelper ch = new CompareHelper
-                    {
-                        Diff = new XmlDiff()
-                        {
-                            Option = XmlDiffOption.IgnoreComments | XmlDiffOption.IgnorePrefix | XmlDiffOption.IgnoreWhitespace | XmlDiffOption.IgnoreChildOrder | XmlDiffOption.IgnoreAttributeOrder
-                        },
-                        AllowableDifferences = GetAtomFeedPositiveTestAllowableDifferences()
-                    };
-
-                    string diffNode = string.Empty;
-                    if (!ch.Compare(file, serializeFilePath, out diffNode))
-                    {
-                        //save the diff file for DeBug
-                        string diffFile = file + ".diff";
-                        File.Copy(serializeFilePath, diffFile, true);
-
-                        string errorMessage = $"Files are differenf:{Environment.NewLine}Sourse:{file}{Environment.NewLine}Target:{diffFile}{Environment.NewLine}Different Nodes:{Environment.NewLine}{diffNode}";
-                        Assert.True(false, errorMessage);
-                    }
-                }
-                catch (Exception e)
-                {
-                    Exception newEx = new Exception($"Failed File Name:{file}", e);
-                    throw newEx;
-                }
-                finally
-                {
-                    File.Delete(serializeFilePath);
-                }
-            }
-        }
-
-        [Fact]
-        public static void RssEntryPositiveTest()
-        {
-            string filePath = @"RssEntry.xml";
-            string serializeFilePath = Path.GetTempFileName();
-
-            try
-            {
-                SyndicationItem feedObjct = null;
-                using (XmlReader reader = XmlReader.Create(filePath))
-                {
-                    Rss20ItemFormatter rss20ItemFormatter = new Rss20ItemFormatter();
-                    rss20ItemFormatter.ReadFrom(reader);
-                    feedObjct = rss20ItemFormatter.Item;
-                    reader.Close();
-                }
-
-                using (XmlWriter writer = XmlWriter.Create(serializeFilePath))
-                {
-                    Rss20ItemFormatter atomformatter = new Rss20ItemFormatter(feedObjct);
-                    atomformatter.WriteTo(writer);
-                    writer.Close();
-                }
-
-                // compare file filePath and serializeFilePath
-                XmlDiff diff = new XmlDiff()
-                {
-                    Option = XmlDiffOption.IgnoreComments | XmlDiffOption.IgnorePrefix | XmlDiffOption.IgnoreWhitespace | XmlDiffOption.IgnoreChildOrder | XmlDiffOption.IgnoreAttributeOrder
-                };
-                Assert.True(diff.Compare(filePath, serializeFilePath));
-            }
-            finally
-            {
-                File.Delete(serializeFilePath);
-            }
-        }
-
-        [Fact]
-        [ActiveIssue(24971)]
-        public static void RssFeedPositiveTest()
-        {
-            string dataFile = @"rss_feeds.dat";
-            List<string> fileList = GetTestFilesForFeedTest(dataFile);
-
-            foreach (string file in fileList)
-            {
-                string serializeFilePath = Path.GetTempFileName();
-                try
-                {
-                    SyndicationFeed feedObjct;
-                    using (XmlReader reader = XmlReader.Create(file))
-                    {
-                        Rss20FeedFormatter formatter = new Rss20FeedFormatter();
-                        formatter.ReadFrom(reader);
-                        feedObjct = formatter.Feed;
-                        reader.Close();
-                    }
-
-                    using (XmlWriter writer = XmlWriter.Create(serializeFilePath))
-                    {
-                        Rss20FeedFormatter formatter = new Rss20FeedFormatter(feedObjct);
-                        formatter.WriteTo(writer);
-                        writer.Close();
-                    }
-
-                    CompareHelper ch = new CompareHelper
-                    {
-                        Diff = new XmlDiff()
-                        {
-                            Option = XmlDiffOption.IgnoreComments | XmlDiffOption.IgnorePrefix | XmlDiffOption.IgnoreWhitespace | XmlDiffOption.IgnoreChildOrder | XmlDiffOption.IgnoreAttributeOrder
-                        },
-                        AllowableDifferences = GetRssFeedPositiveTestAllowableDifferences()
-                    };
-
-                    string diffNode = string.Empty;
-                    if (!ch.Compare(file, serializeFilePath, out diffNode))
-                    {
-                        //save the diff file for DeBug
-                        string diffFile = file + ".diff";
-                        File.Copy(serializeFilePath, diffFile, true);
-
-                        string errorMessage = $"Files are different:{Environment.NewLine}Source:{file}{Environment.NewLine}Target:{diffFile}{Environment.NewLine}Different Nodes:{Environment.NewLine}{diffNode}";
-                        Assert.True(false, errorMessage);
-                    }
-                }
-                catch (Exception e)
-                {
-                    Exception newEx = new Exception($"Failed File Name:{file}", e);
-                    throw newEx;
-=======
                         Option = XmlDiffOption.IgnoreComments | XmlDiffOption.IgnorePrefix | XmlDiffOption.IgnoreWhitespace | XmlDiffOption.IgnoreChildOrder | XmlDiffOption.IgnoreAttributeOrder
                     },
-                    AllowableDifferences = GetAtomFeedPositiveTestAllowableDifferences()
+                    AllowableDifferences = allowableDifferences
                 };
 
-                if (!ch.Compare(file, serializeFilePath))
+                string diffNode = string.Empty;
+                if (!ch.Compare(file, serializeFilePath, out diffNode))
                 {
                     toDeletedFile = false;
-                    Assert.True(false, $"The generated file was different from the baseline file{Environment.NewLine}Baseline: {file}{Environment.NewLine}Actual: {serializeFilePath}");
->>>>>>> 5197ece2
+
+                    string errorMessage = $"The generated file was different from the baseline file:{Environment.NewLine}Baseline: {file}{Environment.NewLine}Actual: {serializeFilePath}{Environment.NewLine}Different Nodes:{Environment.NewLine}{diffNode}";
+                    Assert.True(false, errorMessage);
                 }
             }
             catch (Exception e)
             {
-                Console.WriteLine();
-                Console.WriteLine("------------------------------");
-                Console.WriteLine($"Failed File Name:{file}");
-                throw e;
+                Exception newEx = new Exception($"Failed File Name:{file}", e);
+                throw newEx;
             }
             finally
             {
                 if (toDeletedFile)
+                {
                     File.Delete(serializeFilePath);
+                }
             }
         }
 
@@ -667,5 +612,6 @@
             }
             return fileList;
         }
+
     }
 }