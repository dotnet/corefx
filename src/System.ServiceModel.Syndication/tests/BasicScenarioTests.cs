﻿// Licensed to the .NET Foundation under one or more agreements.
// The .NET Foundation licenses this file to you under the MIT license.
// See the LICENSE file in the project root for more information.

using System;
using System.Collections.Generic;
using System.Text;
using System.ServiceModel.Syndication;
using System.Xml;
using System.IO;
using System.Threading.Tasks;
using System.Threading;
using Xunit;

namespace System.ServiceModel.Syndication.Tests
{
    public static class BasicScenarioTests
    {
        [Fact]
        public static void SyndicationFeed_CreateNewFeed()
        {
            string filePath = Path.GetTempFileName();

            try
            {
                // *** SETUP *** \\
                SyndicationFeed sf = new SyndicationFeed("First feed on .net core ever!!", "This is the first feed on .net core ever!", new Uri("https://github.com/dotnet/wcf"));
                Assert.True(sf != null);

                XmlWriter xmlw = XmlWriter.Create(filePath);
                Rss20FeedFormatter rssf = new Rss20FeedFormatter(sf);

                // *** EXECUTE *** \\
                CancellationToken ct = new CancellationToken();
                rssf.WriteToAsync(xmlw, ct).GetAwaiter().GetResult();
                xmlw.Close();

                // *** VALIDATE *** \\
                Assert.True(File.Exists(filePath));
            }
            finally
            {
                // *** CLEANUP *** \\
                File.Delete(filePath);
            }
        }

        [Fact]
        public static void SyndicationFeed_Load_Write_RSS_Feed()
        {
            string path = Path.GetTempFileName();

            try
            {
                // *** SETUP *** \\\
                XmlReader xmlr = XmlReader.Create(@"SimpleRssFeed.xml");
                SyndicationFeed sf = SyndicationFeed.Load(xmlr);
                Assert.True(sf != null);
                CancellationToken ct = new CancellationToken();

                // *** EXECUTE *** \\
                //Write the same feed that was read.
                XmlWriter xmlw = XmlWriter.Create(path);
                Rss20FeedFormatter atomFeed = new Rss20FeedFormatter(sf);
                atomFeed.WriteToAsync(xmlw, ct).GetAwaiter().GetResult();
                xmlw.Close();

                // *** VALIDATE *** \\
                Assert.True(File.Exists(path));
            }
            finally
            {
                // *** CLEANUP *** \\
                File.Delete(path);
            }
        }

        [Fact]
        public static void SyndicationFeed_Load_Write_RSS_Feed_Async()
        {
            string path = Path.GetTempFileName();

            try
            {
                // *** SETUP *** \\\
                XmlReaderSettings settingsReader = new XmlReaderSettings();
                settingsReader.Async = true;
                XmlReader xmlr = XmlReader.Create(@"rssSpecExample.xml", settingsReader);
                SyndicationFeed sf;
                Task<SyndicationFeed> rss = null;
                CancellationToken ct = new CancellationToken();
                rss = SyndicationFeed.LoadAsync(xmlr, ct);

                Task.WhenAll(rss);
                sf = rss.Result;
                Assert.True(sf != null);

                // *** EXECUTE *** \\
                //Write the same feed that was read.
                XmlWriterSettings settingsWriter = new XmlWriterSettings();
                settingsWriter.Async = true;
                XmlWriter xmlw = XmlWriter.Create(path, settingsWriter);
                Rss20FeedFormatter atomFeed = new Rss20FeedFormatter(sf);
                Task write = atomFeed.WriteToAsync(xmlw, ct);

                Task.WhenAll(write);

                xmlw.Close();

                // *** VALIDATE *** \\
                Assert.True(File.Exists(path));
            }
            finally
            {
                // *** CLEANUP *** \\
                File.Delete(path);
            }
        }

        [Fact]
        public static void SyndicationFeed_Load_Write_Atom_Feed()
        {
            string path = Path.GetTempFileName();

            try
            {
                // *** SETUP *** \\\
                XmlReaderSettings setting = new XmlReaderSettings();
                setting.Async = true;
                XmlReader xmlr = XmlReader.Create(@"SimpleAtomFeed.xml", setting);
                SyndicationFeed sf = SyndicationFeed.Load(xmlr);
                Assert.True(sf != null);
                CancellationToken ct = new CancellationToken();

                // *** EXECUTE *** \\
                //Write the same feed that was read.
                XmlWriter xmlw = XmlWriter.Create(path);
                Atom10FeedFormatter atomFeed = new Atom10FeedFormatter(sf);
                atomFeed.WriteToAsync(xmlw, ct).GetAwaiter().GetResult();
                xmlw.Close();

                // *** VALIDATE *** \\
                Assert.True(File.Exists(path));
            }
            finally
            {
                // *** CLEANUP *** \\
                File.Delete(path);
            }
        }

        [Fact]
        public static void SyndicationFeed_Load_Write_Atom_Feed_Async()
        {
            string path = Path.GetTempFileName();

            try
            {
                // *** SETUP *** \\\
                XmlReaderSettings readerSettings = new XmlReaderSettings();
                readerSettings.Async = true;
                XmlReader xmlr = XmlReader.Create(@"atom_spec_example.xml", readerSettings);
                CancellationToken ct = new CancellationToken();
                Task<SyndicationFeed> rss = SyndicationFeed.LoadAsync(xmlr, ct);
                SyndicationFeed sf = rss.Result;
                Assert.True(sf != null);

                // *** EXECUTE *** \\
                //Write the same feed that was read.
                XmlWriterSettings writerSettings = new XmlWriterSettings();
                writerSettings.Async = true;

                XmlWriter xmlw = XmlWriter.Create(path, writerSettings);
                Atom10FeedFormatter atomFeed = new Atom10FeedFormatter(sf);
                Task write = atomFeed.WriteToAsync(xmlw, ct);

                Task.WhenAll(write);
                xmlw.Close();

                // *** VALIDATE *** \\
                Assert.True(File.Exists(path));
            }
            finally
            {
                // *** CLEANUP *** \\
                File.Delete(path);
            }
        }

        [Fact]
        public static void SyndicationFeed_Write_RSS_Atom()
        {
            string RssPath = Path.GetTempFileName();
            string AtomPath = Path.GetTempFileName();

            try
            {
                // *** SETUP *** \\
                SyndicationFeed feed = new SyndicationFeed("Contoso News", "<div>Most recent news from Contoso</div>", new Uri("http://www.Contoso.com/news"), "123FeedID", DateTime.Now);
                CancellationToken ct = new CancellationToken();

                //Add an author
                SyndicationPerson author = new SyndicationPerson("jerry@Contoso.com");
                feed.Authors.Add(author);

                //Create item
                SyndicationItem item1 = new SyndicationItem("SyndicationFeed released for .net Core", "A lot of text describing the release of .net core feature", new Uri("http://Contoso.com/news/path"));

                //Add item to feed
                List<SyndicationItem> feedList = new List<SyndicationItem> { item1 };
                feed.Items = feedList;
                feed.ElementExtensions.Add("CustomElement", "", "asd");

                //add an image
                feed.ImageUrl = new Uri("http://2.bp.blogspot.com/-NA5Jb-64eUg/URx8CSdcj_I/AAAAAAAAAUo/eCx0irI0rq0/s1600/bg_Contoso_logo3-20120824073001907469-620x349.jpg");
                //feed.ImageTitle = new TextSyndicationContent("Titulo loco");

                feed.BaseUri = new Uri("http://mypage.com");

                // Write to XML > rss

                XmlWriterSettings settings = new XmlWriterSettings();
                settings.Async = true;

                XmlWriter xmlwRss = XmlWriter.Create(RssPath, settings);
                Rss20FeedFormatter rssff = new Rss20FeedFormatter(feed);

                // Write to XML > atom

                XmlWriter xmlwAtom = XmlWriter.Create(AtomPath);
                Atom10FeedFormatter atomf = new Atom10FeedFormatter(feed);


                // *** EXECUTE *** \\
                Task rss = rssff.WriteToAsync(xmlwRss, ct);
                Task.WaitAll(rss);

                xmlwRss.Close();

                atomf.WriteToAsync(xmlwAtom, ct).GetAwaiter().GetResult(); ;
                xmlwAtom.Close();

                // *** ASSERT *** \\
                Assert.True(File.Exists(RssPath));
                Assert.True(File.Exists(AtomPath));
            }
            finally
            {
                // *** CLEANUP *** \\
                File.Delete(RssPath);
                File.Delete(AtomPath);
            }
        }

        [Fact]
        public static void SyndicationFeed_RSS20_Load_customImageDataInFeed()
        {
            // *** SETUP *** \\
            XmlReader reader = XmlReader.Create(@"RssFeedWithCustomImageName.xml");

            // *** EXECUTE *** \\
            SyndicationFeed sf = SyndicationFeed.Load(reader);

            // *** ASSERT *** \\
            Assert.True("The title is not the same to the original one" == sf.ImageTitle.Text);
            Assert.True(sf.ImageLink.AbsoluteUri != sf.Links[0].GetAbsoluteUri().AbsoluteUri);

            // *** CLEANUP *** \\
            reader.Close();
        }

        [Fact]
        public static void SyndicationFeed_RSS20_Write_customImageDataInFeed()
        {
            // *** SETUP *** \\
            SyndicationFeed sf = new SyndicationFeed();
            string feedTitle = "Feed title";
            string imageTitle = "Image title";
            string resultPath = Path.GetTempFileName();

            sf.Title = new TextSyndicationContent(feedTitle);
            sf.ImageTitle = new TextSyndicationContent(imageTitle);
            sf.ImageLink = new Uri("http://myimage.com");
            sf.ImageUrl = new Uri("http://www.myownimagesrc.com");
            XmlWriter writer = XmlWriter.Create(resultPath);
            Rss20FeedFormatter rssff = sf.GetRss20Formatter();
            CancellationToken ct = new CancellationToken();

            try
            {
                // *** EXECUTE *** \\
                rssff.WriteToAsync(writer, ct).GetAwaiter().GetResult(); ;
                writer.Close();

                // *** ASSERT *** \\
                Assert.True(File.Exists(resultPath));
            }
            finally
            {
                // *** CLEANUP *** \\
                File.Delete(resultPath);
            }
        }

        [Fact]
        public static async Task SyndicationFeed_LoadAsync_Rss()
        {
            // *** SETUP *** \\
            XmlReaderSettings setting = new XmlReaderSettings();
            setting.Async = true;
            XmlReader reader = null;
            Task<SyndicationFeed> rss = null;
            CancellationToken ct = new CancellationToken();

            try
            {
                // *** EXECUTE *** \\
                reader = XmlReader.Create(@"rssSpecExample.xml", setting);
                rss = SyndicationFeed.LoadAsync(reader, ct);
                await Task.WhenAll(rss);

                // *** ASSERT *** \\
            }
            finally
            {
                // *** CLEANUP *** \\
                Assert.True(rss.Result.Items != null);
                reader.Close();
            }
        }

        [Fact]
        public static async Task SyndicationFeed_LoadAsync_Atom()
        {
            // *** SETUP *** \\
            XmlReaderSettings setting = new XmlReaderSettings();
            setting.Async = true;
            XmlReader reader = null;
            CancellationToken ct = new CancellationToken();

            try
            {
                reader = XmlReader.Create(@"atom_spec_example.xml", setting);
                // *** EXECUTE *** \\
                Task<SyndicationFeed> atom = SyndicationFeed.LoadAsync(reader, ct);
                await Task.WhenAll(atom);
                // *** ASSERT *** \\
                Assert.True(atom.Result.Items != null);
            }
            finally
            {
                // *** CLEANUP *** \\
                reader.Close();
            }
        }

        [Fact]
        public static void SyndicationFeed_Rss_TestDisjointItems()
        {
            // *** SETUP *** \\
            XmlReader reader = XmlReader.Create(@"RssDisjointItems.xml");

            try
            {
                // *** EXECUTE *** \\
                SyndicationFeed sf = SyndicationFeed.Load(reader);

                // *** ASSERT *** \\
                int count = 0;
                foreach (var item in sf.Items)
                {
                    count++;
                }

                Assert.True(count == 2);
            }
            catch
            {
                // *** CLEANUP *** \\
                reader.Close();
            }
        }


        [Fact]
        public static void SyndicationFeed_Atom_TestDisjointItems()
        {
            // *** SETUP *** \\
            XmlReader reader = XmlReader.Create(@"AtomDisjointItems.xml");

            try
            {
                // *** EXECUTE *** \\
                SyndicationFeed sf = SyndicationFeed.Load(reader);

                // *** ASSERT *** \\
                int count = 0;
                foreach (var item in sf.Items)
                {
                    count++;
                }

                Assert.True(count == 2);
            }
            finally
            {
                // *** CLEANUP *** \\
                reader.Close();
            }
        }

        [Fact]
        public static async Task SyndicationFeed_RSS_Optional_Documentation()
        {
            // *** SETUP *** \\
            XmlReaderSettings setting = new XmlReaderSettings();
            setting.Async = true;
            XmlReader reader = null;
            Task<SyndicationFeed> rss = null;
            CancellationToken ct = new CancellationToken();

            try
            {
                // *** EXECUTE *** \\
                reader = XmlReader.Create(@"rssSpecExample.xml", setting);
                rss = SyndicationFeed.LoadAsync(reader, ct);
                await Task.WhenAll(rss);

                // *** ASSERT *** \\
                Assert.True(rss.Result.Documentation.GetAbsoluteUri().ToString() == "http://blogs.law.harvard.edu/tech/rss");
            }
            finally
            {
                // *** CLEANUP *** \\
                Assert.True(rss.Result.Items != null);
                reader.Close();
            }
        }

        [Fact]
        public static async Task SyndicationFeed_RSS_Optional_TimeToLiveTag()
        {
            // *** SETUP *** \\
            XmlReaderSettings setting = new XmlReaderSettings();
            setting.Async = true;
            XmlReader reader = null;
            Task<SyndicationFeed> rss = null;
            CancellationToken ct = new CancellationToken();

            try
            {
                // *** EXECUTE *** \\
                reader = XmlReader.Create(@"rssSpecExample.xml", setting);
                rss = SyndicationFeed.LoadAsync(reader, ct);
                await Task.WhenAll(rss);

                // *** ASSERT *** \\
                Assert.True(rss.Result.TimeToLive == 60);
            }
            finally
            {
                // *** CLEANUP *** \\
                Assert.True(rss.Result.Items != null);
                reader.Close();
            }
        }

        [Fact]
        public static async Task SyndicationFeed_RSS_Optional_SkipHours()
        {
            // *** SETUP *** \\
            XmlReaderSettings setting = new XmlReaderSettings();
            setting.Async = true;
            XmlReader reader = null;
            Task<SyndicationFeed> rss = null;
            CancellationToken ct = new CancellationToken();

            try
            {
                // *** EXECUTE *** \\
                reader = XmlReader.Create(@"rssSpecExample.xml", setting);
                rss = SyndicationFeed.LoadAsync(reader, ct);
                await Task.WhenAll(rss);

                // *** ASSERT *** \\
                Assert.True(rss.Result.SkipHours.Count == 3);
            }
            finally
            {
                // *** CLEANUP *** \\
                Assert.True(rss.Result.Items != null);
                reader.Close();
            }
        }

        [Fact]
        public static async Task SyndicationFeed_RSS_Optional_SkipDays()
        {
            // *** SETUP *** \\
            XmlReaderSettings setting = new XmlReaderSettings();
            setting.Async = true;
            XmlReader reader = null;
            Task<SyndicationFeed> rss = null;
            CancellationToken ct = new CancellationToken();

            try
            {
                // *** EXECUTE *** \\
                reader = XmlReader.Create(@"rssSpecExample.xml", setting);
                rss = SyndicationFeed.LoadAsync(reader, ct);
                await Task.WhenAll(rss);

                // *** ASSERT *** \\
                Assert.True(rss.Result.SkipDays.Count == 2);
                Assert.True(rss.Result.SkipDays[0] == "Saturday");
                Assert.True(rss.Result.SkipDays[1] == "Sunday");
            }
            finally
            {
                // *** CLEANUP *** \\
                Assert.True(rss.Result.Items != null);
                reader.Close();
            }
        }

        [Fact]
        public static async Task SyndicationFeed_RSS_Optional_TextInput()
        {
            // *** SETUP *** \\
            XmlReaderSettings setting = new XmlReaderSettings();
            setting.Async = true;
            XmlReader reader = null;
            Task<SyndicationFeed> rss = null;
            CancellationToken ct = new CancellationToken();

            try
            {
                // *** EXECUTE *** \\
                reader = XmlReader.Create(@"rssSpecExample.xml", setting);
                rss = SyndicationFeed.LoadAsync(reader, ct);
                await Task.WhenAll(rss);

                // *** ASSERT *** \\
                Assert.True(rss.Result.TextInput.Description == "Search Online");
                Assert.True(rss.Result.TextInput.title == "Search");
                Assert.True(rss.Result.TextInput.name == "input Name");
                Assert.True(rss.Result.TextInput.link.GetAbsoluteUri().ToString() == "http://www.contoso.no/search?");
            }
            finally
            {
                // *** CLEANUP *** \\
                Assert.True(rss.Result.Items != null);
                reader.Close();
            }
        }

        [Fact]
        public static async Task SyndicationFeed__Atom_Optional_Icon()
        {
            // *** SETUP *** \\
            XmlReaderSettings setting = new XmlReaderSettings();
            setting.Async = true;
            XmlReader reader = null;
            CancellationToken ct = new CancellationToken();

            try
            {
                reader = XmlReader.Create(@"atom_spec_example.xml", setting);
                // *** EXECUTE *** \\
                Task<SyndicationFeed> atom = SyndicationFeed.LoadAsync(reader, ct);
                await Task.WhenAll(atom);
                // *** ASSERT *** \\
                Assert.True(atom.Result.IconImage.AbsoluteUri == "https://avatars0.githubusercontent.com/u/9141961");
            }
            finally
            {
                // *** CLEANUP *** \\
                reader.Close();
            }
        }

        [Fact]
        public static void SyndicationFeed_Rss_TestCustomParsing()
        {
            // *** SETUP *** \\
            Rss20FeedFormatter rssformatter = new Rss20FeedFormatter();

            rssformatter.StringParser = (val, name, ns) =>
            {
                Assert.False(string.IsNullOrEmpty(name));
                switch (name)
                {
                    case "ttl":
                    case "hour":
                        return "5";
                    case "link":
                    case "image":
                    case "url":
                        return "http://customparsedlink.com";
                    case "title":
                        return "new title";
                    default:
                        return "Custom Text";
                }
            };

            XmlReader reader = XmlReader.Create(@"rssSpecExample.xml");
            CancellationToken ct = new CancellationToken();

            // *** EXECUTE *** \\
            Task<SyndicationFeed> task = SyndicationFeed.LoadAsync(reader, rssformatter, ct);
            Task.WhenAll(task);
            SyndicationFeed res = task.Result;

            // *** ASSERT *** \\
            Assert.True(res.Title.Text == "new title");
            foreach (int hour in res.SkipHours)
            {
                Assert.True(hour == 5);
            }
        }

        [Fact]
        public static void SyndicationFeed_Atom_TestCustomParsing()
        {
            // *** SETUP *** \\
            Atom10FeedFormatter atomformatter = new Atom10FeedFormatter();

            atomformatter.stringParser = (val, name, ns) =>
            {
                Assert.False(string.IsNullOrEmpty(name));
                switch (name)
                {
                    case Atom10Constants.IdTag:
                        return "No id!";
                    case Atom10Constants.NameTag:
                        return "new name";
                    case Atom10Constants.TitleTag:
                        return "new title";
                    default:
                        return "Custom Text";
                }
            };

            XmlReader reader = XmlReader.Create(@"atom_spec_example.xml");
            CancellationToken ct = new CancellationToken();

            // *** EXECUTE *** \\
            Task<SyndicationFeed> task = SyndicationFeed.LoadAsync(reader, atomformatter, ct);
            Task.WhenAll(task);
            SyndicationFeed res = task.Result;

            // *** ASSERT *** \\
            Assert.True(res.Id == "No id!");
            Assert.True(res.Title.Text == "new title");
        }

        [Fact]
        public static void SyndicationFeed_Rss_TestWrongSkipDays()
        {
            // *** SETUP *** \\
            Rss20FeedFormatter rssformatter = new Rss20FeedFormatter();

            XmlReader reader = XmlReader.Create(@"rssSpecExampleWrongSkipDays.xml");
            CancellationToken ct = new CancellationToken();

            // *** EXECUTE *** \\
            Task<SyndicationFeed> task = SyndicationFeed.LoadAsync(reader, ct);
            Task.WhenAll(task);
            SyndicationFeed res = task.Result;

            // *** ASSERT *** \\
            Assert.True(res.SkipDays.Count == 2);
            Assert.True(res.SkipDays[0] == "Saturday");
            Assert.True(res.SkipDays[1] == "Sunday");
        }

        [Fact]
        public static void SyndicationFeed_Rss_WrongDateFormat()
        {
            // *** SETUP *** \\
            Rss20FeedFormatter rssformatter = new Rss20FeedFormatter();

            XmlReader reader = XmlReader.Create(@"rssSpecExampleWrongDateFormat.xml");
            CancellationToken ct = new CancellationToken();

            // *** EXECUTE *** \\
            Task<SyndicationFeed> task = SyndicationFeed.LoadAsync(reader, ct);
            Task.WhenAll(task);
            SyndicationFeed res = task.Result;

            // *** ASSERT *** \\
            Assert.True(!res.LastUpdatedTime.Equals(new DateTimeOffset()));
        }
<<<<<<< HEAD
        
        [Fact]
        public static void AtomEntryPositiveTest()
        {
            string filePath = @"brief-entry-noerror.xml";
            string serializeFilePath = Path.GetTempFileName();
            
            try
            {
                XmlReader reader = XmlReader.Create(filePath , new XmlReaderSettings() {Async=true});
                Task<SyndicationItem> task = SyndicationItem.LoadAsync(reader);
                Task.WhenAll(task);
                SyndicationItem feedObjct = task.Result;

                XmlWriter writer = XmlWriter.Create(serializeFilePath);
                Atom10ItemFormatter f = new Atom10ItemFormatter(feedObjct);
                f.WriteToAsync(writer).GetAwaiter().GetResult();
                writer.Close();

                //TODO:
                // compare file filePath and serializeFilePath
                XmlDiff diff = new XmlDiff();
                Assert.True(diff.Compare(filePath, serializeFilePath));
            }
            finally
            {
                File.Delete(serializeFilePath);
            }
        }

        //result not except
        [Fact]
        public static void AtomEntryPositiveTest_write()
        {
            SyndicationItem item1 = new SyndicationItem("SyndicationFeed released for .net Core", "A lot of text describing the release of .net core feature", new Uri("http://Contoso.com/news/path"));
            string serializeFilePath = Path.GetTempFileName();

            try
            {
                XmlWriter writer = XmlWriter.Create(serializeFilePath, new XmlWriterSettings() { Async = true });

                Atom10ItemFormatter f = new Atom10ItemFormatter(item1);
                Task task = f.WriteToAsync(writer);
                Task.WhenAll(task);
                writer.Close();
            }
            finally
            {
                File.Delete(serializeFilePath);
            }
        }

        [Fact]
        public static void AtomFeedPositiveTest()
        {
            string filePath = @"absolute_rel.xml";
            string serializeFilePath = Path.GetTempFileName();

            try
            {
                XmlReader reader = XmlReader.Create(filePath, new XmlReaderSettings() { Async = true });
                CancellationToken ct = new CancellationToken();
                Task<SyndicationFeed> task = SyndicationFeed.LoadAsync(reader, ct);
                Task.WhenAll(task);
                SyndicationFeed feedObjct = task.Result;

                XmlWriter writer = XmlWriter.Create(serializeFilePath);
                Atom10FeedFormatter f = new Atom10FeedFormatter(feedObjct);
                f.WriteToAsync(writer, ct).GetAwaiter().GetResult();
                writer.Close();

                CompareHelper ch = new CompareHelper();
                ch.Diff = new XmlDiff()
                {
                    Option = XmlDiffOption.IgnoreComments | XmlDiffOption.IgnorePrefix | XmlDiffOption.IgnoreWhitespace | XmlDiffOption.IgnoreChildOrder | XmlDiffOption.IgnoreAttributeOrder
                };
                ch.AllowableDifferences = GetAtomFeedPositiveTestAllowableDifferences();
                Assert.True(ch.Compare(filePath, serializeFilePath));
            }
            finally
            {
                File.Delete(serializeFilePath);
            }
        }


        public static List<AllowableDifference> GetAtomFeedPositiveTestAllowableDifferences()
        {
            return new List<AllowableDifference>(new AllowableDifference[]
                    {
                new AllowableDifference("<content xmlns=\"http://www.w3.org/2005/Atom\" />","<content type=\"text\" xmlns=\"http://www.w3.org/2005/Atom\" />"),
                new AllowableDifference("<content>","<content type=\"text\">"),
                new AllowableDifference("<content src=\"http://example.org/2003/12/13/atom03\" xmlns=\"http://www.w3.org/2005/Atom\" />","<content src=\"http://example.org/2003/12/13/atom03\" type=\"text\" xmlns=\"http://www.w3.org/2005/Atom\" />"),
                new AllowableDifference("<content src=\"  http://www.example.com/doc.pdf\" type=\"application/pdf\" xmlns=\"http://www.w3.org/2005/Atom\" />","<content src=\"http://www.example.com/doc.pdf\" type=\"application/pdf\" xmlns=\"http://www.w3.org/2005/Atom\" />"),
                new AllowableDifference("2003-12-13T08:29:29-04:00","2003-12-13T12:29:29Z"),
                new AllowableDifference("2003-12-13T18:30:02+01:00","2003-12-13T17:30:02Z"),
                new AllowableDifference("2002-12-31T19:20:30+01:00","2002-12-31T18:20:30Z"),
                new AllowableDifference("2004-12-27T11:12:01-05:00","2004-12-27T16:12:01Z"),
                new AllowableDifference("<title>","<title type=\"text\">"),
                new AllowableDifference("<subtitle>","<subtitle type=\"text\">"),
                new AllowableDifference("<subtitle xmlns=\"http://www.w3.org/2005/Atom\" />","<subtitle type=\"text\" xmlns=\"http://www.w3.org/2005/Atom\" />"),
                new AllowableDifference("<title xmlns=\"http://www.w3.org/2005/Atom\" />","<title type=\"text\" xmlns=\"http://www.w3.org/2005/Atom\" />"),
                new AllowableDifference("<title />","<title type=\"text\" xmlns=\"http://www.w3.org/2005/Atom\" />"),
                new AllowableDifference("<atom:title>","<title type=\"text\">"),
                new AllowableDifference("<summary>","<summary type=\"text\">"),
                new AllowableDifference("<atom:summary>","<summary type=\"text\">"),
                new AllowableDifference("<generator uri=\"http://www.example.com/\" version=\"1.0\">", "<generator>"),
                new AllowableDifference("<generator uri=\"/generator\" xmlns=\"http://www.w3.org/2005/Atom\" />", "<generator xmlns=\"http://www.w3.org/2005/Atom\" />"),
                new AllowableDifference("<generator uri=\"/generator\">", "<generator>"),
                new AllowableDifference("<generator uri=\"misc/Colophon\">", "<generator>"),
                new AllowableDifference("<generator uri=\"http://www.example.com/ \" version=\"1.0\">", "<generator>"),
                new AllowableDifference("<rights>","<rights type=\"text\">"),
                new AllowableDifference("<link href=\"http://example.com\" xmlns=\"http://www.w3.org/2005/Atom\" />","<link href=\"http://example.com/\" xmlns=\"http://www.w3.org/2005/Atom\" />"),
                new AllowableDifference("<link href=\"  http://example.org/  \" xmlns=\"http://www.w3.org/2005/Atom\" />","<link href=\"http://example.org/\" xmlns=\"http://www.w3.org/2005/Atom\" />"),
                new AllowableDifference("<feed xml:lang=\"\" xmlns=\"http://www.w3.org/2005/Atom\">","<feed xmlns=\"http://www.w3.org/2005/Atom\">"),
                new AllowableDifference("<entry xmlns:xh=\"http://www.w3.org/1999/xhtml\">","<entry>"),
                new AllowableDifference("<xh:div>","<xh:div xmlns:xh=\"http://www.w3.org/1999/xhtml\">"),
                new AllowableDifference("<summary type=\"xhtml\" xmlns:xhtml=\"http://www.w3.org/1999/xhtml\">","<summary type=\"xhtml\">"),
                new AllowableDifference("<xhtml:a href=\"http://example.com/\">","<xhtml:a href=\"http://example.com/\" xmlns:xhtml=\"http://www.w3.org/1999/xhtml\">"),
                new AllowableDifference("<feed xmlns:trackback=\"http://madskills.com/public/xml/rss/module/trackback/\" xmlns=\"http://www.w3.org/2005/Atom\">","<feed xmlns=\"http://www.w3.org/2005/Atom\">"),
                new AllowableDifference("<trackback:ping>", "<trackback:ping xmlns:trackback=\"http://madskills.com/public/xml/rss/module/trackback/\">"),
                new AllowableDifference("<feed xmlns:dc=\"http://purl.org/dc/elements/1.1/\" xmlns:foaf=\"http://xmlns.com/foaf/0.1/\" xmlns:rdf=\"http://www.w3.org/1999/02/22-rdf-syntax-ns#\" xmlns=\"http://www.w3.org/2005/Atom\">", "<feed xmlns=\"http://www.w3.org/2005/Atom\">"),
                new AllowableDifference("<author rdf:parseType=\"Resource\">", "<author xmlns:a=\"http://www.w3.org/1999/02/22-rdf-syntax-ns#\" a:parseType=\"Resource\">"),
                new AllowableDifference("<foaf:homepage rdf:resource=\"http://jondoe.example.org/\">", "<foaf:homepage xmlns:foaf=\"http://xmlns.com/foaf/0.1/\" xmlns:rdf=\"http://www.w3.org/1999/02/22-rdf-syntax-ns#\" rdf:resource=\"http://jondoe.example.org/\">"),
                new AllowableDifference("<foaf:weblog rdf:resource=\"http://jondoe.example.org/blog/\">", "<foaf:weblog xmlns:foaf=\"http://xmlns.com/foaf/0.1/\" xmlns:rdf=\"http://www.w3.org/1999/02/22-rdf-syntax-ns#\" rdf:resource=\"http://jondoe.example.org/blog/\">"),
                new AllowableDifference("<foaf:workplaceHomepage rdf:resource=\"http://DoeCorp.example.com/\">", "<foaf:workplaceHomepage xmlns:foaf=\"http://xmlns.com/foaf/0.1/\" xmlns:rdf=\"http://www.w3.org/1999/02/22-rdf-syntax-ns#\" rdf:resource=\"http://DoeCorp.example.com/\">"),
                new AllowableDifference("<dc:description>", "<dc:description xmlns:dc=\"http://purl.org/dc/elements/1.1/\">"),
                new AllowableDifference("<entry rdf:parseType=\"Resource\">", "<entry xmlns:a=\"http://www.w3.org/1999/02/22-rdf-syntax-ns#\" a:parseType=\"Resource\">"),
                new AllowableDifference("<foaf:primaryTopic rdf:parseType=\"Resource\">", "<foaf:primaryTopic xmlns:foaf=\"http://xmlns.com/foaf/0.1/\" rdf:parseType=\"Resource\" xmlns:rdf=\"http://www.w3.org/1999/02/22-rdf-syntax-ns#\">"),
                new AllowableDifference("<link href=\"http://example.org/\" rdf:resource=\"http://example.org/\" xmlns:rdf=\"http://www.w3.org/1999/02/22-rdf-syntax-ns#\" xmlns=\"http://www.w3.org/2005/Atom\" />", "<link xmlns:a=\"http://www.w3.org/1999/02/22-rdf-syntax-ns#\" href=\"http://example.org/\" a:resource=\"http://example.org/\" xmlns=\"http://www.w3.org/2005/Atom\" />"),
                new AllowableDifference("<feed xmlns:creativeCommons=\"http://backend.userland.com/creativeCommonsRssModule\" xmlns=\"http://www.w3.org/2005/Atom\">", "<feed xmlns=\"http://www.w3.org/2005/Atom\">"),
                new AllowableDifference("<creativeCommons:license>", "<creativeCommons:license xmlns:creativeCommons=\"http://backend.userland.com/creativeCommonsRssModule\">"),
                new AllowableDifference("<feed xmlns:a=\"http://www.example.com/extension-a\" xmlns:dc=\"http://purl.org/dc/elements/1.1/\" xmlns=\"http://www.w3.org/2005/Atom\">", "<feed xmlns=\"http://www.w3.org/2005/Atom\">"),
                new AllowableDifference("<a:simple-value>", "<a:simple-value xmlns:a=\"http://www.example.com/extension-a\">"),
                new AllowableDifference("<a:structured-xml>", "<a:structured-xml xmlns:a=\"http://www.example.com/extension-a\">"),
                new AllowableDifference("<dc:title>", "<dc:title xmlns:dc=\"http://purl.org/dc/elements/1.1/\">"),
                new AllowableDifference("<simple-value>", "<simple-value xmlns=\"\">"),
                new AllowableDifference("<feed xmlns:xhtml=\"http://www.w3.org/1999/xhtml\" xmlns=\"http://www.w3.org/2005/Atom\">", "<feed xmlns=\"http://www.w3.org/2005/Atom\">"),
                new AllowableDifference("<feed xmlns:trackback=\"http://madskills.com/public/xml/rss/module/trackback/\" xmlns=\"http://www.w3.org/2005/Atom\">", "<feed xmlns=\"http://www.w3.org/2005/Atom\">"),
                new AllowableDifference("<trackback:about>", "<trackback:about xmlns:trackback=\"http://madskills.com/public/xml/rss/module/trackback/\">"),
                new AllowableDifference("<xhtml:img src=\"http://example.com/image.jpg\">", "<xhtml:img src=\"http://example.com/image.jpg\" xmlns:xhtml=\"http://www.w3.org/1999/xhtml\">"),
                new AllowableDifference("<feed xml:base=\"http://example.org\" xmlns=\"http://www.w3.org/2005/Atom\">", "<feed xml:base=\"http://example.org/\" xmlns=\"http://www.w3.org/2005/Atom\">"),
                new AllowableDifference("<link href=\"http://creativecommons.org/licenses/by-nc/2.5/\" xmlns:lic=\"http://web.resource.org/cc/\" xmlns:rdf=\"http://www.w3.org/1999/02/22-rdf-syntax-ns#\" rel=\"http://www.snellspace.com/atom/extensions/proposed/license\" rdf:resource=\"http://creativecommons.org/licenses/by-nc/2.5/\" type=\"text/html\" rdf:type=\"http://web.resource.org/cc/license\">", "<link xmlns:a=\"http://www.w3.org/1999/02/22-rdf-syntax-ns#\" href=\"http://creativecommons.org/licenses/by-nc/2.5/\" rel=\"http://www.snellspace.com/atom/extensions/proposed/license\" a:resource=\"http://creativecommons.org/licenses/by-nc/2.5/\" type=\"text/html\" a:type=\"http://web.resource.org/cc/license\">"),
            });
        }
=======
>>>>>>> 1be850f5
    }
}<|MERGE_RESOLUTION|>--- conflicted
+++ resolved
@@ -692,7 +692,6 @@
             // *** ASSERT *** \\
             Assert.True(!res.LastUpdatedTime.Equals(new DateTimeOffset()));
         }
-<<<<<<< HEAD
         
         [Fact]
         public static void AtomEntryPositiveTest()
@@ -838,7 +837,5 @@
                 new AllowableDifference("<link href=\"http://creativecommons.org/licenses/by-nc/2.5/\" xmlns:lic=\"http://web.resource.org/cc/\" xmlns:rdf=\"http://www.w3.org/1999/02/22-rdf-syntax-ns#\" rel=\"http://www.snellspace.com/atom/extensions/proposed/license\" rdf:resource=\"http://creativecommons.org/licenses/by-nc/2.5/\" type=\"text/html\" rdf:type=\"http://web.resource.org/cc/license\">", "<link xmlns:a=\"http://www.w3.org/1999/02/22-rdf-syntax-ns#\" href=\"http://creativecommons.org/licenses/by-nc/2.5/\" rel=\"http://www.snellspace.com/atom/extensions/proposed/license\" a:resource=\"http://creativecommons.org/licenses/by-nc/2.5/\" type=\"text/html\" a:type=\"http://web.resource.org/cc/license\">"),
             });
         }
-=======
->>>>>>> 1be850f5
     }
 }