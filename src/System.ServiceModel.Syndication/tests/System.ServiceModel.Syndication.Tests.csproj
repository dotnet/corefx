﻿<?xml version="1.0" encoding="utf-8"?>
<Project ToolsVersion="14.0" xmlns="http://schemas.microsoft.com/developer/msbuild/2003" DefaultTargets="Build">
  <Import Project="$([MSBuild]::GetDirectoryNameOfFileAbove($(MSBuildThisFileDirectory), dir.props))\dir.props" />
  <PropertyGroup>
    <ProjectGuid>{A622B2C0-DD74-4218-9CF0-F9B2E52F4E91}</ProjectGuid>
  </PropertyGroup>
  <PropertyGroup Condition="'$(Configuration)|$(Platform)'=='netstandard-Debug|AnyCPU'" />
  <PropertyGroup Condition="'$(Configuration)|$(Platform)'=='netstandard-Release|AnyCPU'" />
  <ItemGroup>
    <Compile Include="$(MsBuildThisFileDirectory)**\*.cs" 
             Exclude="$(MsBuildThisFileDirectory)async\**\*.cs" />
  </ItemGroup>
  <ItemGroup>
    <Content Include="$(MsBuildThisFileDirectory)\TestFeeds\*.xml">
      <CopyToOutputDirectory>Always</CopyToOutputDirectory>
    </Content>
    <Content Include="$(MsBuildThisFileDirectory)\TestFeeds\AtomFeeds\*.xml">
      <CopyToOutputDirectory>Always</CopyToOutputDirectory>
    </Content>
  </ItemGroup>
<<<<<<< HEAD
  <ItemGroup>
    <ReferenceFromRuntime Include="System.ServiceModel.Syndication">
      <!-- Copy this to our test output directory and run from there.
           This is required so that we can stage the application with a custom runtimeconfig that lets it run on the test shared framework. -->
      <Private>true</Private>
    </ReferenceFromRuntime>
  </ItemGroup>
  <ItemGroup>
    <None Include="$(MsBuildThisFileDirectory)\TestFeeds\atom_feeds.dat">
      <CopyToOutputDirectory>Always</CopyToOutputDirectory>
    </None>
  </ItemGroup>
=======
>>>>>>> 78903542
  <Import Project="$([MSBuild]::GetDirectoryNameOfFileAbove($(MSBuildThisFileDirectory), dir.targets))\dir.targets" />
</Project><|MERGE_RESOLUTION|>--- conflicted
+++ resolved
@@ -18,20 +18,10 @@
       <CopyToOutputDirectory>Always</CopyToOutputDirectory>
     </Content>
   </ItemGroup>
-<<<<<<< HEAD
-  <ItemGroup>
-    <ReferenceFromRuntime Include="System.ServiceModel.Syndication">
-      <!-- Copy this to our test output directory and run from there.
-           This is required so that we can stage the application with a custom runtimeconfig that lets it run on the test shared framework. -->
-      <Private>true</Private>
-    </ReferenceFromRuntime>
-  </ItemGroup>
   <ItemGroup>
     <None Include="$(MsBuildThisFileDirectory)\TestFeeds\atom_feeds.dat">
       <CopyToOutputDirectory>Always</CopyToOutputDirectory>
     </None>
   </ItemGroup>
-=======
->>>>>>> 78903542
   <Import Project="$([MSBuild]::GetDirectoryNameOfFileAbove($(MSBuildThisFileDirectory), dir.targets))\dir.targets" />
 </Project>