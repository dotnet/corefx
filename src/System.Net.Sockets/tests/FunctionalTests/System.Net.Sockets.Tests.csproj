﻿<?xml version="1.0" encoding="utf-8"?>
<Project ToolsVersion="14.0" xmlns="http://schemas.microsoft.com/developer/msbuild/2003" DefaultTargets="Build">
  <Import Project="$([MSBuild]::GetDirectoryNameOfFileAbove($(MSBuildThisFileDirectory), dir.props))\dir.props" />
  <PropertyGroup>
    <ProjectGuid>{8CBA022C-635F-4C8D-9D29-CD8AAC68C8E6}</ProjectGuid>
    <AllowUnsafeBlocks>true</AllowUnsafeBlocks>
  </PropertyGroup>
  <PropertyGroup Condition="'$(Configuration)|$(Platform)'=='netstandard-Debug|AnyCPU'" />
  <PropertyGroup Condition="'$(Configuration)|$(Platform)'=='netstandard-Release|AnyCPU'" />
  <PropertyGroup Condition="'$(Configuration)|$(Platform)'=='netcoreapp-Debug|AnyCPU'" />
  <PropertyGroup Condition="'$(Configuration)|$(Platform)'=='netcoreapp-Release|AnyCPU'" />
  <ItemGroup>
    <Compile Include="Accept.cs" />
    <Compile Include="AgnosticListenerTest.cs" />
    <Compile Include="ArgumentValidationTests.cs" />
    <Compile Include="DisconnectTest.cs" />
    <Compile Include="HandleTest.cs" />
    <Compile Include="Connect.cs" />
    <Compile Include="Close.cs" />
    <Compile Include="CreateSocketTests.cs" />
    <Compile Include="DisposedSocketTests.cs" />
    <Compile Include="DnsEndPointTest.cs" />
    <Compile Include="DualModeSocketTest.cs" />
    <Compile Include="IPPacketInformationTest.cs" />
    <Compile Include="LingerStateTest.cs" />
    <Compile Include="LoggingTest.cs" />
    <Compile Include="NetworkStreamTest.cs" />
    <Compile Include="NetworkStreamTest.netcoreapp.cs" Condition="'$(TargetGroup)' != 'netstandard'" />
    <Compile Include="ReceiveMessageFrom.cs" />
    <Compile Include="ReceiveMessageFromAsync.cs" />
    <Compile Include="SelectTest.cs" />
    <Compile Include="SendPacketsAsync.cs" />
    <Compile Include="SendPacketsElementTest.cs" />
    <Compile Include="SendFile.cs" />
    <Compile Include="OSSupport.cs" />
    <Compile Include="SendReceive.cs" />
    <Compile Include="SendReceive.netcoreapp.cs" Condition="'$(TargetGroup)' != 'netstandard'" />
    <Compile Include="SocketTestHelper.cs" />
    <Compile Include="SocketTestHelper.netcoreapp.cs" Condition="'$(TargetGroup)' != 'netstandard'" />
    <Compile Include="SelectAndPollTests.cs" />
    <Compile Include="SocketInformationTest.cs" />
    <Compile Include="TcpListenerTest.cs" />
    <Compile Include="TimeoutTest.cs" />
    <Compile Include="TcpClientTest.cs" />
    <Compile Include="Shutdown.cs" />
    <Compile Include="SocketAsyncEventArgsTest.cs" />
    <Compile Include="SocketAsyncEventArgsTest.netcoreapp.cs" Condition="'$(TargetGroup)' != 'netstandard'" />
    <Compile Include="SocketOptionNameTest.cs" />
    <Compile Include="MulticastOptionTest.cs" />
    <Compile Include="UdpClientTest.cs" />
    <Compile Include="UnixDomainSocketTest.cs" />
    <Compile Include="UnixDomainSocketTest.netcoreapp.cs" Condition="'$(TargetGroup)' != 'netstandard'" />
    <!-- Common Sockets files -->
    <Compile Include="$(CommonTestPath)\System\Net\Configuration.cs">
      <Link>SocketCommon\Configuration.cs</Link>
    </Compile>
    <Compile Include="$(CommonTestPath)\System\Net\Configuration.Sockets.cs">
      <Link>SocketCommon\Configuration.Sockets.cs</Link>
    </Compile>
    <Compile Include="$(CommonTestPath)\System\Net\Sockets\TestSettings.cs">
      <Link>SocketCommon\TestSettings.cs</Link>
    </Compile>
    <Compile Include="$(CommonTestPath)\System\Net\Sockets\Fletcher32.cs">
      <Link>SocketCommon\Fletcher32.cs</Link>
    </Compile>
    <Compile Include="$(CommonTestPath)\System\Net\Sockets\SocketTestExtensions.cs">
      <Link>SocketCommon\SocketTestExtensions.cs</Link>
    </Compile>
    <Compile Include="$(CommonTestPath)\System\Net\Sockets\SocketTestServer.cs">
      <Link>SocketCommon\SocketTestServer.cs</Link>
    </Compile>
    <Compile Include="$(CommonTestPath)\System\Net\Sockets\SocketTestServerAsync.cs">
      <Link>SocketCommon\SocketTestServerAsync.cs</Link>
    </Compile>
    <Compile Include="$(CommonTestPath)\System\Net\Sockets\SocketTestServerAPM.cs">
      <Link>SocketCommon\SocketTestServerAPM.cs</Link>
    </Compile>
    <Compile Include="$(CommonTestPath)\System\Net\Sockets\SocketImplementationType.cs">
      <Link>SocketCommon\SocketImplementationType.cs</Link>
    </Compile>
    <!-- Common test files -->
    <Compile Include="$(CommonTestPath)\System\Net\TestLogging.cs">
      <Link>Common\System\Net\TestLogging.cs</Link>
    </Compile>
    <Compile Include="$(CommonTestPath)\System\Net\VerboseTestLogging.cs">
      <Link>Common\System\Net\VerboseTestLogging.cs</Link>
    </Compile>
    <Compile Include="$(CommonTestPath)\System\Net\EventSourceTestLogging.cs">
      <Link>Common\System\Net\EventSourceTestLogging.cs</Link>
    </Compile>
    <Compile Include="$(CommonTestPath)\System\Net\Capability.Sockets.cs">
      <Link>Common\System\Net\Capability.Sockets.cs</Link>
    </Compile>
    <Compile Include="$(CommonTestPath)\System\ShouldNotBeInvokedException.cs">
      <Link>Common\System\ShouldNotBeInvokedException.cs</Link>
    </Compile>
<<<<<<< HEAD
    <Compile Include="$(CommonTestPath)\System\Threading\Tasks\TaskTimeoutExtensions.cs">
      <Link>Common\System\Threading\Tasks\TaskTimeoutExtensions.cs</Link>
=======
    <Compile Include="$(CommonTestPath)\System\Buffers\NativeOwnedMemory.cs">
      <Link>Common\System\Buffers\NativeOwnedMemory.cs</Link>
>>>>>>> dfba915f
    </Compile>
    <Compile Include="$(CommonPath)\System\Threading\Tasks\TaskToApm.cs">
      <Link>Common\System\Threading\Tasks\TaskToApm.cs</Link>
    </Compile>
    <Compile Include="$(CommonTestPath)\System\Threading\Tasks\TaskTimeoutExtensions.cs">
      <Link>Common\System\Threading\Tasks\TaskTimeoutExtensions.cs</Link>
    </Compile>
    <Compile Include="$(CommonTestPath)\System\Diagnostics\Tracing\TestEventListener.cs">
      <Link>Common\System\Diagnostics\Tracing\TestEventListener.cs</Link>
    </Compile>
    <Compile Include="$(CommonPath)\System\Net\Logging\NetEventSource.Common.cs">
      <Link>Common\System\Net\Logging\NetEventSource.Common.cs</Link>
    </Compile>
  </ItemGroup>
  <ItemGroup>
    <ProjectReference Include="$(CommonTestPath)\System\Diagnostics\RemoteExecutorConsoleApp\RemoteExecutorConsoleApp.csproj">
      <Project>{69e46a6f-9966-45a5-8945-2559fe337827}</Project>
      <Name>RemoteExecutorConsoleApp</Name>
    </ProjectReference>
  </ItemGroup>
  <ItemGroup>
    <EmbeddedResource Include="Resources\$(AssemblyName).rd.xml" />
  </ItemGroup>
  <Import Project="$([MSBuild]::GetDirectoryNameOfFileAbove($(MSBuildThisFileDirectory), dir.targets))\dir.targets" />
</Project><|MERGE_RESOLUTION|>--- conflicted
+++ resolved
@@ -94,13 +94,11 @@
     <Compile Include="$(CommonTestPath)\System\ShouldNotBeInvokedException.cs">
       <Link>Common\System\ShouldNotBeInvokedException.cs</Link>
     </Compile>
-<<<<<<< HEAD
     <Compile Include="$(CommonTestPath)\System\Threading\Tasks\TaskTimeoutExtensions.cs">
       <Link>Common\System\Threading\Tasks\TaskTimeoutExtensions.cs</Link>
-=======
+    </Compile>
     <Compile Include="$(CommonTestPath)\System\Buffers\NativeOwnedMemory.cs">
       <Link>Common\System\Buffers\NativeOwnedMemory.cs</Link>
->>>>>>> dfba915f
     </Compile>
     <Compile Include="$(CommonPath)\System\Threading\Tasks\TaskToApm.cs">
       <Link>Common\System\Threading\Tasks\TaskToApm.cs</Link>
