--- conflicted
+++ resolved
@@ -181,10 +181,6 @@
         {
             // An exception will happen on send if this file doesn't exist
             SendPacketsElement element = new SendPacketsElement(string.Empty);
-<<<<<<< HEAD
-            Assert.Null(element.FileStream);
-=======
->>>>>>> 2f8cd589
             Assert.Null(element.Buffer);
             Assert.Equal(0, element.Offset);
             Assert.Equal(0, element.Count);
