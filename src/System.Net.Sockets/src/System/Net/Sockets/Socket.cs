// Licensed to the .NET Foundation under one or more agreements.
// The .NET Foundation licenses this file to you under the MIT license.
// See the LICENSE file in the project root for more information.

using System.Collections;
using System.Collections.Generic;
using System.Diagnostics;
using System.Globalization;
using System.IO;
using System.Net.Internals;
using System.Runtime.CompilerServices;
using System.Runtime.ExceptionServices;
using System.Runtime.InteropServices;
using System.Threading;

namespace System.Net.Sockets
{
    // The Sockets.Socket class implements the Berkeley sockets interface.
    public partial class Socket : IDisposable
    {
        internal const int DefaultCloseTimeout = -1; // NOTE: changing this default is a breaking change.

        private SafeSocketHandle _handle;

        // _rightEndPoint is null if the socket has not been bound.  Otherwise, it is any EndPoint of the
        // correct type (IPEndPoint, etc).
        internal EndPoint _rightEndPoint;
        internal EndPoint _remoteEndPoint;

        // These flags monitor if the socket was ever connected at any time and if it still is.
        private bool _isConnected;
        private bool _isDisconnected;

        // When the socket is created it will be in blocking mode. We'll only be able to Accept or Connect,
        // so we need to handle one of these cases at a time.
        private bool _willBlock = true; // Desired state of the socket from the user.
        private bool _willBlockInternal = true; // Actual win32 state of the socket.
        private bool _isListening = false;

        // Our internal state doesn't automatically get updated after a non-blocking connect
        // completes.  Keep track of whether we're doing a non-blocking connect, and make sure
        // to poll for the real state until we're done connecting.
        private bool _nonBlockingConnectInProgress;

        // Keep track of the kind of endpoint used to do a non-blocking connect, so we can set
        // it to _rightEndPoint when we discover we're connected.
        private EndPoint _nonBlockingConnectRightEndPoint;

        // These are constants initialized by constructor.
        private AddressFamily _addressFamily;
        private SocketType _socketType;
        private ProtocolType _protocolType;

        // These caches are one degree off of Socket since they're not used in the sync case/when disabled in config.
        private CacheSet _caches;

        private class CacheSet
        {
            internal CallbackClosure ConnectClosureCache;
            internal CallbackClosure AcceptClosureCache;
            internal CallbackClosure SendClosureCache;
            internal CallbackClosure ReceiveClosureCache;
        }

        // Bool marked true if the native socket option IP_PKTINFO or IPV6_PKTINFO has been set.
        private bool _receivingPacketInformation;

        private static object s_internalSyncObject;
        private int _closeTimeout = Socket.DefaultCloseTimeout;
        private int _intCleanedUp; // 0 if not completed, > 0 otherwise.

        internal static volatile bool s_initialized;

        #region Constructors
        public Socket(SocketType socketType, ProtocolType protocolType)
            : this(OSSupportsIPv6 ? AddressFamily.InterNetworkV6 : AddressFamily.InterNetwork, socketType, protocolType)
        {
            if (OSSupportsIPv6)
            {
                DualMode = true;
            }
        }

        // Initializes a new instance of the Sockets.Socket class.
        public Socket(AddressFamily addressFamily, SocketType socketType, ProtocolType protocolType)
        {
            if (NetEventSource.IsEnabled) NetEventSource.Enter(this, addressFamily);

            InitializeSockets();

            SocketError errorCode = SocketPal.CreateSocket(addressFamily, socketType, protocolType, out _handle);
            if (errorCode != SocketError.Success)
            {
                Debug.Assert(_handle.IsInvalid);

                // Failed to create the socket, throw.
                throw new SocketException((int)errorCode);
            }

            Debug.Assert(!_handle.IsInvalid);

            _addressFamily = addressFamily;
            _socketType = socketType;
            _protocolType = protocolType;

            if (NetEventSource.IsEnabled) NetEventSource.Exit(this);
        }

        public Socket(SocketInformation socketInformation)
        {
            //
            // This constructor works in conjunction with DuplicateAndClose, which is not supported.
            // See comments in DuplicateAndClose.
            //
            throw new PlatformNotSupportedException(SR.net_sockets_duplicateandclose_notsupported);
        }

        // Called by the class to create a socket to accept an incoming request.
        private Socket(SafeSocketHandle fd)
        {
            // NOTE: If this ctor is ever made public/protected, this check will need
            // to be converted into a runtime exception.
            Debug.Assert(fd != null && !fd.IsInvalid);

            if (NetEventSource.IsEnabled) NetEventSource.Enter(this);
            InitializeSockets();

            _handle = fd;

            _addressFamily = Sockets.AddressFamily.Unknown;
            _socketType = Sockets.SocketType.Unknown;
            _protocolType = Sockets.ProtocolType.Unknown;
            if (NetEventSource.IsEnabled) NetEventSource.Exit(this);
        }
        #endregion

        #region Properties

        // The CLR allows configuration of these properties, separately from whether the OS supports IPv4/6.  We
        // do not provide these config options, so SupportsIPvX === OSSupportsIPvX.
        [Obsolete("SupportsIPv4 is obsoleted for this type, please use OSSupportsIPv4 instead. https://go.microsoft.com/fwlink/?linkid=14202")]
        public static bool SupportsIPv4 => OSSupportsIPv4;
        [Obsolete("SupportsIPv6 is obsoleted for this type, please use OSSupportsIPv6 instead. https://go.microsoft.com/fwlink/?linkid=14202")]
        public static bool SupportsIPv6 => OSSupportsIPv6;

        public static bool OSSupportsIPv4
        {
            get
            {
                InitializeSockets();
                return SocketProtocolSupportPal.OSSupportsIPv4;
            }
        }

        public static bool OSSupportsIPv6
        {
            get
            {
                InitializeSockets();
                return SocketProtocolSupportPal.OSSupportsIPv6;
            }
        }

        // Gets the amount of data pending in the network's input buffer that can be
        // read from the socket.
        public int Available
        {
            get
            {
                if (CleanedUp)
                {
                    throw new ObjectDisposedException(this.GetType().FullName);
                }

                int argp;

                // This may throw ObjectDisposedException.
                SocketError errorCode = SocketPal.GetAvailable(_handle, out argp);

                if (NetEventSource.IsEnabled) NetEventSource.Info(this, $"Interop.Winsock.ioctlsocket returns errorCode:{errorCode}");

                // Throw an appropriate SocketException if the native call fails.
                if (errorCode != SocketError.Success)
                {
                    UpdateStatusAfterSocketErrorAndThrowException(errorCode);
                }

                return argp;
            }
        }

        // Gets the local end point.
        public EndPoint LocalEndPoint
        {
            get
            {
                if (CleanedUp)
                {
                    throw new ObjectDisposedException(this.GetType().FullName);
                }

                if (_nonBlockingConnectInProgress && Poll(0, SelectMode.SelectWrite))
                {
                    // Update the state if we've become connected after a non-blocking connect.
                    _isConnected = true;
                    _rightEndPoint = _nonBlockingConnectRightEndPoint;
                    _nonBlockingConnectInProgress = false;
                }

                if (_rightEndPoint == null)
                {
                    return null;
                }

                Internals.SocketAddress socketAddress = IPEndPointExtensions.Serialize(_rightEndPoint);

                // This may throw ObjectDisposedException.
                SocketError errorCode = SocketPal.GetSockName(
                    _handle,
                    socketAddress.Buffer,
                    ref socketAddress.InternalSize);

                if (errorCode != SocketError.Success)
                {
                    UpdateStatusAfterSocketErrorAndThrowException(errorCode);
                }

                return _rightEndPoint.Create(socketAddress);
            }
        }

        // Gets the remote end point.
        public EndPoint RemoteEndPoint
        {
            get
            {
                if (CleanedUp)
                {
                    throw new ObjectDisposedException(this.GetType().FullName);
                }

                if (_remoteEndPoint == null)
                {
                    if (_nonBlockingConnectInProgress && Poll(0, SelectMode.SelectWrite))
                    {
                        // Update the state if we've become connected after a non-blocking connect.
                        _isConnected = true;
                        _rightEndPoint = _nonBlockingConnectRightEndPoint;
                        _nonBlockingConnectInProgress = false;
                    }

                    if (_rightEndPoint == null)
                    {
                        return null;
                    }

                    Internals.SocketAddress socketAddress = IPEndPointExtensions.Serialize(_rightEndPoint);

                    // This may throw ObjectDisposedException.
                    SocketError errorCode = SocketPal.GetPeerName(
                        _handle,
                        socketAddress.Buffer,
                        ref socketAddress.InternalSize);

                    if (errorCode != SocketError.Success)
                    {
                        UpdateStatusAfterSocketErrorAndThrowException(errorCode);
                    }

                    try
                    {
                        _remoteEndPoint = _rightEndPoint.Create(socketAddress);
                    }
                    catch
                    {
                    }
                }

                return _remoteEndPoint;
            }
        }

        public IntPtr Handle
        {
            get
            {
                _handle.SetExposed();
                return _handle.DangerousGetHandle();
            }
        }

        public SafeSocketHandle SafeHandle
        {
            get
            {
                return _handle;
            }
        }

        // Gets and sets the blocking mode of a socket.
        public bool Blocking
        {
            get
            {
                // Return the user's desired blocking behaviour (not the actual win32 state).
                return _willBlock;
            }
            set
            {
                if (CleanedUp)
                {
                    throw new ObjectDisposedException(this.GetType().FullName);
                }

                if (NetEventSource.IsEnabled) NetEventSource.Info(this, $"value:{value} willBlock:{_willBlock} willBlockInternal:{_willBlockInternal}");

                bool current;

                SocketError errorCode = InternalSetBlocking(value, out current);

                if (errorCode != SocketError.Success)
                {
                    UpdateStatusAfterSocketErrorAndThrowException(errorCode);
                }

                // The native call succeeded, update the user's desired state.
                _willBlock = current;
            }
        }

        public bool UseOnlyOverlappedIO
        {
            get
            {
                return false;
            }
            set
            {
                //
                // This implementation does not support non-IOCP-based async I/O on Windows, and this concept is
                // not even meaningful on other platforms.  This option is really only functionally meaningful
                // if the user calls DuplicateAndClose.  Since we also don't support DuplicateAndClose,
                // we can safely ignore the caller's choice here, rather than breaking compat further with something
                // like PlatformNotSupportedException.
                //
            }
        }

        // Gets the connection state of the Socket. This property will return the latest
        // known state of the Socket. When it returns false, the Socket was either never connected
        // or it is not connected anymore. When it returns true, though, there's no guarantee that the Socket
        // is still connected, but only that it was connected at the time of the last IO operation.
        public bool Connected
        {
            get
            {
                if (NetEventSource.IsEnabled) NetEventSource.Info(this, $"_isConnected:{_isConnected}");

                if (_nonBlockingConnectInProgress && Poll(0, SelectMode.SelectWrite))
                {
                    // Update the state if we've become connected after a non-blocking connect.
                    _isConnected = true;
                    _rightEndPoint = _nonBlockingConnectRightEndPoint;
                    _nonBlockingConnectInProgress = false;
                }

                return _isConnected;
            }
        }

        // Gets the socket's address family.
        public AddressFamily AddressFamily
        {
            get
            {
                return _addressFamily;
            }
        }

        // Gets the socket's socketType.
        public SocketType SocketType
        {
            get
            {
                return _socketType;
            }
        }

        // Gets the socket's protocol socketType.
        public ProtocolType ProtocolType
        {
            get
            {
                return _protocolType;
            }
        }

        public bool IsBound
        {
            get
            {
                return (_rightEndPoint != null);
            }
        }

        public bool ExclusiveAddressUse
        {
            get
            {
                return (int)GetSocketOption(SocketOptionLevel.Socket, SocketOptionName.ExclusiveAddressUse) != 0 ? true : false;
            }
            set
            {
                if (IsBound)
                {
                    throw new InvalidOperationException(SR.net_sockets_mustnotbebound);
                }
                SetSocketOption(SocketOptionLevel.Socket, SocketOptionName.ExclusiveAddressUse, value ? 1 : 0);
            }
        }

        public int ReceiveBufferSize
        {
            get
            {
                return (int)GetSocketOption(SocketOptionLevel.Socket, SocketOptionName.ReceiveBuffer);
            }
            set
            {
                if (value < 0)
                {
                    throw new ArgumentOutOfRangeException(nameof(value));
                }

                SetSocketOption(SocketOptionLevel.Socket, SocketOptionName.ReceiveBuffer, value);
            }
        }

        public int SendBufferSize
        {
            get
            {
                return (int)GetSocketOption(SocketOptionLevel.Socket, SocketOptionName.SendBuffer);
            }

            set
            {
                if (value < 0)
                {
                    throw new ArgumentOutOfRangeException(nameof(value));
                }

                SetSocketOption(SocketOptionLevel.Socket, SocketOptionName.SendBuffer, value);
            }
        }

        public int ReceiveTimeout
        {
            get
            {
                return (int)GetSocketOption(SocketOptionLevel.Socket, SocketOptionName.ReceiveTimeout);
            }
            set
            {
                if (value < -1)
                {
                    throw new ArgumentOutOfRangeException(nameof(value));
                }
                if (value == -1)
                {
                    value = 0;
                }

                SetSocketOption(SocketOptionLevel.Socket, SocketOptionName.ReceiveTimeout, value);
            }
        }

        public int SendTimeout
        {
            get
            {
                return (int)GetSocketOption(SocketOptionLevel.Socket, SocketOptionName.SendTimeout);
            }

            set
            {
                if (value < -1)
                {
                    throw new ArgumentOutOfRangeException(nameof(value));
                }
                if (value == -1)
                {
                    value = 0;
                }

                SetSocketOption(SocketOptionLevel.Socket, SocketOptionName.SendTimeout, value);
            }
        }

        public LingerOption LingerState
        {
            get
            {
                return (LingerOption)GetSocketOption(SocketOptionLevel.Socket, SocketOptionName.Linger);
            }
            set
            {
                SetSocketOption(SocketOptionLevel.Socket, SocketOptionName.Linger, value);
            }
        }

        public bool NoDelay
        {
            get
            {
                return (int)GetSocketOption(SocketOptionLevel.Tcp, SocketOptionName.NoDelay) != 0 ? true : false;
            }
            set
            {
                SetSocketOption(SocketOptionLevel.Tcp, SocketOptionName.NoDelay, value ? 1 : 0);
            }
        }

        public short Ttl
        {
            get
            {
                if (_addressFamily == AddressFamily.InterNetwork)
                {
                    return (short)(int)GetSocketOption(SocketOptionLevel.IP, SocketOptionName.IpTimeToLive);
                }
                else if (_addressFamily == AddressFamily.InterNetworkV6)
                {
                    return (short)(int)GetSocketOption(SocketOptionLevel.IPv6, SocketOptionName.IpTimeToLive);
                }
                else
                {
                    throw new NotSupportedException(SR.net_invalidversion);
                }
            }

            set
            {
                // Valid values are from 0 to 255 since TTL is really just a byte value on the wire.
                if (value < 0 || value > 255)
                {
                    throw new ArgumentOutOfRangeException(nameof(value));
                }

                if (_addressFamily == AddressFamily.InterNetwork)
                {
                    SetSocketOption(SocketOptionLevel.IP, SocketOptionName.IpTimeToLive, value);
                }

                else if (_addressFamily == AddressFamily.InterNetworkV6)
                {
                    SetSocketOption(SocketOptionLevel.IPv6, SocketOptionName.IpTimeToLive, value);
                }
                else
                {
                    throw new NotSupportedException(SR.net_invalidversion);
                }
            }
        }

        public bool DontFragment
        {
            get
            {
                if (_addressFamily == AddressFamily.InterNetwork)
                {
                    return (int)GetSocketOption(SocketOptionLevel.IP, SocketOptionName.DontFragment) != 0 ? true : false;
                }
                else
                {
                    throw new NotSupportedException(SR.net_invalidversion);
                }
            }

            set
            {
                if (_addressFamily == AddressFamily.InterNetwork)
                {
                    SetSocketOption(SocketOptionLevel.IP, SocketOptionName.DontFragment, value ? 1 : 0);
                }
                else
                {
                    throw new NotSupportedException(SR.net_invalidversion);
                }
            }
        }

        public bool MulticastLoopback
        {
            get
            {
                if (_addressFamily == AddressFamily.InterNetwork)
                {
                    return (int)GetSocketOption(SocketOptionLevel.IP, SocketOptionName.MulticastLoopback) != 0 ? true : false;
                }
                else if (_addressFamily == AddressFamily.InterNetworkV6)
                {
                    return (int)GetSocketOption(SocketOptionLevel.IPv6, SocketOptionName.MulticastLoopback) != 0 ? true : false;
                }
                else
                {
                    throw new NotSupportedException(SR.net_invalidversion);
                }
            }

            set
            {
                if (_addressFamily == AddressFamily.InterNetwork)
                {
                    SetSocketOption(SocketOptionLevel.IP, SocketOptionName.MulticastLoopback, value ? 1 : 0);
                }

                else if (_addressFamily == AddressFamily.InterNetworkV6)
                {
                    SetSocketOption(SocketOptionLevel.IPv6, SocketOptionName.MulticastLoopback, value ? 1 : 0);
                }
                else
                {
                    throw new NotSupportedException(SR.net_invalidversion);
                }
            }
        }

        public bool EnableBroadcast
        {
            get
            {
                return (int)GetSocketOption(SocketOptionLevel.Socket, SocketOptionName.Broadcast) != 0 ? true : false;
            }
            set
            {
                SetSocketOption(SocketOptionLevel.Socket, SocketOptionName.Broadcast, value ? 1 : 0);
            }
        }

        // NOTE: on *nix, the OS IP stack changes a dual-mode socket back to a
        //       normal IPv6 socket once the socket is bound to an IPv6-specific
        //       address. This can cause behavioral differences in code that checks
        //       the value of DualMode (e.g. the checks in CanTryAddressFamily).
        public bool DualMode
        {
            get
            {
                if (AddressFamily != AddressFamily.InterNetworkV6)
                {
                    throw new NotSupportedException(SR.net_invalidversion);
                }
                return ((int)GetSocketOption(SocketOptionLevel.IPv6, SocketOptionName.IPv6Only) == 0);
            }
            set
            {
                if (AddressFamily != AddressFamily.InterNetworkV6)
                {
                    throw new NotSupportedException(SR.net_invalidversion);
                }
                SetSocketOption(SocketOptionLevel.IPv6, SocketOptionName.IPv6Only, value ? 0 : 1);
            }
        }

        private bool IsDualMode
        {
            get
            {
                return AddressFamily == AddressFamily.InterNetworkV6 && DualMode;
            }
        }

        internal bool CanTryAddressFamily(AddressFamily family)
        {
            return (family == _addressFamily) || (family == AddressFamily.InterNetwork && IsDualMode);
        }
        #endregion

        #region Public Methods

        // Associates a socket with an end point.
        public void Bind(EndPoint localEP)
        {
            if (NetEventSource.IsEnabled) NetEventSource.Enter(this, localEP);

            if (CleanedUp)
            {
                throw new ObjectDisposedException(this.GetType().FullName);
            }

            // Validate input parameters.
            if (localEP == null)
            {
                throw new ArgumentNullException(nameof(localEP));
            }

            if (NetEventSource.IsEnabled) NetEventSource.Info(this, $"localEP:{localEP}");

            // Ask the EndPoint to generate a SocketAddress that we can pass down to native code.
            EndPoint endPointSnapshot = localEP;
            Internals.SocketAddress socketAddress = SnapshotAndSerialize(ref endPointSnapshot);

            DoBind(endPointSnapshot, socketAddress);

            if (NetEventSource.IsEnabled) NetEventSource.Exit(this);
        }

        internal void InternalBind(EndPoint localEP)
        {
            if (NetEventSource.IsEnabled) NetEventSource.Enter(this, localEP);

            if (CleanedUp)
            {
                throw new ObjectDisposedException(GetType().FullName);
            }

            if (NetEventSource.IsEnabled) NetEventSource.Info(this, $"localEP:{localEP}");

            if (localEP is DnsEndPoint)
            {
                NetEventSource.Fail(this, "Calling InternalBind with a DnsEndPoint, about to get NotImplementedException");
            }

            // Ask the EndPoint to generate a SocketAddress that we can pass down to native code.
            EndPoint endPointSnapshot = localEP;
            Internals.SocketAddress socketAddress = SnapshotAndSerialize(ref endPointSnapshot);
            DoBind(endPointSnapshot, socketAddress);

            if (NetEventSource.IsEnabled) NetEventSource.Exit(this);
        }

        private void DoBind(EndPoint endPointSnapshot, Internals.SocketAddress socketAddress)
        {
            // Mitigation for Blue Screen of Death (Win7, maybe others).
            IPEndPoint ipEndPoint = endPointSnapshot as IPEndPoint;
            if (!OSSupportsIPv4 && ipEndPoint != null && ipEndPoint.Address.IsIPv4MappedToIPv6)
            {
                UpdateStatusAfterSocketErrorAndThrowException(SocketError.InvalidArgument);
            }

            // This may throw ObjectDisposedException.
            SocketError errorCode = SocketPal.Bind(
                _handle,
                _protocolType,
                socketAddress.Buffer,
                socketAddress.Size);

#if TRACE_VERBOSE
            if (NetEventSource.IsEnabled)
            {
                try
                {
                    if (NetEventSource.IsEnabled) NetEventSource.Info(this, $"SRC:{LocalEndPoint} Interop.Winsock.bind returns errorCode:{errorCode}");
                }
                catch (ObjectDisposedException) { }
            }
#endif

            // Throw an appropriate SocketException if the native call fails.
            if (errorCode != SocketError.Success)
            {
                UpdateStatusAfterSocketErrorAndThrowException(errorCode);
            }

            if (_rightEndPoint == null)
            {
                // Save a copy of the EndPoint so we can use it for Create().
                _rightEndPoint = endPointSnapshot;
            }
        }

        // Establishes a connection to a remote system.
        public void Connect(EndPoint remoteEP)
        {
            if (CleanedUp)
            {
                throw new ObjectDisposedException(this.GetType().FullName);
            }

            // Validate input parameters.
            if (remoteEP == null)
            {
                throw new ArgumentNullException(nameof(remoteEP));
            }

            if (_isDisconnected)
            {
                throw new InvalidOperationException(SR.net_sockets_disconnectedConnect);
            }

            if (_isListening)
            {
                throw new InvalidOperationException(SR.net_sockets_mustnotlisten);
            }

            if (_isConnected)
            {
                throw new SocketException((int)SocketError.IsConnected);
            }

            ValidateBlockingMode();

            if (NetEventSource.IsEnabled)
            {
                if (NetEventSource.IsEnabled) NetEventSource.Info(this, $"DST:{remoteEP}");
            }

            DnsEndPoint dnsEP = remoteEP as DnsEndPoint;
            if (dnsEP != null)
            {
                ValidateForMultiConnect(isMultiEndpoint: true); // needs to come before CanTryAddressFamily call

                if (dnsEP.AddressFamily != AddressFamily.Unspecified && !CanTryAddressFamily(dnsEP.AddressFamily))
                {
                    throw new NotSupportedException(SR.net_invalidversion);
                }

                Connect(dnsEP.Host, dnsEP.Port);
                return;
            }

            ValidateForMultiConnect(isMultiEndpoint: false);

            EndPoint endPointSnapshot = remoteEP;
            Internals.SocketAddress socketAddress = SnapshotAndSerialize(ref endPointSnapshot);

            if (!Blocking)
            {
                _nonBlockingConnectRightEndPoint = endPointSnapshot;
                _nonBlockingConnectInProgress = true;
            }

            DoConnect(endPointSnapshot, socketAddress);
        }

        public void Connect(IPAddress address, int port)
        {
            if (NetEventSource.IsEnabled) NetEventSource.Enter(this, address);

            if (CleanedUp)
            {
                throw new ObjectDisposedException(this.GetType().FullName);
            }
            if (address == null)
            {
                throw new ArgumentNullException(nameof(address));
            }

            if (!TcpValidationHelpers.ValidatePortNumber(port))
            {
                throw new ArgumentOutOfRangeException(nameof(port));
            }

            if (_isConnected)
            {
                throw new SocketException((int)SocketError.IsConnected);
            }

            ValidateForMultiConnect(isMultiEndpoint: false); // needs to come before CanTryAddressFamily call

            if (!CanTryAddressFamily(address.AddressFamily))
            {
                throw new NotSupportedException(SR.net_invalidversion);
            }

            IPEndPoint remoteEP = new IPEndPoint(address, port);
            Connect(remoteEP);
            if (NetEventSource.IsEnabled) NetEventSource.Exit(this);
        }

        public void Connect(string host, int port)
        {
            if (NetEventSource.IsEnabled) NetEventSource.Enter(this, host);

            if (CleanedUp)
            {
                throw new ObjectDisposedException(this.GetType().FullName);
            }
            if (host == null)
            {
                throw new ArgumentNullException(nameof(host));
            }
            if (!TcpValidationHelpers.ValidatePortNumber(port))
            {
                throw new ArgumentOutOfRangeException(nameof(port));
            }
            if (_addressFamily != AddressFamily.InterNetwork && _addressFamily != AddressFamily.InterNetworkV6)
            {
                throw new NotSupportedException(SR.net_invalidversion);
            }

            // No need to call ValidateForMultiConnect(), as the validation
            // will be handled by the delegated Connect overloads.

            IPAddress parsedAddress;
            if (IPAddress.TryParse(host, out parsedAddress))
            {
                Connect(parsedAddress, port);
            }
            else
            {
                IPAddress[] addresses = Dns.GetHostAddresses(host);
                Connect(addresses, port);
            }

            if (NetEventSource.IsEnabled) NetEventSource.Exit(this);
        }

        public void Connect(IPAddress[] addresses, int port)
        {
            if (NetEventSource.IsEnabled) NetEventSource.Enter(this, addresses);

            if (CleanedUp)
            {
                throw new ObjectDisposedException(this.GetType().FullName);
            }
            if (addresses == null)
            {
                throw new ArgumentNullException(nameof(addresses));
            }
            if (addresses.Length == 0)
            {
                throw new ArgumentException(SR.net_sockets_invalid_ipaddress_length, nameof(addresses));
            }
            if (!TcpValidationHelpers.ValidatePortNumber(port))
            {
                throw new ArgumentOutOfRangeException(nameof(port));
            }
            if (_addressFamily != AddressFamily.InterNetwork && _addressFamily != AddressFamily.InterNetworkV6)
            {
                throw new NotSupportedException(SR.net_invalidversion);
            }

            if (_isConnected)
            {
                throw new SocketException((int)SocketError.IsConnected);
            }

            ValidateForMultiConnect(isMultiEndpoint: true); // needs to come before CanTryAddressFamily call

            ExceptionDispatchInfo lastex = null;
            foreach (IPAddress address in addresses)
            {
                if (CanTryAddressFamily(address.AddressFamily))
                {
                    try
                    {
                        Connect(new IPEndPoint(address, port));
                        lastex = null;
                        break;
                    }
                    catch (Exception ex) when (!ExceptionCheck.IsFatal(ex))
                    {
                        lastex = ExceptionDispatchInfo.Capture(ex);
                    }
                }
            }

            lastex?.Throw();

            // If we're not connected, then we didn't get a valid ipaddress in the list.
            if (!Connected)
            {
                throw new ArgumentException(SR.net_invalidAddressList, nameof(addresses));
            }

            if (NetEventSource.IsEnabled) NetEventSource.Exit(this);
        }

        public void Close()
        {
            if (NetEventSource.IsEnabled)
            {
                NetEventSource.Enter(this);
                NetEventSource.Info(this, $"timeout = {_closeTimeout}");
            }

            Dispose();

            if (NetEventSource.IsEnabled) NetEventSource.Exit(this);
        }

        public void Close(int timeout)
        {
            if (NetEventSource.IsEnabled) NetEventSource.Enter(this, timeout);
            if (timeout < -1)
            {
                throw new ArgumentOutOfRangeException(nameof(timeout));
            }

            _closeTimeout = timeout;

            if (NetEventSource.IsEnabled) NetEventSource.Info(this, $"timeout = {_closeTimeout}");

            Dispose();

            if (NetEventSource.IsEnabled) NetEventSource.Exit(this, timeout);
        }

        // Places a socket in a listening state.
        public void Listen(int backlog)
        {
            if (NetEventSource.IsEnabled) NetEventSource.Enter(this, backlog);
            if (CleanedUp)
            {
                throw new ObjectDisposedException(this.GetType().FullName);
            }

            if (NetEventSource.IsEnabled) NetEventSource.Info(this, $"backlog:{backlog}");

            // This may throw ObjectDisposedException.
            SocketError errorCode = SocketPal.Listen(_handle, backlog);

#if TRACE_VERBOSE
            if (NetEventSource.IsEnabled)
            {
                try
                {
                    if (NetEventSource.IsEnabled) NetEventSource.Info(this, $"SRC:{LocalEndPoint} Interop.Winsock.listen returns errorCode:{errorCode}");
                }
                catch (ObjectDisposedException) { }
            }
#endif

            // Throw an appropriate SocketException if the native call fails.
            if (errorCode != SocketError.Success)
            {
                UpdateStatusAfterSocketErrorAndThrowException(errorCode);
            }
            _isListening = true;
            if (NetEventSource.IsEnabled) NetEventSource.Exit(this);
        }

        // Creates a new Sockets.Socket instance to handle an incoming connection.
        public Socket Accept()
        {
            if (NetEventSource.IsEnabled) NetEventSource.Enter(this);

            // Validate input parameters.

            if (CleanedUp)
            {
                throw new ObjectDisposedException(this.GetType().FullName);
            }

            if (_rightEndPoint == null)
            {
                throw new InvalidOperationException(SR.net_sockets_mustbind);
            }

            if (!_isListening)
            {
                throw new InvalidOperationException(SR.net_sockets_mustlisten);
            }

            if (_isDisconnected)
            {
                throw new InvalidOperationException(SR.net_sockets_disconnectedAccept);
            }

            ValidateBlockingMode();
            if (NetEventSource.IsEnabled) NetEventSource.Info(this, $"SRC:{LocalEndPoint}");

            Internals.SocketAddress socketAddress = IPEndPointExtensions.Serialize(_rightEndPoint);

            // This may throw ObjectDisposedException.
            SafeSocketHandle acceptedSocketHandle;
            SocketError errorCode = SocketPal.Accept(
                _handle,
                socketAddress.Buffer,
                ref socketAddress.InternalSize,
                out acceptedSocketHandle);

            // Throw an appropriate SocketException if the native call fails.
            if (errorCode != SocketError.Success)
            {
                Debug.Assert(acceptedSocketHandle.IsInvalid);
                if (CleanedUp)
                {
                    errorCode = SocketError.Interrupted;
                }
                UpdateStatusAfterSocketErrorAndThrowException(errorCode);
            }

            Debug.Assert(!acceptedSocketHandle.IsInvalid);

            Socket socket = CreateAcceptSocket(acceptedSocketHandle, _rightEndPoint.Create(socketAddress));
            if (NetEventSource.IsEnabled)
            {
                NetEventSource.Accepted(socket, socket.RemoteEndPoint, socket.LocalEndPoint);
                NetEventSource.Exit(this, socket);
            }
            return socket;
        }

        // Sends a data buffer to a connected socket.
        public int Send(byte[] buffer, int size, SocketFlags socketFlags)
        {
            return Send(buffer, 0, size, socketFlags);
        }

        public int Send(byte[] buffer, SocketFlags socketFlags)
        {
            return Send(buffer, 0, buffer != null ? buffer.Length : 0, socketFlags);
        }

        public int Send(byte[] buffer)
        {
            return Send(buffer, 0, buffer != null ? buffer.Length : 0, SocketFlags.None);
        }

        public int Send(IList<ArraySegment<byte>> buffers)
        {
            return Send(buffers, SocketFlags.None);
        }

        public int Send(IList<ArraySegment<byte>> buffers, SocketFlags socketFlags)
        {
            SocketError errorCode;
            int bytesTransferred = Send(buffers, socketFlags, out errorCode);
            if (errorCode != SocketError.Success)
            {
                throw new SocketException((int)errorCode);
            }
            return bytesTransferred;
        }

        public int Send(IList<ArraySegment<byte>> buffers, SocketFlags socketFlags, out SocketError errorCode)
        {
            if (NetEventSource.IsEnabled) NetEventSource.Enter(this);
            if (CleanedUp)
            {
                throw new ObjectDisposedException(this.GetType().FullName);
            }
            if (buffers == null)
            {
                throw new ArgumentNullException(nameof(buffers));
            }

            if (buffers.Count == 0)
            {
                throw new ArgumentException(SR.Format(SR.net_sockets_zerolist, nameof(buffers)), nameof(buffers));
            }

            ValidateBlockingMode();
            if (NetEventSource.IsEnabled) NetEventSource.Info(this, $"SRC:{LocalEndPoint} DST:{RemoteEndPoint}");

            int bytesTransferred;
            errorCode = SocketPal.Send(_handle, buffers, socketFlags, out bytesTransferred);

#if TRACE_VERBOSE
            if (NetEventSource.IsEnabled)
            {
                try
                {
                    if (NetEventSource.IsEnabled) NetEventSource.Info(this, $"SRC:{LocalEndPoint} DST:{RemoteEndPoint} Interop.Winsock.send returns errorCode:{errorCode} bytesTransferred:{bytesTransferred}");
                }
                catch (ObjectDisposedException) { }
            }
#endif

            if (errorCode != SocketError.Success)
            {
                errorCode = UpdateSendSocketErrorForCleanedUp(errorCode);

                // Update the internal state of this socket according to the error before throwing.
                UpdateStatusAfterSocketError(errorCode);
                if (NetEventSource.IsEnabled)
                {
                    NetEventSource.Error(this, new SocketException((int)errorCode));
                    NetEventSource.Exit(this, 0);
                }
                return 0;
            }

            if (NetEventSource.IsEnabled) NetEventSource.Exit(this, bytesTransferred);
            return bytesTransferred;
        }

        // Sends data to a connected socket, starting at the indicated location in the buffer.
        public int Send(byte[] buffer, int offset, int size, SocketFlags socketFlags)
        {
            SocketError errorCode;
            int bytesTransferred = Send(buffer, offset, size, socketFlags, out errorCode);
            if (errorCode != SocketError.Success)
            {
                throw new SocketException((int)errorCode);
            }
            return bytesTransferred;
        }

        public int Send(byte[] buffer, int offset, int size, SocketFlags socketFlags, out SocketError errorCode)
        {
            if (NetEventSource.IsEnabled) NetEventSource.Enter(this);

            if (CleanedUp)
            {
                throw new ObjectDisposedException(this.GetType().FullName);
            }

            // Validate input parameters.
            if (buffer == null)
            {
                throw new ArgumentNullException(nameof(buffer));
            }
            if (offset < 0 || offset > buffer.Length)
            {
                throw new ArgumentOutOfRangeException(nameof(offset));
            }
            if (size < 0 || size > buffer.Length - offset)
            {
                throw new ArgumentOutOfRangeException(nameof(size));
            }

            errorCode = SocketError.Success;
            ValidateBlockingMode();
            if (NetEventSource.IsEnabled) NetEventSource.Info(this, $"SRC:{LocalEndPoint} DST:{RemoteEndPoint} size:{size}");

            int bytesTransferred;
            errorCode = SocketPal.Send(_handle, buffer, offset, size, socketFlags, out bytesTransferred);

            // Throw an appropriate SocketException if the native call fails.
            if (errorCode != SocketError.Success)
            {
                errorCode = UpdateSendSocketErrorForCleanedUp(errorCode);

                // Update the internal state of this socket according to the error before throwing.
                UpdateStatusAfterSocketError(errorCode);
                if (NetEventSource.IsEnabled)
                {
                    NetEventSource.Error(this, new SocketException((int)errorCode));
                    NetEventSource.Exit(this, 0);
                }
                return 0;
            }

            if (NetEventSource.IsEnabled)
            {
                NetEventSource.Info(this, $"Interop.Winsock.send returns:{bytesTransferred}");
                NetEventSource.DumpBuffer(this, buffer, offset, bytesTransferred);
                NetEventSource.Exit(this, bytesTransferred);
            }

            return bytesTransferred;
        }

        public int Send(ReadOnlySpan<byte> buffer) => Send(buffer, SocketFlags.None);

        public int Send(ReadOnlySpan<byte> buffer, SocketFlags socketFlags)
        {
            int bytesTransferred = Send(buffer, socketFlags, out SocketError errorCode);
            return errorCode == SocketError.Success ?
                bytesTransferred :
                throw new SocketException((int)errorCode);
        }

        public int Send(ReadOnlySpan<byte> buffer, SocketFlags socketFlags, out SocketError errorCode)
        {
            if (NetEventSource.IsEnabled) NetEventSource.Enter(this);
            if (CleanedUp) throw new ObjectDisposedException(GetType().FullName);
            ValidateBlockingMode();

            int bytesTransferred;
            errorCode = SocketPal.Send(_handle, buffer, socketFlags, out bytesTransferred);

            if (errorCode != SocketError.Success)
            {
                errorCode = UpdateSendSocketErrorForCleanedUp(errorCode);

                UpdateStatusAfterSocketError(errorCode);
                if (NetEventSource.IsEnabled) NetEventSource.Error(this, new SocketException((int)errorCode));
                bytesTransferred = 0;
            }

            if (NetEventSource.IsEnabled) NetEventSource.Exit(this, bytesTransferred);
            return bytesTransferred;
        }

        public void SendFile(string fileName)
        {
            SendFile(fileName, null, null, TransmitFileOptions.UseDefaultWorkerThread);
        }

        public void SendFile(string fileName, byte[] preBuffer, byte[] postBuffer, TransmitFileOptions flags)
        {
            if (NetEventSource.IsEnabled) NetEventSource.Enter(this);

            if (CleanedUp)
            {
                throw new ObjectDisposedException(this.GetType().FullName);
            }

            if (!Connected)
            {
                throw new NotSupportedException(SR.net_notconnected);
            }

            ValidateBlockingMode();

            if (NetEventSource.IsEnabled) NetEventSource.Info(this, $"::SendFile() SRC:{LocalEndPoint} DST:{RemoteEndPoint} fileName:{fileName}");

            SendFileInternal(fileName, preBuffer, postBuffer, flags);

#if TRACE_VERBOSE
            if (NetEventSource.IsEnabled)
            {
                try
                {
                    NetEventSource.Info(this, $"::SendFile() SRC:{LocalEndPoint} DST:{RemoteEndPoint} UnsafeNclNativeMethods.OSSOCK.TransmitFile returns errorCode:{errorCode}");
                }
                catch (ObjectDisposedException) { }
            }
#endif

            if (NetEventSource.IsEnabled) NetEventSource.Exit(this);
        }

        // Sends data to a specific end point, starting at the indicated location in the buffer.
        public int SendTo(byte[] buffer, int offset, int size, SocketFlags socketFlags, EndPoint remoteEP)
        {
            if (NetEventSource.IsEnabled) NetEventSource.Enter(this);

            if (CleanedUp)
            {
                throw new ObjectDisposedException(this.GetType().FullName);
            }
            // Validate input parameters.
            if (buffer == null)
            {
                throw new ArgumentNullException(nameof(buffer));
            }
            if (remoteEP == null)
            {
                throw new ArgumentNullException(nameof(remoteEP));
            }
            if (offset < 0 || offset > buffer.Length)
            {
                throw new ArgumentOutOfRangeException(nameof(offset));
            }
            if (size < 0 || size > buffer.Length - offset)
            {
                throw new ArgumentOutOfRangeException(nameof(size));
            }

            ValidateBlockingMode();
            if (NetEventSource.IsEnabled) NetEventSource.Info(this, $"SRC:{LocalEndPoint} size:{size} remoteEP:{remoteEP}");

            EndPoint endPointSnapshot = remoteEP;
            Internals.SocketAddress socketAddress = SnapshotAndSerialize(ref endPointSnapshot);

            int bytesTransferred;
            SocketError errorCode = SocketPal.SendTo(_handle, buffer, offset, size, socketFlags, socketAddress.Buffer, socketAddress.Size, out bytesTransferred);

            // Throw an appropriate SocketException if the native call fails.
            if (errorCode != SocketError.Success)
            {
                errorCode = UpdateSendSocketErrorForCleanedUp(errorCode);

                UpdateStatusAfterSocketErrorAndThrowException(errorCode);
            }

            if (_rightEndPoint == null)
            {
                // Save a copy of the EndPoint so we can use it for Create().
                _rightEndPoint = endPointSnapshot;
            }

            if (NetEventSource.IsEnabled)
            {
                NetEventSource.DumpBuffer(this, buffer, offset, size);
                NetEventSource.Exit(this, bytesTransferred);
            }
            return bytesTransferred;
        }

        // Sends data to a specific end point, starting at the indicated location in the data.
        public int SendTo(byte[] buffer, int size, SocketFlags socketFlags, EndPoint remoteEP)
        {
            return SendTo(buffer, 0, size, socketFlags, remoteEP);
        }

        public int SendTo(byte[] buffer, SocketFlags socketFlags, EndPoint remoteEP)
        {
            return SendTo(buffer, 0, buffer != null ? buffer.Length : 0, socketFlags, remoteEP);
        }

        public int SendTo(byte[] buffer, EndPoint remoteEP)
        {
            return SendTo(buffer, 0, buffer != null ? buffer.Length : 0, SocketFlags.None, remoteEP);
        }

        // Receives data from a connected socket.
        public int Receive(byte[] buffer, int size, SocketFlags socketFlags)
        {
            return Receive(buffer, 0, size, socketFlags);
        }

        public int Receive(byte[] buffer, SocketFlags socketFlags)
        {
            return Receive(buffer, 0, buffer != null ? buffer.Length : 0, socketFlags);
        }

        public int Receive(byte[] buffer)
        {
            return Receive(buffer, 0, buffer != null ? buffer.Length : 0, SocketFlags.None);
        }

        // Receives data from a connected socket into a specific location of the receive buffer.
        public int Receive(byte[] buffer, int offset, int size, SocketFlags socketFlags)
        {
            SocketError errorCode;
            int bytesTransferred = Receive(buffer, offset, size, socketFlags, out errorCode);
            if (errorCode != SocketError.Success)
            {
                throw new SocketException((int)errorCode);
            }
            return bytesTransferred;
        }

        public int Receive(byte[] buffer, int offset, int size, SocketFlags socketFlags, out SocketError errorCode)
        {
            if (NetEventSource.IsEnabled) NetEventSource.Enter(this);
            if (CleanedUp)
            {
                throw new ObjectDisposedException(this.GetType().FullName);
            }

            // Validate input parameters.
            if (buffer == null)
            {
                throw new ArgumentNullException(nameof(buffer));
            }
            if (offset < 0 || offset > buffer.Length)
            {
                throw new ArgumentOutOfRangeException(nameof(offset));
            }
            if (size < 0 || size > buffer.Length - offset)
            {
                throw new ArgumentOutOfRangeException(nameof(size));
            }

            ValidateBlockingMode();
            if (NetEventSource.IsEnabled) NetEventSource.Info(this, $"SRC:{LocalEndPoint} DST:{RemoteEndPoint} size:{size}");

            int bytesTransferred;
            errorCode = SocketPal.Receive(_handle, buffer, offset, size, socketFlags, out bytesTransferred);

            errorCode = UpdateReceiveSocketErrorForCleanedUp(errorCode, bytesTransferred);

            if (errorCode != SocketError.Success)
            {
                // Update the internal state of this socket according to the error before throwing.
                UpdateStatusAfterSocketError(errorCode);
                if (NetEventSource.IsEnabled)
                {
                    NetEventSource.Error(this, new SocketException((int)errorCode));
                    NetEventSource.Exit(this, 0);
                }
                return 0;
            }

            if (NetEventSource.IsEnabled)
            {
#if TRACE_VERBOSE
                try
                {
                    if (NetEventSource.IsEnabled) NetEventSource.Info(this, $"SRC:{LocalEndPoint} DST:{RemoteEndPoint} bytesTransferred:{bytesTransferred}");
                }
                catch (ObjectDisposedException) { }
#endif
                NetEventSource.DumpBuffer(this, buffer, offset, bytesTransferred);
                NetEventSource.Exit(this, bytesTransferred);
            }

            return bytesTransferred;
        }

        public int Receive(Span<byte> buffer) => Receive(buffer, SocketFlags.None);

        public int Receive(Span<byte> buffer, SocketFlags socketFlags)
        {
            int bytesTransferred = Receive(buffer, socketFlags, out SocketError errorCode);
            return errorCode == SocketError.Success ?
                bytesTransferred :
                throw new SocketException((int)errorCode);
        }

        public int Receive(Span<byte> buffer, SocketFlags socketFlags, out SocketError errorCode)
        {
            if (NetEventSource.IsEnabled) NetEventSource.Enter(this);
            if (CleanedUp) throw new ObjectDisposedException(GetType().FullName);
            ValidateBlockingMode();

            int bytesTransferred;
            errorCode = SocketPal.Receive(_handle, buffer, socketFlags, out bytesTransferred);

            errorCode = UpdateReceiveSocketErrorForCleanedUp(errorCode, bytesTransferred);

            if (errorCode != SocketError.Success)
            {
                UpdateStatusAfterSocketError(errorCode);
                if (NetEventSource.IsEnabled) NetEventSource.Error(this, new SocketException((int)errorCode));
                bytesTransferred = 0;
            }

            if (NetEventSource.IsEnabled) NetEventSource.Exit(this, bytesTransferred);
            return bytesTransferred;
        }

        public int Receive(IList<ArraySegment<byte>> buffers)
        {
            return Receive(buffers, SocketFlags.None);
        }

        public int Receive(IList<ArraySegment<byte>> buffers, SocketFlags socketFlags)
        {
            SocketError errorCode;
            int bytesTransferred = Receive(buffers, socketFlags, out errorCode);
            if (errorCode != SocketError.Success)
            {
                throw new SocketException((int)errorCode);
            }
            return bytesTransferred;
        }

        public int Receive(IList<ArraySegment<byte>> buffers, SocketFlags socketFlags, out SocketError errorCode)
        {
            if (NetEventSource.IsEnabled) NetEventSource.Enter(this);

            if (CleanedUp)
            {
                throw new ObjectDisposedException(this.GetType().FullName);
            }

            if (buffers == null)
            {
                throw new ArgumentNullException(nameof(buffers));
            }

            if (buffers.Count == 0)
            {
                throw new ArgumentException(SR.Format(SR.net_sockets_zerolist, nameof(buffers)), nameof(buffers));
            }


            ValidateBlockingMode();
            if (NetEventSource.IsEnabled) NetEventSource.Info(this, $"SRC:{LocalEndPoint} DST:{RemoteEndPoint}");

            int bytesTransferred;
            errorCode = SocketPal.Receive(_handle, buffers, ref socketFlags, out bytesTransferred);

#if TRACE_VERBOSE
            if (NetEventSource.IsEnabled)
            {
                try
                {
                    if (NetEventSource.IsEnabled) NetEventSource.Info(this, $"SRC:{LocalEndPoint} DST:{RemoteEndPoint} Interop.Winsock.send returns errorCode:{errorCode} bytesTransferred:{bytesTransferred}");
                }
                catch (ObjectDisposedException) { }
            }
#endif

            errorCode = UpdateReceiveSocketErrorForCleanedUp(errorCode, bytesTransferred);

            if (errorCode != SocketError.Success)
            {
                // Update the internal state of this socket according to the error before throwing.
                UpdateStatusAfterSocketError(errorCode);
                if (NetEventSource.IsEnabled)
                {
                    NetEventSource.Error(this, new SocketException((int)errorCode));
                    NetEventSource.Exit(this, 0);
                }
                return 0;
            }

#if TRACE_VERBOSE
            if (NetEventSource.IsEnabled)
            {
                try
                {
                    if (NetEventSource.IsEnabled) NetEventSource.Info(this, $"SRC:{LocalEndPoint} DST:{RemoteEndPoint} bytesTransferred:{bytesTransferred}");
                }
                catch (ObjectDisposedException) { }
            }
#endif

            if (NetEventSource.IsEnabled) NetEventSource.Exit(this, bytesTransferred);

            return bytesTransferred;
        }

        // Receives a datagram into a specific location in the data buffer and stores
        // the end point.
        public int ReceiveMessageFrom(byte[] buffer, int offset, int size, ref SocketFlags socketFlags, ref EndPoint remoteEP, out IPPacketInformation ipPacketInformation)
        {
            if (NetEventSource.IsEnabled) NetEventSource.Enter(this);
            if (CleanedUp)
            {
                throw new ObjectDisposedException(this.GetType().FullName);
            }
            if (buffer == null)
            {
                throw new ArgumentNullException(nameof(buffer));
            }
            if (remoteEP == null)
            {
                throw new ArgumentNullException(nameof(remoteEP));
            }
            if (!CanTryAddressFamily(remoteEP.AddressFamily))
            {
                throw new ArgumentException(SR.Format(SR.net_InvalidEndPointAddressFamily, remoteEP.AddressFamily, _addressFamily), nameof(remoteEP));
            }
            if (offset < 0 || offset > buffer.Length)
            {
                throw new ArgumentOutOfRangeException(nameof(offset));
            }
            if (size < 0 || size > buffer.Length - offset)
            {
                throw new ArgumentOutOfRangeException(nameof(size));
            }
            if (_rightEndPoint == null)
            {
                throw new InvalidOperationException(SR.net_sockets_mustbind);
            }

            SocketPal.CheckDualModeReceiveSupport(this);
            ValidateBlockingMode();

            // We don't do a CAS demand here because the contents of remoteEP aren't used by
            // WSARecvMsg; all that matters is that we generate a unique-to-this-call SocketAddress
            // with the right address family.
            EndPoint endPointSnapshot = remoteEP;
            Internals.SocketAddress socketAddress = SnapshotAndSerialize(ref endPointSnapshot);

            // Save a copy of the original EndPoint.
            Internals.SocketAddress socketAddressOriginal = IPEndPointExtensions.Serialize(endPointSnapshot);

            SetReceivingPacketInformation();

            Internals.SocketAddress receiveAddress;
            int bytesTransferred;
            SocketError errorCode = SocketPal.ReceiveMessageFrom(this, _handle, buffer, offset, size, ref socketFlags, socketAddress, out receiveAddress, out ipPacketInformation, out bytesTransferred);

            errorCode = UpdateReceiveSocketErrorForCleanedUp(errorCode, bytesTransferred);

            // Throw an appropriate SocketException if the native call fails.
            if (errorCode != SocketError.Success && errorCode != SocketError.MessageSize)
            {
                UpdateStatusAfterSocketErrorAndThrowException(errorCode);
            }

            if (!socketAddressOriginal.Equals(receiveAddress))
            {
                try
                {
                    remoteEP = endPointSnapshot.Create(receiveAddress);
                }
                catch
                {
                }
                if (_rightEndPoint == null)
                {
                    // Save a copy of the EndPoint so we can use it for Create().
                    _rightEndPoint = endPointSnapshot;
                }
            }

            if (NetEventSource.IsEnabled) NetEventSource.Error(this, errorCode);
            return bytesTransferred;
        }

        // Receives a datagram into a specific location in the data buffer and stores
        // the end point.
        public int ReceiveFrom(byte[] buffer, int offset, int size, SocketFlags socketFlags, ref EndPoint remoteEP)
        {
            if (NetEventSource.IsEnabled) NetEventSource.Enter(this);
            if (CleanedUp)
            {
                throw new ObjectDisposedException(this.GetType().FullName);
            }

            // Validate input parameters.
            if (buffer == null)
            {
                throw new ArgumentNullException(nameof(buffer));
            }
            if (remoteEP == null)
            {
                throw new ArgumentNullException(nameof(remoteEP));
            }
            if (!CanTryAddressFamily(remoteEP.AddressFamily))
            {
                throw new ArgumentException(SR.Format(SR.net_InvalidEndPointAddressFamily,
                    remoteEP.AddressFamily, _addressFamily), nameof(remoteEP));
            }
            if (offset < 0 || offset > buffer.Length)
            {
                throw new ArgumentOutOfRangeException(nameof(offset));
            }
            if (size < 0 || size > buffer.Length - offset)
            {
                throw new ArgumentOutOfRangeException(nameof(size));
            }
            if (_rightEndPoint == null)
            {
                throw new InvalidOperationException(SR.net_sockets_mustbind);
            }

            SocketPal.CheckDualModeReceiveSupport(this);

            ValidateBlockingMode();
            if (NetEventSource.IsEnabled) NetEventSource.Info(this, $"SRC{LocalEndPoint} size:{size} remoteEP:{remoteEP}");

            // We don't do a CAS demand here because the contents of remoteEP aren't used by
            // WSARecvFrom; all that matters is that we generate a unique-to-this-call SocketAddress
            // with the right address family.
            EndPoint endPointSnapshot = remoteEP;
            Internals.SocketAddress socketAddress = SnapshotAndSerialize(ref endPointSnapshot);
            Internals.SocketAddress socketAddressOriginal = IPEndPointExtensions.Serialize(endPointSnapshot);

            int bytesTransferred;
            SocketError errorCode = SocketPal.ReceiveFrom(_handle, buffer, offset, size, socketFlags, socketAddress.Buffer, ref socketAddress.InternalSize, out bytesTransferred);

            errorCode = UpdateReceiveSocketErrorForCleanedUp(errorCode, bytesTransferred);

            // If the native call fails we'll throw a SocketException.
            SocketException socketException = null;
            if (errorCode != SocketError.Success)
            {
                socketException = new SocketException((int)errorCode);
                UpdateStatusAfterSocketError(socketException);
                if (NetEventSource.IsEnabled) NetEventSource.Error(this, socketException);

                if (socketException.SocketErrorCode != SocketError.MessageSize)
                {
                    throw socketException;
                }
            }

            if (!socketAddressOriginal.Equals(socketAddress))
            {
                try
                {
                    remoteEP = endPointSnapshot.Create(socketAddress);
                }
                catch
                {
                }
                if (_rightEndPoint == null)
                {
                    // Save a copy of the EndPoint so we can use it for Create().
                    _rightEndPoint = endPointSnapshot;
                }
            }

            if (socketException != null)
            {
                throw socketException;
            }

            if (NetEventSource.IsEnabled)
            {
                NetEventSource.DumpBuffer(this, buffer, offset, size);
                NetEventSource.Exit(this, bytesTransferred);
            }
            return bytesTransferred;
        }

        // Receives a datagram and stores the source end point.
        public int ReceiveFrom(byte[] buffer, int size, SocketFlags socketFlags, ref EndPoint remoteEP)
        {
            return ReceiveFrom(buffer, 0, size, socketFlags, ref remoteEP);
        }

        public int ReceiveFrom(byte[] buffer, SocketFlags socketFlags, ref EndPoint remoteEP)
        {
            return ReceiveFrom(buffer, 0, buffer != null ? buffer.Length : 0, socketFlags, ref remoteEP);
        }

        public int ReceiveFrom(byte[] buffer, ref EndPoint remoteEP)
        {
            return ReceiveFrom(buffer, 0, buffer != null ? buffer.Length : 0, SocketFlags.None, ref remoteEP);
        }

        public int IOControl(int ioControlCode, byte[] optionInValue, byte[] optionOutValue)
        {
            if (CleanedUp)
            {
                throw new ObjectDisposedException(this.GetType().FullName);
            }

            int realOptionLength = 0;

            // IOControl is used for Windows-specific IOCTL operations.  If we need to add support for IOCTLs specific
            // to other platforms, we will likely need to add a new API, as the control codes may overlap with those
            // from Windows.  Generally it would be preferable to add new methods/properties to abstract these across
            // platforms, however.
            SocketError errorCode = SocketPal.WindowsIoctl(_handle, ioControlCode, optionInValue, optionOutValue, out realOptionLength);

            if (NetEventSource.IsEnabled) NetEventSource.Info(this, $"Interop.Winsock.WSAIoctl returns errorCode:{errorCode}");

            // Throw an appropriate SocketException if the native call fails.
            if (errorCode != SocketError.Success)
            {
                UpdateStatusAfterSocketErrorAndThrowException(errorCode);
            }

            return realOptionLength;
        }

        public int IOControl(IOControlCode ioControlCode, byte[] optionInValue, byte[] optionOutValue)
        {
            return IOControl(unchecked((int)ioControlCode), optionInValue, optionOutValue);
        }

        // Sets the specified option to the specified value.
        public void SetSocketOption(SocketOptionLevel optionLevel, SocketOptionName optionName, int optionValue)
        {
            if (CleanedUp)
            {
                throw new ObjectDisposedException(this.GetType().FullName);
            }
            if (NetEventSource.IsEnabled) NetEventSource.Info(this, $"optionLevel:{optionLevel} optionName:{optionName} optionValue:{optionValue}");

            SetSocketOption(optionLevel, optionName, optionValue, false);
        }

        public void SetSocketOption(SocketOptionLevel optionLevel, SocketOptionName optionName, byte[] optionValue)
        {
            if (CleanedUp)
            {
                throw new ObjectDisposedException(this.GetType().FullName);
            }

            if (NetEventSource.IsEnabled) NetEventSource.Info(this, $"optionLevel:{optionLevel} optionName:{optionName} optionValue:{optionValue}");

            // This can throw ObjectDisposedException.
            SocketError errorCode = SocketPal.SetSockOpt(_handle, optionLevel, optionName, optionValue);

            if (NetEventSource.IsEnabled) NetEventSource.Info(this, $"Interop.Winsock.setsockopt returns errorCode:{errorCode}");

            // Throw an appropriate SocketException if the native call fails.
            if (errorCode != SocketError.Success)
            {
                UpdateStatusAfterSocketErrorAndThrowException(errorCode);
            }
        }

        // Sets the specified option to the specified value.
        public void SetSocketOption(SocketOptionLevel optionLevel, SocketOptionName optionName, bool optionValue)
        {
            SetSocketOption(optionLevel, optionName, (optionValue ? 1 : 0));
        }

        // Sets the specified option to the specified value.
        public void SetSocketOption(SocketOptionLevel optionLevel, SocketOptionName optionName, object optionValue)
        {
            if (CleanedUp)
            {
                throw new ObjectDisposedException(this.GetType().FullName);
            }

            // Validate input parameters.
            if (optionValue == null)
            {
                throw new ArgumentNullException(nameof(optionValue));
            }

            if (NetEventSource.IsEnabled) NetEventSource.Info(this, $"optionLevel:{optionLevel} optionName:{optionName} optionValue:{optionValue}");

            if (optionLevel == SocketOptionLevel.Socket && optionName == SocketOptionName.Linger)
            {
                LingerOption lingerOption = optionValue as LingerOption;
                if (lingerOption == null)
                {
                    throw new ArgumentException(SR.Format(SR.net_sockets_invalid_optionValue, "LingerOption"), nameof(optionValue));
                }
                if (lingerOption.LingerTime < 0 || lingerOption.LingerTime > (int)ushort.MaxValue)
                {
                    throw new ArgumentException(SR.Format(SR.ArgumentOutOfRange_Bounds_Lower_Upper, 0, (int)ushort.MaxValue), "optionValue.LingerTime");
                }
                SetLingerOption(lingerOption);
            }
            else if (optionLevel == SocketOptionLevel.IP && (optionName == SocketOptionName.AddMembership || optionName == SocketOptionName.DropMembership))
            {
                MulticastOption multicastOption = optionValue as MulticastOption;
                if (multicastOption == null)
                {
                    throw new ArgumentException(SR.Format(SR.net_sockets_invalid_optionValue, "MulticastOption"), nameof(optionValue));
                }
                SetMulticastOption(optionName, multicastOption);
            }
            else if (optionLevel == SocketOptionLevel.IPv6 && (optionName == SocketOptionName.AddMembership || optionName == SocketOptionName.DropMembership))
            {
                // IPv6 Changes: Handle IPv6 Multicast Add / Drop
                IPv6MulticastOption multicastOption = optionValue as IPv6MulticastOption;
                if (multicastOption == null)
                {
                    throw new ArgumentException(SR.Format(SR.net_sockets_invalid_optionValue, "IPv6MulticastOption"), nameof(optionValue));
                }
                SetIPv6MulticastOption(optionName, multicastOption);
            }
            else
            {
                throw new ArgumentException(SR.net_sockets_invalid_optionValue_all, nameof(optionValue));
            }
        }

        // Gets the value of a socket option.
        public object GetSocketOption(SocketOptionLevel optionLevel, SocketOptionName optionName)
        {
            if (CleanedUp)
            {
                throw new ObjectDisposedException(this.GetType().FullName);
            }
            if (optionLevel == SocketOptionLevel.Socket && optionName == SocketOptionName.Linger)
            {
                return GetLingerOpt();
            }
            else if (optionLevel == SocketOptionLevel.IP && (optionName == SocketOptionName.AddMembership || optionName == SocketOptionName.DropMembership))
            {
                return GetMulticastOpt(optionName);
            }
            else if (optionLevel == SocketOptionLevel.IPv6 && (optionName == SocketOptionName.AddMembership || optionName == SocketOptionName.DropMembership))
            {
                // Handle IPv6 case
                return GetIPv6MulticastOpt(optionName);
            }

            int optionValue = 0;

            // This can throw ObjectDisposedException.
            SocketError errorCode = SocketPal.GetSockOpt(
                _handle,
                optionLevel,
                optionName,
                out optionValue);

            if (NetEventSource.IsEnabled) NetEventSource.Info(this, $"Interop.Winsock.getsockopt returns errorCode:{errorCode}");

            // Throw an appropriate SocketException if the native call fails.
            if (errorCode != SocketError.Success)
            {
                UpdateStatusAfterSocketErrorAndThrowException(errorCode);
            }

            return optionValue;
        }

        public void GetSocketOption(SocketOptionLevel optionLevel, SocketOptionName optionName, byte[] optionValue)
        {
            if (CleanedUp)
            {
                throw new ObjectDisposedException(this.GetType().FullName);
            }

            int optionLength = optionValue != null ? optionValue.Length : 0;

            // This can throw ObjectDisposedException.
            SocketError errorCode = SocketPal.GetSockOpt(
                _handle,
                optionLevel,
                optionName,
                optionValue,
                ref optionLength);

            if (NetEventSource.IsEnabled) NetEventSource.Info(this, $"Interop.Winsock.getsockopt returns errorCode:{errorCode}");

            // Throw an appropriate SocketException if the native call fails.
            if (errorCode != SocketError.Success)
            {
                UpdateStatusAfterSocketErrorAndThrowException(errorCode);
            }
        }

        public byte[] GetSocketOption(SocketOptionLevel optionLevel, SocketOptionName optionName, int optionLength)
        {
            if (CleanedUp)
            {
                throw new ObjectDisposedException(this.GetType().FullName);
            }

            byte[] optionValue = new byte[optionLength];
            int realOptionLength = optionLength;

            // This can throw ObjectDisposedException.
            SocketError errorCode = SocketPal.GetSockOpt(
                _handle,
                optionLevel,
                optionName,
                optionValue,
                ref realOptionLength);

            if (NetEventSource.IsEnabled) NetEventSource.Info(this, $"Interop.Winsock.getsockopt returns errorCode:{errorCode}");

            // Throw an appropriate SocketException if the native call fails.
            if (errorCode != SocketError.Success)
            {
                UpdateStatusAfterSocketErrorAndThrowException(errorCode);
            }

            if (optionLength != realOptionLength)
            {
                byte[] newOptionValue = new byte[realOptionLength];
                Buffer.BlockCopy(optionValue, 0, newOptionValue, 0, realOptionLength);
                optionValue = newOptionValue;
            }

            return optionValue;
        }

        public void SetIPProtectionLevel(IPProtectionLevel level)
        {
            if (level == IPProtectionLevel.Unspecified)
            {
                throw new ArgumentException(SR.net_sockets_invalid_optionValue_all, nameof(level));
            }

            if (_addressFamily == AddressFamily.InterNetworkV6)
            {
                SocketPal.SetIPProtectionLevel(this, SocketOptionLevel.IPv6, (int)level);
            }
            else if (_addressFamily == AddressFamily.InterNetwork)
            {
                SocketPal.SetIPProtectionLevel(this, SocketOptionLevel.IP, (int)level);
            }
            else
            {
                throw new NotSupportedException(SR.net_invalidversion);
            }
        }

        // Determines the status of the socket.
        public bool Poll(int microSeconds, SelectMode mode)
        {
            if (CleanedUp)
            {
                throw new ObjectDisposedException(this.GetType().FullName);
            }

            bool status;
            SocketError errorCode = SocketPal.Poll(_handle, microSeconds, mode, out status);
            if (NetEventSource.IsEnabled) NetEventSource.Info(this, $"Interop.Winsock.select returns socketCount:{(int)errorCode}");

            // Throw an appropriate SocketException if the native call fails.
            if (errorCode != SocketError.Success)
            {
                UpdateStatusAfterSocketErrorAndThrowException(errorCode);
            }

            return status;
        }

        // Determines the status of a socket.
        public static void Select(IList checkRead, IList checkWrite, IList checkError, int microSeconds)
        {
            // Validate input parameters.
            if ((checkRead == null || checkRead.Count == 0) && (checkWrite == null || checkWrite.Count == 0) && (checkError == null || checkError.Count == 0))
            {
                throw new ArgumentNullException(null, SR.net_sockets_empty_select);
            }
            const int MaxSelect = 65536;
            if (checkRead != null && checkRead.Count > MaxSelect)
            {
                throw new ArgumentOutOfRangeException(nameof(checkRead), SR.Format(SR.net_sockets_toolarge_select, nameof(checkRead), MaxSelect.ToString()));
            }
            if (checkWrite != null && checkWrite.Count > MaxSelect)
            {
                throw new ArgumentOutOfRangeException(nameof(checkWrite), SR.Format(SR.net_sockets_toolarge_select, nameof(checkWrite), MaxSelect.ToString()));
            }
            if (checkError != null && checkError.Count > MaxSelect)
            {
                throw new ArgumentOutOfRangeException(nameof(checkError), SR.Format(SR.net_sockets_toolarge_select, nameof(checkError), MaxSelect.ToString()));
            }

            SocketError errorCode = SocketPal.Select(checkRead, checkWrite, checkError, microSeconds);

            // Throw an appropriate SocketException if the native call fails.
            if (errorCode != SocketError.Success)
            {
                throw new SocketException((int)errorCode);
            }
        }

        // Routine Description:
        //
        //    BeginConnect - Does an async connect.
        //
        // Arguments:
        //
        //    remoteEP - status line that we wish to parse
        //    Callback - Async Callback Delegate that is called upon Async Completion
        //    State - State used to track callback, set by caller, not required
        //
        // Return Value:
        //
        //    IAsyncResult - Async result used to retrieve result
        public IAsyncResult BeginConnect(EndPoint remoteEP, AsyncCallback callback, object state)
        {
            // Validate input parameters.
            if (NetEventSource.IsEnabled) NetEventSource.Enter(this, remoteEP);
            if (CleanedUp)
            {
                throw new ObjectDisposedException(this.GetType().FullName);
            }

            if (remoteEP == null)
            {
                throw new ArgumentNullException(nameof(remoteEP));
            }

            if (_isListening)
            {
                throw new InvalidOperationException(SR.net_sockets_mustnotlisten);
            }

            if (_isConnected)
            {
                throw new SocketException((int)SocketError.IsConnected);
            }


            DnsEndPoint dnsEP = remoteEP as DnsEndPoint;
            if (dnsEP != null)
            {
                ValidateForMultiConnect(isMultiEndpoint: true); // needs to come before CanTryAddressFamily call

                if (dnsEP.AddressFamily != AddressFamily.Unspecified && !CanTryAddressFamily(dnsEP.AddressFamily))
                {
                    throw new NotSupportedException(SR.net_invalidversion);
                }

                return BeginConnect(dnsEP.Host, dnsEP.Port, callback, state);
            }

            ValidateForMultiConnect(isMultiEndpoint: false);
            return UnsafeBeginConnect(remoteEP, callback, state, flowContext:true);
        }

        private bool CanUseConnectEx(EndPoint remoteEP)
        {
            return (_socketType == SocketType.Stream) &&
                (_rightEndPoint != null || remoteEP.GetType() == typeof(IPEndPoint));
        }

        public SocketInformation DuplicateAndClose(int targetProcessId)
        {
            //
            // On Windows, we cannot duplicate a socket that is bound to an IOCP.  In this implementation, we *only*
            // support IOCPs, so this will not work.
            //
            // On Unix, duplication of a socket into an arbitrary process is not supported at all.
            //
            throw new PlatformNotSupportedException(SR.net_sockets_duplicateandclose_notsupported);
        }

        internal IAsyncResult UnsafeBeginConnect(EndPoint remoteEP, AsyncCallback callback, object state, bool flowContext = false)
        {
            if (CanUseConnectEx(remoteEP))
            {
                return BeginConnectEx(remoteEP, flowContext, callback, state);
            }

            EndPoint endPointSnapshot = remoteEP;
            var asyncResult = new ConnectAsyncResult(this, endPointSnapshot, state, callback);

            // For connectionless protocols, Connect is not an I/O call.
            Connect(remoteEP);
            asyncResult.FinishPostingAsyncOp();

            // Synchronously complete the I/O and call the user's callback.
            asyncResult.InvokeCallback();
            return asyncResult;
        }

        public IAsyncResult BeginConnect(string host, int port, AsyncCallback requestCallback, object state)
        {
            if (NetEventSource.IsEnabled) NetEventSource.Enter(this, host);
            if (CleanedUp)
            {
                throw new ObjectDisposedException(this.GetType().FullName);
            }

            if (host == null)
            {
                throw new ArgumentNullException(nameof(host));
            }
            if (!TcpValidationHelpers.ValidatePortNumber(port))
            {
                throw new ArgumentOutOfRangeException(nameof(port));
            }
            if (_addressFamily != AddressFamily.InterNetwork && _addressFamily != AddressFamily.InterNetworkV6)
            {
                throw new NotSupportedException(SR.net_invalidversion);
            }

            if (_isListening)
            {
                throw new InvalidOperationException(SR.net_sockets_mustnotlisten);
            }

            if (_isConnected)
            {
                throw new SocketException((int)SocketError.IsConnected);
            }

            IPAddress parsedAddress;
            if (IPAddress.TryParse(host, out parsedAddress))
            {
                IAsyncResult r = BeginConnect(parsedAddress, port, requestCallback, state);
                if (NetEventSource.IsEnabled) NetEventSource.Exit(this, r);
                return r;
            }

            ValidateForMultiConnect(isMultiEndpoint: true);

            // Here, want to flow the context.  No need to lock.
            MultipleAddressConnectAsyncResult result = new MultipleAddressConnectAsyncResult(null, port, this, state, requestCallback);
            result.StartPostingAsyncOp(false);

            IAsyncResult dnsResult = Dns.BeginGetHostAddresses(host, new AsyncCallback(DnsCallback), result);
            if (dnsResult.CompletedSynchronously)
            {
                if (DoDnsCallback(dnsResult, result))
                {
                    result.InvokeCallback();
                }
            }

            // Done posting.
            result.FinishPostingAsyncOp(ref Caches.ConnectClosureCache);

            if (NetEventSource.IsEnabled) NetEventSource.Exit(this, result);
            return result;
        }

        public IAsyncResult BeginConnect(IPAddress address, int port, AsyncCallback requestCallback, object state)
        {
            if (NetEventSource.IsEnabled) NetEventSource.Enter(this, address);
            if (CleanedUp)
            {
                throw new ObjectDisposedException(this.GetType().FullName);
            }

            if (address == null)
            {
                throw new ArgumentNullException(nameof(address));
            }
            if (!TcpValidationHelpers.ValidatePortNumber(port))
            {
                throw new ArgumentOutOfRangeException(nameof(port));
            }

            if (_isConnected)
            {
                throw new SocketException((int)SocketError.IsConnected);
            }

            ValidateForMultiConnect(isMultiEndpoint: false); // needs to be called before CanTryAddressFamily

            if (!CanTryAddressFamily(address.AddressFamily))
            {
                throw new NotSupportedException(SR.net_invalidversion);
            }

            IAsyncResult result = BeginConnect(new IPEndPoint(address, port), requestCallback, state);
            if (NetEventSource.IsEnabled) NetEventSource.Exit(this, result);
            return result;
        }

        public IAsyncResult BeginConnect(IPAddress[] addresses, int port, AsyncCallback requestCallback, object state)
        {
            if (NetEventSource.IsEnabled) NetEventSource.Enter(this, addresses);
            if (CleanedUp)
            {
                throw new ObjectDisposedException(this.GetType().FullName);
            }

            if (addresses == null)
            {
                throw new ArgumentNullException(nameof(addresses));
            }
            if (addresses.Length == 0)
            {
                throw new ArgumentException(SR.net_invalidAddressList, nameof(addresses));
            }
            if (!TcpValidationHelpers.ValidatePortNumber(port))
            {
                throw new ArgumentOutOfRangeException(nameof(port));
            }
            if (_addressFamily != AddressFamily.InterNetwork && _addressFamily != AddressFamily.InterNetworkV6)
            {
                throw new NotSupportedException(SR.net_invalidversion);
            }

            if (_isListening)
            {
                throw new InvalidOperationException(SR.net_sockets_mustnotlisten);
            }

            if (_isConnected)
            {
                throw new SocketException((int)SocketError.IsConnected);
            }

            ValidateForMultiConnect(isMultiEndpoint: true);

            // Set up the result to capture the context.  No need for a lock.
            MultipleAddressConnectAsyncResult result = new MultipleAddressConnectAsyncResult(addresses, port, this, state, requestCallback);
            result.StartPostingAsyncOp(false);

            if (DoMultipleAddressConnectCallback(PostOneBeginConnect(result), result))
            {
                // If the call completes synchronously, invoke the callback from here.
                result.InvokeCallback();
            }

            // Finished posting async op.  Possibly will call callback.
            result.FinishPostingAsyncOp(ref Caches.ConnectClosureCache);

            if (NetEventSource.IsEnabled) NetEventSource.Exit(this, result);
            return result;
        }

        public IAsyncResult BeginDisconnect(bool reuseSocket, AsyncCallback callback, object state)
        {
            if (NetEventSource.IsEnabled) NetEventSource.Enter(this);
            if (CleanedUp)
            {
                throw new ObjectDisposedException(this.GetType().FullName);
            }

            // Start context-flowing op.  No need to lock - we don't use the context till the callback.
            DisconnectOverlappedAsyncResult asyncResult = new DisconnectOverlappedAsyncResult(this, state, callback);
            asyncResult.StartPostingAsyncOp(false);

            // Post the disconnect.
            DoBeginDisconnect(reuseSocket, asyncResult);

            // Finish flowing (or call the callback), and return.
            asyncResult.FinishPostingAsyncOp();
            return asyncResult;
        }

        private void DoBeginDisconnect(bool reuseSocket, DisconnectOverlappedAsyncResult asyncResult)
        {
            if (NetEventSource.IsEnabled) NetEventSource.Enter(this);
            SocketError errorCode = SocketError.Success;

            errorCode = SocketPal.DisconnectAsync(this, _handle, reuseSocket, asyncResult);

            if (errorCode == SocketError.Success)
            {
                SetToDisconnected();
                _remoteEndPoint = null;
            }

            if (NetEventSource.IsEnabled) NetEventSource.Info(this, $"UnsafeNclNativeMethods.OSSOCK.DisConnectEx returns:{errorCode}");

            // If the call failed, update our status and throw
            if (!CheckErrorAndUpdateStatus(errorCode))
            {
                throw new SocketException((int)errorCode);
            }

            if (NetEventSource.IsEnabled) NetEventSource.Exit(this, asyncResult);
        }

        public void Disconnect(bool reuseSocket)
        {
            if (NetEventSource.IsEnabled) NetEventSource.Enter(this);
            if (CleanedUp)
            {
                throw new ObjectDisposedException(this.GetType().FullName);
            }

            SocketError errorCode = SocketError.Success;

            // This can throw ObjectDisposedException (handle, and retrieving the delegate).
            errorCode = SocketPal.Disconnect(this, _handle, reuseSocket);

            if (NetEventSource.IsEnabled) NetEventSource.Info(this, $"UnsafeNclNativeMethods.OSSOCK.DisConnectEx returns:{errorCode}");

            if (errorCode != SocketError.Success)
            {
                UpdateStatusAfterSocketErrorAndThrowException(errorCode);
            }

            SetToDisconnected();
            _remoteEndPoint = null;

            if (NetEventSource.IsEnabled) NetEventSource.Exit(this);
        }

        // Routine Description:
        //
        //    EndConnect - Called after receiving callback from BeginConnect,
        //     in order to retrieve the result of async call
        //
        // Arguments:
        //
        //    AsyncResult - the AsyncResult Returned from BeginConnect call
        //
        // Return Value:
        //
        //    int - Return code from async Connect, 0 for success, SocketError.NotConnected otherwise
        public void EndConnect(IAsyncResult asyncResult)
        {
            if (NetEventSource.IsEnabled) NetEventSource.Enter(this, asyncResult);
            if (CleanedUp)
            {
                throw new ObjectDisposedException(this.GetType().FullName);
            }

            // Validate input parameters.
            if (asyncResult == null)
            {
                throw new ArgumentNullException(nameof(asyncResult));
            }

            ContextAwareResult castedAsyncResult =
                asyncResult as ConnectOverlappedAsyncResult ??
                asyncResult as MultipleAddressConnectAsyncResult ??
                (ContextAwareResult)(asyncResult as ConnectAsyncResult);

            if (castedAsyncResult == null || castedAsyncResult.AsyncObject != this)
            {
                throw new ArgumentException(SR.net_io_invalidasyncresult, nameof(asyncResult));
            }
            if (castedAsyncResult.EndCalled)
            {
                throw new InvalidOperationException(SR.Format(SR.net_io_invalidendcall, "EndConnect"));
            }

            castedAsyncResult.InternalWaitForCompletion();
            castedAsyncResult.EndCalled = true;

            if (NetEventSource.IsEnabled) NetEventSource.Info(this, $"asyncResult:{asyncResult}");

            Exception ex = castedAsyncResult.Result as Exception;
            if (ex != null || (SocketError)castedAsyncResult.ErrorCode != SocketError.Success)
            {
                if (ex == null)
                {
                    // Update the internal state of this socket according to the error before throwing.
                    SocketException se = SocketExceptionFactory.CreateSocketException(castedAsyncResult.ErrorCode, castedAsyncResult.RemoteEndPoint);
                    UpdateStatusAfterSocketError(se);
                    ex = se;
                }

                if (NetEventSource.IsEnabled) NetEventSource.Error(this, ex);
                ExceptionDispatchInfo.Throw(ex);
            }

            if (NetEventSource.IsEnabled)
            {
                NetEventSource.Connected(this, LocalEndPoint, RemoteEndPoint);
                NetEventSource.Exit(this, "");
            }
        }

        public void EndDisconnect(IAsyncResult asyncResult)
        {
            if (NetEventSource.IsEnabled) NetEventSource.Enter(this, asyncResult);
            if (CleanedUp)
            {
                throw new ObjectDisposedException(this.GetType().FullName);
            }

            if (asyncResult == null)
            {
                throw new ArgumentNullException(nameof(asyncResult));
            }

            //get async result and check for errors
            LazyAsyncResult castedAsyncResult = asyncResult as LazyAsyncResult;
            if (castedAsyncResult == null || castedAsyncResult.AsyncObject != this)
            {
                throw new ArgumentException(SR.net_io_invalidasyncresult, nameof(asyncResult));
            }
            if (castedAsyncResult.EndCalled)
            {
                throw new InvalidOperationException(SR.Format(SR.net_io_invalidendcall, nameof(EndDisconnect)));
            }

            //wait for completion if it hasn't occurred
            castedAsyncResult.InternalWaitForCompletion();
            castedAsyncResult.EndCalled = true;

            if (NetEventSource.IsEnabled) NetEventSource.Info(this);

            //
            // if the asynchronous native call failed asynchronously
            // we'll throw a SocketException
            //
            if ((SocketError)castedAsyncResult.ErrorCode != SocketError.Success)
            {
                UpdateStatusAfterSocketErrorAndThrowException((SocketError)castedAsyncResult.ErrorCode);
            }

            if (NetEventSource.IsEnabled) NetEventSource.Exit(this);
        }

        // Routine Description:
        //
        //    BeginSend - Async implementation of Send call, mirrored after BeginReceive
        //    This routine may go pending at which time,
        //    but any case the callback Delegate will be called upon completion
        //
        // Arguments:
        //
        //    WriteBuffer - status line that we wish to parse
        //    Index - Offset into WriteBuffer to begin sending from
        //    Size - Size of Buffer to transmit
        //    Callback - Delegate function that holds callback, called on completion of I/O
        //    State - State used to track callback, set by caller, not required
        //
        // Return Value:
        //
        //    IAsyncResult - Async result used to retrieve result
        public IAsyncResult BeginSend(byte[] buffer, int offset, int size, SocketFlags socketFlags, AsyncCallback callback, object state)
        {
            SocketError errorCode;
            IAsyncResult result = BeginSend(buffer, offset, size, socketFlags, out errorCode, callback, state);
            if (errorCode != SocketError.Success && errorCode != SocketError.IOPending)
            {
                throw new SocketException((int)errorCode);
            }
            return result;
        }

        public IAsyncResult BeginSend(byte[] buffer, int offset, int size, SocketFlags socketFlags, out SocketError errorCode, AsyncCallback callback, object state)
        {
            if (NetEventSource.IsEnabled) NetEventSource.Enter(this);
            if (CleanedUp)
            {
                throw new ObjectDisposedException(this.GetType().FullName);
            }

            // Validate input parameters.
            if (buffer == null)
            {
                throw new ArgumentNullException(nameof(buffer));
            }
            if (offset < 0 || offset > buffer.Length)
            {
                throw new ArgumentOutOfRangeException(nameof(offset));
            }
            if (size < 0 || size > buffer.Length - offset)
            {
                throw new ArgumentOutOfRangeException(nameof(size));
            }

            // We need to flow the context here.  But we don't need to lock the context - we don't use it until the callback.
            OverlappedAsyncResult asyncResult = new OverlappedAsyncResult(this, state, callback);
            asyncResult.StartPostingAsyncOp(false);

            // Run the send with this asyncResult.
            errorCode = DoBeginSend(buffer, offset, size, socketFlags, asyncResult);

            if (errorCode != SocketError.Success && errorCode != SocketError.IOPending)
            {
                asyncResult = null;
            }
            else
            {
                // We're not throwing, so finish the async op posting code so we can return to the user.
                // If the operation already finished, the callback will be called from here.
                asyncResult.FinishPostingAsyncOp(ref Caches.SendClosureCache);
            }

            if (NetEventSource.IsEnabled) NetEventSource.Exit(this, asyncResult);
            return asyncResult;
        }

        private SocketError DoBeginSend(byte[] buffer, int offset, int size, SocketFlags socketFlags, OverlappedAsyncResult asyncResult)
        {
            if (NetEventSource.IsEnabled) NetEventSource.Info(this, $"SRC:{LocalEndPoint} DST:{RemoteEndPoint} size:{size}");

            // Get the Send going.
            if (NetEventSource.IsEnabled) NetEventSource.Info(this, $"asyncResult:{asyncResult} size:{size}");

            SocketError errorCode = SocketPal.SendAsync(_handle, buffer, offset, size, socketFlags, asyncResult);

            if (NetEventSource.IsEnabled) NetEventSource.Info(this, $"Interop.Winsock.WSASend returns:{errorCode} size:{size} returning AsyncResult:{asyncResult}");

            // If the call failed, update our status
            CheckErrorAndUpdateStatus(errorCode);

            return errorCode;
        }

        public IAsyncResult BeginSend(IList<ArraySegment<byte>> buffers, SocketFlags socketFlags, AsyncCallback callback, object state)
        {
            SocketError errorCode;
            IAsyncResult result = BeginSend(buffers, socketFlags, out errorCode, callback, state);
            if (errorCode != SocketError.Success && errorCode != SocketError.IOPending)
            {
                throw new SocketException((int)errorCode);
            }
            return result;
        }

        public IAsyncResult BeginSend(IList<ArraySegment<byte>> buffers, SocketFlags socketFlags, out SocketError errorCode, AsyncCallback callback, object state)
        {
            if (NetEventSource.IsEnabled) NetEventSource.Enter(this);
            if (CleanedUp)
            {
                throw new ObjectDisposedException(this.GetType().FullName);
            }

            // Validate input parameters.
            if (buffers == null)
            {
                throw new ArgumentNullException(nameof(buffers));
            }

            if (buffers.Count == 0)
            {
                throw new ArgumentException(SR.Format(SR.net_sockets_zerolist, nameof(buffers)), nameof(buffers));
            }

            // We need to flow the context here.  But we don't need to lock the context - we don't use it until the callback.
            OverlappedAsyncResult asyncResult = new OverlappedAsyncResult(this, state, callback);
            asyncResult.StartPostingAsyncOp(false);

            // Run the send with this asyncResult.
            errorCode = DoBeginSend(buffers, socketFlags, asyncResult);

            // We're not throwing, so finish the async op posting code so we can return to the user.
            // If the operation already finished, the callback will be called from here.
            asyncResult.FinishPostingAsyncOp(ref Caches.SendClosureCache);

            if (errorCode != SocketError.Success && errorCode != SocketError.IOPending)
            {
                asyncResult = null;
            }

            if (NetEventSource.IsEnabled) NetEventSource.Exit(this, asyncResult);
            return asyncResult;
        }

        private SocketError DoBeginSend(IList<ArraySegment<byte>> buffers, SocketFlags socketFlags, OverlappedAsyncResult asyncResult)
        {
            if (NetEventSource.IsEnabled) NetEventSource.Info(this, $"SRC:{LocalEndPoint} DST:{RemoteEndPoint} buffers:{buffers}");
            if (NetEventSource.IsEnabled) NetEventSource.Info(this, $"asyncResult:{asyncResult}");

            SocketError errorCode = SocketPal.SendAsync(_handle, buffers, socketFlags, asyncResult);

            if (NetEventSource.IsEnabled) NetEventSource.Info(this, $"Interop.Winsock.WSASend returns:{errorCode} returning AsyncResult:{asyncResult}");

            // If the call failed, update our status
            CheckErrorAndUpdateStatus(errorCode);

            return errorCode;
        }

        // Routine Description:
        //
        //    EndSend -  Called by user code after I/O is done or the user wants to wait.
        //                 until Async completion, needed to retrieve error result from call
        //
        // Arguments:
        //
        //    AsyncResult - the AsyncResult Returned from BeginSend call
        //
        // Return Value:
        //
        //    int - Number of bytes transferred
        public int EndSend(IAsyncResult asyncResult)
        {
            SocketError errorCode;
            int bytesTransferred = EndSend(asyncResult, out errorCode);
            if (errorCode != SocketError.Success)
            {
                throw new SocketException((int)errorCode);
            }
            return bytesTransferred;
        }

        public int EndSend(IAsyncResult asyncResult, out SocketError errorCode)
        {
            if (NetEventSource.IsEnabled) NetEventSource.Enter(this, asyncResult);
            if (CleanedUp)
            {
                throw new ObjectDisposedException(this.GetType().FullName);
            }

            // Validate input parameters.
            if (asyncResult == null)
            {
                throw new ArgumentNullException(nameof(asyncResult));
            }

            OverlappedAsyncResult castedAsyncResult = asyncResult as OverlappedAsyncResult;
            if (castedAsyncResult == null || castedAsyncResult.AsyncObject != this)
            {
                throw new ArgumentException(SR.net_io_invalidasyncresult, nameof(asyncResult));
            }
            if (castedAsyncResult.EndCalled)
            {
                throw new InvalidOperationException(SR.Format(SR.net_io_invalidendcall, "EndSend"));
            }

            int bytesTransferred = castedAsyncResult.InternalWaitForCompletionInt32Result();
            castedAsyncResult.EndCalled = true;

            if (NetEventSource.IsEnabled) NetEventSource.Info(this, $"bytesTransffered:{bytesTransferred}");

            // Throw an appropriate SocketException if the native call failed asynchronously.
            errorCode = (SocketError)castedAsyncResult.ErrorCode;
            if (errorCode != SocketError.Success)
            {
                // Update the internal state of this socket according to the error before throwing.
                UpdateStatusAfterSocketError(errorCode);
                if (NetEventSource.IsEnabled)
                {
                    NetEventSource.Error(this, new SocketException((int)errorCode));
                    NetEventSource.Exit(this, 0);
                }
                return 0;
            }

            if (NetEventSource.IsEnabled) NetEventSource.Exit(this, bytesTransferred);
            return bytesTransferred;
        }

        public IAsyncResult BeginSendFile(string fileName, AsyncCallback callback, object state)
        {
            return BeginSendFile(fileName, null, null, TransmitFileOptions.UseDefaultWorkerThread, callback, state);
        }

        public IAsyncResult BeginSendFile(string fileName, byte[] preBuffer, byte[] postBuffer, TransmitFileOptions flags, AsyncCallback callback, object state)
        {
            if (NetEventSource.IsEnabled) NetEventSource.Enter(this);

            if (CleanedUp)
            {
                throw new ObjectDisposedException(this.GetType().FullName);
            }

            if (!Connected)
            {
                throw new NotSupportedException(SR.net_notconnected);
            }

            if (NetEventSource.IsEnabled) NetEventSource.Info(this, $"::DoBeginSendFile() SRC:{LocalEndPoint} DST:{RemoteEndPoint} fileName:{fileName}");

            IAsyncResult asyncResult = BeginSendFileInternal(fileName, preBuffer, postBuffer, flags, callback, state);

            if (NetEventSource.IsEnabled) NetEventSource.Exit(this, asyncResult);
            return asyncResult;
        }

        public void EndSendFile(IAsyncResult asyncResult)
        {
            if (NetEventSource.IsEnabled) NetEventSource.Enter(this, asyncResult);

            if (CleanedUp)
            {
                throw new ObjectDisposedException(this.GetType().FullName);
            }

            if (asyncResult == null)
            {
                throw new ArgumentNullException(nameof(asyncResult));
            }

            EndSendFileInternal(asyncResult);

            if (NetEventSource.IsEnabled) NetEventSource.Exit(this);
        }

        // Routine Description:
        //
        //    BeginSendTo - Async implementation of SendTo,
        //
        //    This routine may go pending at which time,
        //    but any case the callback Delegate will be called upon completion
        //
        // Arguments:
        //
        //    WriteBuffer - Buffer to transmit
        //    Index - Offset into WriteBuffer to begin sending from
        //    Size - Size of Buffer to transmit
        //    Flags - Specific Socket flags to pass to winsock
        //    remoteEP - EndPoint to transmit To
        //    Callback - Delegate function that holds callback, called on completion of I/O
        //    State - State used to track callback, set by caller, not required
        //
        // Return Value:
        //
        //    IAsyncResult - Async result used to retrieve result
        public IAsyncResult BeginSendTo(byte[] buffer, int offset, int size, SocketFlags socketFlags, EndPoint remoteEP, AsyncCallback callback, object state)
        {
            if (NetEventSource.IsEnabled) NetEventSource.Enter(this);
            if (CleanedUp)
            {
                throw new ObjectDisposedException(this.GetType().FullName);
            }

            // Validate input parameters.
            if (buffer == null)
            {
                throw new ArgumentNullException(nameof(buffer));
            }
            if (remoteEP == null)
            {
                throw new ArgumentNullException(nameof(remoteEP));
            }
            if (offset < 0 || offset > buffer.Length)
            {
                throw new ArgumentOutOfRangeException(nameof(offset));
            }
            if (size < 0 || size > buffer.Length - offset)
            {
                throw new ArgumentOutOfRangeException(nameof(size));
            }

            EndPoint endPointSnapshot = remoteEP;
            Internals.SocketAddress socketAddress = SnapshotAndSerialize(ref endPointSnapshot);

            // Set up the async result and indicate to flow the context.
            OverlappedAsyncResult asyncResult = new OverlappedAsyncResult(this, state, callback);
            asyncResult.StartPostingAsyncOp(false);

            // Post the send.
            DoBeginSendTo(buffer, offset, size, socketFlags, endPointSnapshot, socketAddress, asyncResult);

            // Finish, possibly posting the callback.  The callback won't be posted before this point is reached.
            asyncResult.FinishPostingAsyncOp(ref Caches.SendClosureCache);

            if (NetEventSource.IsEnabled) NetEventSource.Exit(this, asyncResult);
            return asyncResult;
        }

        private void DoBeginSendTo(byte[] buffer, int offset, int size, SocketFlags socketFlags, EndPoint endPointSnapshot, Internals.SocketAddress socketAddress, OverlappedAsyncResult asyncResult)
        {
            if (NetEventSource.IsEnabled) NetEventSource.Info(this, $"size:{size}");

            EndPoint oldEndPoint = _rightEndPoint;

            // Guarantee to call CheckAsyncCallOverlappedResult if we call SetUnamangedStructures with a cache in order to
            // avoid a Socket leak in case of error.
            SocketError errorCode = SocketError.SocketError;
            try
            {
                if (_rightEndPoint == null)
                {
                    _rightEndPoint = endPointSnapshot;
                }

                errorCode = SocketPal.SendToAsync(_handle, buffer, offset, size, socketFlags, socketAddress, asyncResult);

                if (NetEventSource.IsEnabled) NetEventSource.Info(this, $"Interop.Winsock.WSASend returns:{errorCode} size:{size} returning AsyncResult:{asyncResult}");
            }
            catch (ObjectDisposedException)
            {
                _rightEndPoint = oldEndPoint;
                throw;
            }

            // Throw an appropriate SocketException if the native call fails synchronously.
            if (!CheckErrorAndUpdateStatus(errorCode))
            {
                // Update the internal state of this socket according to the error before throwing.
                _rightEndPoint = oldEndPoint;

                throw new SocketException((int)errorCode);
            }

            if (NetEventSource.IsEnabled) NetEventSource.Info(this, $"size:{size} returning AsyncResult:{asyncResult}");
        }

        // Routine Description:
        //
        //    EndSendTo -  Called by user code after I/O is done or the user wants to wait.
        //                 until Async completion, needed to retrieve error result from call
        //
        // Arguments:
        //
        //    AsyncResult - the AsyncResult Returned from BeginSend call
        //
        // Return Value:
        //
        //    int - Number of bytes transferred
        public int EndSendTo(IAsyncResult asyncResult)
        {
            if (NetEventSource.IsEnabled) NetEventSource.Enter(this, asyncResult);

            if (CleanedUp)
            {
                throw new ObjectDisposedException(this.GetType().FullName);
            }

            // Validate input parameters.
            if (asyncResult == null)
            {
                throw new ArgumentNullException(nameof(asyncResult));
            }

            OverlappedAsyncResult castedAsyncResult = asyncResult as OverlappedAsyncResult;
            if (castedAsyncResult == null || castedAsyncResult.AsyncObject != this)
            {
                throw new ArgumentException(SR.net_io_invalidasyncresult, nameof(asyncResult));
            }
            if (castedAsyncResult.EndCalled)
            {
                throw new InvalidOperationException(SR.Format(SR.net_io_invalidendcall, "EndSendTo"));
            }

            int bytesTransferred = castedAsyncResult.InternalWaitForCompletionInt32Result();
            castedAsyncResult.EndCalled = true;

            if (NetEventSource.IsEnabled) NetEventSource.Info(this, $"bytesTransferred:{bytesTransferred}");

            // Throw an appropriate SocketException if the native call failed asynchronously.
            if ((SocketError)castedAsyncResult.ErrorCode != SocketError.Success)
            {
                UpdateStatusAfterSocketErrorAndThrowException((SocketError)castedAsyncResult.ErrorCode);
            }

            if (NetEventSource.IsEnabled) NetEventSource.Exit(this, bytesTransferred);
            return bytesTransferred;
        }

        // Routine Description:
        //
        //    BeginReceive - Async implementation of Recv call,
        //
        //    Called when we want to start an async receive.
        //    We kick off the receive, and if it completes synchronously we'll
        //    call the callback. Otherwise we'll return an IASyncResult, which
        //    the caller can use to wait on or retrieve the final status, as needed.
        //
        //    Uses Winsock 2 overlapped I/O.
        //
        // Arguments:
        //
        //    ReadBuffer - status line that we wish to parse
        //    Index - Offset into ReadBuffer to begin reading from
        //    Size - Size of Buffer to recv
        //    Callback - Delegate function that holds callback, called on completion of I/O
        //    State - State used to track callback, set by caller, not required
        //
        // Return Value:
        //
        //    IAsyncResult - Async result used to retrieve result
        public IAsyncResult BeginReceive(byte[] buffer, int offset, int size, SocketFlags socketFlags, AsyncCallback callback, object state)
        {
            SocketError errorCode;
            IAsyncResult result = BeginReceive(buffer, offset, size, socketFlags, out errorCode, callback, state);
            if (errorCode != SocketError.Success && errorCode != SocketError.IOPending)
            {
                throw new SocketException((int)errorCode);
            }
            return result;
        }

        public IAsyncResult BeginReceive(byte[] buffer, int offset, int size, SocketFlags socketFlags, out SocketError errorCode, AsyncCallback callback, object state)
        {
            if (NetEventSource.IsEnabled) NetEventSource.Enter(this);

            if (CleanedUp)
            {
                throw new ObjectDisposedException(this.GetType().FullName);
            }

            // Validate input parameters.
            if (buffer == null)
            {
                throw new ArgumentNullException(nameof(buffer));
            }
            if (offset < 0 || offset > buffer.Length)
            {
                throw new ArgumentOutOfRangeException(nameof(offset));
            }
            if (size < 0 || size > buffer.Length - offset)
            {
                throw new ArgumentOutOfRangeException(nameof(size));
            }

            // We need to flow the context here.  But we don't need to lock the context - we don't use it until the callback.
            OverlappedAsyncResult asyncResult = new OverlappedAsyncResult(this, state, callback);
            asyncResult.StartPostingAsyncOp(false);

            // Run the receive with this asyncResult.
            errorCode = DoBeginReceive(buffer, offset, size, socketFlags, asyncResult);

            if (errorCode != SocketError.Success && errorCode != SocketError.IOPending)
            {
                asyncResult = null;
            }
            else
            {
                // We're not throwing, so finish the async op posting code so we can return to the user.
                // If the operation already finished, the callback will be called from here.
                asyncResult.FinishPostingAsyncOp(ref Caches.ReceiveClosureCache);
            }

            if (NetEventSource.IsEnabled) NetEventSource.Exit(this, asyncResult);
            return asyncResult;
        }

        private SocketError DoBeginReceive(byte[] buffer, int offset, int size, SocketFlags socketFlags, OverlappedAsyncResult asyncResult)
        {
            if (NetEventSource.IsEnabled) NetEventSource.Info(this, $"size:{size}");

#if DEBUG
            IntPtr lastHandle = _handle.DangerousGetHandle();
#endif
            SocketError errorCode = SocketPal.ReceiveAsync(_handle, buffer, offset, size, socketFlags, asyncResult);

            if (NetEventSource.IsEnabled) NetEventSource.Info(this, $"Interop.Winsock.WSARecv returns:{errorCode} returning AsyncResult:{asyncResult}");

            if (CheckErrorAndUpdateStatus(errorCode))
            {
#if DEBUG
                _lastReceiveHandle = lastHandle;
                _lastReceiveThread = Environment.CurrentManagedThreadId;
                _lastReceiveTick = Environment.TickCount;
#endif
            }

            return errorCode;
        }

        public IAsyncResult BeginReceive(IList<ArraySegment<byte>> buffers, SocketFlags socketFlags, AsyncCallback callback, object state)
        {
            SocketError errorCode;
            IAsyncResult result = BeginReceive(buffers, socketFlags, out errorCode, callback, state);
            if (errorCode != SocketError.Success && errorCode != SocketError.IOPending)
            {
                throw new SocketException((int)errorCode);
            }
            return result;
        }

        public IAsyncResult BeginReceive(IList<ArraySegment<byte>> buffers, SocketFlags socketFlags, out SocketError errorCode, AsyncCallback callback, object state)
        {
            if (NetEventSource.IsEnabled) NetEventSource.Enter(this);

            if (CleanedUp)
            {
                throw new ObjectDisposedException(this.GetType().FullName);
            }

            // Validate input parameters.
            if (buffers == null)
            {
                throw new ArgumentNullException(nameof(buffers));
            }

            if (buffers.Count == 0)
            {
                throw new ArgumentException(SR.Format(SR.net_sockets_zerolist, nameof(buffers)), nameof(buffers));
            }

            // We need to flow the context here.  But we don't need to lock the context - we don't use it until the callback.
            OverlappedAsyncResult asyncResult = new OverlappedAsyncResult(this, state, callback);
            asyncResult.StartPostingAsyncOp(false);

            // Run the receive with this asyncResult.
            errorCode = DoBeginReceive(buffers, socketFlags, asyncResult);

            if (errorCode != SocketError.Success && errorCode != SocketError.IOPending)
            {
                asyncResult = null;
            }
            else
            {
                // We're not throwing, so finish the async op posting code so we can return to the user.
                // If the operation already finished, the callback will be called from here.
                asyncResult.FinishPostingAsyncOp(ref Caches.ReceiveClosureCache);
            }

            if (NetEventSource.IsEnabled) NetEventSource.Exit(this, asyncResult);
            return asyncResult;
        }

        private SocketError DoBeginReceive(IList<ArraySegment<byte>> buffers, SocketFlags socketFlags, OverlappedAsyncResult asyncResult)
        {
#if DEBUG
            IntPtr lastHandle = _handle.DangerousGetHandle();
#endif
            SocketError errorCode = SocketPal.ReceiveAsync(_handle, buffers, socketFlags, asyncResult);

            if (NetEventSource.IsEnabled) NetEventSource.Info(this, $"Interop.Winsock.WSARecv returns:{errorCode} returning AsyncResult:{asyncResult}");

            if (!CheckErrorAndUpdateStatus(errorCode))
            {
            }
#if DEBUG
            else
            {
                _lastReceiveHandle = lastHandle;
                _lastReceiveThread = Environment.CurrentManagedThreadId;
                _lastReceiveTick = Environment.TickCount;
            }
#endif

            return errorCode;
        }

#if DEBUG
        private IntPtr _lastReceiveHandle;
        private int _lastReceiveThread;
        private int _lastReceiveTick;
#endif

        // Routine Description:
        //
        //    EndReceive -  Called when I/O is done or the user wants to wait. If
        //              the I/O isn't done, we'll wait for it to complete, and then we'll return
        //              the bytes of I/O done.
        //
        // Arguments:
        //
        //    AsyncResult - the AsyncResult Returned from BeginSend call
        //
        // Return Value:
        //
        //    int - Number of bytes transferred
        public int EndReceive(IAsyncResult asyncResult)
        {
            SocketError errorCode;
            int bytesTransferred = EndReceive(asyncResult, out errorCode);
            if (errorCode != SocketError.Success)
            {
                throw new SocketException((int)errorCode);
            }
            return bytesTransferred;
        }

        public int EndReceive(IAsyncResult asyncResult, out SocketError errorCode)
        {
            if (NetEventSource.IsEnabled) NetEventSource.Enter(this, asyncResult);

            if (CleanedUp)
            {
                throw new ObjectDisposedException(this.GetType().FullName);
            }

            // Validate input parameters.
            if (asyncResult == null)
            {
                throw new ArgumentNullException(nameof(asyncResult));
            }

            OverlappedAsyncResult castedAsyncResult = asyncResult as OverlappedAsyncResult;
            if (castedAsyncResult == null || castedAsyncResult.AsyncObject != this)
            {
                throw new ArgumentException(SR.net_io_invalidasyncresult, nameof(asyncResult));
            }
            if (castedAsyncResult.EndCalled)
            {
                throw new InvalidOperationException(SR.Format(SR.net_io_invalidendcall, "EndReceive"));
            }

            int bytesTransferred = castedAsyncResult.InternalWaitForCompletionInt32Result();
            castedAsyncResult.EndCalled = true;

#if TRACE_VERBOSE
            if (NetEventSource.IsEnabled)
            {
                try
                {
                    if (NetEventSource.IsEnabled) NetEventSource.Info(this, $"SRC:{LocalEndPoint} DST:{RemoteEndPoint} bytesTransferred:{bytesTransferred}");
                }
                catch (ObjectDisposedException) { }
            }
#endif

            // Throw an appropriate SocketException if the native call failed asynchronously.
            errorCode = (SocketError)castedAsyncResult.ErrorCode;
            if (errorCode != SocketError.Success)
            {
                // Update the internal state of this socket according to the error before throwing.
                UpdateStatusAfterSocketError(errorCode);
                if (NetEventSource.IsEnabled)
                {
                    NetEventSource.Error(this, new SocketException((int)errorCode));
                    NetEventSource.Exit(this, 0);
                }
                return 0;
            }
            if (NetEventSource.IsEnabled) NetEventSource.Exit(this, bytesTransferred);
            return bytesTransferred;
        }

        public IAsyncResult BeginReceiveMessageFrom(byte[] buffer, int offset, int size, SocketFlags socketFlags, ref EndPoint remoteEP, AsyncCallback callback, object state)
        {
            if (NetEventSource.IsEnabled)
            {
                NetEventSource.Enter(this);
                NetEventSource.Info(this, $"size:{size}");
            }

            if (CleanedUp)
            {
                throw new ObjectDisposedException(this.GetType().FullName);
            }
            if (buffer == null)
            {
                throw new ArgumentNullException(nameof(buffer));
            }
            if (remoteEP == null)
            {
                throw new ArgumentNullException(nameof(remoteEP));
            }
            if (!CanTryAddressFamily(remoteEP.AddressFamily))
            {
                throw new ArgumentException(SR.Format(SR.net_InvalidEndPointAddressFamily, remoteEP.AddressFamily, _addressFamily), nameof(remoteEP));
            }
            if (offset < 0 || offset > buffer.Length)
            {
                throw new ArgumentOutOfRangeException(nameof(offset));
            }
            if (size < 0 || size > buffer.Length - offset)
            {
                throw new ArgumentOutOfRangeException(nameof(size));
            }
            if (_rightEndPoint == null)
            {
                throw new InvalidOperationException(SR.net_sockets_mustbind);
            }

            SocketPal.CheckDualModeReceiveSupport(this);

            // Set up the result and set it to collect the context.
            ReceiveMessageOverlappedAsyncResult asyncResult = new ReceiveMessageOverlappedAsyncResult(this, state, callback);
            asyncResult.StartPostingAsyncOp(false);

            // Start the ReceiveFrom.
            EndPoint oldEndPoint = _rightEndPoint;

            // We don't do a CAS demand here because the contents of remoteEP aren't used by
            // WSARecvMsg; all that matters is that we generate a unique-to-this-call SocketAddress
            // with the right address family
            Internals.SocketAddress socketAddress = SnapshotAndSerialize(ref remoteEP);

            // Guarantee to call CheckAsyncCallOverlappedResult if we call SetUnamangedStructures with a cache in order to
            // avoid a Socket leak in case of error.
            SocketError errorCode = SocketError.SocketError;
            try
            {
                // Save a copy of the original EndPoint in the asyncResult.
                asyncResult.SocketAddressOriginal = IPEndPointExtensions.Serialize(remoteEP);

                SetReceivingPacketInformation();

                if (_rightEndPoint == null)
                {
                    _rightEndPoint = remoteEP;
                }

                errorCode = SocketPal.ReceiveMessageFromAsync(this, _handle, buffer, offset, size, socketFlags, socketAddress, asyncResult);

                if (errorCode != SocketError.Success)
                {
                    // WSARecvMsg() will never return WSAEMSGSIZE directly, since a completion is queued in this case.  We wouldn't be able
                    // to handle this easily because of assumptions OverlappedAsyncResult makes about whether there would be a completion
                    // or not depending on the error code.  If WSAEMSGSIZE would have been normally returned, it returns WSA_IO_PENDING instead.
                    // That same map is implemented here just in case.
                    if (errorCode == SocketError.MessageSize)
                    {
                        NetEventSource.Fail(this, "Returned WSAEMSGSIZE!");
                        errorCode = SocketError.IOPending;
                    }
                }

                if (NetEventSource.IsEnabled) NetEventSource.Info(this, $"Interop.Winsock.WSARecvMsg returns:{errorCode} size:{size} returning AsyncResult:{asyncResult}");
            }
            catch (ObjectDisposedException)
            {
                _rightEndPoint = oldEndPoint;
                throw;
            }

            // Throw an appropriate SocketException if the native call fails synchronously.
            if (!CheckErrorAndUpdateStatus(errorCode))
            {
                // Update the internal state of this socket according to the error before throwing.
                _rightEndPoint = oldEndPoint;

                throw new SocketException((int)errorCode);
            }

            // Capture the context, maybe call the callback, and return.
            asyncResult.FinishPostingAsyncOp(ref Caches.ReceiveClosureCache);

            if (asyncResult.CompletedSynchronously && !asyncResult.SocketAddressOriginal.Equals(asyncResult.SocketAddress))
            {
                try
                {
                    remoteEP = remoteEP.Create(asyncResult.SocketAddress);
                }
                catch
                {
                }
            }

            if (NetEventSource.IsEnabled)
            {
                NetEventSource.Info(this, $"size:{size} returning AsyncResult:{asyncResult}");
                NetEventSource.Exit(this, asyncResult);
            }
            return asyncResult;
        }

        public int EndReceiveMessageFrom(IAsyncResult asyncResult, ref SocketFlags socketFlags, ref EndPoint endPoint, out IPPacketInformation ipPacketInformation)
        {
            if (NetEventSource.IsEnabled) NetEventSource.Enter(this, asyncResult);

            if (CleanedUp)
            {
                throw new ObjectDisposedException(this.GetType().FullName);
            }
            if (endPoint == null)
            {
                throw new ArgumentNullException(nameof(endPoint));
            }
            if (!CanTryAddressFamily(endPoint.AddressFamily))
            {
                throw new ArgumentException(SR.Format(SR.net_InvalidEndPointAddressFamily, endPoint.AddressFamily, _addressFamily), nameof(endPoint));
            }
            if (asyncResult == null)
            {
                throw new ArgumentNullException(nameof(asyncResult));
            }

            ReceiveMessageOverlappedAsyncResult castedAsyncResult = asyncResult as ReceiveMessageOverlappedAsyncResult;
            if (castedAsyncResult == null || castedAsyncResult.AsyncObject != this)
            {
                throw new ArgumentException(SR.net_io_invalidasyncresult, nameof(asyncResult));
            }
            if (castedAsyncResult.EndCalled)
            {
                throw new InvalidOperationException(SR.Format(SR.net_io_invalidendcall, "EndReceiveMessageFrom"));
            }

            Internals.SocketAddress socketAddressOriginal = SnapshotAndSerialize(ref endPoint);

            int bytesTransferred = castedAsyncResult.InternalWaitForCompletionInt32Result();
            castedAsyncResult.EndCalled = true;

            // Update socket address size.
            castedAsyncResult.SocketAddress.InternalSize = castedAsyncResult.GetSocketAddressSize();

            if (!socketAddressOriginal.Equals(castedAsyncResult.SocketAddress))
            {
                try
                {
                    endPoint = endPoint.Create(castedAsyncResult.SocketAddress);
                }
                catch
                {
                }
            }

            if (NetEventSource.IsEnabled) NetEventSource.Info(this, $"bytesTransferred:{bytesTransferred}");

            // Throw an appropriate SocketException if the native call failed asynchronously.
            if ((SocketError)castedAsyncResult.ErrorCode != SocketError.Success && (SocketError)castedAsyncResult.ErrorCode != SocketError.MessageSize)
            {
                UpdateStatusAfterSocketErrorAndThrowException((SocketError)castedAsyncResult.ErrorCode);
            }

            socketFlags = castedAsyncResult.SocketFlags;
            ipPacketInformation = castedAsyncResult.IPPacketInformation;

            if (NetEventSource.IsEnabled) NetEventSource.Exit(this, bytesTransferred);
            return bytesTransferred;
        }

        // Routine Description:
        //
        //    BeginReceiveFrom - Async implementation of RecvFrom call,
        //
        //    Called when we want to start an async receive.
        //    We kick off the receive, and if it completes synchronously we'll
        //    call the callback. Otherwise we'll return an IASyncResult, which
        //    the caller can use to wait on or retrieve the final status, as needed.
        //
        //    Uses Winsock 2 overlapped I/O.
        //
        // Arguments:
        //
        //    ReadBuffer - status line that we wish to parse
        //    Index - Offset into ReadBuffer to begin reading from
        //    Request - Size of Buffer to recv
        //    Flags - Additional Flags that may be passed to the underlying winsock call
        //    remoteEP - EndPoint that are to receive from
        //    Callback - Delegate function that holds callback, called on completion of I/O
        //    State - State used to track callback, set by caller, not required
        //
        // Return Value:
        //
        //    IAsyncResult - Async result used to retrieve result
        public IAsyncResult BeginReceiveFrom(byte[] buffer, int offset, int size, SocketFlags socketFlags, ref EndPoint remoteEP, AsyncCallback callback, object state)
        {
            if (NetEventSource.IsEnabled) NetEventSource.Enter(this);

            if (CleanedUp)
            {
                throw new ObjectDisposedException(this.GetType().FullName);
            }

            // Validate input parameters.
            if (buffer == null)
            {
                throw new ArgumentNullException(nameof(buffer));
            }
            if (remoteEP == null)
            {
                throw new ArgumentNullException(nameof(remoteEP));
            }
            if (!CanTryAddressFamily(remoteEP.AddressFamily))
            {
                throw new ArgumentException(SR.Format(SR.net_InvalidEndPointAddressFamily, remoteEP.AddressFamily, _addressFamily), nameof(remoteEP));
            }
            if (offset < 0 || offset > buffer.Length)
            {
                throw new ArgumentOutOfRangeException(nameof(offset));
            }
            if (size < 0 || size > buffer.Length - offset)
            {
                throw new ArgumentOutOfRangeException(nameof(size));
            }
            if (_rightEndPoint == null)
            {
                throw new InvalidOperationException(SR.net_sockets_mustbind);
            }

            SocketPal.CheckDualModeReceiveSupport(this);

            // We don't do a CAS demand here because the contents of remoteEP aren't used by
            // WSARecvFrom; all that matters is that we generate a unique-to-this-call SocketAddress
            // with the right address family
            Internals.SocketAddress socketAddress = SnapshotAndSerialize(ref remoteEP);

            // Set up the result and set it to collect the context.
            var asyncResult = new OriginalAddressOverlappedAsyncResult(this, state, callback);
            asyncResult.StartPostingAsyncOp(false);

            // Start the ReceiveFrom.
            DoBeginReceiveFrom(buffer, offset, size, socketFlags, remoteEP, socketAddress, asyncResult);

            // Capture the context, maybe call the callback, and return.
            asyncResult.FinishPostingAsyncOp(ref Caches.ReceiveClosureCache);

            if (asyncResult.CompletedSynchronously && !asyncResult.SocketAddressOriginal.Equals(asyncResult.SocketAddress))
            {
                try
                {
                    remoteEP = remoteEP.Create(asyncResult.SocketAddress);
                }
                catch
                {
                }
            }

            if (NetEventSource.IsEnabled) NetEventSource.Exit(this, asyncResult);
            return asyncResult;
        }

        private void DoBeginReceiveFrom(byte[] buffer, int offset, int size, SocketFlags socketFlags, EndPoint endPointSnapshot, Internals.SocketAddress socketAddress, OriginalAddressOverlappedAsyncResult asyncResult)
        {
            EndPoint oldEndPoint = _rightEndPoint;

            if (NetEventSource.IsEnabled) NetEventSource.Info(this, $"size:{size}");

            // Guarantee to call CheckAsyncCallOverlappedResult if we call SetUnamangedStructures with a cache in order to
            // avoid a Socket leak in case of error.
            SocketError errorCode = SocketError.SocketError;
            try
            {
                // Save a copy of the original EndPoint in the asyncResult.
                asyncResult.SocketAddressOriginal = IPEndPointExtensions.Serialize(endPointSnapshot);

                if (_rightEndPoint == null)
                {
                    _rightEndPoint = endPointSnapshot;
                }

                errorCode = SocketPal.ReceiveFromAsync(_handle, buffer, offset, size, socketFlags, socketAddress, asyncResult);

                if (NetEventSource.IsEnabled) NetEventSource.Info(this, $"Interop.Winsock.WSARecvFrom returns:{errorCode} size:{size} returning AsyncResult:{asyncResult}");
            }
            catch (ObjectDisposedException)
            {
                _rightEndPoint = oldEndPoint;
                throw;
            }

            // Throw an appropriate SocketException if the native call fails synchronously.
            if (!CheckErrorAndUpdateStatus(errorCode))
            {
                // Update the internal state of this socket according to the error before throwing.
                _rightEndPoint = oldEndPoint;

                throw new SocketException((int)errorCode);
            }

            if (NetEventSource.IsEnabled) NetEventSource.Info(this, $"size:{size} return AsyncResult:{asyncResult}");
        }

        // Routine Description:
        //
        //    EndReceiveFrom -  Called when I/O is done or the user wants to wait. If
        //              the I/O isn't done, we'll wait for it to complete, and then we'll return
        //              the bytes of I/O done.
        //
        // Arguments:
        //
        //    AsyncResult - the AsyncResult Returned from BeginReceiveFrom call
        //
        // Return Value:
        //
        //    int - Number of bytes transferred
        public int EndReceiveFrom(IAsyncResult asyncResult, ref EndPoint endPoint)
        {
            if (NetEventSource.IsEnabled) NetEventSource.Enter(this, asyncResult);

            if (CleanedUp)
            {
                throw new ObjectDisposedException(this.GetType().FullName);
            }

            // Validate input parameters.
            if (endPoint == null)
            {
                throw new ArgumentNullException(nameof(endPoint));
            }
            if (!CanTryAddressFamily(endPoint.AddressFamily))
            {
                throw new ArgumentException(SR.Format(SR.net_InvalidEndPointAddressFamily, endPoint.AddressFamily, _addressFamily), nameof(endPoint));
            }
            if (asyncResult == null)
            {
                throw new ArgumentNullException(nameof(asyncResult));
            }

            OverlappedAsyncResult castedAsyncResult = asyncResult as OverlappedAsyncResult;
            if (castedAsyncResult == null || castedAsyncResult.AsyncObject != this)
            {
                throw new ArgumentException(SR.net_io_invalidasyncresult, nameof(asyncResult));
            }
            if (castedAsyncResult.EndCalled)
            {
                throw new InvalidOperationException(SR.Format(SR.net_io_invalidendcall, "EndReceiveFrom"));
            }

            Internals.SocketAddress socketAddressOriginal = SnapshotAndSerialize(ref endPoint);

            int bytesTransferred = castedAsyncResult.InternalWaitForCompletionInt32Result();
            castedAsyncResult.EndCalled = true;

            // Update socket address size.
            castedAsyncResult.SocketAddress.InternalSize = castedAsyncResult.GetSocketAddressSize();

            if (!socketAddressOriginal.Equals(castedAsyncResult.SocketAddress))
            {
                try
                {
                    endPoint = endPoint.Create(castedAsyncResult.SocketAddress);
                }
                catch
                {
                }
            }

            if (NetEventSource.IsEnabled) NetEventSource.Info(this, $"bytesTransferred:{bytesTransferred}");

            // Throw an appropriate SocketException if the native call failed asynchronously.
            if ((SocketError)castedAsyncResult.ErrorCode != SocketError.Success)
            {
                UpdateStatusAfterSocketErrorAndThrowException((SocketError)castedAsyncResult.ErrorCode);
            }
            if (NetEventSource.IsEnabled) NetEventSource.Exit(this, bytesTransferred);
            return bytesTransferred;
        }

        // Routine Description:
        //
        //    BeginAccept - Does an async winsock accept, creating a new socket on success
        //
        //     Works by creating a pending accept request the first time,
        //     and subsequent calls are queued so that when the first accept completes,
        //     the next accept can be resubmitted in the callback.
        //     this routine may go pending at which time,
        //     but any case the callback Delegate will be called upon completion
        //
        // Arguments:
        //
        //    Callback - Async Callback Delegate that is called upon Async Completion
        //    State - State used to track callback, set by caller, not required
        //
        // Return Value:
        //
        //    IAsyncResult - Async result used to retrieve resultant new socket
        public IAsyncResult BeginAccept(AsyncCallback callback, object state)
        {
            if (!_isDisconnected)
            {
                return BeginAccept(0, callback, state);
            }

            if (NetEventSource.IsEnabled) NetEventSource.Enter(this);

            Debug.Assert(CleanedUp);
            throw new ObjectDisposedException(this.GetType().FullName);
        }

        public IAsyncResult BeginAccept(int receiveSize, AsyncCallback callback, object state)
        {
            return BeginAccept(null, receiveSize, callback, state);
        }

        // This is the truly async version that uses AcceptEx.
        public IAsyncResult BeginAccept(Socket acceptSocket, int receiveSize, AsyncCallback callback, object state)
        {
            if (NetEventSource.IsEnabled) NetEventSource.Enter(this);
            if (CleanedUp)
            {
                throw new ObjectDisposedException(this.GetType().FullName);
            }

            // Validate input parameters.
            if (receiveSize < 0)
            {
                throw new ArgumentOutOfRangeException(nameof(receiveSize));
            }

            // Set up the async result with flowing.
            AcceptOverlappedAsyncResult asyncResult = new AcceptOverlappedAsyncResult(this, state, callback);
            asyncResult.StartPostingAsyncOp(false);

            // Start the accept.
            DoBeginAccept(acceptSocket, receiveSize, asyncResult);

            // Finish the flow capture, maybe complete here.
            asyncResult.FinishPostingAsyncOp(ref Caches.AcceptClosureCache);

            if (NetEventSource.IsEnabled) NetEventSource.Exit(this, asyncResult);
            return asyncResult;
        }

        private void DoBeginAccept(Socket acceptSocket, int receiveSize, AcceptOverlappedAsyncResult asyncResult)
        {
            if (_rightEndPoint == null)
            {
                throw new InvalidOperationException(SR.net_sockets_mustbind);
            }

            if (!_isListening)
            {
                throw new InvalidOperationException(SR.net_sockets_mustlisten);
            }

            SafeSocketHandle acceptHandle;
            asyncResult.AcceptSocket = GetOrCreateAcceptSocket(acceptSocket, false, nameof(acceptSocket), out acceptHandle);

            if (NetEventSource.IsEnabled) NetEventSource.Info(this, $"AcceptSocket:{acceptSocket}");

            int socketAddressSize = GetAddressSize(_rightEndPoint);
            SocketError errorCode = SocketPal.AcceptAsync(this, _handle, acceptHandle, receiveSize, socketAddressSize, asyncResult);

            if (NetEventSource.IsEnabled) NetEventSource.Info(this, $"Interop.Winsock.AcceptEx returns:{errorCode} {asyncResult}");

            // Throw an appropriate SocketException if the native call fails synchronously.
            if (!CheckErrorAndUpdateStatus(errorCode))
            {
                throw new SocketException((int)errorCode);
            }
        }

        // Routine Description:
        //
        //    EndAccept -  Called by user code after I/O is done or the user wants to wait.
        //                 until Async completion, so it provides End handling for async Accept calls,
        //                 and retrieves new Socket object
        //
        // Arguments:
        //
        //    AsyncResult - the AsyncResult Returned from BeginAccept call
        //
        // Return Value:
        //
        //    Socket - a valid socket if successful
        public Socket EndAccept(IAsyncResult asyncResult)
        {
            int bytesTransferred;
            byte[] buffer;
            return EndAccept(out buffer, out bytesTransferred, asyncResult);
        }

        public Socket EndAccept(out byte[] buffer, IAsyncResult asyncResult)
        {
            int bytesTransferred;
            byte[] innerBuffer;

            Socket socket = EndAccept(out innerBuffer, out bytesTransferred, asyncResult);
            buffer = new byte[bytesTransferred];
            Buffer.BlockCopy(innerBuffer, 0, buffer, 0, bytesTransferred);
            return socket;
        }

        public Socket EndAccept(out byte[] buffer, out int bytesTransferred, IAsyncResult asyncResult)
        {
            if (NetEventSource.IsEnabled) NetEventSource.Enter(this, asyncResult);
            if (CleanedUp)
            {
                throw new ObjectDisposedException(this.GetType().FullName);
            }

            // Validate input parameters.
            if (asyncResult == null)
            {
                throw new ArgumentNullException(nameof(asyncResult));
            }
            AcceptOverlappedAsyncResult castedAsyncResult = asyncResult as AcceptOverlappedAsyncResult;
            if (castedAsyncResult == null || castedAsyncResult.AsyncObject != this)
            {
                throw new ArgumentException(SR.net_io_invalidasyncresult, nameof(asyncResult));
            }
            if (castedAsyncResult.EndCalled)
            {
                throw new InvalidOperationException(SR.Format(SR.net_io_invalidendcall, "EndAccept"));
            }

            Socket socket = (Socket)castedAsyncResult.InternalWaitForCompletion();
            bytesTransferred = (int)castedAsyncResult.BytesTransferred;
            buffer = castedAsyncResult.Buffer;

            castedAsyncResult.EndCalled = true;

            // Throw an appropriate SocketException if the native call failed asynchronously.
            if ((SocketError)castedAsyncResult.ErrorCode != SocketError.Success)
            {
                UpdateStatusAfterSocketErrorAndThrowException((SocketError)castedAsyncResult.ErrorCode);
            }

#if TRACE_VERBOSE
            if (NetEventSource.IsEnabled)
            {
                try
                {
                    if (NetEventSource.IsEnabled) NetEventSource.Info(this, $"SRC:{LocalEndPoint} acceptedSocket:{socket} acceptedSocket.SRC:{socket.LocalEndPoint} acceptSocket.DST:{socket.RemoteEndPoint} bytesTransferred:{bytesTransferred}");
                }
                catch (ObjectDisposedException) { }
            }
#endif
            if (NetEventSource.IsEnabled)
            {
                NetEventSource.Accepted(socket, socket.RemoteEndPoint, socket.LocalEndPoint);
                NetEventSource.Exit(this, socket);
            }
            return socket;
        }

        // Disables sends and receives on a socket.
        public void Shutdown(SocketShutdown how)
        {
            if (NetEventSource.IsEnabled) NetEventSource.Enter(this, how);
            if (CleanedUp)
            {
                throw new ObjectDisposedException(this.GetType().FullName);
            }

            if (NetEventSource.IsEnabled) NetEventSource.Info(this, $"how:{how}");

            // This can throw ObjectDisposedException.
            SocketError errorCode = SocketPal.Shutdown(_handle, _isConnected, _isDisconnected, how);

            if (NetEventSource.IsEnabled) NetEventSource.Info(this, $"Interop.Winsock.shutdown returns errorCode:{errorCode}");

            // Skip good cases: success, socket already closed.
            if (errorCode != SocketError.Success && errorCode != SocketError.NotSocket)
            {
                UpdateStatusAfterSocketErrorAndThrowException(errorCode);
            }

            SetToDisconnected();
            InternalSetBlocking(_willBlockInternal);
            if (NetEventSource.IsEnabled) NetEventSource.Exit(this);
        }

        #region Async methods
        public bool AcceptAsync(SocketAsyncEventArgs e)
        {
            if (NetEventSource.IsEnabled) NetEventSource.Enter(this, e);

            if (CleanedUp)
            {
                throw new ObjectDisposedException(GetType().FullName);
            }

            if (e == null)
            {
                throw new ArgumentNullException(nameof(e));
            }
            if (e.HasMultipleBuffers)
            {
                throw new ArgumentException(SR.net_multibuffernotsupported, "BufferList");
            }
            if (_rightEndPoint == null)
            {
                throw new InvalidOperationException(SR.net_sockets_mustbind);
            }
            if (!_isListening)
            {
                throw new InvalidOperationException(SR.net_sockets_mustlisten);
            }

            // Handle AcceptSocket property.
            SafeSocketHandle acceptHandle;
            e.AcceptSocket = GetOrCreateAcceptSocket(e.AcceptSocket, true, "AcceptSocket", out acceptHandle);

            // Prepare for and make the native call.
            e.StartOperationCommon(this, SocketAsyncOperation.Accept);
            e.StartOperationAccept();
            SocketError socketError = SocketError.Success;
            try
            {
                socketError = e.DoOperationAccept(this, _handle, acceptHandle);
            }
            catch
            {
                // Clear in-use flag on event args object.
                e.Complete();
                throw;
            }

            bool pending = (socketError == SocketError.IOPending);
            if (NetEventSource.IsEnabled) NetEventSource.Exit(this, pending);
            return pending;
        }

        public bool ConnectAsync(SocketAsyncEventArgs e) =>
            ConnectAsync(e, userSocket: true);

        private bool ConnectAsync(SocketAsyncEventArgs e, bool userSocket)
        {
            if (NetEventSource.IsEnabled) NetEventSource.Enter(this, e);
            bool pending;

            if (CleanedUp)
            {
                throw new ObjectDisposedException(GetType().FullName);
            }

            if (e == null)
            {
                throw new ArgumentNullException(nameof(e));
            }
            if (e.HasMultipleBuffers)
            {
                throw new ArgumentException(SR.net_multibuffernotsupported, "BufferList");
            }
            if (e.RemoteEndPoint == null)
            {
                throw new ArgumentNullException("remoteEP");
            }
            if (_isListening)
            {
                throw new InvalidOperationException(SR.net_sockets_mustnotlisten);
            }

            if (_isConnected)
            {
                throw new SocketException((int)SocketError.IsConnected);
            }

            // Prepare SocketAddress.
            EndPoint endPointSnapshot = e.RemoteEndPoint;
            DnsEndPoint dnsEP = endPointSnapshot as DnsEndPoint;

            if (dnsEP != null)
            {
                if (NetEventSource.IsEnabled) NetEventSource.ConnectedAsyncDns(this);

                ValidateForMultiConnect(isMultiEndpoint: true); // needs to come before CanTryAddressFamily call

                if (dnsEP.AddressFamily != AddressFamily.Unspecified && !CanTryAddressFamily(dnsEP.AddressFamily))
                {
                    throw new NotSupportedException(SR.net_invalidversion);
                }

                MultipleConnectAsync multipleConnectAsync = new SingleSocketMultipleConnectAsync(this, userSocket: true);

                e.StartOperationCommon(this, SocketAsyncOperation.Connect);
                e.StartOperationConnect(multipleConnectAsync, userSocket: true);

                try
                {
                    pending = multipleConnectAsync.StartConnectAsync(e, dnsEP);
                }
                catch
                {
                    e.Complete(); // Clear in-use flag on event args object.
                    throw;
                }
            }
            else
            {
                ValidateForMultiConnect(isMultiEndpoint: false); // needs to come before CanTryAddressFamily call

                // Throw if remote address family doesn't match socket.
                if (!CanTryAddressFamily(e.RemoteEndPoint.AddressFamily))
                {
                    throw new NotSupportedException(SR.net_invalidversion);
                }

                e._socketAddress = SnapshotAndSerialize(ref endPointSnapshot);

                // Do wildcard bind if socket not bound.
                if (_rightEndPoint == null)
                {
                    if (endPointSnapshot.AddressFamily == AddressFamily.InterNetwork)
                    {
                        InternalBind(new IPEndPoint(IPAddress.Any, 0));
                    }
                    else if (endPointSnapshot.AddressFamily != AddressFamily.Unix)
                    {
                        InternalBind(new IPEndPoint(IPAddress.IPv6Any, 0));
                    }
                }

                // Save the old RightEndPoint and prep new RightEndPoint.
                EndPoint oldEndPoint = _rightEndPoint;
                if (_rightEndPoint == null)
                {
                    _rightEndPoint = endPointSnapshot;
                }

                // Prepare for the native call.
                e.StartOperationCommon(this, SocketAsyncOperation.Connect);
                e.StartOperationConnect(multipleConnect: null, userSocket);

                // Make the native call.
                SocketError socketError = SocketError.Success;
                try
                {
                    socketError = e.DoOperationConnect(this, _handle);
                }
                catch
                {
                    _rightEndPoint = oldEndPoint;

                    // Clear in-use flag on event args object.
                    e.Complete();
                    throw;
                }

                pending = (socketError == SocketError.IOPending);
            }

            if (NetEventSource.IsEnabled) NetEventSource.Exit(this, pending);
            return pending;
        }

        public static bool ConnectAsync(SocketType socketType, ProtocolType protocolType, SocketAsyncEventArgs e)
        {
            if (NetEventSource.IsEnabled) NetEventSource.Enter(null);
            bool pending;

            if (e == null)
            {
                throw new ArgumentNullException(nameof(e));
            }
            if (e.HasMultipleBuffers)
            {
                throw new ArgumentException(SR.net_multibuffernotsupported, "BufferList");
            }
            if (e.RemoteEndPoint == null)
            {
                throw new ArgumentNullException("remoteEP");
            }

            EndPoint endPointSnapshot = e.RemoteEndPoint;
            DnsEndPoint dnsEP = endPointSnapshot as DnsEndPoint;

            if (dnsEP != null)
            {
                Socket attemptSocket = null;
                MultipleConnectAsync multipleConnectAsync = null;
                if (dnsEP.AddressFamily == AddressFamily.Unspecified)
                {
                    // This is the only *Connect* API that fully supports multiple endpoint attempts, as it's responsible
                    // for creating each Socket instance and can create one per attempt.
                    multipleConnectAsync = new DualSocketMultipleConnectAsync(socketType, protocolType);
#pragma warning restore
                }
                else
                {
                    attemptSocket = new Socket(dnsEP.AddressFamily, socketType, protocolType);
                    multipleConnectAsync = new SingleSocketMultipleConnectAsync(attemptSocket, userSocket: false);
                }

                e.StartOperationCommon(attemptSocket, SocketAsyncOperation.Connect);
                e.StartOperationConnect(multipleConnectAsync, userSocket: false);

                try
                {
                    pending = multipleConnectAsync.StartConnectAsync(e, dnsEP);
                }
                catch
                {
                    e.Complete(); // Clear in-use flag on event args object.
                    throw;
                }
            }
            else
            {
                Socket attemptSocket = new Socket(endPointSnapshot.AddressFamily, socketType, protocolType);
                pending = attemptSocket.ConnectAsync(e, userSocket: false);
            }

            if (NetEventSource.IsEnabled) NetEventSource.Exit(null, pending);
            return pending;
        }

        public static void CancelConnectAsync(SocketAsyncEventArgs e)
        {
            if (e == null)
            {
                throw new ArgumentNullException(nameof(e));
            }
            e.CancelConnectAsync();
        }

        public bool DisconnectAsync(SocketAsyncEventArgs e)
        {
            if (NetEventSource.IsEnabled) NetEventSource.Enter(this);

            // Throw if socket disposed
            if (CleanedUp)
            {
                throw new ObjectDisposedException(GetType().FullName);
            }

            // Prepare for and make the native call.
            e.StartOperationCommon(this, SocketAsyncOperation.Disconnect);
            SocketError socketError = SocketError.Success;
            try
            {
                socketError = e.DoOperationDisconnect(this, _handle);
            }
            catch
            {
                // clear in-use on event arg object
                e.Complete();
                throw;
            }

            bool retval = (socketError == SocketError.IOPending);
            if (NetEventSource.IsEnabled) NetEventSource.Exit(this, retval);
            return retval;
        }

        public bool ReceiveAsync(SocketAsyncEventArgs e) => ReceiveAsync(e, default(CancellationToken));

        private bool ReceiveAsync(SocketAsyncEventArgs e, CancellationToken cancellationToken)
        {
            if (NetEventSource.IsEnabled) NetEventSource.Enter(this, e);

            if (CleanedUp)
            {
                throw new ObjectDisposedException(GetType().FullName);
            }

            if (e == null)
            {
                throw new ArgumentNullException(nameof(e));
            }

            // Prepare for and make the native call.
            e.StartOperationCommon(this, SocketAsyncOperation.Receive);
            SocketError socketError;
            try
            {
                socketError = e.DoOperationReceive(_handle, cancellationToken);
            }
            catch
            {
                // Clear in-use flag on event args object.
                e.Complete();
                throw;
            }

            bool pending = (socketError == SocketError.IOPending);
            if (NetEventSource.IsEnabled) NetEventSource.Exit(this, pending);
            return pending;
        }

        public bool ReceiveFromAsync(SocketAsyncEventArgs e)
        {
            if (NetEventSource.IsEnabled) NetEventSource.Enter(this, e);

            if (CleanedUp)
            {
                throw new ObjectDisposedException(GetType().FullName);
            }

            if (e == null)
            {
                throw new ArgumentNullException(nameof(e));
            }
            if (e.RemoteEndPoint == null)
            {
                throw new ArgumentNullException(nameof(e.RemoteEndPoint));
            }
            if (!CanTryAddressFamily(e.RemoteEndPoint.AddressFamily))
            {
                throw new ArgumentException(SR.Format(SR.net_InvalidEndPointAddressFamily, e.RemoteEndPoint.AddressFamily, _addressFamily), "RemoteEndPoint");
            }

            SocketPal.CheckDualModeReceiveSupport(this);

            // We don't do a CAS demand here because the contents of remoteEP aren't used by
            // WSARecvFrom; all that matters is that we generate a unique-to-this-call SocketAddress
            // with the right address family.
            EndPoint endPointSnapshot = e.RemoteEndPoint;
            e._socketAddress = SnapshotAndSerialize(ref endPointSnapshot);

            // DualMode sockets may have updated the endPointSnapshot, and it has to have the same AddressFamily as
            // e.m_SocketAddres for Create to work later.
            e.RemoteEndPoint = endPointSnapshot;

            // Prepare for and make the native call.
            e.StartOperationCommon(this, SocketAsyncOperation.ReceiveFrom);
            SocketError socketError;
            try
            {
                socketError = e.DoOperationReceiveFrom(_handle);
            }
            catch
            {
                // Clear in-use flag on event args object.
                e.Complete();
                throw;
            }

            bool pending = (socketError == SocketError.IOPending);
            if (NetEventSource.IsEnabled) NetEventSource.Exit(this, pending);
            return pending;
        }

        public bool ReceiveMessageFromAsync(SocketAsyncEventArgs e)
        {
            if (NetEventSource.IsEnabled) NetEventSource.Enter(this, e);

            if (CleanedUp)
            {
                throw new ObjectDisposedException(GetType().FullName);
            }

            if (e == null)
            {
                throw new ArgumentNullException(nameof(e));
            }
            if (e.RemoteEndPoint == null)
            {
                throw new ArgumentNullException(nameof(e.RemoteEndPoint));
            }
            if (!CanTryAddressFamily(e.RemoteEndPoint.AddressFamily))
            {
                throw new ArgumentException(SR.Format(SR.net_InvalidEndPointAddressFamily, e.RemoteEndPoint.AddressFamily, _addressFamily), "RemoteEndPoint");
            }

            SocketPal.CheckDualModeReceiveSupport(this);

            // We don't do a CAS demand here because the contents of remoteEP aren't used by
            // WSARecvMsg; all that matters is that we generate a unique-to-this-call SocketAddress
            // with the right address family.
            EndPoint endPointSnapshot = e.RemoteEndPoint;
            e._socketAddress = SnapshotAndSerialize(ref endPointSnapshot);

            // DualMode may have updated the endPointSnapshot, and it has to have the same AddressFamily as
            // e.m_SocketAddres for Create to work later.
            e.RemoteEndPoint = endPointSnapshot;

            SetReceivingPacketInformation();

            // Prepare for and make the native call.
            e.StartOperationCommon(this, SocketAsyncOperation.ReceiveMessageFrom);
            SocketError socketError;
            try
            {
                socketError = e.DoOperationReceiveMessageFrom(this, _handle);
            }
            catch
            {
                // Clear in-use flag on event args object.
                e.Complete();
                throw;
            }

            bool pending = (socketError == SocketError.IOPending);
            if (NetEventSource.IsEnabled) NetEventSource.Exit(this, pending);
            return pending;
        }

        public bool SendAsync(SocketAsyncEventArgs e) => SendAsync(e, default(CancellationToken));

        private bool SendAsync(SocketAsyncEventArgs e, CancellationToken cancellationToken)
        {
            if (NetEventSource.IsEnabled) NetEventSource.Enter(this, e);

            if (CleanedUp)
            {
                throw new ObjectDisposedException(GetType().FullName);
            }

            if (e == null)
            {
                throw new ArgumentNullException(nameof(e));
            }

            // Prepare for and make the native call.
            e.StartOperationCommon(this, SocketAsyncOperation.Send);
            SocketError socketError;
            try
            {
                socketError = e.DoOperationSend(_handle, cancellationToken);
            }
            catch
            {
                // Clear in-use flag on event args object.
                e.Complete();
                throw;
            }

            bool pending = (socketError == SocketError.IOPending);
            if (NetEventSource.IsEnabled) NetEventSource.Exit(this, pending);
            return pending;
        }

        public bool SendPacketsAsync(SocketAsyncEventArgs e)
        {
            if (NetEventSource.IsEnabled) NetEventSource.Enter(this, e);

            // Throw if socket disposed
            if (CleanedUp)
            {
                throw new ObjectDisposedException(GetType().FullName);
            }

            if (e == null)
            {
                throw new ArgumentNullException(nameof(e));
            }
            if (e.SendPacketsElements == null)
            {
                throw new ArgumentNullException("e.SendPacketsElements");
            }
            if (!Connected)
            {
                throw new NotSupportedException(SR.net_notconnected);
            }

            // Prepare for and make the native call.
            e.StartOperationCommon(this, SocketAsyncOperation.SendPackets);
            SocketError socketError;
            try
            {
                socketError = e.DoOperationSendPackets(this, _handle);
            }
            catch (Exception)
            {
                // Clear in-use flag on event args object.
                e.Complete();
                throw;
            }

            bool pending = (socketError == SocketError.IOPending);
            if (NetEventSource.IsEnabled) NetEventSource.Exit(this, pending);
            return pending;
        }

        public bool SendToAsync(SocketAsyncEventArgs e)
        {
            if (NetEventSource.IsEnabled) NetEventSource.Enter(this, e);

            if (CleanedUp)
            {
                throw new ObjectDisposedException(GetType().FullName);
            }

            if (e == null)
            {
                throw new ArgumentNullException(nameof(e));
            }
            if (e.RemoteEndPoint == null)
            {
                throw new ArgumentNullException(nameof(RemoteEndPoint));
            }

            // Prepare SocketAddress
            EndPoint endPointSnapshot = e.RemoteEndPoint;
            e._socketAddress = SnapshotAndSerialize(ref endPointSnapshot);

            // Prepare for and make the native call.
            e.StartOperationCommon(this, SocketAsyncOperation.SendTo);
            SocketError socketError;
            try
            {
                socketError = e.DoOperationSendTo(_handle);
            }
            catch
            {
                // Clear in-use flag on event args object.
                e.Complete();
                throw;
            }

            bool retval = (socketError == SocketError.IOPending);
            if (NetEventSource.IsEnabled) NetEventSource.Exit(this, retval);
            return retval;
        }
        #endregion
        #endregion

        #region Internal and private properties
        private static object InternalSyncObject
        {
            get
            {
                if (s_internalSyncObject == null)
                {
                    object o = new object();
                    Interlocked.CompareExchange(ref s_internalSyncObject, o, null);
                }
                return s_internalSyncObject;
            }
        }

        private CacheSet Caches
        {
            get
            {
                if (_caches == null)
                {
                    // It's not too bad if extra of these are created and lost.
                    _caches = new CacheSet();
                }
                return _caches;
            }
        }

        internal bool CleanedUp
        {
            get
            {
                return (_intCleanedUp == 1);
            }
        }

        internal TransportType Transport
        {
            get
            {
                return
                    _protocolType == Sockets.ProtocolType.Tcp ?
                        TransportType.Tcp :
                        _protocolType == Sockets.ProtocolType.Udp ?
                            TransportType.Udp :
                            TransportType.All;
            }
        }
        #endregion

        #region Internal and private methods
        internal static void GetIPProtocolInformation(AddressFamily addressFamily, Internals.SocketAddress socketAddress, out bool isIPv4, out bool isIPv6)
        {
            bool isIPv4MappedToIPv6 = socketAddress.Family == AddressFamily.InterNetworkV6 && socketAddress.GetIPAddress().IsIPv4MappedToIPv6;
            isIPv4 = addressFamily == AddressFamily.InterNetwork || isIPv4MappedToIPv6; // DualMode
            isIPv6 = addressFamily == AddressFamily.InterNetworkV6;
        }

        internal static int GetAddressSize(EndPoint endPoint)
        {
            AddressFamily fam = endPoint.AddressFamily;
            return
                fam == AddressFamily.InterNetwork ? SocketAddressPal.IPv4AddressSize :
                fam == AddressFamily.InterNetworkV6 ? SocketAddressPal.IPv6AddressSize :
                endPoint.Serialize().Size;
        }

        private Internals.SocketAddress SnapshotAndSerialize(ref EndPoint remoteEP)
        {
            if (remoteEP is IPEndPoint ipSnapshot)
            {
                // Snapshot to avoid external tampering and malicious derivations if IPEndPoint.
                ipSnapshot = ipSnapshot.Snapshot();

                // DualMode: return an IPEndPoint mapped to an IPv6 address.
                remoteEP = RemapIPEndPoint(ipSnapshot);
            }
            else if (remoteEP is DnsEndPoint)
            {
                throw new ArgumentException(SR.Format(SR.net_sockets_invalid_dnsendpoint, nameof(remoteEP)), nameof(remoteEP));
            }

            return IPEndPointExtensions.Serialize(remoteEP);
        }


        // DualMode: automatically re-map IPv4 addresses to IPv6 addresses.
        private IPEndPoint RemapIPEndPoint(IPEndPoint input)
        {
            if (input.AddressFamily == AddressFamily.InterNetwork && IsDualMode)
            {
                return new IPEndPoint(input.Address.MapToIPv6(), input.Port);
            }
            return input;
        }

        internal static void InitializeSockets()
        {
            if (!s_initialized)
            {
                InitializeSocketsCore();
            }

            void InitializeSocketsCore()
            {
                lock (InternalSyncObject)
                {
                    if (!s_initialized)
                    {
                        SocketPal.Initialize();
                        s_initialized = true;
                    }
                }
            }
        }

        private void DoConnect(EndPoint endPointSnapshot, Internals.SocketAddress socketAddress)
        {
            if (NetEventSource.IsEnabled) NetEventSource.Enter(this, endPointSnapshot);

            SocketError errorCode = SocketPal.Connect(_handle, socketAddress.Buffer, socketAddress.Size);
#if TRACE_VERBOSE
            if (NetEventSource.IsEnabled)
            {
                try
                {
                    if (NetEventSource.IsEnabled) NetEventSource.Info(this, $"SRC:{LocalEndPoint} DST:{RemoteEndPoint} Interop.Winsock.WSAConnect returns errorCode:{errorCode}");
                }
                catch (ObjectDisposedException) { }
            }
#endif

            // Throw an appropriate SocketException if the native call fails.
            if (errorCode != SocketError.Success)
            {
                if (CleanedUp)
                {
                    errorCode = SocketError.NotSocket;
                }

                // Update the internal state of this socket according to the error before throwing.
                SocketException socketException = SocketExceptionFactory.CreateSocketException((int)errorCode, endPointSnapshot);
                UpdateStatusAfterSocketError(socketException);
                if (NetEventSource.IsEnabled) NetEventSource.Error(this, socketException);
                throw socketException;
            }

            if (_rightEndPoint == null)
            {
                // Save a copy of the EndPoint so we can use it for Create().
                _rightEndPoint = endPointSnapshot;
            }

            if (NetEventSource.IsEnabled) NetEventSource.Info(this, $"connection to:{endPointSnapshot}");

            // Update state and performance counters.
            SetToConnected();
            if (NetEventSource.IsEnabled)
            {
                NetEventSource.Connected(this, LocalEndPoint, RemoteEndPoint);
                NetEventSource.Exit(this);
            }
        }

        protected virtual void Dispose(bool disposing)
        {
            if (NetEventSource.IsEnabled)
            {
                try
                {
                    NetEventSource.Info(this, $"disposing:{disposing} CleanedUp:{CleanedUp}");
                    NetEventSource.Enter(this);
                }
                catch (Exception exception) when (!ExceptionCheck.IsFatal(exception)) { }
            }

            // Make sure we're the first call to Dispose
            if (Interlocked.CompareExchange(ref _intCleanedUp, 1, 0) == 1)
            {
                if (NetEventSource.IsEnabled) NetEventSource.Exit(this);
                return;
            }

            SetToDisconnected();

            // Close the handle in one of several ways depending on the timeout.
            // Ignore ObjectDisposedException just in case the handle somehow gets disposed elsewhere.
            try
            {
                int timeout = _closeTimeout;
                if (timeout == 0 || !disposing)
                {
                    // Abortive.
<<<<<<< HEAD
                    if (NetEventSource.IsEnabled) NetEventSource.Info(this, "Calling _handle.CloseAsIs()");
                    _handle.CloseAsIs(abortive: true);
=======
                    if (NetEventSource.IsEnabled) NetEventSource.Info(this, "Calling _handle.Dispose()");
                    _handle?.Dispose();
>>>>>>> 1fca079d
                }
                else
                {
                    SocketError errorCode;

                    // Go to blocking mode.
                    if (!_willBlock || !_willBlockInternal)
                    {
                        bool willBlock;
                        errorCode = SocketPal.SetBlocking(_handle, false, out willBlock);
                        if (NetEventSource.IsEnabled) NetEventSource.Info(this, $"handle:{_handle} ioctlsocket(FIONBIO):{errorCode}");
                    }

                    if (timeout < 0)
                    {
                        // Close with existing user-specified linger option.
                        if (NetEventSource.IsEnabled) NetEventSource.Info(this, "Calling _handle.CloseAsIs()");
                        _handle.CloseAsIs(abortive: false);
                    }
                    else
                    {
                        // Since our timeout is in ms and linger is in seconds, implement our own sortof linger here.
                        errorCode = SocketPal.Shutdown(_handle, _isConnected, _isDisconnected, SocketShutdown.Send);
                        if (NetEventSource.IsEnabled) NetEventSource.Info(this, $"handle:{_handle} shutdown():{errorCode}");

                        // This should give us a timeout in milliseconds.
                        errorCode = SocketPal.SetSockOpt(
                            _handle,
                            SocketOptionLevel.Socket,
                            SocketOptionName.ReceiveTimeout,
                            timeout);
                        if (NetEventSource.IsEnabled) NetEventSource.Info(this, $"handle:{_handle} setsockopt():{errorCode}");

                        if (errorCode != SocketError.Success)
                        {
                            _handle.CloseAsIs(abortive: true);
                        }
                        else
                        {
                            int unused;
                            errorCode = SocketPal.Receive(_handle, Array.Empty<byte>(), 0, 0, SocketFlags.None, out unused);
                            if (NetEventSource.IsEnabled) NetEventSource.Info(this, $"handle:{_handle} recv():{errorCode}");

                            if (errorCode != (SocketError)0)
                            {
                                // We got a timeout - abort.
                                _handle.CloseAsIs(abortive: true);
                            }
                            else
                            {
                                // We got a FIN or data.  Use ioctlsocket to find out which.
                                int dataAvailable = 0;
                                errorCode = SocketPal.GetAvailable(_handle, out dataAvailable);
                                if (NetEventSource.IsEnabled) NetEventSource.Info(this, $"handle:{_handle} ioctlsocket(FIONREAD):{errorCode}");

                                if (errorCode != SocketError.Success || dataAvailable != 0)
                                {
                                    // If we have data or don't know, safest thing is to reset.
                                    _handle.CloseAsIs(abortive: true);
                                }
                                else
                                {
                                    // We got a FIN.  It'd be nice to block for the remainder of the timeout for the handshake to finish.
                                    // Since there's no real way to do that, close the socket with the user's preferences.  This lets
                                    // the user decide how best to handle this case via the linger options.
                                    _handle.CloseAsIs(abortive: false);
                                }
                            }
                        }
                    }
                }
            }
            catch (ObjectDisposedException)
            {
                NetEventSource.Fail(this, $"handle:{_handle}, Closing the handle threw ObjectDisposedException.");
            }

            // Clean up any cached data
            DisposeCachedTaskSocketAsyncEventArgs();
        }

        public void Dispose()
        {
            if (NetEventSource.IsEnabled)
            {
                NetEventSource.Info(this, $"timeout = {_closeTimeout}");
                NetEventSource.Enter(this);
            }
            Dispose(true);
            GC.SuppressFinalize(this);
            if (NetEventSource.IsEnabled) NetEventSource.Exit(this);
        }

        ~Socket()
        {
            Dispose(false);
        }

        // This version does not throw.
        internal void InternalShutdown(SocketShutdown how)
        {
            if (NetEventSource.IsEnabled) NetEventSource.Enter(this, $"how:{how}");

            if (CleanedUp || _handle.IsInvalid)
            {
                return;
            }

            try
            {
                SocketPal.Shutdown(_handle, _isConnected, _isDisconnected, how);
            }
            catch (ObjectDisposedException) { }
        }

        // Set the socket option to begin receiving packet information if it has not been
        // set for this socket previously.
        internal void SetReceivingPacketInformation()
        {
            if (!_receivingPacketInformation)
            {
                // DualMode: When bound to IPv6Any you must enable both socket options.
                // When bound to an IPv4 mapped IPv6 address you must enable the IPv4 socket option.
                IPEndPoint ipEndPoint = _rightEndPoint as IPEndPoint;
                IPAddress boundAddress = (ipEndPoint != null ? ipEndPoint.Address : null);
                Debug.Assert(boundAddress != null, "Not Bound");
                if (_addressFamily == AddressFamily.InterNetwork)
                {
                    SetSocketOption(SocketOptionLevel.IP, SocketOptionName.PacketInformation, true);
                }

                if ((boundAddress != null && IsDualMode && (boundAddress.IsIPv4MappedToIPv6 || boundAddress.Equals(IPAddress.IPv6Any))))
                {
                    SocketPal.SetReceivingDualModeIPv4PacketInformation(this);
                }

                if (_addressFamily == AddressFamily.InterNetworkV6
                    && (boundAddress == null || !boundAddress.IsIPv4MappedToIPv6))
                {
                    SetSocketOption(SocketOptionLevel.IPv6, SocketOptionName.PacketInformation, true);
                }

                _receivingPacketInformation = true;
            }
        }

        internal unsafe void SetSocketOption(SocketOptionLevel optionLevel, SocketOptionName optionName, int optionValue, bool silent)
        {
            if (NetEventSource.IsEnabled) NetEventSource.Enter(this, $"optionLevel:{optionLevel} optionName:{optionName} optionValue:{optionValue} silent:{silent}");

            if (silent && (CleanedUp || _handle.IsInvalid))
            {
                if (NetEventSource.IsEnabled) NetEventSource.Info(this, "skipping the call");
                return;
            }
            SocketError errorCode = SocketError.Success;
            try
            {
                errorCode = SocketPal.SetSockOpt(_handle, optionLevel, optionName, optionValue);
                if (NetEventSource.IsEnabled) NetEventSource.Info(this, $"Interop.Winsock.setsockopt returns errorCode:{errorCode}");
            }
            catch
            {
                if (silent && _handle.IsInvalid)
                {
                    return;
                }
                throw;
            }

            // Keep the internal state in sync if the user manually resets this.
            if (optionName == SocketOptionName.PacketInformation && optionValue == 0 &&
                errorCode == SocketError.Success)
            {
                _receivingPacketInformation = false;
            }

            if (silent)
            {
                return;
            }

            // Throw an appropriate SocketException if the native call fails.
            if (errorCode != SocketError.Success)
            {
                UpdateStatusAfterSocketErrorAndThrowException(errorCode);
            }
        }

        private void SetMulticastOption(SocketOptionName optionName, MulticastOption MR)
        {
            SocketError errorCode = SocketPal.SetMulticastOption(_handle, optionName, MR);

            if (NetEventSource.IsEnabled) NetEventSource.Info(this, $"Interop.Winsock.setsockopt returns errorCode:{errorCode}");

            // Throw an appropriate SocketException if the native call fails.
            if (errorCode != SocketError.Success)
            {
                UpdateStatusAfterSocketErrorAndThrowException(errorCode);
            }
        }

        // IPv6 setsockopt for JOIN / LEAVE multicast group.
        private void SetIPv6MulticastOption(SocketOptionName optionName, IPv6MulticastOption MR)
        {
            SocketError errorCode = SocketPal.SetIPv6MulticastOption(_handle, optionName, MR);

            if (NetEventSource.IsEnabled) NetEventSource.Info(this, $"Interop.Winsock.setsockopt returns errorCode:{errorCode}");

            // Throw an appropriate SocketException if the native call fails.
            if (errorCode != SocketError.Success)
            {
                UpdateStatusAfterSocketErrorAndThrowException(errorCode);
            }
        }

        private void SetLingerOption(LingerOption lref)
        {
            SocketError errorCode = SocketPal.SetLingerOption(_handle, lref);

            if (NetEventSource.IsEnabled) NetEventSource.Info(this, $"Interop.Winsock.setsockopt returns errorCode:{errorCode}");

            // Throw an appropriate SocketException if the native call fails.
            if (errorCode != SocketError.Success)
            {
                UpdateStatusAfterSocketErrorAndThrowException(errorCode);
            }
        }

        private LingerOption GetLingerOpt()
        {
            LingerOption lingerOption;
            SocketError errorCode = SocketPal.GetLingerOption(_handle, out lingerOption);

            if (NetEventSource.IsEnabled) NetEventSource.Info(this, $"Interop.Winsock.getsockopt returns errorCode:{errorCode}");

            // Throw an appropriate SocketException if the native call fails.
            if (errorCode != SocketError.Success)
            {
                UpdateStatusAfterSocketErrorAndThrowException(errorCode);
            }

            return lingerOption;
        }

        private MulticastOption GetMulticastOpt(SocketOptionName optionName)
        {
            MulticastOption multicastOption;
            SocketError errorCode = SocketPal.GetMulticastOption(_handle, optionName, out multicastOption);

            if (NetEventSource.IsEnabled) NetEventSource.Info(this, $"Interop.Winsock.getsockopt returns errorCode:{errorCode}");

            // Throw an appropriate SocketException if the native call fails.
            if (errorCode != SocketError.Success)
            {
                UpdateStatusAfterSocketErrorAndThrowException(errorCode);
            }

            return multicastOption;
        }

        // IPv6 getsockopt for JOIN / LEAVE multicast group.
        private IPv6MulticastOption GetIPv6MulticastOpt(SocketOptionName optionName)
        {
            IPv6MulticastOption multicastOption;
            SocketError errorCode = SocketPal.GetIPv6MulticastOption(_handle, optionName, out multicastOption);

            if (NetEventSource.IsEnabled) NetEventSource.Info(this, $"Interop.Winsock.getsockopt returns errorCode:{errorCode}");

            // Throw an appropriate SocketException if the native call fails.
            if (errorCode != SocketError.Success)
            {
                UpdateStatusAfterSocketErrorAndThrowException(errorCode);
            }

            return multicastOption;
        }

        // This method will ignore failures, but returns the win32
        // error code, and will update internal state on success.
        private SocketError InternalSetBlocking(bool desired, out bool current)
        {
            if (NetEventSource.IsEnabled) NetEventSource.Enter(this, $"desired:{desired} willBlock:{_willBlock} willBlockInternal:{_willBlockInternal}");

            if (CleanedUp)
            {
                if (NetEventSource.IsEnabled) NetEventSource.Exit(this, "ObjectDisposed");
                current = _willBlock;
                return SocketError.Success;
            }

            // Can we avoid this call if willBlockInternal is already correct?
            bool willBlock = false;
            SocketError errorCode;
            try
            {
                errorCode = SocketPal.SetBlocking(_handle, desired, out willBlock);
            }
            catch (ObjectDisposedException)
            {
                errorCode = SocketError.NotSocket;
            }

            if (NetEventSource.IsEnabled) NetEventSource.Info(this, $"Interop.Winsock.ioctlsocket returns errorCode:{errorCode}");

            // We will update only internal state but only on successfull win32 call
            // so if the native call fails, the state will remain the same.
            if (errorCode == SocketError.Success)
            {
                _willBlockInternal = willBlock;
            }

            if (NetEventSource.IsEnabled) NetEventSource.Info(this, $"errorCode:{errorCode} willBlock:{_willBlock} willBlockInternal:{_willBlockInternal}");

            current = _willBlockInternal;
            return errorCode;
        }

        // This method ignores all failures.
        internal void InternalSetBlocking(bool desired)
        {
            bool current;
            InternalSetBlocking(desired, out current);
        }

        // Implements ConnectEx - this provides completion port IO and support for disconnect and reconnects.
        // Since this is private, the unsafe mode is specified with a flag instead of an overload.
        private IAsyncResult BeginConnectEx(EndPoint remoteEP, bool flowContext, AsyncCallback callback, object state)
        {
            if (NetEventSource.IsEnabled) NetEventSource.Enter(this);

            EndPoint endPointSnapshot = remoteEP;
            Internals.SocketAddress socketAddress = SnapshotAndSerialize(ref endPointSnapshot);

            // The socket must be bound first.
            // The calling method--BeginConnect--will ensure that this method is only
            // called if _rightEndPoint is not null, of that the endpoint is an IPEndPoint.
            if (_rightEndPoint == null)
            {
                if (endPointSnapshot.AddressFamily == AddressFamily.InterNetwork)
                {
                    InternalBind(new IPEndPoint(IPAddress.Any, 0));
                }
                else if (endPointSnapshot.AddressFamily != AddressFamily.Unix)
                {
                    InternalBind(new IPEndPoint(IPAddress.IPv6Any, 0));
                }
            }

            // Allocate the async result and the event we'll pass to the thread pool.
            ConnectOverlappedAsyncResult asyncResult = new ConnectOverlappedAsyncResult(this, endPointSnapshot, state, callback);

            // If context flowing is enabled, set it up here.  No need to lock since the context isn't used until the callback.
            if (flowContext)
            {
                asyncResult.StartPostingAsyncOp(false);
            }

            EndPoint oldEndPoint = _rightEndPoint;
            if (_rightEndPoint == null)
            {
                _rightEndPoint = endPointSnapshot;
            }

            SocketError errorCode;
            try
            {
                errorCode = SocketPal.ConnectAsync(this, _handle, socketAddress.Buffer, socketAddress.Size, asyncResult);
            }
            catch
            {
                // _rightEndPoint will always equal oldEndPoint.
                _rightEndPoint = oldEndPoint;
                throw;
            }

            if (NetEventSource.IsEnabled) NetEventSource.Info(this, $"Interop.Winsock.connect returns:{errorCode}");

            if (errorCode == SocketError.Success)
            {
                // Synchronous success. Indicate that we're connected.
                SetToConnected();
            }

            if (!CheckErrorAndUpdateStatus(errorCode))
            {
                // Update the internal state of this socket according to the error before throwing.
                _rightEndPoint = oldEndPoint;

                throw new SocketException((int)errorCode);
            }

            // We didn't throw, so indicate that we're returning this result to the user.  This may call the callback.
            // This is a nop if the context isn't being flowed.
            asyncResult.FinishPostingAsyncOp(ref Caches.ConnectClosureCache);

            if (NetEventSource.IsEnabled)
            {
                NetEventSource.Info(this, $"{endPointSnapshot} returning AsyncResult:{asyncResult}");
                NetEventSource.Exit(this, asyncResult);
            }
            return asyncResult;
        }

        private static void DnsCallback(IAsyncResult result)
        {
            if (result.CompletedSynchronously)
            {
                return;
            }

            bool invokeCallback = false;

            MultipleAddressConnectAsyncResult context = (MultipleAddressConnectAsyncResult)result.AsyncState;
            try
            {
                invokeCallback = DoDnsCallback(result, context);
            }
            catch (Exception exception)
            {
                context.InvokeCallback(exception);
            }

            // Invoke the callback outside of the try block so we don't catch user exceptions.
            if (invokeCallback)
            {
                context.InvokeCallback();
            }
        }

        private static bool DoDnsCallback(IAsyncResult result, MultipleAddressConnectAsyncResult context)
        {
            IPAddress[] addresses = Dns.EndGetHostAddresses(result);
            context._addresses = addresses;
            return DoMultipleAddressConnectCallback(PostOneBeginConnect(context), context);
        }

        private sealed class ConnectAsyncResult : ContextAwareResult
        {
            private EndPoint _endPoint;

            internal ConnectAsyncResult(object myObject, EndPoint endPoint, object myState, AsyncCallback myCallBack) :
                base(myObject, myState, myCallBack)
            {
                _endPoint = endPoint;
            }

            internal override EndPoint RemoteEndPoint
            {
                get { return _endPoint; }
            }
        }

        private sealed class MultipleAddressConnectAsyncResult : ContextAwareResult
        {
            internal MultipleAddressConnectAsyncResult(IPAddress[] addresses, int port, Socket socket, object myState, AsyncCallback myCallBack) :
                base(socket, myState, myCallBack)
            {
                _addresses = addresses;
                _port = port;
                _socket = socket;
            }

            internal Socket _socket;   // Keep this member just to avoid all the casting.
            internal IPAddress[] _addresses;
            internal int _index;
            internal int _port;
            internal Exception _lastException;

            internal override EndPoint RemoteEndPoint
            {
                get
                {
                    if (_addresses != null && _index > 0 && _index < _addresses.Length)
                    {
                        return new IPEndPoint(_addresses[_index], _port);
                    }
                    else
                    {
                        return null;
                    }
                }
            }
        }

        private static AsyncCallback s_multipleAddressConnectCallback;
        private static AsyncCallback CachedMultipleAddressConnectCallback
        {
            get
            {
                if (s_multipleAddressConnectCallback == null)
                {
                    s_multipleAddressConnectCallback = new AsyncCallback(MultipleAddressConnectCallback);
                }
                return s_multipleAddressConnectCallback;
            }
        }

        private static object PostOneBeginConnect(MultipleAddressConnectAsyncResult context)
        {
            IPAddress currentAddressSnapshot = context._addresses[context._index];

            context._socket.ReplaceHandleIfNecessaryAfterFailedConnect();

            if (!context._socket.CanTryAddressFamily(currentAddressSnapshot.AddressFamily))
            {
                return context._lastException != null ? context._lastException : new ArgumentException(SR.net_invalidAddressList, nameof(context));
            }

            try
            {
                EndPoint endPoint = new IPEndPoint(currentAddressSnapshot, context._port);

                context._socket.SnapshotAndSerialize(ref endPoint);

                IAsyncResult connectResult = context._socket.UnsafeBeginConnect(endPoint, CachedMultipleAddressConnectCallback, context);
                if (connectResult.CompletedSynchronously)
                {
                    return connectResult;
                }
            }
            catch (Exception exception) when (!(exception is OutOfMemoryException))
            {
                return exception;
            }

            return null;
        }

        private static void MultipleAddressConnectCallback(IAsyncResult result)
        {
            if (result.CompletedSynchronously)
            {
                return;
            }

            bool invokeCallback = false;

            MultipleAddressConnectAsyncResult context = (MultipleAddressConnectAsyncResult)result.AsyncState;
            try
            {
                invokeCallback = DoMultipleAddressConnectCallback(result, context);
            }
            catch (Exception exception)
            {
                context.InvokeCallback(exception);
            }

            // Invoke the callback outside of the try block so we don't catch user Exceptions.
            if (invokeCallback)
            {
                context.InvokeCallback();
            }
        }

        // This is like a regular async callback worker, except the result can be an exception.  This is a useful pattern when
        // processing should continue whether or not an async step failed.
        private static bool DoMultipleAddressConnectCallback(object result, MultipleAddressConnectAsyncResult context)
        {
            while (result != null)
            {
                Exception ex = result as Exception;
                if (ex == null)
                {
                    try
                    {
                        context._socket.EndConnect((IAsyncResult)result);
                    }
                    catch (Exception exception)
                    {
                        ex = exception;
                    }
                }

                if (ex == null)
                {
                    // Don't invoke the callback from here, because we're probably inside
                    // a catch-all block that would eat exceptions from the callback.
                    // Instead tell our caller to invoke the callback outside of its catchall.
                    return true;
                }
                else
                {
                    if (++context._index >= context._addresses.Length)
                    {
                        ExceptionDispatchInfo.Throw(ex);
                    }

                    context._lastException = ex;
                    result = PostOneBeginConnect(context);
                }
            }

            // Don't invoke the callback at all, because we've posted another async connection attempt.
            return false;
        }

        // CreateAcceptSocket - pulls unmanaged results and assembles them into a new Socket object.
        internal Socket CreateAcceptSocket(SafeSocketHandle fd, EndPoint remoteEP)
        {
            // Internal state of the socket is inherited from listener.
            Debug.Assert(fd != null && !fd.IsInvalid);
            Socket socket = new Socket(fd);
            return UpdateAcceptSocket(socket, remoteEP);
        }

        internal Socket UpdateAcceptSocket(Socket socket, EndPoint remoteEP)
        {
            // Internal state of the socket is inherited from listener.
            socket._addressFamily = _addressFamily;
            socket._socketType = _socketType;
            socket._protocolType = _protocolType;
            socket._rightEndPoint = _rightEndPoint;
            socket._remoteEndPoint = remoteEP;

            // The socket is connected.
            socket.SetToConnected();

            // if the socket is returned by an End(), the socket might have
            // inherited the WSAEventSelect() call from the accepting socket.
            // we need to cancel this otherwise the socket will be in non-blocking
            // mode and we cannot force blocking mode using the ioctlsocket() in
            // Socket.set_Blocking(), since it fails returning 10022 as documented in MSDN.
            // (note that the m_AsyncEvent event will not be created in this case.

            socket._willBlock = _willBlock;

            // We need to make sure the Socket is in the right blocking state
            // even if we don't have to call UnsetAsyncEventSelect
            socket.InternalSetBlocking(_willBlock);

            return socket;
        }

        internal void SetToConnected()
        {
            if (_isConnected)
            {
                // Socket was already connected.
                return;
            }

            // Update the status: this socket was indeed connected at
            // some point in time update the perf counter as well.
            _isConnected = true;
            _isDisconnected = false;
            if (NetEventSource.IsEnabled) NetEventSource.Info(this, "now connected");
        }

        internal void SetToDisconnected()
        {
            if (NetEventSource.IsEnabled) NetEventSource.Enter(this);

            if (!_isConnected)
            {
                // Socket was already disconnected.
                return;
            }

            // Update the status: this socket was indeed disconnected at
            // some point in time, clear any async select bits.
            _isConnected = false;
            _isDisconnected = true;

            if (!CleanedUp)
            {
                if (NetEventSource.IsEnabled) NetEventSource.Info(this, "!CleanedUp");
            }
        }

        private void UpdateStatusAfterSocketErrorAndThrowException(SocketError error, [CallerMemberName] string callerName = null)
        {
            // Update the internal state of this socket according to the error before throwing.
            var socketException = new SocketException((int)error);
            UpdateStatusAfterSocketError(socketException);
            if (NetEventSource.IsEnabled) NetEventSource.Error(this, socketException, memberName: callerName);
            throw socketException;
        }

        // UpdateStatusAfterSocketError(socketException) - updates the status of a connected socket
        // on which a failure occurred. it'll go to winsock and check if the connection
        // is still open and if it needs to update our internal state.
        internal void UpdateStatusAfterSocketError(SocketException socketException)
        {
            UpdateStatusAfterSocketError(socketException.SocketErrorCode);
        }

        internal void UpdateStatusAfterSocketError(SocketError errorCode)
        {
            // If we already know the socket is disconnected
            // we don't need to do anything else.
            if (NetEventSource.IsEnabled) NetEventSource.Enter(this);
            if (NetEventSource.IsEnabled) NetEventSource.Error(this, $"errorCode:{errorCode}");

            if (_isConnected && (_handle.IsInvalid || (errorCode != SocketError.WouldBlock &&
                    errorCode != SocketError.IOPending && errorCode != SocketError.NoBufferSpaceAvailable &&
                    errorCode != SocketError.TimedOut)))
            {
                // The socket is no longer a valid socket.
                if (NetEventSource.IsEnabled) NetEventSource.Info(this, "Invalidating socket.");
                SetToDisconnected();
            }
        }

        private bool CheckErrorAndUpdateStatus(SocketError errorCode)
        {
            if (errorCode == SocketError.Success || errorCode == SocketError.IOPending)
            {
                return true;
            }

            UpdateStatusAfterSocketError(errorCode);
            return false;
        }

        // ValidateBlockingMode - called before synchronous calls to validate
        // the fact that we are in blocking mode (not in non-blocking mode) so the
        // call will actually be synchronous.
        private void ValidateBlockingMode()
        {
            if (_willBlock && !_willBlockInternal)
            {
                throw new InvalidOperationException(SR.net_invasync);
            }
        }

        // Validates that the Socket can be used to try another Connect call, in case
        // a previous call failed and the platform does not support that.  In some cases,
        // the call may also be able to "fix" the Socket to continue working, even if the
        // platform wouldn't otherwise support it.  Windows always supports this.
        partial void ValidateForMultiConnect(bool isMultiEndpoint);

        // Helper for SendFile implementations
        private static FileStream OpenFile(string name) => string.IsNullOrEmpty(name) ? null : File.OpenRead(name);

        private SocketError UpdateReceiveSocketErrorForCleanedUp(SocketError socketErrorIn, int bytesReceived)
        {
            // We use bytesReceived for checking CleanedUp.
            // When there is a SocketError, bytesReceived is zero.
            // An interrupted UDP receive on Linux returns SocketError.Success and bytesReceived zero.
            if (bytesReceived == 0 && CleanedUp)
            {
                return IsConnectionOriented ? SocketError.ConnectionAborted : SocketError.Interrupted;
            }
            else
            {
                return socketErrorIn;
            }
        }

        private SocketError UpdateSendSocketErrorForCleanedUp(SocketError socketErrorIn)
        {
            if (CleanedUp)
            {
                return IsConnectionOriented ? SocketError.ConnectionAborted : SocketError.Interrupted;
            }
            else
            {
                return socketErrorIn;
            }
        }

        private bool IsConnectionOriented => _socketType == SocketType.Stream;

        #endregion
    }
}<|MERGE_RESOLUTION|>--- conflicted
+++ resolved
@@ -4515,13 +4515,8 @@
                 if (timeout == 0 || !disposing)
                 {
                     // Abortive.
-<<<<<<< HEAD
                     if (NetEventSource.IsEnabled) NetEventSource.Info(this, "Calling _handle.CloseAsIs()");
-                    _handle.CloseAsIs(abortive: true);
-=======
-                    if (NetEventSource.IsEnabled) NetEventSource.Info(this, "Calling _handle.Dispose()");
-                    _handle?.Dispose();
->>>>>>> 1fca079d
+                    _handle?.CloseAsIs(abortive: true);
                 }
                 else
                 {
