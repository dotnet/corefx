--- conflicted
+++ resolved
@@ -407,23 +407,14 @@
             if (_wsaMessageBuffer == null)
             {
                 Debug.Assert(!_wsaMessageBufferGCHandle.IsAllocated);
-<<<<<<< HEAD
-=======
                 Debug.Assert(_ptrWSAMessageBuffer == IntPtr.Zero);
->>>>>>> a671d624
                 _wsaMessageBuffer = new byte[sizeof(Interop.Winsock.WSAMsg)];
             }
 
             // And ensure the WSAMessageBuffer is appropriately pinned.
-<<<<<<< HEAD
-            Debug.Assert(!_wsaMessageBufferGCHandle.IsAllocated || _wsaMessageBufferGCHandle.Target == _wsaMessageBuffer);
-            if (!_wsaMessageBufferGCHandle.IsAllocated)
-            {
-=======
             if (_ptrWSAMessageBuffer == IntPtr.Zero)
             {
                 Debug.Assert(!_wsaMessageBufferGCHandle.IsAllocated);
->>>>>>> a671d624
                 _wsaMessageBufferGCHandle = GCHandle.Alloc(_wsaMessageBuffer, GCHandleType.Pinned);
             }
             else
