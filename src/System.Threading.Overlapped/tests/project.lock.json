{
  "locked": true,
  "version": -9996,
  "targets": {
    "DNXCore,Version=v5.0": {
      "System.Collections/4.0.0-beta-22809": {
        "dependencies": {
          "System.Runtime": "4.0.0-beta-22809"
        },
        "compile": {
          "ref/any/System.Collections.dll": {}
        }
      },
      "System.Diagnostics.Debug/4.0.10-beta-22703": {
        "dependencies": {
          "System.Runtime": "4.0.0-beta-22703"
        },
        "compile": {
          "lib/contract/System.Diagnostics.Debug.dll": {}
        },
        "runtime": {
          "lib/aspnetcore50/System.Diagnostics.Debug.dll": {}
        }
      },
      "System.IO/4.0.10-beta-22703": {
        "dependencies": {
          "System.Runtime": "4.0.20-beta-22703",
          "System.Text.Encoding": "4.0.0-beta-22703",
          "System.Threading.Tasks": "4.0.0-beta-22703"
        },
        "compile": {
          "lib/contract/System.IO.dll": {}
        },
        "runtime": {
          "lib/aspnetcore50/System.IO.dll": {}
        }
      },
      "System.Linq/4.0.0-beta-22703": {
        "dependencies": {
          "System.Collections": "4.0.0-beta-22703",
          "System.Runtime": "4.0.0-beta-22703"
        },
        "compile": {
          "lib/contract/System.Linq.dll": {}
        },
        "runtime": {
          "lib/aspnetcore50/System.Linq.dll": {}
        }
      },
      "System.Reflection/4.0.10-beta-22703": {
        "dependencies": {
          "System.IO": "4.0.0-beta-22703",
          "System.Reflection.Primitives": "4.0.0-beta-22703",
          "System.Runtime": "4.0.20-beta-22703"
        },
        "compile": {
          "lib/contract/System.Reflection.dll": {}
        },
        "runtime": {
          "lib/aspnetcore50/System.Reflection.dll": {}
        }
      },
      "System.Reflection.Primitives/4.0.0-beta-22703": {
        "dependencies": {
          "System.Runtime": "4.0.0-beta-22703"
        },
        "compile": {
          "lib/contract/System.Reflection.Primitives.dll": {}
        },
        "runtime": {
          "lib/aspnetcore50/System.Reflection.Primitives.dll": {}
        }
      },
      "System.Runtime/4.0.20-beta-22703": {
        "compile": {
          "lib/contract/System.Runtime.dll": {}
        },
        "runtime": {
          "lib/aspnetcore50/System.Runtime.dll": {}
        }
      },
      "System.Runtime.Extensions/4.0.10-beta-22703": {
        "dependencies": {
          "System.Runtime": "4.0.0-beta-22703"
        },
        "compile": {
          "lib/contract/System.Runtime.Extensions.dll": {}
        },
        "runtime": {
          "lib/aspnetcore50/System.Runtime.Extensions.dll": {}
        }
      },
<<<<<<< HEAD
      "System.Runtime.Handles/4.0.0-beta-23121": {
        "dependencies": {
          "System.Runtime": "4.0.0-beta-23121"
=======
      "System.Runtime.Handles/4.0.0": {
        "dependencies": {
          "System.Runtime": "4.0.0"
>>>>>>> a73b4d73
        },
        "compile": {
          "ref/dotnet/System.Runtime.Handles.dll": {}
        },
        "runtime": {
          "lib/DNXCore50/System.Runtime.Handles.dll": {}
        }
      },
      "System.Runtime.InteropServices/4.0.20-beta-22703": {
        "dependencies": {
          "System.Reflection": "4.0.0-beta-22703",
          "System.Reflection.Primitives": "4.0.0-beta-22703",
          "System.Runtime": "4.0.0-beta-22703",
          "System.Runtime.Handles": "4.0.0-beta-22703"
        },
        "compile": {
          "lib/contract/System.Runtime.InteropServices.dll": {}
        },
        "runtime": {
          "lib/aspnetcore50/System.Runtime.InteropServices.dll": {}
        }
      },
      "System.Text.Encoding/4.0.10-beta-22703": {
        "dependencies": {
          "System.Runtime": "4.0.0-beta-22703"
        },
        "compile": {
          "lib/contract/System.Text.Encoding.dll": {}
        },
        "runtime": {
          "lib/aspnetcore50/System.Text.Encoding.dll": {}
        }
      },
      "System.Threading/4.0.10-beta-22703": {
        "dependencies": {
          "System.Runtime": "4.0.0-beta-22703",
          "System.Threading.Tasks": "4.0.0-beta-22703"
        },
        "compile": {
          "lib/contract/System.Threading.dll": {}
        },
        "runtime": {
          "lib/aspnetcore50/System.Threading.dll": {}
        }
      },
<<<<<<< HEAD
      "System.Threading.Overlapped/4.0.0-beta-23121": {
        "dependencies": {
          "System.Runtime": "4.0.0-beta-23121",
          "System.Runtime.Handles": "4.0.0-beta-23121"
=======
      "System.Threading.Overlapped/4.0.0": {
        "dependencies": {
          "System.Runtime": "4.0.0",
          "System.Runtime.Handles": "4.0.0"
>>>>>>> a73b4d73
        },
        "compile": {
          "ref/dotnet/System.Threading.Overlapped.dll": {}
        },
        "runtime": {
          "lib/DNXCore50/System.Threading.Overlapped.dll": {}
        }
      },
      "System.Threading.Tasks/4.0.10-beta-22703": {
        "dependencies": {
          "System.Runtime": "4.0.0-beta-22703"
        },
        "compile": {
          "lib/contract/System.Threading.Tasks.dll": {}
        },
        "runtime": {
          "lib/aspnetcore50/System.Threading.Tasks.dll": {}
        }
      },
      "xunit/2.0.0-beta5-build2785": {
        "dependencies": {
          "xunit.core": "[2.0.0-beta5-build2785]",
          "xunit.assert": "[2.0.0-beta5-build2785]"
        }
      },
      "xunit.abstractions/2.0.0-beta5-build2785": {
        "compile": {
          "lib/portable-net45+aspnetcore50+win+wpa81+wp80+monotouch+monoandroid/xunit.abstractions.dll": {}
        },
        "runtime": {
          "lib/portable-net45+aspnetcore50+win+wpa81+wp80+monotouch+monoandroid/xunit.abstractions.dll": {}
        }
      },
      "xunit.abstractions.netcore/1.0.0-prerelease": {
        "compile": {
          "lib/portable-net45+aspnetcore50+win+wpa81+wp80+monotouch+monoandroid+Xamarin.iOS/xunit.abstractions.dll": {}
        },
        "runtime": {
          "lib/portable-net45+aspnetcore50+win+wpa81+wp80+monotouch+monoandroid+Xamarin.iOS/xunit.abstractions.dll": {}
        }
      },
      "xunit.assert/2.0.0-beta5-build2785": {
        "compile": {
          "lib/portable-net45+aspnetcore50+win+wpa81+wp80+monoandroid+monotouch10/xunit.assert.dll": {}
        },
        "runtime": {
          "lib/portable-net45+aspnetcore50+win+wpa81+wp80+monoandroid+monotouch10/xunit.assert.dll": {}
        }
      },
      "xunit.core/2.0.0-beta5-build2785": {
        "dependencies": {
          "xunit.abstractions": "[2.0.0-beta5-build2785]"
        },
        "compile": {
          "lib/portable-net45+aspnetcore50+win+wpa81+wp80+monotouch+monoandroid/xunit.core.dll": {}
        },
        "runtime": {
          "lib/portable-net45+aspnetcore50+win+wpa81+wp80+monotouch+monoandroid/xunit.core.dll": {}
        }
      },
      "xunit.core.netcore/1.0.1-prerelease": {
        "dependencies": {
          "xunit.abstractions": "[2.0.0-beta5-build2785]"
        },
        "compile": {
          "lib/portable-net45+aspnetcore50+win+wpa81+wp80/xunit.core.dll": {}
        },
        "runtime": {
          "lib/portable-net45+aspnetcore50+win+wpa81+wp80/xunit.core.dll": {}
        }
      },
<<<<<<< HEAD
      "xunit.netcore.extensions/1.0.0-prerelease-00063": {
=======
      "xunit.netcore.extensions/1.0.0-prerelease-00066": {
>>>>>>> a73b4d73
        "dependencies": {
          "System.Diagnostics.Debug": "4.0.10-beta-22703",
          "System.IO": "4.0.10-beta-22703",
          "System.Linq": "4.0.0-beta-22703",
          "System.Reflection": "4.0.10-beta-22703",
          "System.Reflection.Primitives": "4.0.0-beta-22703",
          "System.Runtime": "4.0.20-beta-22703",
          "System.Runtime.Extensions": "4.0.10-beta-22703",
          "System.Runtime.Handles": "4.0.0-beta-22703",
          "System.Runtime.InteropServices": "4.0.20-beta-22703",
          "System.Text.Encoding": "4.0.10-beta-22703",
          "System.Threading": "4.0.10-beta-22703",
          "System.Threading.Tasks": "4.0.10-beta-22703",
          "xunit.abstractions.netcore": "1.0.0-prerelease",
          "xunit.core.netcore": "1.0.0-prerelease"
        },
        "compile": {
          "lib/portable-wpa80+win80+net45+aspnetcore50/Xunit.NetCore.Extensions.dll": {}
        },
        "runtime": {
          "lib/portable-wpa80+win80+net45+aspnetcore50/Xunit.NetCore.Extensions.dll": {}
        }
      }
    }
  },
  "libraries": {
    "System.Collections/4.0.0-beta-22809": {
      "sha512": "FOvPTORCkZwf1+9jRiwscJamCT8xlCLSDtnchCVhynMQK/gMM6JpDdKWAoVDyJ4hwGIwxYm5Q1MXpBbxSLX5ZQ==",
      "files": [
        "License.rtf",
        "System.Collections.4.0.0-beta-22809.nupkg",
        "System.Collections.4.0.0-beta-22809.nupkg.sha512",
        "System.Collections.nuspec",
        "lib/net45/_._",
        "lib/win8/_._",
        "ref/any/System.Collections.dll",
        "ref/net45/_._",
        "ref/win8/_._"
      ]
    },
    "System.Diagnostics.Debug/4.0.10-beta-22703": {
      "sha512": "7AzDwVW8YPh2mPbQuKZTbTnV4wSApdFLWpQKICf6+y8ofQqjNvA9kJuJFO54GVF+vV4BGz/FQDkESwR2inouMw==",
      "files": [
        "License.rtf",
        "System.Diagnostics.Debug.4.0.10-beta-22703.nupkg",
        "System.Diagnostics.Debug.4.0.10-beta-22703.nupkg.sha512",
        "System.Diagnostics.Debug.nuspec",
        "lib/aspnetcore50/System.Diagnostics.Debug.dll",
        "lib/contract/System.Diagnostics.Debug.dll",
        "lib/net45/System.Diagnostics.Debug.dll",
        "lib/portable-wpa81+wp80+win80+net45+aspnetcore50/System.Diagnostics.Debug.dll"
      ]
    },
    "System.IO/4.0.10-beta-22703": {
      "sha512": "qwCHofa9u6r/mkKJ3IMgmXPaChGklXYyGAHHaIFBJb8HuXe3QFWm7Va9Rlw0ybpNznLX8u9NqGKByfzYK89mhg==",
      "files": [
        "License.rtf",
        "System.IO.4.0.10-beta-22703.nupkg",
        "System.IO.4.0.10-beta-22703.nupkg.sha512",
        "System.IO.nuspec",
        "lib/aspnetcore50/System.IO.dll",
        "lib/contract/System.IO.dll",
        "lib/net45/System.IO.dll",
        "lib/portable-wpa81+wp80+win80+net45+aspnetcore50/System.IO.dll"
      ]
    },
    "System.Linq/4.0.0-beta-22703": {
      "sha512": "jXOZ7iAcJjA6GOQGHbvcc6+/sK+E7dFxD77mmpY3KTul8zFYfIZ2ITaP7934tJqWLe2tBJ5FbmchUCVW4k2jRw==",
      "files": [
        "License.rtf",
        "System.Linq.4.0.0-beta-22703.nupkg",
        "System.Linq.4.0.0-beta-22703.nupkg.sha512",
        "System.Linq.nuspec",
        "lib/aspnetcore50/System.Linq.dll",
        "lib/contract/System.Linq.dll",
        "lib/net45/System.Linq.dll",
        "lib/portable-wpa81+wp80+win80+net45+aspnetcore50/System.Linq.dll"
      ]
    },
    "System.Reflection/4.0.10-beta-22703": {
      "sha512": "0xk7MngBpDFiKTh5pTrBCtC5BRvDOgbxTjNpISkb7lMnZTbjNFK57b5Gk5Lpnw45T6vPjBgG6/9yrd/bu3gTGg==",
      "files": [
        "License.rtf",
        "System.Reflection.4.0.10-beta-22703.nupkg",
        "System.Reflection.4.0.10-beta-22703.nupkg.sha512",
        "System.Reflection.nuspec",
        "lib/aspnetcore50/System.Reflection.dll",
        "lib/contract/System.Reflection.dll",
        "lib/net45/System.Reflection.dll",
        "lib/portable-wpa81+wp80+win80+net45+aspnetcore50/System.Reflection.dll"
      ]
    },
    "System.Reflection.Primitives/4.0.0-beta-22703": {
      "sha512": "uhmylWZW0ZuE32D5gzeQC+NMyMpx8IkHlFPURLCvOZtBmBDqI1hpWV+iCTtZce2+2BQUOELi983QLsdjpBOR0Q==",
      "files": [
        "License.rtf",
        "System.Reflection.Primitives.4.0.0-beta-22703.nupkg",
        "System.Reflection.Primitives.4.0.0-beta-22703.nupkg.sha512",
        "System.Reflection.Primitives.nuspec",
        "lib/aspnetcore50/System.Reflection.Primitives.dll",
        "lib/contract/System.Reflection.Primitives.dll",
        "lib/net45/System.Reflection.Primitives.dll",
        "lib/portable-wpa81+wp80+win80+net45+aspnetcore50/System.Reflection.Primitives.dll"
      ]
    },
    "System.Runtime/4.0.20-beta-22703": {
      "sha512": "v7avx43bh5qdAXLHGHXcy41gO4w+hQCuHU7e4uqD2dygC/V6wGkPFUrQtpDd3L2BNsTgMfP4xpY4njdqZXqMig==",
      "files": [
        "License.rtf",
        "System.Runtime.4.0.20-beta-22703.nupkg",
        "System.Runtime.4.0.20-beta-22703.nupkg.sha512",
        "System.Runtime.nuspec",
        "lib/aspnetcore50/System.Runtime.dll",
        "lib/contract/System.Runtime.dll",
        "lib/net45/System.Runtime.dll",
        "lib/portable-wpa81+wp80+win80+net45+aspnetcore50/System.Runtime.dll"
      ]
    },
    "System.Runtime.Extensions/4.0.10-beta-22703": {
      "sha512": "F8/4HOxElp61XuY8Zdhfv7NepRp2ZcnZ1JuqVz2rSHu6ZAAsPWtLxdEPQdTVPcDIHPXmpexFuy32qbRg+Ya7Qg==",
      "files": [
        "License.rtf",
        "System.Runtime.Extensions.4.0.10-beta-22703.nupkg",
        "System.Runtime.Extensions.4.0.10-beta-22703.nupkg.sha512",
        "System.Runtime.Extensions.nuspec",
        "lib/aspnetcore50/System.Runtime.Extensions.dll",
        "lib/contract/System.Runtime.Extensions.dll",
        "lib/net45/System.Runtime.Extensions.dll",
        "lib/portable-wpa81+wp80+win80+net45+aspnetcore50/System.Runtime.Extensions.dll"
      ]
    },
<<<<<<< HEAD
    "System.Runtime.Handles/4.0.0-beta-23121": {
      "serviceable": true,
      "sha512": "EzW4nPvEtEUWTmchG1URE7jMXtxRoLT5f8t5QHj0s8hzuCWk7+ey1TI/1+8AvKmmwtwYTu5+mvbgOcmsbQvkGg==",
      "files": [
        "System.Runtime.Handles.4.0.0-beta-23121.nupkg",
        "System.Runtime.Handles.4.0.0-beta-23121.nupkg.sha512",
=======
    "System.Runtime.Handles/4.0.0": {
      "serviceable": true,
      "sha512": "638VhpRq63tVcQ6HDb3um3R/J2BtR1Sa96toHo6PcJGPXEPEsleCuqhBgX2gFCz0y0qkutANwW6VPPY5wQu1XQ==",
      "files": [
        "System.Runtime.Handles.4.0.0.nupkg",
        "System.Runtime.Handles.4.0.0.nupkg.sha512",
>>>>>>> a73b4d73
        "System.Runtime.Handles.nuspec",
        "lib/DNXCore50/System.Runtime.Handles.dll",
        "lib/MonoAndroid10/_._",
        "lib/MonoTouch10/_._",
        "lib/net46/_._",
        "lib/netcore50/System.Runtime.Handles.dll",
        "lib/xamarinios10/_._",
        "lib/xamarinmac20/_._",
        "ref/dotnet/System.Runtime.Handles.dll",
        "ref/dotnet/System.Runtime.Handles.xml",
        "ref/dotnet/de/System.Runtime.Handles.xml",
        "ref/dotnet/es/System.Runtime.Handles.xml",
        "ref/dotnet/fr/System.Runtime.Handles.xml",
        "ref/dotnet/it/System.Runtime.Handles.xml",
        "ref/dotnet/ja/System.Runtime.Handles.xml",
        "ref/dotnet/ko/System.Runtime.Handles.xml",
        "ref/dotnet/ru/System.Runtime.Handles.xml",
        "ref/dotnet/zh-hans/System.Runtime.Handles.xml",
        "ref/dotnet/zh-hant/System.Runtime.Handles.xml",
        "ref/MonoAndroid10/_._",
        "ref/MonoTouch10/_._",
        "ref/net46/_._",
        "ref/xamarinios10/_._",
        "ref/xamarinmac20/_._",
        "runtimes/win8-aot/lib/netcore50/System.Runtime.Handles.dll"
      ]
    },
    "System.Runtime.InteropServices/4.0.20-beta-22703": {
      "sha512": "Aro5d2ih5pVS5FTWSUjejI8XmwH35qhqss9UiZa8YKaek/KaurpLUwhc0lap2ZhQKAUToHO94BFyH+jyCGOirA==",
      "files": [
        "License.rtf",
        "System.Runtime.InteropServices.4.0.20-beta-22703.nupkg",
        "System.Runtime.InteropServices.4.0.20-beta-22703.nupkg.sha512",
        "System.Runtime.InteropServices.nuspec",
        "lib/aspnetcore50/System.Runtime.InteropServices.dll",
        "lib/contract/System.Runtime.InteropServices.dll",
        "lib/net45/System.Runtime.InteropServices.dll",
        "lib/portable-wpa81+wp80+win80+net45+aspnetcore50/System.Runtime.InteropServices.dll"
      ]
    },
    "System.Text.Encoding/4.0.10-beta-22703": {
      "sha512": "3KvdnKmHbTWYqBikELWgwn847bY9jc0CtH5kfrVEjHuwrFSuMB0tw9MC9hndbQCrC4XGu5Ma5SObO+uhdSlI0Q==",
      "files": [
        "License.rtf",
        "System.Text.Encoding.4.0.10-beta-22703.nupkg",
        "System.Text.Encoding.4.0.10-beta-22703.nupkg.sha512",
        "System.Text.Encoding.nuspec",
        "lib/aspnetcore50/System.Text.Encoding.dll",
        "lib/contract/System.Text.Encoding.dll",
        "lib/net45/System.Text.Encoding.dll",
        "lib/portable-wpa81+wp80+win80+net45+aspnetcore50/System.Text.Encoding.dll"
      ]
    },
    "System.Threading/4.0.10-beta-22703": {
      "sha512": "6sdJrtRoZY/6YkDUjG7BspRSzb0zcpNsIPGn9Xv4pJuiEyBE5L40x1J0G4LIYaMEH/ocwnUQwYTPuVhdgR2xCA==",
      "files": [
        "License.rtf",
        "System.Threading.4.0.10-beta-22703.nupkg",
        "System.Threading.4.0.10-beta-22703.nupkg.sha512",
        "System.Threading.nuspec",
        "lib/aspnetcore50/System.Threading.dll",
        "lib/contract/System.Threading.dll",
        "lib/net45/System.Threading.dll",
        "lib/portable-wpa81+wp80+win80+net45+aspnetcore50/System.Threading.dll"
      ]
    },
<<<<<<< HEAD
    "System.Threading.Overlapped/4.0.0-beta-23121": {
      "serviceable": true,
      "sha512": "/FmCaisSajMFdd2+9HDclfu6vupXIlo0Xc7rn0sjvypcYWD+GcLKcqvM9PHbS9pNgL1wHUqrfEVnv9eeYMth8g==",
      "files": [
        "System.Threading.Overlapped.4.0.0-beta-23121.nupkg",
        "System.Threading.Overlapped.4.0.0-beta-23121.nupkg.sha512",
=======
    "System.Threading.Overlapped/4.0.0": {
      "serviceable": true,
      "sha512": "X5LuQFhM5FTqaez3eXKJ9CbfSGZ7wj6j4hSVtxct3zmwQXLqG95qoWdvILcgN7xtrDOBIFtpiyDg0vmoI0jE2A==",
      "files": [
        "System.Threading.Overlapped.4.0.0.nupkg",
        "System.Threading.Overlapped.4.0.0.nupkg.sha512",
>>>>>>> a73b4d73
        "System.Threading.Overlapped.nuspec",
        "lib/DNXCore50/System.Threading.Overlapped.dll",
        "lib/net46/System.Threading.Overlapped.dll",
        "lib/netcore50/System.Threading.Overlapped.dll",
        "ref/dotnet/System.Threading.Overlapped.dll",
        "ref/dotnet/System.Threading.Overlapped.xml",
        "ref/dotnet/de/System.Threading.Overlapped.xml",
        "ref/dotnet/es/System.Threading.Overlapped.xml",
        "ref/dotnet/fr/System.Threading.Overlapped.xml",
        "ref/dotnet/it/System.Threading.Overlapped.xml",
        "ref/dotnet/ja/System.Threading.Overlapped.xml",
        "ref/dotnet/ko/System.Threading.Overlapped.xml",
        "ref/dotnet/ru/System.Threading.Overlapped.xml",
        "ref/dotnet/zh-hans/System.Threading.Overlapped.xml",
        "ref/dotnet/zh-hant/System.Threading.Overlapped.xml",
        "ref/net46/System.Threading.Overlapped.dll"
      ]
    },
    "System.Threading.Tasks/4.0.10-beta-22703": {
      "sha512": "8JNmhCGBK4BUONvicG1jswaPgeoAEiYqdfKFtVitpZ+V8yEdKcHsQpyXOQUJzZ3rZTIUYGhL1jiffYLr2Tax4g==",
      "files": [
        "License.rtf",
        "System.Threading.Tasks.4.0.10-beta-22703.nupkg",
        "System.Threading.Tasks.4.0.10-beta-22703.nupkg.sha512",
        "System.Threading.Tasks.nuspec",
        "lib/aspnetcore50/System.Threading.Tasks.dll",
        "lib/contract/System.Threading.Tasks.dll",
        "lib/net45/System.Threading.Tasks.dll",
        "lib/portable-wpa81+wp80+win80+net45+aspnetcore50/System.Threading.Tasks.dll"
      ]
    },
    "xunit/2.0.0-beta5-build2785": {
      "sha512": "bNycxZe/83M7o7j0IbGp3/daiPLi17hZgYZB6xttgCVDnxgAuw/TP1zetiUTW1yVUPASnAjlkBeJayv/G2Crsw==",
      "files": [
        "xunit.2.0.0-beta5-build2785.nupkg",
        "xunit.2.0.0-beta5-build2785.nupkg.sha512",
        "xunit.nuspec"
      ]
    },
    "xunit.abstractions/2.0.0-beta5-build2785": {
      "sha512": "b2RCnV2/wilCH1dsh7bAF82Ou+Vs+WfYLEItzRUUbD3YHNODx0ncpQwLz1JYjL/voBFc5mQh77hxIbgCGmyxKA==",
      "files": [
        "xunit.abstractions.2.0.0-beta5-build2785.nupkg",
        "xunit.abstractions.2.0.0-beta5-build2785.nupkg.sha512",
        "xunit.abstractions.nuspec",
        "lib/net35/xunit.abstractions.dll",
        "lib/net35/xunit.abstractions.xml",
        "lib/portable-net45+aspnetcore50+win+wpa81+wp80+monotouch+monoandroid/xunit.abstractions.dll",
        "lib/portable-net45+aspnetcore50+win+wpa81+wp80+monotouch+monoandroid/xunit.abstractions.xml"
      ]
    },
    "xunit.abstractions.netcore/1.0.0-prerelease": {
      "sha512": "fajSAvVztuUVSb/o1GxYM5I33Ikvx6CNNscpOnDAl6AnDAKqhOeu3iPTL0VzDhzXiXyOKbRi4iewv4hAWTgeuw==",
      "files": [
        "xunit.abstractions.netcore.1.0.0-prerelease.nupkg",
        "xunit.abstractions.netcore.1.0.0-prerelease.nupkg.sha512",
        "xunit.abstractions.netcore.nuspec",
        "lib/net35/xunit.abstractions.dll",
        "lib/net35/xunit.abstractions.xml",
        "lib/portable-net45+aspnetcore50+win+wpa81+wp80+monotouch+monoandroid+Xamarin.iOS/xunit.abstractions.dll",
        "lib/portable-net45+aspnetcore50+win+wpa81+wp80+monotouch+monoandroid+Xamarin.iOS/xunit.abstractions.xml"
      ]
    },
    "xunit.assert/2.0.0-beta5-build2785": {
      "sha512": "1PTLrP+jLzSIhqO3JzzgPcMPmSyBlFadpFH6v3d2Vm08x/bIYHnF78h20qt6wk/t3wMu7smOsyoNcUFeP2ZnGg==",
      "files": [
        "xunit.assert.2.0.0-beta5-build2785.nupkg",
        "xunit.assert.2.0.0-beta5-build2785.nupkg.sha512",
        "xunit.assert.nuspec",
        "lib/portable-net45+aspnetcore50+win+wpa81+wp80+monoandroid+monotouch10/xunit.assert.dll",
        "lib/portable-net45+aspnetcore50+win+wpa81+wp80+monoandroid+monotouch10/xunit.assert.pdb",
        "lib/portable-net45+aspnetcore50+win+wpa81+wp80+monoandroid+monotouch10/xunit.assert.xml"
      ]
    },
    "xunit.core/2.0.0-beta5-build2785": {
      "sha512": "3rDhbyvCS1iA20A7uXxYvw3LLa4MtyXUX9Y6i3QjY/dRhIHEZcSxBjBfGP3MjPm900WnsBx2H0ryQo2RWABhhg==",
      "files": [
        "xunit.core.2.0.0-beta5-build2785.nupkg",
        "xunit.core.2.0.0-beta5-build2785.nupkg.sha512",
        "xunit.core.nuspec",
        "build/monoandroid/xunit.core.props",
        "build/monoandroid/xunit.execution.dll",
        "build/monotouch/xunit.core.props",
        "build/monotouch/xunit.execution.dll",
        "build/portable-net45+win+wpa81+wp80+monotouch+monoandroid/xunit.core.props",
        "build/portable-net45+win+wpa81+wp80+monotouch+monoandroid/xunit.execution.dll",
        "build/win8/xunit.core.props",
        "build/win8/xunit.core.targets",
        "build/win8/xunit.execution.dll",
        "build/win8/device/xunit.execution.dll",
        "build/wp8/xunit.core.props",
        "build/wp8/xunit.core.targets",
        "build/wp8/xunit.execution.dll",
        "build/wp8/device/xunit.execution.dll",
        "build/wpa81/xunit.core.props",
        "build/wpa81/xunit.core.targets",
        "build/wpa81/xunit.execution.dll",
        "build/wpa81/device/xunit.execution.dll",
        "build/wpa81/device/xunit.execution.pri",
        "lib/portable-net45+aspnetcore50+win+wpa81+wp80+monotouch+monoandroid/xunit.core.dll",
        "lib/portable-net45+aspnetcore50+win+wpa81+wp80+monotouch+monoandroid/xunit.core.dll.tdnet",
        "lib/portable-net45+aspnetcore50+win+wpa81+wp80+monotouch+monoandroid/xunit.core.pdb",
        "lib/portable-net45+aspnetcore50+win+wpa81+wp80+monotouch+monoandroid/xunit.core.xml",
        "lib/portable-net45+aspnetcore50+win+wpa81+wp80+monotouch+monoandroid/xunit.runner.tdnet.dll",
        "lib/portable-net45+aspnetcore50+win+wpa81+wp80+monotouch+monoandroid/xunit.runner.utility.dll"
      ]
    },
    "xunit.core.netcore/1.0.1-prerelease": {
      "sha512": "iy2u6WUx6CxSn7ahvJrBOrrpsLphtu1kjDGmyJKOiCmoCPczZEHjPOVL1OCt4V3EWCwS0zypWV8uVSqn1/UM8g==",
      "files": [
        "xunit.core.netcore.1.0.1-prerelease.nupkg",
        "xunit.core.netcore.1.0.1-prerelease.nupkg.sha512",
        "xunit.core.netcore.nuspec",
        "lib/portable-net45+aspnetcore50+win+wpa81+wp80/xunit.core.dll",
        "lib/portable-net45+aspnetcore50+win+wpa81+wp80/xunit.core.pdb",
        "lib/portable-net45+aspnetcore50+win+wpa81+wp80/xunit.core.xml",
        "lib/portable-net45+aspnetcore50+win+wpa81+wp80/xunit.runner.utility.dll",
        "lib/portable-net45+aspnetcore50+win+wpa81+wp80/xunit.runner.utility.pdb",
        "lib/portable-net45+aspnetcore50+win+wpa81+wp80/xunit.runner.utility.xml"
      ]
    },
<<<<<<< HEAD
    "xunit.netcore.extensions/1.0.0-prerelease-00063": {
      "serviceable": true,
      "sha512": "zKiufaM6OjPM8VGxeWUli5cdpqbe4MhanZPM0rMMQgorJO5/UXHpehEx5kFraTPccAA2FNQ/xl+2d/LoMpsLaw==",
      "files": [
        "xunit.netcore.extensions.1.0.0-prerelease-00063.nupkg",
        "xunit.netcore.extensions.1.0.0-prerelease-00063.nupkg.sha512",
=======
    "xunit.netcore.extensions/1.0.0-prerelease-00066": {
      "serviceable": true,
      "sha512": "2PaXokTLqG10/ffcuCqWMjpamfop/Kx2AQXUDgN//O9NSiDFKK5sjVSRhyVwpVpCh2Vr5vuj9COtBLH8XKlnMw==",
      "files": [
        "xunit.netcore.extensions.1.0.0-prerelease-00066.nupkg",
        "xunit.netcore.extensions.1.0.0-prerelease-00066.nupkg.sha512",
>>>>>>> a73b4d73
        "xunit.netcore.extensions.nuspec",
        "lib/portable-wpa80+win80+net45+aspnetcore50/Xunit.NetCore.Extensions.dll"
      ]
    }
  },
  "projectFileDependencyGroups": {
    "": [
      "System.Threading.Overlapped >= 4.0.0",
      "xunit >= 2.0.0-beta5-build2785",
      "xunit.abstractions.netcore >= 1.0.0-prerelease",
      "xunit.assert >= 2.0.0-beta5-build2785",
      "xunit.core.netcore >= 1.0.1-prerelease",
      "xunit.netcore.extensions >= 1.0.0-prerelease-*"
    ],
    "DNXCore,Version=v5.0": []
  }
}<|MERGE_RESOLUTION|>--- conflicted
+++ resolved
@@ -90,15 +90,9 @@
           "lib/aspnetcore50/System.Runtime.Extensions.dll": {}
         }
       },
-<<<<<<< HEAD
-      "System.Runtime.Handles/4.0.0-beta-23121": {
-        "dependencies": {
-          "System.Runtime": "4.0.0-beta-23121"
-=======
       "System.Runtime.Handles/4.0.0": {
         "dependencies": {
           "System.Runtime": "4.0.0"
->>>>>>> a73b4d73
         },
         "compile": {
           "ref/dotnet/System.Runtime.Handles.dll": {}
@@ -144,17 +138,10 @@
           "lib/aspnetcore50/System.Threading.dll": {}
         }
       },
-<<<<<<< HEAD
-      "System.Threading.Overlapped/4.0.0-beta-23121": {
-        "dependencies": {
-          "System.Runtime": "4.0.0-beta-23121",
-          "System.Runtime.Handles": "4.0.0-beta-23121"
-=======
       "System.Threading.Overlapped/4.0.0": {
         "dependencies": {
           "System.Runtime": "4.0.0",
           "System.Runtime.Handles": "4.0.0"
->>>>>>> a73b4d73
         },
         "compile": {
           "ref/dotnet/System.Threading.Overlapped.dll": {}
@@ -226,11 +213,7 @@
           "lib/portable-net45+aspnetcore50+win+wpa81+wp80/xunit.core.dll": {}
         }
       },
-<<<<<<< HEAD
-      "xunit.netcore.extensions/1.0.0-prerelease-00063": {
-=======
       "xunit.netcore.extensions/1.0.0-prerelease-00066": {
->>>>>>> a73b4d73
         "dependencies": {
           "System.Diagnostics.Debug": "4.0.10-beta-22703",
           "System.IO": "4.0.10-beta-22703",
@@ -362,21 +345,12 @@
         "lib/portable-wpa81+wp80+win80+net45+aspnetcore50/System.Runtime.Extensions.dll"
       ]
     },
-<<<<<<< HEAD
-    "System.Runtime.Handles/4.0.0-beta-23121": {
-      "serviceable": true,
-      "sha512": "EzW4nPvEtEUWTmchG1URE7jMXtxRoLT5f8t5QHj0s8hzuCWk7+ey1TI/1+8AvKmmwtwYTu5+mvbgOcmsbQvkGg==",
-      "files": [
-        "System.Runtime.Handles.4.0.0-beta-23121.nupkg",
-        "System.Runtime.Handles.4.0.0-beta-23121.nupkg.sha512",
-=======
     "System.Runtime.Handles/4.0.0": {
       "serviceable": true,
       "sha512": "638VhpRq63tVcQ6HDb3um3R/J2BtR1Sa96toHo6PcJGPXEPEsleCuqhBgX2gFCz0y0qkutANwW6VPPY5wQu1XQ==",
       "files": [
         "System.Runtime.Handles.4.0.0.nupkg",
         "System.Runtime.Handles.4.0.0.nupkg.sha512",
->>>>>>> a73b4d73
         "System.Runtime.Handles.nuspec",
         "lib/DNXCore50/System.Runtime.Handles.dll",
         "lib/MonoAndroid10/_._",
@@ -443,21 +417,12 @@
         "lib/portable-wpa81+wp80+win80+net45+aspnetcore50/System.Threading.dll"
       ]
     },
-<<<<<<< HEAD
-    "System.Threading.Overlapped/4.0.0-beta-23121": {
-      "serviceable": true,
-      "sha512": "/FmCaisSajMFdd2+9HDclfu6vupXIlo0Xc7rn0sjvypcYWD+GcLKcqvM9PHbS9pNgL1wHUqrfEVnv9eeYMth8g==",
-      "files": [
-        "System.Threading.Overlapped.4.0.0-beta-23121.nupkg",
-        "System.Threading.Overlapped.4.0.0-beta-23121.nupkg.sha512",
-=======
     "System.Threading.Overlapped/4.0.0": {
       "serviceable": true,
       "sha512": "X5LuQFhM5FTqaez3eXKJ9CbfSGZ7wj6j4hSVtxct3zmwQXLqG95qoWdvILcgN7xtrDOBIFtpiyDg0vmoI0jE2A==",
       "files": [
         "System.Threading.Overlapped.4.0.0.nupkg",
         "System.Threading.Overlapped.4.0.0.nupkg.sha512",
->>>>>>> a73b4d73
         "System.Threading.Overlapped.nuspec",
         "lib/DNXCore50/System.Threading.Overlapped.dll",
         "lib/net46/System.Threading.Overlapped.dll",
@@ -579,21 +544,12 @@
         "lib/portable-net45+aspnetcore50+win+wpa81+wp80/xunit.runner.utility.xml"
       ]
     },
-<<<<<<< HEAD
-    "xunit.netcore.extensions/1.0.0-prerelease-00063": {
-      "serviceable": true,
-      "sha512": "zKiufaM6OjPM8VGxeWUli5cdpqbe4MhanZPM0rMMQgorJO5/UXHpehEx5kFraTPccAA2FNQ/xl+2d/LoMpsLaw==",
-      "files": [
-        "xunit.netcore.extensions.1.0.0-prerelease-00063.nupkg",
-        "xunit.netcore.extensions.1.0.0-prerelease-00063.nupkg.sha512",
-=======
     "xunit.netcore.extensions/1.0.0-prerelease-00066": {
       "serviceable": true,
       "sha512": "2PaXokTLqG10/ffcuCqWMjpamfop/Kx2AQXUDgN//O9NSiDFKK5sjVSRhyVwpVpCh2Vr5vuj9COtBLH8XKlnMw==",
       "files": [
         "xunit.netcore.extensions.1.0.0-prerelease-00066.nupkg",
         "xunit.netcore.extensions.1.0.0-prerelease-00066.nupkg.sha512",
->>>>>>> a73b4d73
         "xunit.netcore.extensions.nuspec",
         "lib/portable-wpa80+win80+net45+aspnetcore50/Xunit.NetCore.Extensions.dll"
       ]
