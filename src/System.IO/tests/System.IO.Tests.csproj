--- conflicted
+++ resolved
@@ -50,7 +50,6 @@
       <Targets>Build;DebugSymbolsProjectOutputGroup</Targets>
       <OSGroup>$(InputOSGroup)</OSGroup>
     </ProjectReference>
-<<<<<<< HEAD
     <ProjectReference Include="..\..\System.Diagnostics.Debug\pkg\System.Diagnostics.Debug.pkgproj">
       <ReferenceOutputAssembly>false</ReferenceOutputAssembly>
       <OutputItemType>Content</OutputItemType>
@@ -58,9 +57,6 @@
       <Targets>Build;DebugSymbolsProjectOutputGroup</Targets>
       <OSGroup>$(InputOSGroup)</OSGroup>
     </ProjectReference>
-=======
-
->>>>>>> 20b0dbde
   </ItemGroup>
   <ItemGroup>
     <None Include="project.json" />
