--- conflicted
+++ resolved
@@ -40,11 +40,7 @@
     <Compile Include="Stream\Stream.NullTests.cs" />
     <Compile Include="Stream\Stream.AsyncTests.cs" />
     <Compile Include="Stream\Stream.CopyToTests.cs" />
-<<<<<<< HEAD
-    <Compile Include="Stream\Stream.CopyToTests.netcoreapp.cs" Condition="'$(TargetsNetCoreApp)' == 'true'" />
-    <Compile Include="Stream\Stream.CopyToSpanTests.netcoreapp.cs" Condition="'$(TargetsNetCoreApp)' == 'true'" />
-=======
->>>>>>> bc7a5b18
+    <Compile Include="Stream\Stream.CopyToSpanTests.cs" />
     <Compile Include="Stream\Stream.Methods.cs" />
     <Compile Include="Stream\Stream.TestLeaveOpen.cs" />
     <Compile Include="Stream\Stream.TimeoutTests.cs" />
