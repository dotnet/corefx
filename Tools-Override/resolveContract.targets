<?xml version="1.0" encoding="utf-8"?>
<Project ToolsVersion="12.0" xmlns="http://schemas.microsoft.com/developer/msbuild/2003">

  <PropertyGroup Condition="'$(ResolveMatchingContract)' == 'true'">
    <ResolveReferencesDependsOn>
      ResolveMatchingContract;
      $(ResolveReferencesDependsOn)
    </ResolveReferencesDependsOn>
    <CleanDependsOn>
      ResolveMatchingContract;
      $(CleanDependsOn);
    </CleanDependsOn>
  </PropertyGroup>

  <Target Name="ResolveMatchingContract">
<<<<<<< HEAD
    <PropertyGroup Condition="'$(ContractProject)' == '' AND '@(ContractProject)' == ''">
      <ContractProject>$(SourceDir)/$(AssemblyName)/ref/$(APIVersion)/$(AssemblyName).csproj</ContractProject>
      <!-- fall back to 'current' version if specific version does not exist -->
      <ContractProject Condition="!(Exists('$(ContractProject)'))">$(SourceDir)/$(AssemblyName)/ref/$(AssemblyName).csproj</ContractProject>
      <!-- don't add a project if one can't be found-->
      <ContractProject Condition="!(Exists('$(ContractProject)'))"></ContractProject>
      <HasBuildConfigurations Condition="Exists('$(SourceDir)/$(AssemblyName)/ref/Configurations.props')">true</HasBuildConfigurations>
=======
    <PropertyGroup>
      <HasMatchingContract Condition="'$(HasMatchingContract)' == '' and Exists('$(SourceDir)/$(AssemblyName)/ref')">true</HasMatchingContract>
>>>>>>> 82e177d5
    </PropertyGroup>

    <ItemGroup Condition="'$(HasMatchingContract)' == 'true'">
      <ResolvedMatchingContract Include="$(ContractOutputPath)/$(MSBuildProjectName).dll" />
    </ItemGroup>

<<<<<<< HEAD
    <Error Condition="'@(ContractProject->Count())' &gt; '1'" Text="Only one value may be specified for ContractProject item but '@(ContractProject)' is '@(ContractProject->Count())' items." />

    <ItemGroup Condition="'@(ContractProject)' != ''">
      <!--Don't flow the values for Configuration --> 
      <ContractProject> 
        <UndefineProperties Condition="'$(HasBuildConfigurations)' != 'true' and '%(ContractProject.TargetGroup)' == ''">Configuration;%(ContractProject.UndefineProperties)</UndefineProperties>
        <AdditionalProperties Condition="'$(HasBuildConfigurations)' != 'true' and '%(ContractProject.TargetGroup)' != ''">Configuration=%(ContractProject.TargetGroup);%(ContractProject.AdditionalProperties)</AdditionalProperties>
        <AdditionalProperties Condition="'$(HasBuildConfigurations)' == 'true'">Configuration=netstandard;%(ContractProject.AdditionalProperties)</AdditionalProperties> 
      </ContractProject> 
    
      <ProjectReference Include="@(ContractProject)">
        <ReferenceOutputAssembly>false</ReferenceOutputAssembly>
        <OutputItemType>ResolvedMatchingContract</OutputItemType>
      </ProjectReference>
    </ItemGroup>
=======
    <Error Condition="'$(HasMatchingContract)' == 'true' and !Exists('%(ResolvedMatchingContract.Identity)')" Text="ResolveMatchingContract could not find a matching contract '%(ResolvedMatchingContract.Identity)' not found." />
>>>>>>> 82e177d5
  </Target>
</Project><|MERGE_RESOLUTION|>--- conflicted
+++ resolved
@@ -13,42 +13,14 @@
   </PropertyGroup>
 
   <Target Name="ResolveMatchingContract">
-<<<<<<< HEAD
-    <PropertyGroup Condition="'$(ContractProject)' == '' AND '@(ContractProject)' == ''">
-      <ContractProject>$(SourceDir)/$(AssemblyName)/ref/$(APIVersion)/$(AssemblyName).csproj</ContractProject>
-      <!-- fall back to 'current' version if specific version does not exist -->
-      <ContractProject Condition="!(Exists('$(ContractProject)'))">$(SourceDir)/$(AssemblyName)/ref/$(AssemblyName).csproj</ContractProject>
-      <!-- don't add a project if one can't be found-->
-      <ContractProject Condition="!(Exists('$(ContractProject)'))"></ContractProject>
-      <HasBuildConfigurations Condition="Exists('$(SourceDir)/$(AssemblyName)/ref/Configurations.props')">true</HasBuildConfigurations>
-=======
     <PropertyGroup>
       <HasMatchingContract Condition="'$(HasMatchingContract)' == '' and Exists('$(SourceDir)/$(AssemblyName)/ref')">true</HasMatchingContract>
->>>>>>> 82e177d5
     </PropertyGroup>
 
     <ItemGroup Condition="'$(HasMatchingContract)' == 'true'">
       <ResolvedMatchingContract Include="$(ContractOutputPath)/$(MSBuildProjectName).dll" />
     </ItemGroup>
 
-<<<<<<< HEAD
-    <Error Condition="'@(ContractProject->Count())' &gt; '1'" Text="Only one value may be specified for ContractProject item but '@(ContractProject)' is '@(ContractProject->Count())' items." />
-
-    <ItemGroup Condition="'@(ContractProject)' != ''">
-      <!--Don't flow the values for Configuration --> 
-      <ContractProject> 
-        <UndefineProperties Condition="'$(HasBuildConfigurations)' != 'true' and '%(ContractProject.TargetGroup)' == ''">Configuration;%(ContractProject.UndefineProperties)</UndefineProperties>
-        <AdditionalProperties Condition="'$(HasBuildConfigurations)' != 'true' and '%(ContractProject.TargetGroup)' != ''">Configuration=%(ContractProject.TargetGroup);%(ContractProject.AdditionalProperties)</AdditionalProperties>
-        <AdditionalProperties Condition="'$(HasBuildConfigurations)' == 'true'">Configuration=netstandard;%(ContractProject.AdditionalProperties)</AdditionalProperties> 
-      </ContractProject> 
-    
-      <ProjectReference Include="@(ContractProject)">
-        <ReferenceOutputAssembly>false</ReferenceOutputAssembly>
-        <OutputItemType>ResolvedMatchingContract</OutputItemType>
-      </ProjectReference>
-    </ItemGroup>
-=======
     <Error Condition="'$(HasMatchingContract)' == 'true' and !Exists('%(ResolvedMatchingContract.Identity)')" Text="ResolveMatchingContract could not find a matching contract '%(ResolvedMatchingContract.Identity)' not found." />
->>>>>>> 82e177d5
   </Target>
 </Project>