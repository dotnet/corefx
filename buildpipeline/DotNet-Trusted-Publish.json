{
  "build": [
    {
      "environment": {},
      "enabled": true,
      "continueOnError": true,
      "alwaysRun": false,
      "displayName": "run begin.ps1",
      "timeoutInMinutes": 0,
      "condition": "always()",
      "task": {
        "id": "e213ff0f-5d5c-4791-802d-52ea3e7be1f1",
        "versionSpec": "2.*",
        "definitionType": "task"
      },
      "inputs": {
        "targetType": "inline",
        "filePath": "",
        "arguments": "",
        "script": "if (Test-Path \"$(AgentToolsPath)\\Begin.ps1\") {\n   \"Begin.ps1 script found. Executing...\"\n   cd $(AgentToolsPath)\n   & $(AgentToolsPath)\\Begin.ps1\n} else {\n   \"Begin.ps1 script does not exist. Moving on...\"\n}",
        "errorActionPreference": "continue",
        "failOnStderr": "false",
        "ignoreLASTEXITCODE": "true",
        "workingDirectory": ""
      }
    },
    {
      "enabled": true,
      "continueOnError": false,
      "alwaysRun": false,
      "displayName": "Run script $(VS140COMNTOOLS)\\VsDevCmd.bat",
      "timeoutInMinutes": 0,
      "task": {
        "id": "bfc8bf76-e7ac-4a8c-9a55-a944a9f632fd",
        "versionSpec": "1.*",
        "definitionType": "task"
      },
      "inputs": {
        "filename": "$(VS140COMNTOOLS)\\VsDevCmd.bat",
        "arguments": "",
        "modifyEnvironment": "true",
        "workingFolder": "",
        "failOnStandardError": "false"
      }
    },
    {
      "enabled": true,
      "continueOnError": false,
      "alwaysRun": false,
      "displayName": "Fetch custom tooling (NuGet, EmbedIndex)",
      "timeoutInMinutes": 0,
      "task": {
        "id": "e213ff0f-5d5c-4791-802d-52ea3e7be1f1",
        "versionSpec": "1.*",
        "definitionType": "task"
      },
      "inputs": {
        "scriptType": "filePath",
        "scriptName": "scripts/DotNet-Trusted-Publish/Fetch-Tools.ps1",
        "arguments": "$(Build.StagingDirectory)\\ToolingDownload",
        "inlineScript": "# You can write your powershell scripts inline here. \n# You can also pass predefined and custom variables to this scripts using arguments\n\n Write-Host \"Hello World\"",
        "workingFolder": "",
        "failOnStandardError": "true"
      }
    },
    {
      "enabled": true,
      "continueOnError": false,
      "alwaysRun": false,
      "displayName": "Set up pipeline-specific git repository",
      "timeoutInMinutes": 0,
      "task": {
        "id": "e213ff0f-5d5c-4791-802d-52ea3e7be1f1",
        "versionSpec": "1.*",
        "definitionType": "task"
      },
      "inputs": {
        "scriptType": "inlineScript",
        "scriptName": "",
        "arguments": "-gitUrl $(PB_VstsRepoGitUrl) -root $(Pipeline.SourcesDirectory)",
        "inlineScript": "param($gitUrl, $root)\n\nif (Test-Path $root)\n{\n  Remove-Item -Recurse -Force $root\n}\ngit clone --no-checkout $gitUrl $root 2>&1 | Write-Host\ncd $root\ngit checkout $env:SourceVersion 2>&1 | Write-Host\n\nWrite-Host (\"##vso[task.setvariable variable=Pipeline.SourcesDirectory;]$root\")",
        "workingFolder": "",
        "failOnStandardError": "true"
      }
    },
    {
      "enabled": true,
      "continueOnError": false,
      "alwaysRun": false,
      "displayName": "sync -ab",
      "timeoutInMinutes": 0,
      "task": {
        "id": "e213ff0f-5d5c-4791-802d-52ea3e7be1f1",
        "versionSpec": "1.*",
        "definitionType": "task"
      },
      "inputs": {
        "scriptType": "inlineScript",
        "scriptName": "",
        "arguments": "$(PB_CloudDropAccountName) $(CloudDropAccessToken) $(PB_Label)",
        "inlineScript": "param($account, $token, $container)\n.\\sync.cmd -ab -- /p:CloudDropAccountName=$account /p:CloudDropAccessToken=$token /p:ContainerName=$container",
        "workingFolder": "$(Pipeline.SourcesDirectory)",
        "failOnStandardError": "false"
      }
    },
    {
      "enabled": true,
      "continueOnError": false,
      "alwaysRun": false,
      "displayName": "Index symbol packages",
      "timeoutInMinutes": 0,
      "task": {
        "id": "e213ff0f-5d5c-4791-802d-52ea3e7be1f1",
        "versionSpec": "1.*",
        "definitionType": "task"
      },
      "inputs": {
        "scriptType": "inlineScript",
        "scriptName": "",
        "arguments": "-ConfigGroup $(PB_ConfigurationGroup) -SymPkgGlob $(PB_AzureContainerSymbolPackageGlob) -PipelineSrcDir $(Pipeline.SourcesDirectory)",
        "inlineScript": "param($ConfigGroup, $SymPkgGlob, $PipelineSrcDir)\nif ($ConfigGroup -ne \"Release\") { exit }\n\n& $env:Build_SourcesDirectory\\scripts\\DotNet-Trusted-Publish\\Embed-Index.ps1 `\n  $PipelineSrcDir\\packages\\AzureTransfer\\$ConfigGroup\\$SymPkgGlob `\n  $env:Build_StagingDirectory\\IndexedSymbolPackages",
        "workingFolder": "",
        "failOnStandardError": "true"
      }
    },
    {
      "enabled": true,
      "continueOnError": false,
      "alwaysRun": false,
      "displayName": "Generate Version Assets",
      "timeoutInMinutes": 0,
      "task": {
        "id": "e213ff0f-5d5c-4791-802d-52ea3e7be1f1",
        "versionSpec": "1.*",
        "definitionType": "task"
      },
      "inputs": {
        "scriptType": "inlineScript",
        "scriptName": "",
        "arguments": "-OfficialBuildId $(OfficialBuildId)",
        "inlineScript": "param($OfficialBuildId)\n  msbuild build.proj /t:CreateOrUpdateCurrentVersionFile /p:OfficialBuildId=$OfficialBuildId /p:BuildVersionFile=bin\\obj\\BuildVersion-$OfficialBuildId.props",
        "workingFolder": "$(Pipeline.SourcesDirectory)",
        "failOnStandardError": "true"
      }
    },
    {
      "enabled": true,
      "continueOnError": false,
      "alwaysRun": false,
      "displayName": "packages -> dotnet.myget.org",
      "condition": "and(succeeded(), contains(variables.PB_PublishType, 'myget'), eq(variables.PB_ConfigurationGroup, 'Release'), ne(variables.PB_SecurityBuild, 'True'))",
      "timeoutInMinutes": 0,
      "task": {
        "id": "e213ff0f-5d5c-4791-802d-52ea3e7be1f1",
        "versionSpec": "1.*",
        "definitionType": "task"
      },
      "inputs": {
        "scriptType": "inlineScript",
        "scriptName": "",
        "arguments": "-ApiKey $(MyGetApiKey) -ConfigurationGroup $(PB_ConfigurationGroup) -PackagesGlob $(Pipeline.SourcesDirectory)\\packages\\AzureTransfer\\$(PB_ConfigurationGroup)\\$(PB_AzureContainerPackageGlob) -MyGetFeedUrl $(PB_MyGetFeedUrl)",
        "workingFolder": "$(Pipeline.SourcesDirectory)",
        "inlineScript": "param($ApiKey, $ConfigurationGroup, $PackagesGlob, $MyGetFeedUrl)\n\n.\\build-managed.cmd -- /t:NuGetPush /v:Normal `\n/p:NuGetExePath=$env:CustomNuGetPath `\n/p:NuGetApiKey=$ApiKey `\n/p:NuGetSource=$MyGetFeedUrl `\n/p:PackagesGlob=$PackagesGlob",
        "failOnStandardError": "true"
      }
    },
    {
      "enabled": true,
      "continueOnError": false,
      "alwaysRun": false,
      "displayName": "symbol packages -> dotnet.myget.org",
      "timeoutInMinutes": 0,
<<<<<<< HEAD
      "condition": "and(succeeded(), contains(variables.PB_PublishType, 'myget'), eq(variables.PB_ConfigurationGroup, 'Release'))",
=======
      "condition": "and(succeeded(), contains(variables.PB_PublishType, 'myget'), eq(variables.PB_ConfigurationGroup, 'Release'), ne(variables.PB_SecurityBuild, 'True'))",      
>>>>>>> 0bf242a0
      "task": {
        "id": "e213ff0f-5d5c-4791-802d-52ea3e7be1f1",
        "versionSpec": "1.*",
        "definitionType": "task"
      },
      "inputs": {
        "scriptType": "inlineScript",
        "scriptName": "",
        "arguments": "-ApiKey $(MyGetApiKey) -ConfigurationGroup $(PB_ConfigurationGroup) -PackagesGlob $(Build.StagingDirectory)\\IndexedSymbolPackages\\*.nupkg -MyGetFeedUrl $(PB_MyGetFeedUrl)",
        "workingFolder": "$(Pipeline.SourcesDirectory)",
        "inlineScript": "param($ApiKey, $ConfigurationGroup, $PackagesGlob, $MyGetFeedUrl)\n\nif ($env:SourceBranch.StartsWith(\"release/\")) { exit }\n\n.\\build-managed.cmd -- /t:NuGetPush /v:Normal `\n/p:NuGetExePath=$env:CustomNuGetPath `\n/p:NuGetApiKey=$ApiKey `\n/p:NuGetSource=$MyGetFeedUrl `\n/p:PackagesGlob=$PackagesGlob",
        "failOnStandardError": "true"
      }
    },
    {
      "enabled": true,
      "continueOnError": false,
      "alwaysRun": false,
      "displayName": "Update versions repository",
      "timeoutInMinutes": 0,
      "condition": "and(succeeded(), contains(variables.PB_PublishType, 'versions'), eq(variables.PB_ConfigurationGroup, 'Release'), ne(variables.PB_SecurityBuild, 'True'))",
      "task": {
        "id": "e213ff0f-5d5c-4791-802d-52ea3e7be1f1",
        "versionSpec": "1.*",
        "definitionType": "task"
      },
      "inputs": {
        "scriptType": "inlineScript",
        "scriptName": "",
        "arguments": "-ghAuthToken $(PB_DotNetBuildBotAccessToken) -root $(Pipeline.SourcesDirectory) -cg $(PB_ConfigurationGroup) -fullPkgGlob $(Pipeline.SourcesDirectory)\\packages\\AzureTransfer\\$(PB_ConfigurationGroup)\\$(PB_AzureContainerPackageGlob)",
        "inlineScript": "param($ghAuthToken, $root, $cg, $fullPkgGlob)\nif ($cg -ne \"Release\") { exit }\ncd $root\n. $root\\build-managed.cmd -- /t:UpdatePublishedVersions `\n/p:GitHubUser=dotnet-helix-bot `\n/p:GitHubEmail=dotnet-helix-bot@microsoft.com `\n/p:GitHubAuthToken=$ghAuthToken `\n/p:VersionsRepoOwner=$env:PB_VersionsRepoOwner `\n/p:VersionsRepo=versions `\n/p:VersionsRepoPath=build-info/dotnet/$env:PB_GitHubRepositoryName/$env:SourceBranch `\n/p:ShippedNuGetPackageGlobPath=$fullPkgGlob",
        "workingFolder": "",
        "failOnStandardError": "true"
      }
    },
    {
      "enabled": true,
      "continueOnError": false,
      "alwaysRun": false,
      "displayName": "Get Build Number",
      "timeoutInMinutes": 0,
      "task": {
        "id": "e213ff0f-5d5c-4791-802d-52ea3e7be1f1",
        "versionSpec": "1.*",
        "definitionType": "task"
      },
      "inputs": {
        "scriptType": "inlineScript",
        "scriptName": "",
        "arguments": "$(OfficialBuildId) $(Pipeline.SourcesDirectory)",
        "inlineScript": "param(\n  [string]$OfficialBuildId,\n  [string]$SourcesDir\n)\n$VersionPropsFile=$SourcesDir + \"\\bin\\obj\\BuildVersion-\" + $OfficialBuildId + \".props\"\n[xml]$versionXml=Get-Content $VersionPropsFile\n$env:BuildNumber=$versionXml.Project.PropertyGroup.BuildNumberMajor.InnerText + \".\" + $versionXml.Project.PropertyGroup.BuildNumberMinor.InnerText\nWrite-Host (\"##vso[task.setvariable variable=BuildNumber;]$env:BuildNumber\")",
        "workingFolder": "",
        "failOnStandardError": "true"
      }
    },
    {
      "enabled": true,
      "continueOnError": true,
      "alwaysRun": false,
      "displayName": "Publish to Artifact Services Drop",
      "timeoutInMinutes": 0,
      "task": {
        "id": "f9d96d25-0c81-4e77-8282-1ad1f785cbb4",
        "versionSpec": "0.*",
        "definitionType": "task"
      },
      "inputs": {
        "dropServiceURI": "https://devdiv.artifacts.visualstudio.com/DefaultCollection",
        "buildNumber": "dotnet/$(PB_GitHubRepositoryName)/$(SourceBranch)/$(BuildNumber)/packages/$(PB_ConfigurationGroup)",
        "sourcePath": "$(Pipeline.SourcesDirectory)\\packages\\AzureTransfer\\$(PB_ConfigurationGroup)",
        "dropExePath": "",
        "toLowerCase": "true",
        "detailedLog": "false",
        "usePat": "false",
        "retentionDays": "",
        "dropMetadataContainerName": "DropMetadata"
      }
    },
    {
      "environment": {},
      "enabled": true,
      "continueOnError": true,
      "alwaysRun": true,
      "displayName": "run end.ps1",
      "timeoutInMinutes": 0,
      "condition": "always()",
      "task": {
        "id": "e213ff0f-5d5c-4791-802d-52ea3e7be1f1",
        "versionSpec": "2.*",
        "definitionType": "task"
      },
      "inputs": {
        "targetType": "inline",
        "filePath": "",
        "arguments": "",
        "script": "if (Test-Path \"$(AgentToolsPath)\\end.ps1\") {\n   \"end.ps1 script found. Executing...\"\n   cd $(AgentToolsPath)\n   & $(AgentToolsPath)\\end.ps1\n} else {\n   \"end.ps1 script does not exist. Moving on...\"\n}",
        "errorActionPreference": "continue",
        "failOnStderr": "false",
        "ignoreLASTEXITCODE": "true",
        "workingDirectory": ""
      }
    }
  ],
  "options": [
    {
      "enabled": false,
      "definition": {
        "id": "7c555368-ca64-4199-add6-9ebaf0b0137d"
      },
      "inputs": {
        "multipliers": "[]",
        "parallel": "false",
        "continueOnError": "true",
        "additionalFields": "{}"
      }
    },
    {
      "enabled": false,
      "definition": {
        "id": "a9db38f9-9fdc-478c-b0f9-464221e58316"
      },
      "inputs": {
        "workItemType": "234347",
        "assignToRequestor": "true",
        "additionalFields": "{}"
      }
    },
    {
      "enabled": false,
      "definition": {
        "id": "57578776-4c22-4526-aeb0-86b6da17ee9c"
      },
      "inputs": {
        "additionalFields": "{}"
      }
    }
  ],
  "variables": {
    "system.debug": {
      "value": "false",
      "allowOverride": true
    },
    "PB_ConfigurationGroup": {
      "value": "Debug",
      "allowOverride": true
    },
    "TeamName": {
      "value": "DotNetCore"
    },
    "PB_CloudDropAccountName": {
      "value": "dotnetbuildoutput"
    },
    "CloudDropAccessToken": {
      "value": null,
      "isSecret": true
    },
    "OfficialBuildId": {
      "value": "$(Build.BuildNumber)",
      "allowOverride": true
    },
    "PB_Label": {
      "value": "$(Build.BuildNumber)",
      "allowOverride": true
    },
    "PB_MyGetFeedUrl": {
      "value": "https://devdiv.pkgs.visualstudio.com/_packaging/dotnet-core-dev-eng/nuget/v3/index.json",
      "allowOverride": true
    },
    "MyGetApiKey": {
      "value": null,
      "isSecret": true
    },
    "VstsPat": {
      "value": null,
      "isSecret": true
    },
    "PB_VstsAuthedNuGetConfigPath": {
      "value": "$(Build.StagingDirectory)\\VstsAuthed.NuGet.Config"
    },
    "PB_DotNetBuildBotAccessToken": {
      "value": null,
      "isSecret": true
    },
    "PB_VersionsRepoOwner": {
      "value": "dagood",
      "allowOverride": true
    },
    "PB_BuildConfiguration": {
      "value": "release"
    },
    "PB_BuildPlatform": {
      "value": "any cpu"
    },
    "PB_ReleaseBaseUrl": {
      "value": "https://devdiv.vsrm.visualstudio.com/DefaultCollection"
    },
    "PB_ReleaseProjectName": {
      "value": "DevDiv"
    },
    "PB_ReleaseDefinitionId": {
      "value": "40"
    },
    "PB_ManualReleaseName": {
      "value": ""
    },
    "OfficialBuild": {
      "value": "fake-test"
    },
    "PB_BranchGroup": {
      "value": ""
    },
    "PB_SymbolRoot": {
      "value": "\\\\fake\\symbol\\root"
    },
    "PB_DefinitionNames": {
      "value": "Fake-Windows Fake-Windows-Native"
    },
    "PB_CreateRequestContacts": {
      "value": "a b c"
    },
    "VstsReleaseAccessToken": {
      "value": null,
      "isSecret": true
    },
    "Pipeline.SourcesDirectory": {
      "value": "$(Build.BinariesDirectory)\\pipelineRepository"
    },
    "PB_VstsAccountName": {
      "value": "dagood"
    },
    "PB_VstsRepositoryName": {
      "value": "DotNet-CoreFX-Trusted",
      "allowOverride": true
    },
    "PB_VstsRepoGitUrl": {
      "value": "https://$(PB_VstsAccountName):$(VstsRepoPat)@devdiv.visualstudio.com/DevDiv/_git/$(PB_VstsRepositoryName)/"
    },
    "VstsRepoPat": {
      "value": null,
      "isSecret": true
    },
    "SourceVersion": {
      "value": "master",
      "allowOverride": true
    },
    "SourceBranch": {
      "value": "master",
      "allowOverride": true
    },
    "PB_AzureContainerPackageGlob": {
      "value": "*.nupkg",
      "allowOverride": true
    },
    "PB_AzureContainerSymbolPackageGlob": {
      "value": "symbols\\*.nupkg",
      "allowOverride": true
    },
    "PB_GitHubRepositoryName": {
      "value": "corefx",
      "allowOverride": true
    },
    "PB_UseLegacyBuildScripts": {
      "value": "false",
      "allowOverride": true
    },
    "PB_ToolPackageSource": {
      "value": "https://www.myget.org/F/dagood-test-buildtools/api/v3/index.json"
    },
    "PB_PublishType": {
      "value": ""
    },
    "PB_SecurityBuild": {
      "value": "False"
    }   
  },
  "retentionRules": [
    {
      "branches": [
        "+refs/heads/*"
      ],
      "artifacts": [],
      "artifactTypesToDelete": [
        "FilePath",
        "SymbolStore"
      ],
      "daysToKeep": 10,
      "minimumToKeep": 1,
      "deleteBuildRecord": true,
      "deleteTestResults": true
    }
  ],
  "buildNumberFormat": "$(date:yyyyMMdd)$(rev:-rr)",
  "jobAuthorizationScope": "projectCollection",
  "jobTimeoutInMinutes": 180,
  "repository": {
    "properties": {
      "labelSources": "0",
      "reportBuildStatus": "false",
      "fetchDepth": "0",
      "gitLfsSupport": "false",
      "skipSyncSource": "false",
      "cleanOptions": "0"
    },
    "id": "0a2b2664-c1be-429c-9b40-8a24dee27a4a",
    "type": "TfsGit",
    "name": "DotNet-BuildPipeline",
    "url": "https://devdiv.visualstudio.com/DevDiv/_git/DotNet-BuildPipeline",
    "defaultBranch": "refs/heads/master",
    "clean": "true",
    "checkoutSubmodules": false
  },
  "quality": "definition",
  "queue": {
    "pool": {
      "id": 39,
      "name": "DotNet-Build"
    },
    "id": 36,
    "name": "DotNet-Build"
  },
  "path": "\\",
  "type": "build",
  "id": 2943,
  "name": "DotNet-Trusted-Publish",
  "project": {
    "id": "0bdbc590-a062-4c3f-b0f6-9383f67865ee",
    "name": "DevDiv",
    "description": "Visual Studio and DevDiv team project for git source code repositories.  Work items will be added for Adams, Dev14 work items are tracked in vstfdevdiv.  ",
    "url": "https://devdiv.visualstudio.com/DefaultCollection/_apis/projects/0bdbc590-a062-4c3f-b0f6-9383f67865ee",
    "state": "wellFormed",
    "revision": 418097459
  }
}<|MERGE_RESOLUTION|>--- conflicted
+++ resolved
@@ -170,11 +170,7 @@
       "alwaysRun": false,
       "displayName": "symbol packages -> dotnet.myget.org",
       "timeoutInMinutes": 0,
-<<<<<<< HEAD
-      "condition": "and(succeeded(), contains(variables.PB_PublishType, 'myget'), eq(variables.PB_ConfigurationGroup, 'Release'))",
-=======
       "condition": "and(succeeded(), contains(variables.PB_PublishType, 'myget'), eq(variables.PB_ConfigurationGroup, 'Release'), ne(variables.PB_SecurityBuild, 'True'))",      
->>>>>>> 0bf242a0
       "task": {
         "id": "e213ff0f-5d5c-4791-802d-52ea3e7be1f1",
         "versionSpec": "1.*",
