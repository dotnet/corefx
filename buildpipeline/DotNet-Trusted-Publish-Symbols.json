--- conflicted
+++ resolved
@@ -59,11 +59,7 @@
         "scriptName": "",
         "arguments": "-ConfigGroup $(PB_ConfigurationGroup) -SymPkgGlob $(PB_AzureContainerSymbolPackageGlob) -Branch $(SourceBranch)",
         "workingFolder": "$(Pipeline.SourcesDirectory)",
-<<<<<<< HEAD
         "inlineScript": "param($ConfigGroup, $SymPkgGlob, $Branch)\nif ($ConfigGroup -ne \"Release\") { exit }\n$archive = $Branch.StartsWith(\"release/\")\n\n$target = \"GetAllSymbolFilesToPublish\"\nif ($archive) { $target = \"SubmitSymbolsRequest\" }\n\n.\\build-managed.cmd -- `\n/t:$target `\n/p:SymbolPackagesToPublishGlob=$SymPkgGlob `\n/p:ArchiveSymbols=$archive `\n/v:D",
-=======
-        "inlineScript": "param($ConfigGroup, $SymPkgGlob, $Branch)\n\n$archive = $Branch.StartsWith(\"release/\")\n\n$target = \"UnzipSymbolPackagesForPublish\"\nif ($archive) { $target = \"SubmitSymbolsRequest\" }\n\n.\\build-managed.cmd -- `\n/t:$target `\n/p:SymbolPackagesToPublishGlob=$SymPkgGlob `\n/p:ArchiveSymbols=$archive `\n/v:D",
->>>>>>> a671d624
         "failOnStandardError": "true"
       }
     },
