{
  "build": [
    {
      "environment": {},
      "enabled": true,
      "continueOnError": true,
      "alwaysRun": false,
      "displayName": "Run AgentTools/Begin.sh",
      "timeoutInMinutes": 0,
      "condition": "succeededOrFailed()",
      "task": {
        "id": "e213ff0f-5d5c-4791-802d-52ea3e7be1f1",
        "versionSpec": "2.*",
        "definitionType": "task"
      },
      "inputs": {
        "targetType": "inline",
        "filePath": "",
        "arguments": "",
        "script": "if (Test-Path \"$(AgentToolsPath)\\Begin.sh\") {\n   \"Begin.sh script found. Executing...\"\n   cd $(AgentToolsPath)\n   & $(AgentToolsPath)\\Begin.sh\n} else {\n   \"Begin.sh script does not exist. Moving on...\"\n}",
        "errorActionPreference": "continue",
        "failOnStderr": "false",
        "ignoreLASTEXITCODE": "true",
        "workingDirectory": ""
      }
    },
    {
      "environment": {},
      "enabled": true,
      "continueOnError": false,
      "alwaysRun": false,
      "displayName": "Change permissions to agent folder for cleanup steps",
      "timeoutInMinutes": 0,
      "refName": "Task1",
      "task": {
        "id": "d9bafed4-0b18-4f58-968d-86655b4d2ce9",
        "versionSpec": "1.*",
        "definitionType": "task"
      },
      "inputs": {
        "filename": "sudo",
        "arguments": "chmod 777 -R .",
        "workingFolder": "$(Agent.WorkFolder)",
        "failOnStandardError": "false"
      }
    },
    {
      "environment": {},
      "enabled": true,
      "continueOnError": false,
      "alwaysRun": false,
      "displayName": "Delete files from $(PB_GitDirectory)",
      "timeoutInMinutes": 0,
      "refName": "Task2",
      "task": {
        "id": "b7e8b412-0437-4065-9371-edc5881de25b",
        "versionSpec": "1.*",
        "definitionType": "task"
      },
      "inputs": {
        "SourceFolder": "$(PB_GitDirectory)",
        "Contents": "**\n.gitignore\n.editorconfig\n.gitattributes\n.gitmirrorall\n.git/**\n.git"
      }
    },
    {
      "environment": {},
      "enabled": true,
      "continueOnError": false,
      "alwaysRun": false,
      "displayName": "git clone",
      "timeoutInMinutes": 0,
      "refName": "Task3",
      "task": {
        "id": "d9bafed4-0b18-4f58-968d-86655b4d2ce9",
        "versionSpec": "1.*",
        "definitionType": "task"
      },
      "inputs": {
        "filename": "git",
        "arguments": "clone $(PB_VsoCorefxGitUrl) $(PB_GitDirectory)",
        "workingFolder": "",
        "failOnStandardError": "false"
      }
    },
    {
      "environment": {},
      "enabled": true,
      "continueOnError": false,
      "alwaysRun": false,
      "displayName": "git checkout",
      "timeoutInMinutes": 0,
      "refName": "Task4",
      "task": {
        "id": "d9bafed4-0b18-4f58-968d-86655b4d2ce9",
        "versionSpec": "1.*",
        "definitionType": "task"
      },
      "inputs": {
        "filename": "git",
        "arguments": "checkout $(SourceVersion)",
        "workingFolder": "$(PB_GitDirectory)",
        "failOnStandardError": "false"
      }
    },
    {
      "environment": {},
      "enabled": true,
      "continueOnError": false,
      "alwaysRun": false,
      "displayName": "Initialize tools",
      "timeoutInMinutes": 0,
      "refName": "Task5",
      "task": {
        "id": "d9bafed4-0b18-4f58-968d-86655b4d2ce9",
        "versionSpec": "1.*",
        "definitionType": "task"
      },
      "inputs": {
        "filename": "$(PB_GitDirectory)/init-tools.sh",
        "arguments": "",
        "workingFolder": "$(PB_GitDirectory)",
        "failOnStandardError": "false"
      }
    },
    {
      "environment": {},
      "enabled": true,
      "continueOnError": false,
      "alwaysRun": false,
      "displayName": "Initialize Docker",
      "timeoutInMinutes": 0,
      "refName": "Task6",
      "task": {
        "id": "d9bafed4-0b18-4f58-968d-86655b4d2ce9",
        "versionSpec": "1.*",
        "definitionType": "task"
      },
      "inputs": {
        "filename": "$(PB_GitDirectory)/Tools/scripts/docker/init-docker.sh",
        "arguments": "$(PB_DockerImageName)",
        "workingFolder": "",
        "failOnStandardError": "false"
      }
    },
    {
      "environment": {},
      "enabled": true,
      "continueOnError": false,
      "alwaysRun": false,
      "displayName": "Generate Version Assets",
      "timeoutInMinutes": 0,
      "refName": "Task7",
      "task": {
        "id": "d9bafed4-0b18-4f58-968d-86655b4d2ce9",
        "versionSpec": "1.*",
        "definitionType": "task"
      },
      "inputs": {
        "filename": "docker",
        "arguments": "run $(PB_DockerCommonRunArgs) $(PB_DockerVolumeName)/build-managed.sh -OfficialBuildId=$(OfficialBuildId) -- /t:GenerateVersionSourceFile /p:GenerateVersionSourceFile=true",
        "workingFolder": "",
        "failOnStandardError": "false"
      }
    },
    {
      "environment": {},
      "enabled": true,
      "continueOnError": false,
      "alwaysRun": false,
      "displayName": "Run sync.sh",
      "timeoutInMinutes": 0,
      "refName": "Task8",
      "task": {
        "id": "d9bafed4-0b18-4f58-968d-86655b4d2ce9",
        "versionSpec": "1.*",
        "definitionType": "task"
      },
      "inputs": {
        "filename": "docker",
        "arguments": "run $(PB_DockerCommonRunArgs) $(PB_DockerVolumeName)/sync.sh $(PB_SyncArguments)",
        "workingFolder": "",
        "failOnStandardError": "false"
      }
    },
    {
      "environment": {},
      "enabled": true,
      "continueOnError": false,
      "alwaysRun": false,
      "displayName": "Run build-native.sh",
      "timeoutInMinutes": 0,
      "refName": "Task9",
      "task": {
        "id": "d9bafed4-0b18-4f58-968d-86655b4d2ce9",
        "versionSpec": "1.*",
        "definitionType": "task"
      },
      "inputs": {
        "filename": "docker",
        "arguments": "run -e ROOTFS_DIR=$(ROOTFS_DIR) $(PB_DockerCommonRunArgs) $(PB_DockerVolumeName)/build-native.sh -OfficialBuildId=$(OfficialBuildId) $(PB_BuildNativeArguments)",
        "workingFolder": "",
        "failOnStandardError": "false"
      }
    },
    {
      "environment": {},
      "enabled": true,
      "continueOnError": false,
      "alwaysRun": false,
      "displayName": "Run build-managed.sh",
      "timeoutInMinutes": 0,
      "refName": "Task10",
      "task": {
        "id": "d9bafed4-0b18-4f58-968d-86655b4d2ce9",
        "versionSpec": "1.*",
        "definitionType": "task"
      },
      "inputs": {
        "filename": "docker",
        "arguments": "run -e ROOTFS_DIR=$(ROOTFS_DIR) $(PB_DockerCommonRunArgs) $(PB_DockerVolumeName)/build-managed.sh -OfficialBuildId=$(OfficialBuildId) $(PB_BuildManagedArguments)",
        "workingFolder": "",
        "failOnStandardError": "false"
      }
    },
    {
      "environment": {},
      "enabled": true,
      "continueOnError": false,
      "alwaysRun": false,
      "displayName": "Run build-packages.sh",
      "timeoutInMinutes": 0,
      "refName": "Task11",
      "task": {
        "id": "d9bafed4-0b18-4f58-968d-86655b4d2ce9",
        "versionSpec": "1.*",
        "definitionType": "task"
      },
      "inputs": {
        "filename": "docker",
        "arguments": "run -e ROOTFS_DIR=$(ROOTFS_DIR) $(PB_DockerCommonRunArgs) $(PB_DockerVolumeName)/build-packages.sh -OfficialBuildId=$(OfficialBuildId) $(PB_BuildPackagesArguments)",
        "workingFolder": "",
        "failOnStandardError": "false"
      }
    },
    {
      "environment": {},
      "enabled": true,
      "continueOnError": false,
      "alwaysRun": false,
      "displayName": "Run publish-packages.sh",
      "timeoutInMinutes": 0,
      "refName": "Task12",
      "task": {
        "id": "d9bafed4-0b18-4f58-968d-86655b4d2ce9",
        "versionSpec": "1.*",
        "definitionType": "task"
      },
      "inputs": {
        "filename": "docker",
        "arguments": "run $(PB_DockerCommonRunArgs) $(PB_DockerVolumeName)/publish-packages.sh -AzureAccount=$(PB_CloudDropAccountName) -AzureToken=$(CloudDropAccessToken) -Container=$(PB_Label) -verbose -- /p:OverwriteOnPublish=false",
        "workingFolder": "",
        "failOnStandardError": "false"
      }
    },
    {
      "environment": {},
      "enabled": true,
      "continueOnError": true,
      "alwaysRun": true,
      "displayName": "Copy Files to: $(Build.StagingDirectory)\\BuildLogs",
      "timeoutInMinutes": 0,
      "condition": "succeededOrFailed()",
      "refName": "CopyFiles1",
      "task": {
        "id": "5bfb729a-a7c8-4a78-a7c3-8d717bb7c13c",
        "versionSpec": "2.*",
        "definitionType": "task"
      },
      "inputs": {
        "SourceFolder": "$(PB_GitDirectory)",
        "Contents": "*.log",
        "TargetFolder": "$(Build.StagingDirectory)\\BuildLogs",
        "CleanTargetFolder": "false",
        "OverWrite": "false",
        "flattenFolders": "false"
      }
    },
    {
      "environment": {},
      "enabled": true,
      "continueOnError": true,
      "alwaysRun": true,
      "displayName": "Publish Artifact: BuildLogs",
      "timeoutInMinutes": 0,
      "condition": "succeededOrFailed()",
      "refName": "PublishBuildArtifacts2",
      "task": {
        "id": "2ff763a7-ce83-4e1f-bc89-0ae63477cebe",
        "versionSpec": "1.*",
        "definitionType": "task"
      },
      "inputs": {
        "PathtoPublish": "$(Build.StagingDirectory)\\BuildLogs",
        "ArtifactName": "BuildLogs",
        "ArtifactType": "Container",
        "TargetPath": "\\\\my\\share\\$(Build.DefinitionName)\\$(Build.BuildNumber)",
        "Parallel": "false",
        "ParallelCount": "8"
      }
    },
    {
      "environment": {},
      "enabled": true,
      "continueOnError": true,
      "alwaysRun": false,
      "displayName": "Cleanup Docker",
      "timeoutInMinutes": 0,
      "condition": "always()",
      "refName": "Task14",
      "task": {
        "id": "d9bafed4-0b18-4f58-968d-86655b4d2ce9",
        "versionSpec": "1.*",
        "definitionType": "task"
      },
      "inputs": {
        "filename": "$(PB_GitDirectory)/Tools/scripts/docker/cleanup-docker.sh",
        "arguments": "",
        "workingFolder": "",
        "failOnStandardError": "false"
      }
<<<<<<< HEAD
    },
    {
      "environment": {},
      "enabled": true,
      "continueOnError": true,
      "alwaysRun": true,
      "displayName": "Run AgentTools/End.sh",
      "timeoutInMinutes": 0,
      "condition": "succeededOrFailed()",
      "task": {
        "id": "e213ff0f-5d5c-4791-802d-52ea3e7be1f1",
        "versionSpec": "2.*",
        "definitionType": "task"
      },
      "inputs": {
        "targetType": "inline",
        "filePath": "",
        "arguments": "",
        "script": "if (Test-Path \"$(AgentToolsPath)\\End.sh\") {\n   \"End.sh script found. Executing...\"\n   cd $(AgentToolsPath)\n   & $(AgentToolsPath)\\End.sh\n} else {\n   \"End.sh script does not exist. Moving on...\"\n}",
        "errorActionPreference": "continue",
        "failOnStderr": "false",
        "ignoreLASTEXITCODE": "true",
        "workingDirectory": ""
      }
=======
>>>>>>> 9dd37328
    }
  ],
  "options": [
    {
      "enabled": false,
      "definition": {
        "id": "5d58cc01-7c75-450c-be18-a388ddb129ec"
      },
      "inputs": {
        "branchFilters": "[\"+refs/heads/*\"]",
        "additionalFields": "{}"
      }
    },
    {
      "enabled": false,
      "definition": {
        "id": "a9db38f9-9fdc-478c-b0f9-464221e58316"
      },
      "inputs": {
        "workItemType": "234347",
        "assignToRequestor": "true",
        "additionalFields": "{}"
      }
    },
    {
      "enabled": false,
      "definition": {
        "id": "57578776-4c22-4526-aeb0-86b6da17ee9c"
      },
      "inputs": {
        "additionalFields": "{}"
      }
    }
  ],
  "variables": {
    "CloudDropAccessToken": {
      "value": null,
      "isSecret": true
    },
    "GitHubBranch": {
      "value": "sni_plus_latestbuildtools"
    },
    "OfficialBuildId": {
      "value": "$(Build.BuildNumber)"
    },
    "PB_Architecture": {
      "value": "arm"
    },
    "PB_BuildArguments": {
      "value": "-BuildArch=$(PB_Architecture)"
    },
    "PB_BuildNativeArguments": {
      "value": "$(PB_BuildArguments)"
    },
    "PB_BuildManagedArguments": {
      "value": "$(PB_BuildArguments)"
    },
    "PB_BuildPackagesArguments": {
      "value": "$(PB_BuildArguments)"
    },
    "PB_CleanAgent": {
      "value": "true"
    },
    "PB_CloudDropAccountName": {
      "value": "dotnetbuildoutput"
    },
    "PB_ConfigurationGroup": {
      "value": "Release"
    },
    "PB_DockerCommonRunArgs": {
      "value": "--rm --name $(PB_DockerContainerName) -v \"$(PB_GitDirectory):$(PB_DockerVolumeName)\" -w=\"$(PB_DockerVolumeName)\" -e \"PACKAGEVERSIONPROPSURL=$(PB_PackageVersionPropsUrl)\" $(PB_DockerImageName)"
    },
    "PB_DockerContainerName": {
      "value": "corefx-cross-$(Build.BuildId)"
    },
    "PB_DockerCopyDest": {
      "value": "$(Build.BinariesDirectory)/docker_repo"
    },
    "PB_DockerImageName": {
      "value": "$(PB_DockerRepository):$(PB_DockerTag)"
    },
    "PB_DockerRepository": {
      "value": "microsoft/dotnet-buildtools-prereqs"
    },
    "PB_DockerTag": {
      "value": "ubuntu-14.04-cross-0cd4667-20170319080304",
      "allowOverride": true
    },
    "PB_DockerVolumeName": {
      "value": "/root/corefx-$(Build.BuildId)"
    },
    "PB_GitDirectory": {
      "value": "$(Build.SourcesDirectory)/corefx"
    },
    "PB_Label": {
      "value": "$(Build.BuildNumber)"
    },
    "PB_VsoAccountName": {
      "value": "dn-bot"
    },
    "PB_VsoCorefxGitUrl": {
      "value": "https://$(PB_VsoAccountName):$(VsoPassword)@devdiv.visualstudio.com/DevDiv/_git/$(PB_VsoRepositoryName)/"
    },
    "PB_VsoRepositoryName": {
      "value": "DotNet-CoreFX-Trusted"
    },
    "portableBuild": {
      "value": ""
    },
    "ROOTFS_DIR": {
      "value": "/crossrootfs/$(PB_Architecture)",
      "allowOverride": true
    },
    "SourceVersion": {
      "value": "HEAD",
      "allowOverride": true
    },
    "system.debug": {
      "value": "false",
      "allowOverride": true
    },
    "VsoPassword": {
      "value": null,
      "isSecret": true
    },
    "PB_SyncArguments": {
      "value": "-p -- /p:ArchGroup=$(PB_Architecture)",
      "allowOverride": true
    },
    "PB_PackageVersionPropsUrl": {
      "value": ""
    },
    "PB_AssetRootUrl": {
      "value": ""
    }
  },
  "demands": [
    "Agent.OS -equals linux"
  ],
  "retentionRules": [
    {
      "branches": [
        "+refs/heads/*"
      ],
      "artifacts": [],
      "artifactTypesToDelete": [
        "FilePath",
        "SymbolStore"
      ],
      "daysToKeep": 10,
      "minimumToKeep": 1,
      "deleteBuildRecord": true,
      "deleteTestResults": true
    }
  ],
  "buildNumberFormat": "$(date:yyyyMMdd)$(rev:-rr)",
  "jobAuthorizationScope": "projectCollection",
  "jobTimeoutInMinutes": 90,
  "jobCancelTimeoutInMinutes": 5,
  "repository": {
    "properties": {
      "labelSources": "0",
      "reportBuildStatus": "true",
      "fetchDepth": "0",
      "gitLfsSupport": "false",
      "skipSyncSource": "false",
      "cleanOptions": "0",
      "checkoutNestedSubmodules": "false",
      "labelSourcesFormat": "$(build.buildNumber)"
    },
    "id": "58fa2458-e392-4373-ba2b-dd3ef0c2d7ce",
    "type": "TfsGit",
    "name": "DotNet-CoreFX-Trusted",
    "url": "https://devdiv.visualstudio.com/DevDiv/_git/DotNet-CoreFX-Trusted",
    "defaultBranch": "refs/heads/master",
    "clean": "false",
    "checkoutSubmodules": false
  },
  "processParameters": {},
  "quality": "definition",
  "drafts": [],
  "queue": {
    "id": 36,
    "name": "DotNet-Build",
    "pool": {
      "id": 39,
      "name": "DotNet-Build"
    }
  },
  "id": 5247,
  "name": "DotNet-CoreFx-Trusted-Linux-Crossbuild",
  "path": "\\",
  "type": "build",
  "queueStatus": "enabled",
  "project": {
    "id": "0bdbc590-a062-4c3f-b0f6-9383f67865ee",
    "name": "DevDiv",
    "description": "Visual Studio and DevDiv team project for git source code repositories.  Work items will be added for Adams, Dev14 work items are tracked in vstfdevdiv.  ",
    "url": "https://devdiv.visualstudio.com/DefaultCollection/_apis/projects/0bdbc590-a062-4c3f-b0f6-9383f67865ee",
    "state": "wellFormed",
    "revision": 418098432,
    "visibility": "organization"
  }
}<|MERGE_RESOLUTION|>--- conflicted
+++ resolved
@@ -328,7 +328,6 @@
         "workingFolder": "",
         "failOnStandardError": "false"
       }
-<<<<<<< HEAD
     },
     {
       "environment": {},
@@ -353,8 +352,6 @@
         "ignoreLASTEXITCODE": "true",
         "workingDirectory": ""
       }
-=======
->>>>>>> 9dd37328
     }
   ],
   "options": [
