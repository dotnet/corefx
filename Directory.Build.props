--- conflicted
+++ resolved
@@ -288,12 +288,8 @@
 
     <!-- Rhel 6 and FreeBSD doesn't support the source control git package so disable SourceLink -->
     <EnableSourceLink Condition="$(RuntimeOS.StartsWith('rhel.6')) OR '$(_runtimeOSFamily)' == 'FreeBSD'">false</EnableSourceLink>
-<<<<<<< HEAD
     <!-- is is not supported on ARM platforms either. -->
-    <EnableSourceLinkCondition="'$(HostArch)' == 'Arm' OR '$(HostArch)' == 'Arm64'">false</EnableSourceLink>
-=======
     <EnableSourceLink Condition="'$(HostArch)' == 'Arm' OR '$(HostArch)' == 'Arm64'">false</EnableSourceLink>
->>>>>>> 98f62f1a
 
   </PropertyGroup>
 
