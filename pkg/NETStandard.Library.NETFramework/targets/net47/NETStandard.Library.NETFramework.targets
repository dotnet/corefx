<Project xmlns="http://schemas.microsoft.com/developer/msbuild/2003">
  <ItemGroup Condition="'$(ImplicitlyExpandNETStandardFacades)' == 'true'">
<<<<<<< HEAD
    <_NETStandardLibraryNETFrameworkReference Include="$(MSBuildThisFileDirectory)\ref\*.dll"
                                              Exclude="@(_NETStandardLibraryNETFrameworkReference->'$(MSBuildThisFileDirectory)\ref\%(FileName).dll')" />

=======
>>>>>>> a671d624
    <_NETStandardLibraryNETFrameworkLib Include="$(MSBuildThisFileDirectory)\lib\*.dll"
                                        Exclude="@(_NETStandardLibraryNETFrameworkLib->'$(MSBuildThisFileDirectory)\ref\%(FileName).dll')" />
  </ItemGroup>

  <Import Project="..\net462\$(MSBuildThisFile)" />
  <Import Project="..\$(MSBuildThisFileName).common.targets" Condition="'$(ImportedNETStandardLibraryNETFrameworkCommonTargets)' != 'true'" />
</Project><|MERGE_RESOLUTION|>--- conflicted
+++ resolved
@@ -1,11 +1,5 @@
 <Project xmlns="http://schemas.microsoft.com/developer/msbuild/2003">
   <ItemGroup Condition="'$(ImplicitlyExpandNETStandardFacades)' == 'true'">
-<<<<<<< HEAD
-    <_NETStandardLibraryNETFrameworkReference Include="$(MSBuildThisFileDirectory)\ref\*.dll"
-                                              Exclude="@(_NETStandardLibraryNETFrameworkReference->'$(MSBuildThisFileDirectory)\ref\%(FileName).dll')" />
-
-=======
->>>>>>> a671d624
     <_NETStandardLibraryNETFrameworkLib Include="$(MSBuildThisFileDirectory)\lib\*.dll"
                                         Exclude="@(_NETStandardLibraryNETFrameworkLib->'$(MSBuildThisFileDirectory)\ref\%(FileName).dll')" />
   </ItemGroup>
