--- conflicted
+++ resolved
@@ -3,11 +3,7 @@
   <Import Project="$([MSBuild]::GetDirectoryNameOfFileAbove($(MSBuildThisFileDirectory), dir.props))\dir.props" />
 
   <PropertyGroup>
-<<<<<<< HEAD
-    <PackageVersion>2.1.0</PackageVersion>
-=======
     <PackageVersion>2.0.1</PackageVersion>
->>>>>>> a671d624
     <TargetFrameworkName>net</TargetFrameworkName>
     <TargetFrameworkVersion>461</TargetFrameworkVersion>
     <TargetFramework>$(TargetFrameworkName)$(TargetFrameworkVersion)</TargetFramework>
@@ -102,30 +98,12 @@
   <Target Name="AddFrameworkClosureFiles" AfterTargets="ExpandClosureFilesByTargetFramework">
     <ItemGroup>
       <FrameworkClosureFile Include="@(NetFxReference->'$(RefRootPath)netfx/%(Identity).dll')" >
-<<<<<<< HEAD
-        <FileSet>reference-net461</FileSet>
-      </FrameworkClosureFile>
-      <FrameworkClosureFile Include="@(NetFxReference->'$(RefRootPath)netfx/%(Identity).dll')" >
-        <FileSet>runtime-net461</FileSet>
-      </FrameworkClosureFile>
-      <FrameworkClosureFile Include="@(NetFxReference->'$(RefRootPath)net462/%(Identity).dll')" >
-        <FileSet>reference-net462</FileSet>
-      </FrameworkClosureFile>
-      <FrameworkClosureFile Include="@(NetFxReference->'$(RefRootPath)net462/%(Identity).dll')" >
-        <FileSet>runtime-net462</FileSet>
-      </FrameworkClosureFile>
-      <FrameworkClosureFile Include="@(NetFxReference->'$(RefRootPath)net47/%(Identity).dll')" >
-        <FileSet>reference-net47</FileSet>
-      </FrameworkClosureFile>
-      <FrameworkClosureFile Include="@(NetFxReference->'$(RefRootPath)net47/%(Identity).dll')" >
-=======
         <FileSet>runtime-net461</FileSet>
       </FrameworkClosureFile>
       <FrameworkClosureFile Include="@(NetFxReference->'$(RefRootPath)net462/%(Identity).dll')" >
         <FileSet>runtime-net462</FileSet>
       </FrameworkClosureFile>
       <FrameworkClosureFile Include="@(NetFxReference->'$(RefRootPath)net47/%(Identity).dll')" >
->>>>>>> a671d624
         <FileSet>runtime-net47</FileSet>
       </FrameworkClosureFile>
     </ItemGroup>
@@ -175,13 +153,6 @@
     </PropertyGroup>
 
     <ItemGroup>
-<<<<<<< HEAD
-      <!-- Include refs -->
-      <File Include="@(RefFile)">
-        <TargetPath Condition="'%(RefFile.TargetPath)' == ''">build/%(RefFile.TargetFramework)/ref%(RefFile.SubFolder)</TargetPath>
-      </File>
-=======
->>>>>>> a671d624
 
       <!-- Include lib -->
       <File Include="@(LibFile)">
