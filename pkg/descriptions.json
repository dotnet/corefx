--- conflicted
+++ resolved
@@ -1966,11 +1966,7 @@
     "Name": "System.Text.Json",
     "Description": "Provides a fast, non-cached, forward-only way to read UTF-8 encoded JavaScript Object Notation (JSON) text.",
     "CommonTypes": [
-<<<<<<< HEAD
-      "System.Text.Json.JsonUtf8Reader"
-=======
       "System.Text.Json.Utf8JsonReader"
->>>>>>> 3af75a86
     ]
   },
   {
