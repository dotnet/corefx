--- conflicted
+++ resolved
@@ -4,12 +4,7 @@
   },
   "msbuild-sdks": {
     "Microsoft.DotNet.Arcade.Sdk": "1.0.0-beta.19218.7",
-<<<<<<< HEAD
-    "Microsoft.DotNet.Helix.Sdk": "2.0.0-beta.19218.7",
+    "Microsoft.DotNet.Helix.Sdk": "2.0.0-beta.19257.7",
     "Microsoft.NET.Sdk.IL": "3.0.0-preview5-27708-72"
-=======
-    "Microsoft.DotNet.Helix.Sdk": "2.0.0-beta.19257.7",
-    "Microsoft.NET.Sdk.IL": "3.0.0-preview5-27622-75"
->>>>>>> 5a9801f2
   }
 }