{
  "tools": {
    "dotnet": "2.1.401"
  },
  "msbuild-sdks": {
<<<<<<< HEAD
    "Microsoft.DotNet.Arcade.Sdk": "1.0.0-beta.19060.8",
    "Microsoft.DotNet.Helix.Sdk": "2.0.0-beta.19060.8",
    "Microsoft.NET.Sdk.IL": "3.0.0-preview-27311-72"
=======
    "Microsoft.DotNet.Arcade.Sdk": "1.0.0-beta.19061.6",
    "Microsoft.DotNet.Helix.Sdk": "2.0.0-beta.19061.6",
    "Microsoft.NET.Sdk.IL": "3.0.0-preview-27312-01"
>>>>>>> 77096755
  }
}<|MERGE_RESOLUTION|>--- conflicted
+++ resolved
@@ -3,14 +3,8 @@
     "dotnet": "2.1.401"
   },
   "msbuild-sdks": {
-<<<<<<< HEAD
-    "Microsoft.DotNet.Arcade.Sdk": "1.0.0-beta.19060.8",
-    "Microsoft.DotNet.Helix.Sdk": "2.0.0-beta.19060.8",
-    "Microsoft.NET.Sdk.IL": "3.0.0-preview-27311-72"
-=======
     "Microsoft.DotNet.Arcade.Sdk": "1.0.0-beta.19061.6",
     "Microsoft.DotNet.Helix.Sdk": "2.0.0-beta.19061.6",
-    "Microsoft.NET.Sdk.IL": "3.0.0-preview-27312-01"
->>>>>>> 77096755
+    "Microsoft.NET.Sdk.IL": "3.0.0-preview-27311-72"
   }
 }