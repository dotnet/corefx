{
  "tools": {
    "dotnet": "3.0.100-preview6-011681"
  },
  "msbuild-sdks": {
<<<<<<< HEAD
    "Microsoft.DotNet.Arcade.Sdk": "1.0.0-beta.19266.4",
    "Microsoft.DotNet.Helix.Sdk": "2.0.0-beta.19266.4",
=======
    "Microsoft.DotNet.Arcade.Sdk": "1.0.0-beta.19264.13",
    "Microsoft.DotNet.Helix.Sdk": "2.0.0-beta.19264.13",
    "FIX-85B6-MERGE-9C38-CONFLICT": "1.0.0",
>>>>>>> 959168e7
    "Microsoft.NET.Sdk.IL": "3.0.0-preview6-27714-72"
  }
}<|MERGE_RESOLUTION|>--- conflicted
+++ resolved
@@ -3,14 +3,9 @@
     "dotnet": "3.0.100-preview6-011681"
   },
   "msbuild-sdks": {
-<<<<<<< HEAD
     "Microsoft.DotNet.Arcade.Sdk": "1.0.0-beta.19266.4",
     "Microsoft.DotNet.Helix.Sdk": "2.0.0-beta.19266.4",
-=======
-    "Microsoft.DotNet.Arcade.Sdk": "1.0.0-beta.19264.13",
-    "Microsoft.DotNet.Helix.Sdk": "2.0.0-beta.19264.13",
     "FIX-85B6-MERGE-9C38-CONFLICT": "1.0.0",
->>>>>>> 959168e7
     "Microsoft.NET.Sdk.IL": "3.0.0-preview6-27714-72"
   }
 }