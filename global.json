{
  "tools": {
    "dotnet": "3.0.100-preview6-011681"
  },
  "msbuild-sdks": {
<<<<<<< HEAD
    "Microsoft.DotNet.Arcade.Sdk": "1.0.0-beta.19229.8",
    "Microsoft.DotNet.Helix.Sdk": "2.0.0-beta.19257.7",
    "Microsoft.NET.Sdk.IL": "3.0.0-preview6-27714-72"
=======
    "Microsoft.DotNet.Arcade.Sdk": "1.0.0-beta.19264.13",
    "Microsoft.DotNet.Helix.Sdk": "2.0.0-beta.19264.13",
    "Microsoft.NET.Sdk.IL": "3.0.0-preview6-27710-71"
>>>>>>> 79714215
  }
}<|MERGE_RESOLUTION|>--- conflicted
+++ resolved
@@ -3,14 +3,8 @@
     "dotnet": "3.0.100-preview6-011681"
   },
   "msbuild-sdks": {
-<<<<<<< HEAD
-    "Microsoft.DotNet.Arcade.Sdk": "1.0.0-beta.19229.8",
-    "Microsoft.DotNet.Helix.Sdk": "2.0.0-beta.19257.7",
-    "Microsoft.NET.Sdk.IL": "3.0.0-preview6-27714-72"
-=======
     "Microsoft.DotNet.Arcade.Sdk": "1.0.0-beta.19264.13",
     "Microsoft.DotNet.Helix.Sdk": "2.0.0-beta.19264.13",
-    "Microsoft.NET.Sdk.IL": "3.0.0-preview6-27710-71"
->>>>>>> 79714215
+    "Microsoft.NET.Sdk.IL": "3.0.0-preview6-27714-72"
   }
 }