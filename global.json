--- conflicted
+++ resolved
@@ -3,14 +3,8 @@
     "dotnet": "2.2.103"
   },
   "msbuild-sdks": {
-<<<<<<< HEAD
-    "Microsoft.DotNet.Arcade.Sdk": "1.0.0-beta.19207.1",
-    "Microsoft.DotNet.Helix.Sdk": "2.0.0-beta.19207.1",
-    "Microsoft.NET.Sdk.IL": "3.0.0-preview5-27612-73"
-=======
     "Microsoft.DotNet.Arcade.Sdk": "1.0.0-beta.19212.2",
     "Microsoft.DotNet.Helix.Sdk": "2.0.0-beta.19212.2",
-    "Microsoft.NET.Sdk.IL": "3.0.0-preview5-27610-72"
->>>>>>> 8a22438a
+    "Microsoft.NET.Sdk.IL": "3.0.0-preview5-27612-73"
   }
 }