--- conflicted
+++ resolved
@@ -3,14 +3,8 @@
     "dotnet": "2.1.401"
   },
   "msbuild-sdks": {
-<<<<<<< HEAD
     "Microsoft.DotNet.Arcade.Sdk": "1.0.0-beta.19058.5",
     "Microsoft.DotNet.Helix.Sdk": "1.0.0-beta.19058.5",
-    "Microsoft.NET.Sdk.IL": "3.0.0-preview-27308-03"
-=======
-    "Microsoft.DotNet.Arcade.Sdk": "1.0.0-beta.19054.13",
-    "Microsoft.DotNet.Helix.Sdk": "1.0.0-beta.19054.13",
     "Microsoft.NET.Sdk.IL": "3.0.0-preview-27309-02"
->>>>>>> 2c214ecf
   }
 }