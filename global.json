--- conflicted
+++ resolved
@@ -3,14 +3,8 @@
     "dotnet": "3.0.100-preview3-010431"
   },
   "msbuild-sdks": {
-<<<<<<< HEAD
-    "Microsoft.DotNet.Arcade.Sdk": "1.0.0-beta.19222.2",
-    "Microsoft.DotNet.Helix.Sdk": "2.0.0-beta.19222.2",
-    "Microsoft.NET.Sdk.IL": "3.0.0-preview6-27623-74"
-=======
     "Microsoft.DotNet.Arcade.Sdk": "1.0.0-beta.19223.2",
     "Microsoft.DotNet.Helix.Sdk": "2.0.0-beta.19223.2",
-    "Microsoft.NET.Sdk.IL": "3.0.0-preview6-27622-74"
->>>>>>> 0762f060
+    "Microsoft.NET.Sdk.IL": "3.0.0-preview6-27623-74"
   }
 }